//===- OpenACCOps.td - OpenACC operation definitions -------*- tablegen -*-===//
//
// Part of the MLIR Project, under the Apache License v2.0 with LLVM Exceptions.
// See https://llvm.org/LICENSE.txt for license information.
// SPDX-License-Identifier: Apache-2.0 WITH LLVM-exception
//
// =============================================================================
//
// Defines MLIR OpenACC operations.
//
//===----------------------------------------------------------------------===//

#ifndef OPENACC_OPS
#define OPENACC_OPS

include "mlir/Interfaces/ControlFlowInterfaces.td"
include "mlir/Interfaces/LoopLikeInterface.td"
include "mlir/Interfaces/SideEffectInterfaces.td"
include "mlir/IR/BuiltinTypes.td"
include "mlir/IR/EnumAttr.td"
include "mlir/IR/OpBase.td"
include "mlir/IR/SymbolInterfaces.td"
include "mlir/Dialect/OpenACC/OpenACCBase.td"
include "mlir/Dialect/OpenACC/OpenACCOpsTypes.td"
include "mlir/Dialect/OpenACC/OpenACCOpsInterfaces.td"
include "mlir/Dialect/OpenACC/OpenACCTypeInterfaces.td"
include "mlir/Dialect/OpenACCMPCommon/Interfaces/AtomicInterfaces.td"
include "mlir/Dialect/OpenACCMPCommon/Interfaces/OpenACCMPOpsInterfaces.td"

// AccCommon requires definition of OpenACC_Dialect.
include "mlir/Dialect/OpenACC/AccCommon.td"

// Base class for OpenACC dialect ops.
class OpenACC_Op<string mnemonic, list<Trait> traits = []> :
  Op<OpenACC_Dialect, mnemonic, traits>;

// Reduction operation enumeration.
def OpenACC_ReductionOperatorNone    : I32EnumAttrCase<"AccNone", 0, "none">;
def OpenACC_ReductionOperatorAdd     : I32EnumAttrCase<"AccAdd", 1, "add">;
def OpenACC_ReductionOperatorMul     : I32EnumAttrCase<"AccMul", 2, "mul">;
def OpenACC_ReductionOperatorMax     : I32EnumAttrCase<"AccMax", 3, "max">;
def OpenACC_ReductionOperatorMin     : I32EnumAttrCase<"AccMin", 4, "min">;
def OpenACC_ReductionOperatorAnd     : I32EnumAttrCase<"AccIand", 5, "iand">;
def OpenACC_ReductionOperatorOr      : I32EnumAttrCase<"AccIor", 6, "ior">;
def OpenACC_ReductionOperatorXor     : I32EnumAttrCase<"AccXor", 7, "xor">;
def OpenACC_ReductionOperatorLogEqv  : I32EnumAttrCase<"AccEqv", 8, "eqv">;
def OpenACC_ReductionOperatorLogNeqv : I32EnumAttrCase<"AccNeqv", 9, "neqv">;
def OpenACC_ReductionOperatorLogAnd  : I32EnumAttrCase<"AccLand", 10, "land">;
def OpenACC_ReductionOperatorLogOr   : I32EnumAttrCase<"AccLor", 11, "lor">;

def OpenACC_ReductionOperator : I32EnumAttr<"ReductionOperator",
    "built-in reduction operations supported by OpenACC",
    [OpenACC_ReductionOperatorNone, OpenACC_ReductionOperatorAdd, 
     OpenACC_ReductionOperatorMul, OpenACC_ReductionOperatorMax, OpenACC_ReductionOperatorMin,
     OpenACC_ReductionOperatorAnd, OpenACC_ReductionOperatorOr,
     OpenACC_ReductionOperatorXor, OpenACC_ReductionOperatorLogEqv,
     OpenACC_ReductionOperatorLogNeqv, OpenACC_ReductionOperatorLogAnd,
     OpenACC_ReductionOperatorLogOr
    ]> {
  let genSpecializedAttr = 0;
  let cppNamespace = "::mlir::acc";
}
def OpenACC_ReductionOperatorAttr : EnumAttr<OpenACC_Dialect,
                                             OpenACC_ReductionOperator,
                                             "reduction_operator"> {
  let assemblyFormat = [{ ```<` $value `>` }];
}

// OpenACC variable type categorization. This is needed because OpenACC
// dialect is used with other dialects, and each dialect defines its own
// types. Thus, in order to be able to classify types and apply right semantics,
// it is needed to ensure the types can be categorized.
def OpenACC_VariableTypeUncategorized : I32BitEnumAttrCaseNone<"uncategorized">;

// The OpenACC spec definition of scalar type is as follows (from 3.3 spec,
// line 5454):
// Scalar datatype - an intrinsic or built-in datatype that is not an array or
// aggregate datatype. In Fortran, scalar datatypes are integer, real, double
// precision, complex, or logical. In C, scalar datatypes are char (signed or
// unsigned), int (signed or unsigned, with optional short, long or long long
// attribute), enum, float, double, long double, Complex (with optional float
// or long attribute), or any pointer datatype. In C++, scalar datatypes are
// char (signed or unsigned), wchar t, int (signed or unsigned, with optional
// short, long or long long attribute), enum, bool, float, double, long double,
// or any pointer datatype. Not all implementations or targets will support all
// of these datatypes.
// From an MLIR type perspective, the types that those language types map to
// will be categorized as scalar.
def OpenACC_VariableTypeScalar : I32BitEnumAttrCaseBit<"scalar", 0>;

// Not in OpenACC spec glossary as its own definition but used throughout the
// spec. One definition of array that can be assumed for purposes of type
// categorization is that it is a collection of elements of same type.
def OpenACC_VariableTypeArray : I32BitEnumAttrCaseBit<"array", 1>;

// The OpenACC spec definition of composite type is as follows (from 3.3 spec,
// line 5354):
// Composite datatype - a derived type in Fortran, or a struct or union type in
// C, or a class, struct, or union type in C++. (This is different from the use
// of the term composite data type in the C and C++ languages.)
def OpenACC_VariableTypeComposite : I32BitEnumAttrCaseBit<"composite", 2>;

// The OpenACC spec uses the type category "aggregate" to capture both arrays
// and composite types. However, it includes types which do not fall in either
// of those categories. Thus create a case for the others.
// For example, reading the definition of "Aggregate Variables" in the 3.3
// spec line 5346 shows this distinction:
// Aggregate variables - a variable of any non-scalar datatype, including array
// or composite variables. In Fortran, this includes any variable with
// allocatable or pointer attribute and character variables
def OpenACC_VariableTypeOtherNonScalar : I32BitEnumAttrCaseBit<"nonscalar", 3>;

// The OpenACC spec definition of aggregate type is as follows (from 3.3 spec,
// line 5342):
// Aggregate datatype - any non-scalar datatype such as array and composite
// datatypes. In Fortran, aggregate datatypes include arrays, derived types,
// character types. In C, aggregate datatypes include arrays, targets of
// pointers, structs, and unions. In C++, aggregate datatypes include arrays,
// targets of pointers, classes, structs, and unions.
def OpenACC_VariableTypeAggregate : I32BitEnumAttrCaseGroup<"aggregate",
  [OpenACC_VariableTypeArray, OpenACC_VariableTypeComposite,
  OpenACC_VariableTypeOtherNonScalar]>;

def OpenACC_VariableTypeCategory : I32BitEnumAttr<
    "VariableTypeCategory",
    "Captures different type categories described in OpenACC spec",
    [
      OpenACC_VariableTypeUncategorized, OpenACC_VariableTypeScalar,
      OpenACC_VariableTypeArray, OpenACC_VariableTypeComposite,
      OpenACC_VariableTypeOtherNonScalar, OpenACC_VariableTypeAggregate]> {
  let separator = ",";
  let cppNamespace = "::mlir::acc";
  let genSpecializedAttr = 0;
  let printBitEnumPrimaryGroups = 1;
}

// These are parallelism determination modes for `acc loop`.
// In the enum names, we use the "loop_" prefix because "auto" is
// a language keyword - and thus for consistency all other cases
// do the same.
def OpenACC_LoopSeq : I32EnumAttrCase<"loop_seq", 0>;
def OpenACC_LoopAuto : I32EnumAttrCase<"loop_auto", 1>;
def OpenACC_LoopIndependent : I32EnumAttrCase<"loop_independent", 2>;

def OpenACC_LoopParMode : I32EnumAttr<
    "LoopParMode",
    "Encodes the options for loop parallelism determination mode",
    [
      OpenACC_LoopAuto, OpenACC_LoopIndependent,
      OpenACC_LoopSeq]> {
  let cppNamespace = "::mlir::acc";
  let genSpecializedAttr = 0;
}

// Type used in operation below.
def IntOrIndex : AnyTypeOf<[AnyInteger, Index]>;

// Simple alias to pointer-like interface to reduce verbosity.
def OpenACC_PointerLikeType : TypeAlias<OpenACC_PointerLikeTypeInterface,
    "pointer-like type">;
def OpenACC_MappableType : TypeAlias<OpenACC_MappableTypeInterface,
    "mappable type">;

def OpenACC_AnyPointerOrMappableLike : TypeConstraint<Or<[OpenACC_PointerLikeType.predicate,
    OpenACC_MappableType.predicate]>, "any pointer or mappable">;
def OpenACC_AnyPointerOrMappableType : Type<OpenACC_AnyPointerOrMappableLike.predicate,
    "any pointer or mappable">;

// Define the OpenACC data clauses. There are a few cases where a modifier
// is used, like create(zero), copyin(readonly), and copyout(zero). Since in
// some cases we decompose the original acc data clauses into multiple acc
// dialect operations, we need to keep track of original clause. Thus even
// for the clause with modifier, we create separate operation to make this
// possible.
def OpenACC_CopyinClause          : I64EnumAttrCase<"acc_copyin", 1>;
def OpenACC_CopyinReadonlyClause  : I64EnumAttrCase<"acc_copyin_readonly", 2>;
def OpenACC_CopyClause            : I64EnumAttrCase<"acc_copy", 3>;
def OpenACC_CopyoutClause         : I64EnumAttrCase<"acc_copyout", 4>;
def OpenACC_CopyoutZeroClause     : I64EnumAttrCase<"acc_copyout_zero", 5>;
def OpenACC_PresentClause         : I64EnumAttrCase<"acc_present", 6>;
def OpenACC_CreateClause          : I64EnumAttrCase<"acc_create", 7>;
def OpenACC_CreateZeroClause      : I64EnumAttrCase<"acc_create_zero", 8>;
def OpenACC_DeleteClause          : I64EnumAttrCase<"acc_delete", 9>;
def OpenACC_AttachClause          : I64EnumAttrCase<"acc_attach", 10>;
def OpenACC_DetachClause          : I64EnumAttrCase<"acc_detach", 11>;
def OpenACC_NoCreateClause        : I64EnumAttrCase<"acc_no_create", 12>;
def OpenACC_PrivateClause         : I64EnumAttrCase<"acc_private", 13>;
def OpenACC_FirstPrivateClause    : I64EnumAttrCase<"acc_firstprivate", 14>;
def OpenACC_IsDevicePtrClause     : I64EnumAttrCase<"acc_deviceptr", 15>;
def OpenACC_GetDevicePtrClause    : I64EnumAttrCase<"acc_getdeviceptr", 16>;
def OpenACC_UpdateHost            : I64EnumAttrCase<"acc_update_host", 17>;
def OpenACC_UpdateSelf            : I64EnumAttrCase<"acc_update_self", 18>;
def OpenACC_UpdateDevice          : I64EnumAttrCase<"acc_update_device", 19>;
def OpenACC_UseDevice             : I64EnumAttrCase<"acc_use_device", 20>;
def OpenACC_Reduction             : I64EnumAttrCase<"acc_reduction", 21>;
def OpenACC_DeclareDeviceResident : I64EnumAttrCase<"acc_declare_device_resident", 22>;
def OpenACC_DeclareLink           : I64EnumAttrCase<"acc_declare_link", 23>;
def OpenACC_Cache                 : I64EnumAttrCase<"acc_cache", 24>;
def OpenACC_CacheReadonly         : I64EnumAttrCase<"acc_cache_readonly", 25>;

def OpenACC_DataClauseEnum : I64EnumAttr<"DataClause",
    "data clauses supported by OpenACC",
    [OpenACC_CopyinClause, OpenACC_CopyinReadonlyClause, OpenACC_CopyClause,
     OpenACC_CopyoutClause, OpenACC_CopyoutZeroClause, OpenACC_PresentClause,
     OpenACC_CreateClause, OpenACC_CreateZeroClause, OpenACC_DeleteClause,
     OpenACC_AttachClause, OpenACC_DetachClause, OpenACC_NoCreateClause,
     OpenACC_PrivateClause, OpenACC_FirstPrivateClause,
     OpenACC_IsDevicePtrClause, OpenACC_GetDevicePtrClause, OpenACC_UpdateHost,
     OpenACC_UpdateSelf, OpenACC_UpdateDevice, OpenACC_UseDevice,
     OpenACC_Reduction, OpenACC_DeclareDeviceResident, OpenACC_DeclareLink,
     OpenACC_Cache, OpenACC_CacheReadonly,
    ]> {
  let cppNamespace = "::mlir::acc";
  let genSpecializedAttr = 0;
}

def OpenACC_DataClauseAttr : EnumAttr<OpenACC_Dialect, OpenACC_DataClauseEnum,
                                      "data_clause">;

// Data clause modifiers:
// * readonly: Added in OpenACC 2.7 to copyin and cache.
// * zero: Added in OpenACC 3.0 for create and copyout.
// * always, alwaysin, alwaysout: Added in OpenACC 3.4 for
//       copy, copyin, and copyout clauses.
// * capture: Added in OpenACC 3.4 for copy, copyin, copyout and create clauses.
def OpenACC_DataClauseModifierNone : I32BitEnumAttrCaseNone<"none">;
// All of the modifiers below are bit flags - so the value noted is `1 << bit`.
// Thus the `zero` modifier is `1 << 0` = 1, `readonly` is `1 << 1` = 2, etc.
def OpenACC_DataClauseModifierZero : I32BitEnumAttrCaseBit<"zero", 0>;
def OpenACC_DataClauseModifierReadonly : I32BitEnumAttrCaseBit<"readonly", 1>;
def OpenACC_DataClauseModifierAlwaysIn : I32BitEnumAttrCaseBit<"alwaysin", 2>;
def OpenACC_DataClauseModifierAlwaysOut : I32BitEnumAttrCaseBit<"alwaysout", 3>;
def OpenACC_DataClauseModifierAlways : I32BitEnumAttrCaseGroup<"always",
  [OpenACC_DataClauseModifierAlwaysIn, OpenACC_DataClauseModifierAlwaysOut]>;
def OpenACC_DataClauseModifierCapture : I32BitEnumAttrCaseBit<"capture", 4>;

def OpenACC_DataClauseModifierEnum : I32BitEnumAttr<
    "DataClauseModifier",
    "Captures data clause modifiers",
    [
      OpenACC_DataClauseModifierNone, OpenACC_DataClauseModifierZero,
      OpenACC_DataClauseModifierReadonly, OpenACC_DataClauseModifierAlwaysIn,
      OpenACC_DataClauseModifierAlwaysOut, OpenACC_DataClauseModifierAlways,
      OpenACC_DataClauseModifierCapture]> {
  let separator = ",";
  let cppNamespace = "::mlir::acc";
  let genSpecializedAttr = 0;
  let printBitEnumPrimaryGroups = 1;
}

def OpenACC_DataClauseModifierAttr : EnumAttr<OpenACC_Dialect,
                                      OpenACC_DataClauseModifierEnum,
                                      "data_clause_modifier">;

class OpenACC_Attr<string name, string attrMnemonic,
                   list<Trait> traits = [],
                   string baseCppClass = "::mlir::Attribute">
    : AttrDef<OpenACC_Dialect, name, traits, baseCppClass> {
  let mnemonic = attrMnemonic;
}

// Attribute to describe the declare data clause used on variable.
// Intended to be used at the variable creation site (on the global op or the
// corresponding allocation operation). This is used in conjunction with the
// declare operations (`acc.declare_enter` and `acc.declare_exit`) since those
// describe how the data action is performed. The attribute itself makes it
// easier to find out whether the variable is in a declare clause and what kind
// of clause it is.
def DeclareAttr : OpenACC_Attr<"Declare", "declare"> {
  let parameters = (ins "DataClauseAttr":$dataClause,
                        DefaultValuedParameter<"bool", "false">:$implicit);
  let assemblyFormat = "`<` struct(params) `>`";
  let builders = [AttrBuilder<(ins "DataClauseAttr":$dataClause), [{
      return $_get($_ctxt, dataClause, /*implicit=*/false);
    }]>
  ];
}

// Attribute to attach functions that perform the pre/post allocation actions or
// pre/post deallocation actions as described in section 2.13.
def DeclareActionAttr : OpenACC_Attr<"DeclareAction", "declare_action"> {
  let parameters = (ins OptionalParameter<"SymbolRefAttr">:$preAlloc,
                        OptionalParameter<"SymbolRefAttr">:$postAlloc,
                        OptionalParameter<"SymbolRefAttr">:$preDealloc,
                        OptionalParameter<"SymbolRefAttr">:$postDealloc);
  let assemblyFormat = "`<` struct(params) `>`";
}

// Device type enumeration.
def OpenACC_DeviceTypeNone      : I32EnumAttrCase<"None", 0, "none">;
def OpenACC_DeviceTypeStar      : I32EnumAttrCase<"Star", 1, "star">;
def OpenACC_DeviceTypeDefault   : I32EnumAttrCase<"Default", 2, "default">;
def OpenACC_DeviceTypeHost      : I32EnumAttrCase<"Host", 3, "host">;
def OpenACC_DeviceTypeMulticore : I32EnumAttrCase<"Multicore", 4, "multicore">;
def OpenACC_DeviceTypeNvidia    : I32EnumAttrCase<"Nvidia", 5, "nvidia">;
def OpenACC_DeviceTypeRadeon    : I32EnumAttrCase<"Radeon", 6, "radeon">;

def OpenACC_DeviceType : I32EnumAttr<"DeviceType",
    "built-in device type supported by OpenACC",
    [OpenACC_DeviceTypeNone, OpenACC_DeviceTypeStar, OpenACC_DeviceTypeDefault,
     OpenACC_DeviceTypeHost, OpenACC_DeviceTypeMulticore,
     OpenACC_DeviceTypeNvidia, OpenACC_DeviceTypeRadeon
    ]> {
  let genSpecializedAttr = 0;
  let cppNamespace = "::mlir::acc";
}

// Device type attribute is used to associate a value for for clauses that
// appear after a device_type clause. The list of clauses allowed after the
// device_type clause is defined per construct as follows:
// Loop construct: collapse, gang, worker, vector, seq, independent, auto,
//                 and tile
// Compute construct: async, wait, num_gangs, num_workers, and vector_length
// Data construct: async and wait 
// Routine: gang, worker, vector, seq and bind
//
// The `none` means that the value appears before any device_type clause.
//
def OpenACC_DeviceTypeAttr : EnumAttr<OpenACC_Dialect,
                                      OpenACC_DeviceType,
                                      "device_type"> {
  let assemblyFormat = [{ ```<` $value `>` }];
}

def DeviceTypeArrayAttr :
  TypedArrayAttrBase<OpenACC_DeviceTypeAttr, "device type array attribute"> {
  let constBuilderCall = ?;
}

// Gang arg type enumeration
def OpenACC_GangArgNum      : I32EnumAttrCase<"Num", 0, "Num">;
def OpenACC_GangArgDim      : I32EnumAttrCase<"Dim", 1, "Dim">;
def OpenACC_GangArgStatic   : I32EnumAttrCase<"Static", 2, "Static">;

def OpenACC_GangArgType : I32EnumAttr<"GangArgType",
    "Differentiate the different gang arg values",
    [OpenACC_GangArgNum, OpenACC_GangArgDim, OpenACC_GangArgStatic]> {
  let genSpecializedAttr = 0;
  let cppNamespace = "::mlir::acc";
}
def OpenACC_GangArgTypeAttr : EnumAttr<OpenACC_Dialect,
                                       OpenACC_GangArgType,
                                       "gang_arg_type"> {
  let assemblyFormat = [{ ```<` $value `>` }];
}
def GangArgTypeArrayAttr :
  TypedArrayAttrBase<OpenACC_GangArgTypeAttr, "gang arg type array attribute"> {
  let constBuilderCall = ?;
}

// Combined constructs enumerations
def OpenACC_KernelsLoop    : I32EnumAttrCase<"KernelsLoop", 1, "kernels_loop">;
def OpenACC_ParallelLoop   : I32EnumAttrCase<"ParallelLoop", 2, "parallel_loop">;
def OpenACC_SerialLoop     : I32EnumAttrCase<"SerialLoop", 3, "serial_loop">;

def OpenACC_CombinedConstructsType : I32EnumAttr<"CombinedConstructsType",
    "Differentiate between combined constructs",
    [OpenACC_KernelsLoop, OpenACC_ParallelLoop, OpenACC_SerialLoop]> {
  let genSpecializedAttr = 0;
  let cppNamespace = "::mlir::acc";
}

def OpenACC_CombinedConstructsAttr : EnumAttr<OpenACC_Dialect,
                                       OpenACC_CombinedConstructsType,
                                       "combined_constructs"> {
  let assemblyFormat = [{ ```<` $value `>` }];
}

def OpenACC_ParallelConstruct : I64EnumAttrCase<"acc_construct_parallel", 0>;
def OpenACC_KernelsConstruct : I64EnumAttrCase<"acc_construct_kernels", 1>;
def OpenACC_LoopConstruct : I64EnumAttrCase<"acc_construct_loop", 2>;
def OpenACC_DataConstruct : I64EnumAttrCase<"acc_construct_data", 3>;
def OpenACC_EnterDataConstruct : I64EnumAttrCase<"acc_construct_enter_data", 4>;
def OpenACC_ExitDataConstruct : I64EnumAttrCase<"acc_construct_exit_data", 5>;
def OpenACC_HostDataConstruct : I64EnumAttrCase<"acc_construct_host_data", 6>;
def OpenACC_AtomicConstruct : I64EnumAttrCase<"acc_construct_atomic", 7>;
def OpenACC_DeclareConstruct : I64EnumAttrCase<"acc_construct_declare", 8>;
def OpenACC_InitConstruct : I64EnumAttrCase<"acc_construct_init", 9>;
def OpenACC_ShutdownConstruct : I64EnumAttrCase<"acc_construct_shutdown", 10>;
def OpenACC_SetConstruct : I64EnumAttrCase<"acc_construct_set", 11>;
def OpenACC_UpdateConstruct : I64EnumAttrCase<"acc_construct_update", 12>;
def OpenACC_RoutineConstruct : I64EnumAttrCase<"acc_construct_routine", 13>;
def OpenACC_WaitConstruct : I64EnumAttrCase<"acc_construct_wait", 14>;
def OpenACC_RuntimeAPIConstruct : I64EnumAttrCase<"acc_construct_runtime_api", 15>;
def OpenACC_SerialConstruct : I64EnumAttrCase<"acc_construct_serial", 16>;

def OpenACC_ConstructEnum : I64EnumAttr<"Construct",
    "constructs supported by OpenACC",
    [OpenACC_ParallelConstruct, OpenACC_KernelsConstruct,
     OpenACC_LoopConstruct, OpenACC_DataConstruct,
     OpenACC_EnterDataConstruct, OpenACC_ExitDataConstruct,
     OpenACC_HostDataConstruct, OpenACC_AtomicConstruct,
     OpenACC_DeclareConstruct, OpenACC_InitConstruct,
     OpenACC_ShutdownConstruct, OpenACC_SetConstruct,
     OpenACC_UpdateConstruct, OpenACC_RoutineConstruct,
     OpenACC_WaitConstruct, OpenACC_RuntimeAPIConstruct,
     OpenACC_SerialConstruct
    ]> {
  let genSpecializedAttr = 0;
  let cppNamespace = "::mlir::acc";
}

def OpenACC_ConstructAttr : EnumAttr<OpenACC_Dialect, OpenACC_ConstructEnum,
                                     "construct">;

// Define a resource for the OpenACC runtime counters.
def OpenACC_RuntimeCounters : Resource<"::mlir::acc::RuntimeCounters">;

// Define a resource for the OpenACC constructs.
// Useful to ensure that the constructs are not removed (even though
// the data semantics are encoded in the operations linked via their
// `dataOperands` list).
def OpenACC_ConstructResource : Resource<"::mlir::acc::ConstructResource">;

// Define a resource for the OpenACC current device setting.
def OpenACC_CurrentDeviceIdResource : Resource<"::mlir::acc::CurrentDeviceIdResource">;

// Used for data specification in data clauses (2.7.1).
// Either (or both) extent and upperbound must be specified.
def OpenACC_DataBoundsOp : OpenACC_Op<"bounds",
    [AttrSizedOperandSegments, NoMemoryEffect]> {
  let summary = "Represents normalized bounds information for acc data clause.";

  let description = [{
    This operation is used to record bounds used in acc data clause in a
    normalized fashion (zero-based). This works well with the `PointerLikeType`
    requirement in data clauses - since a `lowerbound` of 0 means looking
    at data at the zero offset from pointer.

    The operation must have an `upperbound` or `extent` (or both are allowed -
    but not checked for consistency). When the source language's arrays are
    not zero-based, the `startIdx` must specify the zero-position index.

    The `stride` represents the distance between consecutive elements. For
    multi-dimensional arrays, the `stride` for each outer dimension must account
    for the complete size of all inner dimensions.

    The `strideInBytes` flag indicates that the `stride` is specified in bytes
    rather than the number of elements.

    Examples below show copying a slice of 10-element array except first element.
    Note that the examples use extent in data clause for C++ and upperbound
    for Fortran (as per 2.7.1). To simplify examples, the constants are used
    directly in the acc.bounds operands - this is not the syntax of operation.

    C++:
    ```
    int array[10];
    #pragma acc copy(array[1:9])
    ```
    =>
    ```mlir
    acc.bounds lb(1) ub(9) extent(9) startIdx(0) stride(1)
    ```

    Fortran:
    ```
    integer :: array(1:10)
    !$acc copy(array(2:10))
    ```
    =>
    ```mlir
    acc.bounds lb(1) ub(9) extent(9) startIdx(1) stride(1)
    ```
  }];

  let arguments = (ins Optional<IntOrIndex>:$lowerbound,
                       Optional<IntOrIndex>:$upperbound,
                       Optional<IntOrIndex>:$extent,
                       Optional<IntOrIndex>:$stride,
                       DefaultValuedAttr<BoolAttr, "false">:$strideInBytes,
                       Optional<IntOrIndex>:$startIdx);
  let results = (outs OpenACC_DataBoundsType:$result);

  let assemblyFormat = [{
    oilist(
        `lowerbound` `(` $lowerbound `:` type($lowerbound) `)`
      | `upperbound` `(` $upperbound `:` type($upperbound) `)`
      | `extent` `(` $extent `:` type($extent) `)`
      | `stride` `(` $stride `:` type($stride) `)`
      | `startIdx` `(` $startIdx `:` type($startIdx) `)`
    ) attr-dict
  }];

  let hasVerifier = 1;

  let builders = [
    OpBuilder<(ins "::mlir::Value":$extent), [{
        build($_builder, $_state,
          ::mlir::acc::DataBoundsType::get($_builder.getContext()),
          /*lowerbound=*/{}, /*upperbound=*/{}, extent,
          /*stride=*/{}, /*strideInBytes=*/$_builder.getBoolAttr(false),
          /*startIdx=*/{});
      }]
    >,
    OpBuilder<(ins "::mlir::Value":$lowerbound,
                   "::mlir::Value":$upperbound), [{
        build($_builder, $_state,
          ::mlir::acc::DataBoundsType::get($_builder.getContext()),
          lowerbound, upperbound, /*extent=*/{},
          /*stride=*/{}, /*strideInBytes=*/$_builder.getBoolAttr(false),
          /*startIdx=*/{});
      }]
    >
  ];
}

//===----------------------------------------------------------------------===//
// DataBounds accessor operations
//===----------------------------------------------------------------------===//

def OpenACC_GetLowerboundOp : OpenACC_Op<"get_lowerbound", [NoMemoryEffect]> {
  let summary = "Extract lowerbound from OpenACC data bounds.";
  let description = [{
    This operation extracts the lowerbound value from an `acc.bounds` value.
    If the data bounds does not have a lowerbound specified, it means it is zero.

    Example:
    ```mlir
    %lb = acc.get_lowerbound %bounds : (!acc.data_bounds_ty) -> index
    ```
  }];

  let arguments = (ins OpenACC_DataBoundsType:$bounds);
  let results = (outs Index:$result);

  let assemblyFormat = "$bounds attr-dict `:` `(` type($bounds) `)` `->` type($result)";
}

def OpenACC_GetUpperboundOp : OpenACC_Op<"get_upperbound", [NoMemoryEffect]> {
  let summary = "Extract upperbound from OpenACC data bounds.";
  let description = [{
    This operation extracts the upperbound value from an `acc.bounds` value.
    If the data bounds does not have an upperbound specified, this operation
    uses the extent to compute it.

    Example:
    ```mlir
    %ub = acc.get_upperbound %bounds : (!acc.data_bounds_ty) -> index
    ```
  }];

  let arguments = (ins OpenACC_DataBoundsType:$bounds);
  let results = (outs Index:$result);

  let assemblyFormat = "$bounds attr-dict `:` `(` type($bounds) `)` `->` type($result)";
}

def OpenACC_GetStrideOp : OpenACC_Op<"get_stride", [NoMemoryEffect]> {
  let summary = "Extract stride from OpenACC data bounds.";
  let description = [{
    This operation extracts the stride value from an `acc.bounds` value.
    If the data bounds does not have a stride specified, it defaults to 1.

    Example:
    ```mlir
    %stride = acc.get_stride %bounds : (!acc.data_bounds_ty) -> index
    ```
  }];

  let arguments = (ins OpenACC_DataBoundsType:$bounds);
  let results = (outs Index:$result);

  let assemblyFormat = "$bounds attr-dict `:` `(` type($bounds) `)` `->` type($result)";
}

def OpenACC_GetExtentOp : OpenACC_Op<"get_extent", [NoMemoryEffect]> {
  let summary = "Extract extent from OpenACC data bounds.";
  let description = [{
    This operation extracts the extent value from an `acc.bounds` value.
    If the data bounds does not have an extent specified, it is computed
    from the upperbound.

    Example:
    ```mlir
    %extent = acc.get_extent %bounds : (!acc.data_bounds_ty) -> index
    ```
  }];

  let arguments = (ins OpenACC_DataBoundsType:$bounds);
  let results = (outs Index:$result);

  let assemblyFormat = "$bounds attr-dict `:` `(` type($bounds) `)` `->` type($result)";
}

// Data entry operation does not refer to OpenACC spec terminology, but to
// terminology used in this dialect. It refers to data operations that will
// appear before data or compute region. It will be used as the base of acc
// dialect operations for the following OpenACC data clauses: copyin, create,
// present, attach, deviceptr.
//
// The bounds are represented in rank order. Rank 0 (inner-most dimension) is
// the first.
//
class OpenACC_DataEntryOp<string mnemonic, string clause, string extraDescription,
                          list<Trait> traits = [], dag additionalArgs = (ins)> :
    OpenACC_Op<mnemonic, !listconcat(traits,
        [AttrSizedOperandSegments,
         MemoryEffects<[MemRead<OpenACC_CurrentDeviceIdResource>]>])> {
  let arguments = !con(
      additionalArgs,
      (ins TypeAttr:$varType,
          Optional<OpenACC_PointerLikeTypeInterface>:$varPtrPtr,
          Variadic<OpenACC_DataBoundsType>:$bounds, /* rank-0 to rank-{n-1} */
          Variadic<IntOrIndex>:$asyncOperands,
          OptionalAttr<DeviceTypeArrayAttr>:$asyncOperandsDeviceType,
          OptionalAttr<DeviceTypeArrayAttr>:$asyncOnly,
          DefaultValuedAttr<OpenACC_DataClauseAttr, clause>:$dataClause,
          DefaultValuedAttr<BoolAttr, "true">:$structured,
          DefaultValuedAttr<BoolAttr, "false">:$implicit,
          DefaultValuedAttr<OpenACC_DataClauseModifierAttr,
            "mlir::acc::DataClauseModifier::none">:$modifiers,
          OptionalAttr<StrAttr>:$name));

  let description = !strconcat(extraDescription, [{
    Description of arguments:
    - `var`: The variable to copy. Must be either `MappableType` or
    `PointerLikeType`.
    - `varType`: The type of the variable that is being copied. When `var` is
    a `MappableType`, this matches the type of `var`. When `var` is a
    `PointerLikeType`, this type holds information about the target of the
    pointer.
    - `varPtrPtr`: Specifies the address of the address of `var` - only used
    when the variable copied is a field in a struct. This is important for
    OpenACC due to implicit attach semantics on data clauses (2.6.4).
    - `bounds`: Used when copying just slice of array or array's bounds are not
    encoded in type. They are in rank order where rank 0 is inner-most dimension.
    - `asyncOperands` and `asyncOperandsDeviceType`:
    pair-wise lists of the async clause values associated with device_type's.
    - `asyncOnly`: a list of device_type's for which async clause
    does not specify a value (default is acc_async_noval - OpenACC 3.3 2.16.1).
    - `dataClause`: Keeps track of the data clause the user used. This is because
    the acc operations are decomposed. So a 'copy' clause is decomposed to both 
    `acc.copyin` and `acc.copyout` operations, but both have dataClause that
    specifies `acc_copy` in this field.
    - `structured`: Flag to note whether this is associated with structured region
    (parallel, kernels, data) or unstructured (enter data, exit data). This is
    important due to spec specifically calling out structured and dynamic reference
    counters (2.6.7).
    - `implicit`: Whether this is an implicitly generated operation, such as copies
    done to satisfy "Variables with Implicitly Determined Data Attributes" in 2.6.2.
    - `modifiers`: Keeps track of the data clause modifiers (eg zero, readonly, etc)
    - `name`: Holds the name of variable as specified in user clause (including bounds).

    The async values attached to the data entry operation imply that the data
    action applies to all device types specified by the device_type clauses
    using the activity queues on these devices as defined by the async values.
  }]);

  code extraClassDeclarationBase = [{
    /// Return true if the op has the async attribute for the
    /// mlir::acc::DeviceType::None device_type.
    bool hasAsyncOnly() {
      return hasAsyncOnly(mlir::acc::DeviceType::None);
    }
    /// Return true if the op has the async attribute for the given device_type.
    bool hasAsyncOnly(mlir::acc::DeviceType deviceType) {
      mlir::ArrayAttr asyncOnly = getAsyncOnlyAttr();
      if (!asyncOnly)
        return false;
      for (auto attr : asyncOnly) {
        auto deviceTypeAttr = mlir::dyn_cast<mlir::acc::DeviceTypeAttr>(attr);
        if (deviceTypeAttr.getValue() == deviceType)
          return true;
      }
      return false;
    }
    /// Return the value of the async clause if present.
    mlir::Value getAsyncValue() {
      return getAsyncValue(mlir::acc::DeviceType::None);
    }
    /// Return the value of the async clause for the given device_type if
    /// present.
    mlir::Value getAsyncValue(mlir::acc::DeviceType deviceType) {
      mlir::ArrayAttr deviceTypes = getAsyncOperandsDeviceTypeAttr();
      if (!deviceTypes)
        return nullptr;
      for (auto [attr, asyncValue] :
          llvm::zip(deviceTypes, getAsyncOperands())) {
        auto deviceTypeAttr = mlir::dyn_cast<mlir::acc::DeviceTypeAttr>(attr);
        if (deviceTypeAttr.getValue() == deviceType)
          return asyncValue;
      }
      return nullptr;
    }
    mlir::TypedValue<mlir::acc::PointerLikeType> getVarPtr() {
      return mlir::dyn_cast<mlir::TypedValue<mlir::acc::PointerLikeType>>(getVar());
    }
    mlir::TypedValue<mlir::acc::PointerLikeType> getAccPtr() {
      return mlir::dyn_cast<mlir::TypedValue<mlir::acc::PointerLikeType>>(getAccVar());
    }
  }];

  let assemblyFormat = [{
    custom<Var>($var) `:` custom<VarPtrType>(type($var), $varType)
    oilist(
        `varPtrPtr` `(` $varPtrPtr `:` type($varPtrPtr) `)`
      | `bounds` `(` $bounds `)`
      | `async` `` custom<DeviceTypeOperandsWithKeywordOnly>($asyncOperands,
            type($asyncOperands), $asyncOperandsDeviceType, $asyncOnly)
    ) `->` type($accVar) attr-dict
  }];

  let hasVerifier = 1;

  let builders = [
    OpBuilder<(ins "::mlir::Value":$var,
                   "bool":$structured, "bool":$implicit,
                   CArg<"::mlir::ValueRange", "{}">:$bounds),
      [{
        auto ptrLikeTy = ::mlir::dyn_cast<::mlir::acc::PointerLikeType>(
          var.getType());
        build($_builder, $_state, var.getType(), var,
          /*varType=*/ptrLikeTy ?
            ::mlir::TypeAttr::get(ptrLikeTy.getElementType()) :
            ::mlir::TypeAttr::get(var.getType()),
          /*varPtrPtr=*/{}, bounds, /*asyncOperands=*/{},
          /*asyncOperandsDeviceType=*/nullptr,
          /*asyncOnly=*/nullptr, /*dataClause=*/nullptr,
          /*structured=*/$_builder.getBoolAttr(structured),
          /*implicit=*/$_builder.getBoolAttr(implicit), /*modifiers=*/nullptr,
          /*name=*/nullptr);
      }]>,
    OpBuilder<(ins "::mlir::Value":$var,
                   "bool":$structured, "bool":$implicit,
                   "const ::llvm::Twine &":$name,
                  CArg<"::mlir::ValueRange", "{}">:$bounds),
      [{
        auto ptrLikeTy = ::mlir::dyn_cast<::mlir::acc::PointerLikeType>(
          var.getType());
        build($_builder, $_state, var.getType(), var,
          /*varType=*/ptrLikeTy ?
            ::mlir::TypeAttr::get(ptrLikeTy.getElementType()) :
            ::mlir::TypeAttr::get(var.getType()),
          /*varPtrPtr=*/{}, bounds, /*asyncOperands=*/{},
          /*asyncOperandsDeviceType=*/nullptr,
          /*asyncOnly=*/nullptr, /*dataClause=*/nullptr,
          /*structured=*/$_builder.getBoolAttr(structured),
          /*implicit=*/$_builder.getBoolAttr(implicit), /*modifiers=*/nullptr,
          /*name=*/$_builder.getStringAttr(name));
      }]>,
    OpBuilder<(ins "::mlir::Type":$accVarType, "::mlir::Value":$var,
                   "::mlir::Type":$varType, "::mlir::Value":$varPtrPtr,
                   "::mlir::ValueRange":$bounds,
                   "::mlir::ValueRange":$asyncOperands,
                   "::mlir::ArrayAttr":$asyncOperandsDeviceType,
                   "::mlir::ArrayAttr":$asyncOnly,
                   "::mlir::acc::DataClause":$dataClause, "bool":$structured,
                   "bool":$implicit, "::mlir::StringAttr":$name),
      [{
        build($_builder, $_state, accVarType, var, varType, varPtrPtr, bounds,
          asyncOperands, asyncOperandsDeviceType, asyncOnly, dataClause,
          structured, implicit, ::mlir::acc::DataClauseModifier::none, name);
      }]>,
    ];
}

//===----------------------------------------------------------------------===//
// 2.5.13 private clause
//===----------------------------------------------------------------------===//
def OpenACC_PrivateOp : OpenACC_DataEntryOp<"private",
    "mlir::acc::DataClause::acc_private", "", [],
    (ins OpenACC_AnyPointerOrMappableType:$var)> {
  let summary = "Represents private semantics for acc private clause.";
  let results = (outs Arg<OpenACC_AnyPointerOrMappableType,
                          "Accelerator mapped variable",[MemWrite]>:$accVar);
  let extraClassDeclaration = extraClassDeclarationBase;
}

//===----------------------------------------------------------------------===//
// 2.5.14 firstprivate clause
//===----------------------------------------------------------------------===//
def OpenACC_FirstprivateOp : OpenACC_DataEntryOp<"firstprivate",
    "mlir::acc::DataClause::acc_firstprivate", "", [],
    (ins Arg<OpenACC_AnyPointerOrMappableType,"Host variable",[MemRead]>:$var)> {
  let summary = "Represents firstprivate semantic for the acc firstprivate "
                "clause.";
  let results = (outs Arg<OpenACC_AnyPointerOrMappableType,
                          "Accelerator mapped variable",[MemWrite]>:$accVar);
  let extraClassDeclaration = extraClassDeclarationBase;
}

//===----------------------------------------------------------------------===//
// 2.5.15 reduction clause
//===----------------------------------------------------------------------===//
def OpenACC_ReductionOp : OpenACC_DataEntryOp<"reduction",
    "mlir::acc::DataClause::acc_reduction", "", [],
    (ins Arg<OpenACC_AnyPointerOrMappableType,"Host variable",[MemRead]>:$var)> {
  let summary = "Represents reduction semantics for acc reduction clause.";
  let results = (outs Arg<OpenACC_AnyPointerOrMappableType,
                          "Accelerator mapped variable",[MemWrite]>:$accVar);
  let extraClassDeclaration = extraClassDeclarationBase;
}

//===----------------------------------------------------------------------===//
// 2.7.4 deviceptr clause
//===----------------------------------------------------------------------===//
def OpenACC_DevicePtrOp : OpenACC_DataEntryOp<"deviceptr",
    "mlir::acc::DataClause::acc_deviceptr", "",
    [MemoryEffects<[MemRead<OpenACC_RuntimeCounters>]>],
    (ins OpenACC_AnyPointerOrMappableType:$var)> {
  let summary = "Specifies that the variable pointer is a device pointer.";
  let results = (outs OpenACC_AnyPointerOrMappableType:$accVar);
  let extraClassDeclaration = extraClassDeclarationBase;
}

//===----------------------------------------------------------------------===//
// 2.7.5 present clause
//===----------------------------------------------------------------------===//
def OpenACC_PresentOp : OpenACC_DataEntryOp<"present",
    "mlir::acc::DataClause::acc_present", "",
    [MemoryEffects<[MemRead<OpenACC_RuntimeCounters>,
                    MemWrite<OpenACC_RuntimeCounters>]>],
    (ins OpenACC_AnyPointerOrMappableType:$var)> {
  let summary = "Specifies that the variable is already present on device.";
  let results = (outs OpenACC_AnyPointerOrMappableType:$accVar);
  let extraClassDeclaration = extraClassDeclarationBase;
}

//===----------------------------------------------------------------------===//
// 2.7.7 copyin clause
//===----------------------------------------------------------------------===//
def OpenACC_CopyinOp : OpenACC_DataEntryOp<"copyin",
    "mlir::acc::DataClause::acc_copyin", "",
    [MemoryEffects<[MemRead<OpenACC_RuntimeCounters>,
                    MemWrite<OpenACC_RuntimeCounters>]>],
    (ins Arg<OpenACC_AnyPointerOrMappableType,"Host variable",[MemRead]>:$var)> {
  let summary = "Represents copyin semantics for acc data clauses like acc "
                "copyin and acc copy.";
  let results = (outs Arg<OpenACC_AnyPointerOrMappableType,
                          "Accelerator mapped variable",[MemWrite]>:$accVar);

  let extraClassDeclaration = extraClassDeclarationBase # [{
    /// Check if this is a copyin with readonly modifier.
    bool isCopyinReadonly();
  }];
}

//===----------------------------------------------------------------------===//
// 2.7.9 create clause
//===----------------------------------------------------------------------===//
def OpenACC_CreateOp : OpenACC_DataEntryOp<"create",
    "mlir::acc::DataClause::acc_create", "",
    [MemoryEffects<[MemRead<OpenACC_RuntimeCounters>,
                    MemWrite<OpenACC_RuntimeCounters>]>],
    (ins OpenACC_AnyPointerOrMappableType:$var)> {
  let summary = "Represents create semantics for acc data clauses like acc "
                "create and acc copyout.";
  let results = (outs Arg<OpenACC_AnyPointerOrMappableType,
                          "Accelerator mapped variable",[MemWrite]>:$accVar);

  let extraClassDeclaration = extraClassDeclarationBase # [{
    /// Check if this is a create with zero modifier.
    bool isCreateZero();
  }];
}

//===----------------------------------------------------------------------===//
// 2.7.10 no_create clause
//===----------------------------------------------------------------------===//
def OpenACC_NoCreateOp : OpenACC_DataEntryOp<"nocreate",
    "mlir::acc::DataClause::acc_no_create", "",
    [MemoryEffects<[MemRead<OpenACC_RuntimeCounters>,
                    MemWrite<OpenACC_RuntimeCounters>]>],
    (ins OpenACC_AnyPointerOrMappableType:$var)> {
  let summary = "Represents acc no_create semantics.";
  let results = (outs OpenACC_AnyPointerOrMappableType:$accVar);
  let extraClassDeclaration = extraClassDeclarationBase;
}

//===----------------------------------------------------------------------===//
// 2.7.12 attach clause
//===----------------------------------------------------------------------===//
def OpenACC_AttachOp : OpenACC_DataEntryOp<"attach",
    "mlir::acc::DataClause::acc_attach", "",
    [MemoryEffects<[MemRead<OpenACC_RuntimeCounters>,
                    MemWrite<OpenACC_RuntimeCounters>]>],
    (ins Arg<OpenACC_AnyPointerOrMappableType,"Host variable",[MemRead]>:$var)> {
  let summary = "Represents acc attach semantics which updates a pointer in "
                "device memory with the corresponding device address of the "
                "pointee.";
  let results = (outs OpenACC_AnyPointerOrMappableType:$accVar);
  let extraClassDeclaration = extraClassDeclarationBase;
}

//===----------------------------------------------------------------------===//
// 3.2.23 acc_deviceptr
//===----------------------------------------------------------------------===//
// This is needed to get device address without the additional semantics in
// acc present. Effectively, it can be used to get "accPtr" for any variable.
// It is also useful for providing the device address for unstructured construct
// exit_data since unlike structured constructs, there is no matching data entry
// operation.
def OpenACC_GetDevicePtrOp : OpenACC_DataEntryOp<"getdeviceptr",
    "mlir::acc::DataClause::acc_getdeviceptr", [{
      This operation is used to get the `accPtr` for a variable. This is often
      used in conjunction with data exit operations when the data entry
      operation is not visible. This operation can have a `dataClause` argument
      that is any of the valid `mlir::acc::DataClause` entries.
      \
    }], [MemoryEffects<[MemRead<OpenACC_RuntimeCounters>]>],
    (ins OpenACC_AnyPointerOrMappableType:$var)> {
  let summary = "Gets device address if variable exists on device.";
  let results = (outs OpenACC_AnyPointerOrMappableType:$accVar);
  let hasVerifier = 0;
  let extraClassDeclaration = extraClassDeclarationBase;
}

//===----------------------------------------------------------------------===//
// 2.14.4 device clause
//===----------------------------------------------------------------------===//
def OpenACC_UpdateDeviceOp : OpenACC_DataEntryOp<"update_device",
    "mlir::acc::DataClause::acc_update_device", "", [],
    (ins Arg<OpenACC_AnyPointerOrMappableType,"Host variable",[MemRead]>:$var)> {
  let summary = "Represents acc update device semantics.";
  let results = (outs Arg<OpenACC_AnyPointerOrMappableType,
                          "Accelerator mapped variable",[MemWrite]>:$accVar);
  let extraClassDeclaration = extraClassDeclarationBase;
}

//===----------------------------------------------------------------------===//
// 2.8 use_device clause
//===----------------------------------------------------------------------===//
def OpenACC_UseDeviceOp : OpenACC_DataEntryOp<"use_device",
    "mlir::acc::DataClause::acc_use_device", "",
    [MemoryEffects<[MemRead<OpenACC_RuntimeCounters>]>],
    (ins OpenACC_AnyPointerOrMappableType:$var)> {
  let summary = "Represents acc use_device semantics.";
  let results = (outs OpenACC_AnyPointerOrMappableType:$accVar);
  let extraClassDeclaration = extraClassDeclarationBase;
}

//===----------------------------------------------------------------------===//
// 2.13.1 device_resident clause
//===----------------------------------------------------------------------===//
def OpenACC_DeclareDeviceResidentOp : OpenACC_DataEntryOp<"declare_device_resident",
    "mlir::acc::DataClause::acc_declare_device_resident", "",
    [MemoryEffects<[MemWrite<OpenACC_RuntimeCounters>]>],
    (ins Arg<OpenACC_AnyPointerOrMappableType,"Host variable",[MemRead]>:$var)> {
  let summary = "Represents acc declare device_resident semantics.";
  let results = (outs OpenACC_AnyPointerOrMappableType:$accVar);
  let extraClassDeclaration = extraClassDeclarationBase;
}

//===----------------------------------------------------------------------===//
// 2.13.3 link clause
//===----------------------------------------------------------------------===//
def OpenACC_DeclareLinkOp : OpenACC_DataEntryOp<"declare_link",
    "mlir::acc::DataClause::acc_declare_link", "",
    [MemoryEffects<[MemWrite<OpenACC_RuntimeCounters>]>],
    (ins Arg<OpenACC_AnyPointerOrMappableType,"Host variable",[MemRead]>:$var)> {
  let summary = "Represents acc declare link semantics.";
  let results = (outs OpenACC_AnyPointerOrMappableType:$accVar);
  let extraClassDeclaration = extraClassDeclarationBase;
}

//===----------------------------------------------------------------------===//
// 2.10 cache directive
//===----------------------------------------------------------------------===//
def OpenACC_CacheOp : OpenACC_DataEntryOp<"cache",
    "mlir::acc::DataClause::acc_cache", "", [NoMemoryEffect],
    (ins OpenACC_AnyPointerOrMappableType:$var)> {
  let summary = "Represents the cache directive that is associated with a "
                "loop.";
  let results = (outs OpenACC_AnyPointerOrMappableType:$accVar);

  let extraClassDeclaration = extraClassDeclarationBase # [{
    /// Check if this is a cache with readonly modifier.
    bool isCacheReadonly();
  }];
}

// Data exit operation does not refer to OpenACC spec terminology, but to
// terminology used in this dialect. It refers to data operations that will appear
// after data or compute region. It will be used as the base of acc dialect
// operations for the following OpenACC data clauses: copyout, detach, delete.
class OpenACC_DataExitOp<string mnemonic, string clause, string extraDescription,
                         list<Trait> traits = [], dag additionalArgs = (ins)> :
    OpenACC_Op<mnemonic, !listconcat(traits,
        [AttrSizedOperandSegments,
         MemoryEffects<[MemRead<OpenACC_CurrentDeviceIdResource>]>])> {
  let arguments = !con(additionalArgs,
                      (ins Variadic<OpenACC_DataBoundsType>:$bounds,
                       Variadic<IntOrIndex>:$asyncOperands,
                       OptionalAttr<DeviceTypeArrayAttr>:$asyncOperandsDeviceType,
                       OptionalAttr<DeviceTypeArrayAttr>:$asyncOnly,
                       DefaultValuedAttr<OpenACC_DataClauseAttr,clause>:$dataClause,
                       DefaultValuedAttr<BoolAttr, "true">:$structured,
                       DefaultValuedAttr<BoolAttr, "false">:$implicit,
                       DefaultValuedAttr<OpenACC_DataClauseModifierAttr,
                         "mlir::acc::DataClauseModifier::none">:$modifiers,
                       OptionalAttr<StrAttr>:$name));

  let description = !strconcat(extraDescription, [{
    - `accVar`: The acc variable. This is the link from the data-entry
    operation used.
    - `bounds`: Used when copying just slice of array or array's bounds are not
    encoded in type. They are in rank order where rank 0 is inner-most dimension.
    - `asyncOperands` and `asyncOperandsDeviceType`:
    pair-wise lists of the async clause values associated with device_type's.
    - `asyncOnly`: a list of device_type's for which async clause
    does not specify a value (default is acc_async_noval - OpenACC 3.3 2.16.1).
    - `dataClause`: Keeps track of the data clause the user used. This is because
    the acc operations are decomposed. So a 'copy' clause is decomposed to both 
    `acc.copyin` and `acc.copyout` operations, but both have dataClause that
    specifies `acc_copy` in this field.
    - `structured`: Flag to note whether this is associated with structured region
    (parallel, kernels, data) or unstructured (enter data, exit data). This is
    important due to spec specifically calling out structured and dynamic reference
    counters (2.6.7).
    - `implicit`: Whether this is an implicitly generated operation, such as copies
    done to satisfy "Variables with Implicitly Determined Data Attributes" in 2.6.2.
    - `modifiers`: Keeps track of the data clause modifiers (eg zero, always, etc)
    - `name`: Holds the name of variable as specified in user clause (including bounds).

    The async values attached to the data exit operation imply that the data
    action applies to all device types specified by the device_type clauses
    using the activity queues on these devices as defined by the async values.
  }]);

  code extraClassDeclarationBase = [{
    /// Return true if the op has the async attribute for the
    /// mlir::acc::DeviceType::None device_type.
    bool hasAsyncOnly() {
      return hasAsyncOnly(mlir::acc::DeviceType::None);
    }
    /// Return true if the op has the async attribute for the given device_type.
    bool hasAsyncOnly(mlir::acc::DeviceType deviceType) {
      mlir::ArrayAttr asyncOnly = getAsyncOnlyAttr();
      if (!asyncOnly)
        return false;
      for (auto attr : asyncOnly) {
        auto deviceTypeAttr = mlir::dyn_cast<mlir::acc::DeviceTypeAttr>(attr);
        if (deviceTypeAttr.getValue() == deviceType)
          return true;
      }
      return false;
    }
    /// Return the value of the async clause if present.
    mlir::Value getAsyncValue() {
      return getAsyncValue(mlir::acc::DeviceType::None);
    }
    /// Return the value of the async clause for the given device_type if
    /// present.
    mlir::Value getAsyncValue(mlir::acc::DeviceType deviceType) {
      mlir::ArrayAttr deviceTypes = getAsyncOperandsDeviceTypeAttr();
      if (!deviceTypes)
        return nullptr;
      for (auto [attr, asyncValue] :
          llvm::zip(deviceTypes, getAsyncOperands())) {
        auto deviceTypeAttr = mlir::dyn_cast<mlir::acc::DeviceTypeAttr>(attr);
        if (deviceTypeAttr.getValue() == deviceType)
          return asyncValue;
      }
      return nullptr;
    }
  }];

  let hasVerifier = 1;
}

class OpenACC_DataExitOpWithVarPtr<string mnemonic, string clause>
    : OpenACC_DataExitOp<
          mnemonic, clause,
          "- `varPtr`: The address of variable to copy back to.",
          [MemoryEffects<[MemRead<OpenACC_RuntimeCounters>,
                          MemWrite<OpenACC_RuntimeCounters>]>],
          (ins Arg<OpenACC_AnyPointerOrMappableType,
                   "Accelerator mapped variable", [MemRead]>:$accVar,
              Arg<OpenACC_AnyPointerOrMappableType,
                  "Host variable", [MemWrite]>:$var,
              TypeAttr:$varType)> {
  let assemblyFormat = [{
    custom<AccVar>($accVar, type($accVar))
    (`bounds` `(` $bounds^ `)` )?
    (`async` `` custom<DeviceTypeOperandsWithKeywordOnly>($asyncOperands,
            type($asyncOperands), $asyncOperandsDeviceType, $asyncOnly)^)?
    `to` custom<Var>($var) `:` custom<VarPtrType>(type($var), $varType)
    attr-dict
  }];

  let builders = [
    OpBuilder<(ins "::mlir::Value":$accVar,
                   "::mlir::Value":$var,
                   "bool":$structured, "bool":$implicit,
                   CArg<"::mlir::ValueRange", "{}">:$bounds),
      [{
        auto ptrLikeTy = ::mlir::dyn_cast<::mlir::acc::PointerLikeType>(
          var.getType());
        build($_builder, $_state, accVar, var,
          /*varType=*/ptrLikeTy ?
            ::mlir::TypeAttr::get(ptrLikeTy.getElementType()) :
            ::mlir::TypeAttr::get(var.getType()),
          bounds, /*asyncOperands=*/{}, /*asyncOperandsDeviceType=*/nullptr,
          /*asyncOnly=*/nullptr, /*dataClause=*/nullptr,
          /*structured=*/$_builder.getBoolAttr(structured),
          /*implicit=*/$_builder.getBoolAttr(implicit), /*modifiers=*/nullptr,
          /*name=*/nullptr);
      }]>,
    OpBuilder<(ins "::mlir::Value":$accVar,
                   "::mlir::Value":$var,
                   "bool":$structured, "bool":$implicit,
                   "const ::llvm::Twine &":$name,
                   CArg<"::mlir::ValueRange", "{}">:$bounds),
      [{
        auto ptrLikeTy = ::mlir::dyn_cast<::mlir::acc::PointerLikeType>(
          var.getType());
        build($_builder, $_state, accVar, var,
          /*varType=*/ptrLikeTy ?
            ::mlir::TypeAttr::get(ptrLikeTy.getElementType()) :
            ::mlir::TypeAttr::get(var.getType()),
          bounds, /*asyncOperands=*/{}, /*asyncOperandsDeviceType=*/nullptr,
          /*asyncOnly=*/nullptr, /*dataClause=*/nullptr,
          /*structured=*/$_builder.getBoolAttr(structured),
          /*implicit=*/$_builder.getBoolAttr(implicit), /*modifiers=*/nullptr,
          /*name=*/$_builder.getStringAttr(name));
      }]>,
    OpBuilder<(ins "::mlir::Value":$accVar, "::mlir::Value":$var,
                   "::mlir::Type":$varType, "::mlir::ValueRange":$bounds,
                   "::mlir::ValueRange":$asyncOperands,
                   "::mlir::ArrayAttr":$asyncOperandsDeviceType,
                   "::mlir::ArrayAttr":$asyncOnly,
                   "::mlir::acc::DataClause":$dataClause, "bool":$structured,
                   "bool":$implicit, "::mlir::StringAttr":$name),
      [{
        build($_builder, $_state, accVar, var, varType, bounds,
          asyncOperands, asyncOperandsDeviceType, asyncOnly, dataClause,
          structured, implicit, ::mlir::acc::DataClauseModifier::none, name);
      }]>,
    ];

  code extraClassDeclarationDataExit = [{
    mlir::TypedValue<mlir::acc::PointerLikeType> getVarPtr() {
      return mlir::dyn_cast<mlir::TypedValue<mlir::acc::PointerLikeType>>(getVar());
    }
    mlir::TypedValue<mlir::acc::PointerLikeType> getAccPtr() {
      return mlir::dyn_cast<mlir::TypedValue<mlir::acc::PointerLikeType>>(getAccVar());
    }
  }];
}

class OpenACC_DataExitOpNoVarPtr<string mnemonic, string clause> :
    OpenACC_DataExitOp<mnemonic, clause, "",
      [MemoryEffects<[MemRead<OpenACC_RuntimeCounters>,
                    MemWrite<OpenACC_RuntimeCounters>]>],
      (ins Arg<OpenACC_AnyPointerOrMappableType,"Accelerator mapped variable",
           [MemRead]>:$accVar)> {
  let assemblyFormat = [{
    custom<AccVar>($accVar, type($accVar))
    (`bounds` `(` $bounds^ `)` )?
    (`async` `` custom<DeviceTypeOperandsWithKeywordOnly>($asyncOperands,
            type($asyncOperands), $asyncOperandsDeviceType, $asyncOnly)^)?
    attr-dict
  }];

  let builders = [
    OpBuilder<(ins "::mlir::Value":$accVar,
                   "bool":$structured, "bool":$implicit,
                   CArg<"::mlir::ValueRange", "{}">:$bounds),
      [{
        build($_builder, $_state, accVar,
          bounds, /*asyncOperands=*/{}, /*asyncOperandsDeviceType=*/nullptr,
          /*asyncOnly=*/nullptr, /*dataClause=*/nullptr,
          /*structured=*/$_builder.getBoolAttr(structured),
          /*implicit=*/$_builder.getBoolAttr(implicit), /*modifiers=*/nullptr,
          /*name=*/nullptr);
      }]>,
    OpBuilder<(ins "::mlir::Value":$accVar,
                   "bool":$structured, "bool":$implicit,
                   "const ::llvm::Twine &":$name,
                   CArg<"::mlir::ValueRange", "{}">:$bounds),
      [{
        build($_builder, $_state, accVar,
          bounds, /*asyncOperands=*/{}, /*asyncOperandsDeviceType=*/nullptr,
          /*asyncOnly=*/nullptr, /*dataClause=*/nullptr,
          /*structured=*/$_builder.getBoolAttr(structured),
          /*implicit=*/$_builder.getBoolAttr(implicit), /*modifiers=*/nullptr,
          /*name=*/$_builder.getStringAttr(name));
      }]>,
    OpBuilder<(ins "::mlir::Value":$accVar, "::mlir::ValueRange":$bounds,
                   "::mlir::ValueRange":$asyncOperands,
                   "::mlir::ArrayAttr":$asyncOperandsDeviceType,
                   "::mlir::ArrayAttr":$asyncOnly,
                   "::mlir::acc::DataClause":$dataClause, "bool":$structured,
                   "bool":$implicit, "::mlir::StringAttr":$name),
      [{
        build($_builder, $_state, accVar, bounds, asyncOperands,
              asyncOperandsDeviceType, asyncOnly, dataClause, structured,
              implicit, ::mlir::acc::DataClauseModifier::none, name);
      }]>,
  ];

  code extraClassDeclarationDataExit = [{
    mlir::TypedValue<mlir::acc::PointerLikeType> getAccPtr() {
      return mlir::dyn_cast<mlir::TypedValue<mlir::acc::PointerLikeType>>(getAccVar());
    }
  }];
}

//===----------------------------------------------------------------------===//
// 2.7.8 copyout clause
//===----------------------------------------------------------------------===//
def OpenACC_CopyoutOp : OpenACC_DataExitOpWithVarPtr<"copyout",
    "mlir::acc::DataClause::acc_copyout"> {
  let summary = "Represents acc copyout semantics - reverse of copyin.";

  let extraClassDeclaration = extraClassDeclarationBase # extraClassDeclarationDataExit # [{
    /// Check if this is a copyout with zero modifier.
    bool isCopyoutZero();
  }];
}

//===----------------------------------------------------------------------===//
// 2.7.11 delete clause
//===----------------------------------------------------------------------===//
def OpenACC_DeleteOp : OpenACC_DataExitOpNoVarPtr<"delete",
    "mlir::acc::DataClause::acc_delete"> {
  let summary = "Represents acc delete semantics - reverse of create.";
  let extraClassDeclaration = extraClassDeclarationBase # extraClassDeclarationDataExit;
}

//===----------------------------------------------------------------------===//
// 2.7.13 detach clause
//===----------------------------------------------------------------------===//
def OpenACC_DetachOp : OpenACC_DataExitOpNoVarPtr<"detach",
    "mlir::acc::DataClause::acc_detach"> {
  let summary = "Represents acc detach semantics - reverse of attach.";
  let extraClassDeclaration = extraClassDeclarationBase # extraClassDeclarationDataExit;
}

//===----------------------------------------------------------------------===//
// 2.14.4 host clause
//===----------------------------------------------------------------------===//
def OpenACC_UpdateHostOp : OpenACC_DataExitOpWithVarPtr<"update_host",
    "mlir::acc::DataClause::acc_update_host"> {
  let summary = "Represents acc update host semantics.";
  let extraClassDeclaration = extraClassDeclarationBase # extraClassDeclarationDataExit # [{
    /// Check if this is an acc update self.
    bool isSelf() {
      return getDataClause() == acc::DataClause::acc_update_self;
    }
  }];
}

//===----------------------------------------------------------------------===//
// 2.5.13 private clause
//===----------------------------------------------------------------------===//

def OpenACC_PrivateRecipeOp
    : OpenACC_Op<"private.recipe", [IsolatedFromAbove, Symbol, RecipeInterface,
                                    AutomaticAllocationScope]> {
  let summary = "privatization recipe";

  let description = [{
    Declares an OpenACC privatization recipe. The operation requires one
    mandatory and one optional region.

      1. The initializer region specifies how to allocate and initialize a new
         private value. For example in Fortran, a derived-type might have a
         default initialization. The region has an argument that contains the
         original value that needs to be privatized, followed by bounds arguments
         (if any) in order from innermost to outermost dimension. The region
         must yield the privatized copy.
      2. The destroy region specifies how to destruct the value when it reaches
         its end of life. It takes the original value, the privatized value, and
         bounds arguments (if any) in the same order as the init region.

    A single privatization recipe can be used for multiple operand if they have
    the same type and do not require a specific default initialization.

    Example:

    ```mlir
    acc.private.recipe @privatization_memref : memref<10x20xf32> init {
    ^bb0(%original: memref<10x20xf32>):
      // init region contains a sequence of operations to create and
      // initialize the copy. It yields the privatized copy.
      %alloca = memref.alloca() : memref<10x20xf32>
      acc.yield %alloca : memref<10x20xf32>
    } destroy {
    ^bb0(%original: memref<10x20xf32>, %privatized: memref<10x20xf32>):
      // destroy region is empty since alloca is automatically cleaned up
      acc.terminator
    }

    // Example with bounds for array slicing:
    acc.private.recipe @privatization_slice : memref<10x20xf32> init {
    ^bb0(%original: memref<10x20xf32>, %bounds_inner: !acc.data_bounds_ty, %bounds_outer: !acc.data_bounds_ty):
      // Extract bounds and create appropriately sized allocation
      %extent_inner = acc.get_extent %bounds_inner : (!acc.data_bounds_ty) -> index
      %extent_outer = acc.get_extent %bounds_outer : (!acc.data_bounds_ty) -> index
      %slice_alloc = memref.alloca(%extent_outer, %extent_inner) : memref<?x?xf32>
      // ... base pointer adjustment logic ...
      acc.yield %result : memref<10x20xf32>
    } destroy {
    ^bb0(%original: memref<10x20xf32>, %privatized: memref<10x20xf32>, %bounds_inner: !acc.data_bounds_ty, %bounds_outer: !acc.data_bounds_ty):
      // Cleanup is automatic for alloca-based allocations
      acc.terminator
    }

    // The privatization symbol is then used in the corresponding operation.
    acc.parallel private(@privatization_memref -> %a : memref<10x20xf32>) {
    }
    ```
  }];

  let arguments = (ins SymbolNameAttr:$sym_name,
                       TypeAttr:$type);

  let regions = (region AnyRegion:$initRegion,
                        AnyRegion:$destroyRegion);

  let assemblyFormat = [{
    $sym_name `:` $type attr-dict-with-keyword `init` $initRegion
    (`destroy` $destroyRegion^)?
  }];

  let hasRegionVerifier = 1;
}

//===----------------------------------------------------------------------===//
// 2.5.14 firstprivate clause
//===----------------------------------------------------------------------===//

def OpenACC_FirstprivateRecipeOp
    : OpenACC_Op<"firstprivate.recipe", [IsolatedFromAbove, Symbol,
                                         RecipeInterface,
                                         AutomaticAllocationScope]> {
  let summary = "privatization recipe";

  let description = [{
    Declares an OpenACC privatization recipe with copy of the initial value.
    The operation requires two mandatory regions and one optional.

      1. The initializer region specifies how to allocate and initialize a new
         private value. For example in Fortran, a derived-type might have a
         default initialization. The region has an argument that contains the
         original value that needs to be privatized, followed by bounds arguments
         (if any) in order from innermost to outermost dimension. The region must
         yield the privatized copy.
      2. The copy region specifies how to copy the initial value to the newly
         created private value. It takes the original value, the privatized
         value, followed by bounds arguments (if any) in the same order.
      3. The destroy region specifies how to destruct the value when it reaches
         its end of life. It takes the original value, the privatized value, and
         bounds arguments (if any) in the same order. It is optional.

    A single privatization recipe can be used for multiple operand if they have
    the same type and do not require a specific default initialization.

    Example:

    ```mlir
    acc.firstprivate.recipe @firstprivate_memref : memref<10x20xf32> init {
    ^bb0(%original: memref<10x20xf32>):
      // init region contains a sequence of operations to create and
      // initialize the copy. It yields the privatized copy.
      %alloca = memref.alloca() : memref<10x20xf32>
      acc.yield %alloca : memref<10x20xf32>
    } copy {
    ^bb0(%original: memref<10x20xf32>, %privatized: memref<10x20xf32>):
      // copy region contains a sequence of operations to copy the initial value
      // of the firstprivate value to the newly created value.
      memref.copy %original, %privatized : memref<10x20xf32> to memref<10x20xf32>
      acc.terminator
    } destroy {
    ^bb0(%original: memref<10x20xf32>, %privatized: memref<10x20xf32>):
      // destroy region is empty since alloca is automatically cleaned up
      acc.terminator
    }

    // Example with bounds for array slicing:
    acc.firstprivate.recipe @firstprivate_slice : memref<10x20xf32> init {
    ^bb0(%original: memref<10x20xf32>, %bounds_inner: !acc.data_bounds_ty, %bounds_outer: !acc.data_bounds_ty):
      // Extract bounds and create appropriately sized allocation
      %extent_inner = acc.get_extent %bounds_inner : (!acc.data_bounds_ty) -> index
      %extent_outer = acc.get_extent %bounds_outer : (!acc.data_bounds_ty) -> index
      %slice_alloc = memref.alloca(%extent_outer, %extent_inner) : memref<?x?xf32>
      // ... base pointer adjustment logic ...
      acc.yield %result : memref<10x20xf32>
    } copy {
    ^bb0(%original: memref<10x20xf32>, %privatized: memref<10x20xf32>, %bounds_inner: !acc.data_bounds_ty, %bounds_outer: !acc.data_bounds_ty):
      // Copy the slice portion from original to privatized
      %lb_inner = acc.get_lowerbound %bounds_inner : (!acc.data_bounds_ty) -> index
      %lb_outer = acc.get_lowerbound %bounds_outer : (!acc.data_bounds_ty) -> index
      %extent_inner = acc.get_extent %bounds_inner : (!acc.data_bounds_ty) -> index
      %extent_outer = acc.get_extent %bounds_outer : (!acc.data_bounds_ty) -> index
      %subview = memref.subview %original[%lb_outer, %lb_inner][%extent_outer, %extent_inner][1, 1]
        : memref<10x20xf32> to memref<?x?xf32, strided<[20, 1], offset: ?>>
      // Copy subview to privatized...
      acc.terminator
    }

    // The privatization symbol is then used in the corresponding operation.
    acc.parallel firstprivate(@firstprivate_memref -> %a : memref<10x20xf32>) {
    }
    ```
  }];

  let arguments = (ins SymbolNameAttr:$sym_name,
                       TypeAttr:$type);

  let regions = (region AnyRegion:$initRegion, AnyRegion:$copyRegion,
                        AnyRegion:$destroyRegion);

  let assemblyFormat = [{
    $sym_name `:` $type attr-dict-with-keyword `init` $initRegion
    `copy` $copyRegion
    (`destroy` $destroyRegion^)?
  }];

  let hasRegionVerifier = 1;
}

//===----------------------------------------------------------------------===//
// 2.5.15 reduction clause
//===----------------------------------------------------------------------===//

def OpenACC_ReductionRecipeOp
    : OpenACC_Op<"reduction.recipe", [IsolatedFromAbove, Symbol,
                                      RecipeInterface,
                                      AutomaticAllocationScope]> {
  let summary = "reduction recipe";

  let description = [{
    Declares an OpenACC reduction recipe. The operation requires two
    mandatory regions and one optional region.

      1. The initializer region specifies how to initialize the local reduction
         value. The region has a first argument that contains the original value
         that needs to be reduced, followed by bounds arguments (if any) in order
         from innermost to outermost dimension. It is expected to `acc.yield` the
         initialized reduction value.
      2. The combiner region contains a sequence of operations to combine two
         values of the reduction type into one. It has the first reduction value,
         the second reduction value, followed by bounds arguments (if any) in the
         same order. It is expected to `acc.yield` the combined value.
      3. The optional destroy region specifies how to destruct the value when it
         reaches its end of life. It takes the original value, the reduction value,
         and bounds arguments (if any) in the same order.

    Example:

    ```mlir
    acc.reduction.recipe @reduction_add_memref : memref<10x20xf32> reduction_operator<add> init {
    ^bb0(%original: memref<10x20xf32>):
      // init region contains a sequence of operations to initialize the local
      // reduction value as specified in 2.5.15
      %alloca = memref.alloca() : memref<10x20xf32>
      %cst = arith.constant 0.0 : f32
      linalg.fill ins(%cst : f32) outs(%alloca : memref<10x20xf32>)
      acc.yield %alloca : memref<10x20xf32>
    } combiner {
    ^bb0(%lhs: memref<10x20xf32>, %rhs: memref<10x20xf32>):
      // combiner region contains a sequence of operations to combine
      // two values into one.
      linalg.add ins(%lhs, %rhs : memref<10x20xf32>, memref<10x20xf32>)
                 outs(%lhs : memref<10x20xf32>)
      acc.yield %lhs : memref<10x20xf32>
    } destroy {
    ^bb0(%original: memref<10x20xf32>, %reduction: memref<10x20xf32>):
      // destroy region is empty since alloca is automatically cleaned up
      acc.terminator
    }

    // Example with bounds for array slicing:
    acc.reduction.recipe @reduction_add_slice : memref<10x20xf32> reduction_operator<add> init {
    ^bb0(%original: memref<10x20xf32>, %bounds_inner: !acc.data_bounds_ty, %bounds_outer: !acc.data_bounds_ty):
      // Extract bounds and create appropriately sized allocation
      %extent_inner = acc.get_extent %bounds_inner : (!acc.data_bounds_ty) -> index
      %extent_outer = acc.get_extent %bounds_outer : (!acc.data_bounds_ty) -> index
      %slice_alloc = memref.alloca(%extent_outer, %extent_inner) : memref<?x?xf32>
      %cst = arith.constant 0.0 : f32
      linalg.fill ins(%cst : f32) outs(%slice_alloc : memref<?x?xf32>)
      // ... base pointer adjustment logic ...
      acc.yield %result : memref<10x20xf32>
    } combiner {
    ^bb0(%lhs: memref<10x20xf32>, %rhs: memref<10x20xf32>, %bounds_inner: !acc.data_bounds_ty, %bounds_outer: !acc.data_bounds_ty):
      // Extract bounds to operate only on the slice portion
      %lb_inner = acc.get_lowerbound %bounds_inner : (!acc.data_bounds_ty) -> index
      %lb_outer = acc.get_lowerbound %bounds_outer : (!acc.data_bounds_ty) -> index
      %extent_inner = acc.get_extent %bounds_inner : (!acc.data_bounds_ty) -> index
      %extent_outer = acc.get_extent %bounds_outer : (!acc.data_bounds_ty) -> index

      // Create subviews to access only the slice portions
      %lhs_slice = memref.subview %lhs[%lb_outer, %lb_inner][%extent_outer, %extent_inner][1, 1]
        : memref<10x20xf32> to memref<?x?xf32, strided<[20, 1], offset: ?>>
      %rhs_slice = memref.subview %rhs[%lb_outer, %lb_inner][%extent_outer, %extent_inner][1, 1]
        : memref<10x20xf32> to memref<?x?xf32, strided<[20, 1], offset: ?>>

      // Combine only the slice portions
      linalg.add ins(%lhs_slice, %rhs_slice : memref<?x?xf32, strided<[20, 1], offset: ?>>, memref<?x?xf32, strided<[20, 1], offset: ?>>)
                 outs(%lhs_slice : memref<?x?xf32, strided<[20, 1], offset: ?>>)
      acc.yield %lhs : memref<10x20xf32>
    }

    // The reduction symbol is then used in the corresponding operation.
    acc.parallel reduction(@reduction_add_memref -> %a : memref<10x20xf32>) {
    }
    ```

    The following table lists the valid operators and the initialization values
    according to OpenACC 3.3:

    |------------------------------------------------|
    |        C/C++          |        Fortran         |
    |-----------------------|------------------------|
    | operator | init value | operator | init value  |
    |     +    |      0     |     +    |      0      |
    |     *    |      1     |     *    |      1      |
    |    max   |    least   |    max   |    least    |
    |    min   |   largest  |    min   |   largest   |
    |     &    |     ~0     |   iand   | all bits on |
    |     |    |      0     |    ior   |      0      |
    |     ^    |      0     |   ieor   |      0      |
    |    &&    |      1     |   .and.  |    .true.   |
    |    ||    |      0     |    .or.  |   .false.   |
    |          |            |   .eqv.  |    .true.   |
    |          |            |  .neqv.  |   .false.   |
    -------------------------------------------------|
  }];

  let arguments = (ins SymbolNameAttr:$sym_name,
                       TypeAttr:$type,
                       OpenACC_ReductionOperatorAttr:$reductionOperator);

  let regions = (region AnyRegion:$initRegion,
                        AnyRegion:$combinerRegion,
                        AnyRegion:$destroyRegion);

  let assemblyFormat = [{
    $sym_name `:` $type attr-dict-with-keyword
    `reduction_operator` $reductionOperator
    `init` $initRegion `combiner` $combinerRegion
    (`destroy` $destroyRegion^)?
  }];

  let hasRegionVerifier = 1;
}

//===----------------------------------------------------------------------===//
// 2.5.1 parallel Construct
//===----------------------------------------------------------------------===//

def OpenACC_ParallelOp : OpenACC_Op<"parallel",
    [AttrSizedOperandSegments, AutomaticAllocationScope,
     RecursiveMemoryEffects,
     DeclareOpInterfaceMethods<ComputeRegionOpInterface>,
     MemoryEffects<[MemWrite<OpenACC_ConstructResource>,
                    MemRead<OpenACC_CurrentDeviceIdResource>]>]> {
  let summary = "parallel construct";
  let description = [{
    The "acc.parallel" operation represents a parallel construct block. It has
    one region to be executed in parallel on the current device.

    Example:

    ```mlir
    acc.parallel num_gangs(%c10) num_workers(%c10)
        private(%c : memref<10xf32>) {
      // parallel region
    }
    ```

    `async`, `wait`, `num_gangs`, `num_workers` and `vector_length` operands are
    supported with `device_type` information. They should only be accessed by
    the extra provided getters. If modified, the corresponding `device_type`
    attributes must be modified as well.
  }];

  let arguments = (ins
      Variadic<IntOrIndex>:$asyncOperands,
      OptionalAttr<DeviceTypeArrayAttr>:$asyncOperandsDeviceType,
      OptionalAttr<DeviceTypeArrayAttr>:$asyncOnly,
      Variadic<IntOrIndex>:$waitOperands,
      OptionalAttr<DenseI32ArrayAttr>:$waitOperandsSegments,
      OptionalAttr<DeviceTypeArrayAttr>:$waitOperandsDeviceType,
      OptionalAttr<BoolArrayAttr>:$hasWaitDevnum,
      OptionalAttr<DeviceTypeArrayAttr>:$waitOnly,
      Variadic<IntOrIndex>:$numGangs,
      OptionalAttr<DenseI32ArrayAttr>:$numGangsSegments,
      OptionalAttr<DeviceTypeArrayAttr>:$numGangsDeviceType,
      Variadic<IntOrIndex>:$numWorkers,
      OptionalAttr<DeviceTypeArrayAttr>:$numWorkersDeviceType,
      Variadic<IntOrIndex>:$vectorLength,
      OptionalAttr<DeviceTypeArrayAttr>:$vectorLengthDeviceType,
      Optional<I1>:$ifCond,
      Optional<I1>:$selfCond,
      UnitAttr:$selfAttr,
      Variadic<AnyType>:$reductionOperands,
      OptionalAttr<SymbolRefArrayAttr>:$reductionRecipes,
      Variadic<OpenACC_AnyPointerOrMappableType>:$privateOperands,
      OptionalAttr<SymbolRefArrayAttr>:$privatizationRecipes,
      Variadic<OpenACC_AnyPointerOrMappableType>:$firstprivateOperands,
      OptionalAttr<SymbolRefArrayAttr>:$firstprivatizationRecipes,
      Variadic<OpenACC_AnyPointerOrMappableType>:$dataClauseOperands,
      OptionalAttr<DefaultValueAttr>:$defaultAttr,
      UnitAttr:$combined);

  let regions = (region AnyRegion:$region);

  let builders = [
    OpBuilder<(ins
      CArg<"mlir::ValueRange", "{}">:$numGangs,
      CArg<"mlir::ValueRange", "{}">:$numWorkers,
      CArg<"mlir::ValueRange", "{}">:$vectorLength,
      CArg<"mlir::ValueRange", "{}">:$asyncOperands,
      CArg<"mlir::ValueRange", "{}">:$waitOperands,
      CArg<"mlir::Value", "{}">:$ifCond,
      CArg<"mlir::Value", "{}">:$selfCond,
      CArg<"mlir::ValueRange", "{}">:$reductionOperands,
      CArg<"mlir::ValueRange", "{}">:$privateOperands,
      CArg<"mlir::ValueRange", "{}">:$firstprivateOperands,
      CArg<"mlir::ValueRange", "{}">:$dataClauseOperands)>];

  let extraClassDeclaration = [{
    /// The number of data operands.
    unsigned getNumDataOperands();

    /// The i-th data operand passed.
    Value getDataOperand(unsigned i);

    /// Used to retrieve the block inside the op's region.
    Block &getBody() { return getRegion().front(); }

    /// Return true if the op has the async attribute for the
    /// mlir::acc::DeviceType::None device_type.
    bool hasAsyncOnly();
    /// Return true if the op has the async attribute for the given device_type.
    bool hasAsyncOnly(mlir::acc::DeviceType deviceType);
    /// Return the value of the async clause if present.
    mlir::Value getAsyncValue();
    /// Return the value of the async clause for the given device_type if
    /// present.
    mlir::Value getAsyncValue(mlir::acc::DeviceType deviceType);

    /// Return the value of the num_workers clause if present.
    mlir::Value getNumWorkersValue();
    /// Return the value of the num_workers clause for the given device_type if
    /// present.
    mlir::Value getNumWorkersValue(mlir::acc::DeviceType deviceType);

    /// Return the value of the vector_length clause if present.
    mlir::Value getVectorLengthValue();
    /// Return the value of the vector_length clause for the given device_type 
    /// if present.
    mlir::Value getVectorLengthValue(mlir::acc::DeviceType deviceType);

    /// Return the values of the num_gangs clause if present.
    mlir::Operation::operand_range getNumGangsValues();
    /// Return the values of the num_gangs clause for the given device_type if
    /// present.
    mlir::Operation::operand_range
    getNumGangsValues(mlir::acc::DeviceType deviceType);

    /// Return true if the op has the wait attribute for the
    /// mlir::acc::DeviceType::None device_type.
    bool hasWaitOnly();
    /// Return true if the op has the wait attribute for the given device_type.
    bool hasWaitOnly(mlir::acc::DeviceType deviceType);
    /// Return the values of the wait clause if present.
    mlir::Operation::operand_range getWaitValues();
    /// Return the values of the wait clause for the given device_type if
    /// present.
    mlir::Operation::operand_range
    getWaitValues(mlir::acc::DeviceType deviceType);
    /// Return the wait devnum value clause if present;
    mlir::Value getWaitDevnum();
    /// Return the wait devnum value clause for the given device_type if
    /// present.
    mlir::Value getWaitDevnum(mlir::acc::DeviceType deviceType);
    static mlir::acc::Construct getConstructId() {
      return mlir::acc::Construct::acc_construct_parallel;
    }
    /// Add a value to 'num_workers' with the current list of device types.
    void addNumWorkersOperand(MLIRContext *, mlir::Value,
                              llvm::ArrayRef<DeviceType>);
    /// Add a value to 'vector_length' with the current list of device types.
    void addVectorLengthOperand(MLIRContext *, mlir::Value,
                                llvm::ArrayRef<DeviceType>);
    /// Add an entry to the 'async-only' attribute (clause spelled without
    /// arguments)for each of the additional device types (or a none if it is
    /// empty).
    void addAsyncOnly(MLIRContext *, llvm::ArrayRef<DeviceType>);
    /// Add a value to the 'async' with the current list of device types.
    void addAsyncOperand(MLIRContext *, mlir::Value,
                         llvm::ArrayRef<DeviceType>);
    /// Add an array-like entry to the 'num_gangs' with the current list of
    /// device types.
    void addNumGangsOperands(MLIRContext *, mlir::ValueRange,
                             llvm::ArrayRef<DeviceType>);
    /// Add an entry to the 'wait-only' attribute (clause spelled without
    /// arguments)for each of the additional device types (or a none if it is
    /// empty).
    void addWaitOnly(MLIRContext *, llvm::ArrayRef<DeviceType>);
    /// Add an array-like entry  to the 'wait' with the current list of device
    /// types.
    void addWaitOperands(MLIRContext *, bool hasDevnum, mlir::ValueRange,
                         llvm::ArrayRef<DeviceType>);

    /// Adds a private clause variable to this operation, including its recipe.
    void addPrivatization(MLIRContext *, mlir::acc::PrivateOp op,
                          mlir::acc::PrivateRecipeOp recipe);
    /// Adds a firstprivate clause variable to this operation, including its
    /// recipe.
    void addFirstPrivatization(MLIRContext *, mlir::acc::FirstprivateOp op,
                               mlir::acc::FirstprivateRecipeOp recipe);
<<<<<<< HEAD
=======

    /// Adds a reduction clause variable to this operation, including its
    /// recipe.
    void addReduction(MLIRContext *, mlir::acc::ReductionOp op,
                      mlir::acc::ReductionRecipeOp recipe);
>>>>>>> 35227056
  }];

  let assemblyFormat = [{
    ( `combined` `(` `loop` `)` $combined^)?
    oilist(
        `dataOperands` `(` $dataClauseOperands `:` type($dataClauseOperands) `)`
      | `async` `` custom<DeviceTypeOperandsWithKeywordOnly>($asyncOperands,
            type($asyncOperands), $asyncOperandsDeviceType, $asyncOnly)
      | `firstprivate` `(` custom<SymOperandList>($firstprivateOperands,
            type($firstprivateOperands), $firstprivatizationRecipes)
        `)`
      | `num_gangs` `(` custom<NumGangs>($numGangs,
            type($numGangs), $numGangsDeviceType, $numGangsSegments) `)`
      | `num_workers` `(` custom<DeviceTypeOperands>($numWorkers,
            type($numWorkers), $numWorkersDeviceType) `)`
      | `private` `(` custom<SymOperandList>(
            $privateOperands, type($privateOperands), $privatizationRecipes)
        `)`
      | `vector_length` `(` custom<DeviceTypeOperands>($vectorLength,
            type($vectorLength), $vectorLengthDeviceType) `)`
      | `wait` `` custom<WaitClause>($waitOperands, type($waitOperands),
          $waitOperandsDeviceType, $waitOperandsSegments, $hasWaitDevnum,
          $waitOnly)
      | `self` `(` $selfCond `)`
      | `if` `(` $ifCond `)`
      | `reduction` `(` custom<SymOperandList>(
            $reductionOperands, type($reductionOperands), $reductionRecipes)
        `)`
    )
    $region attr-dict-with-keyword
  }];

  let hasVerifier = 1;
}

//===----------------------------------------------------------------------===//
// 2.5.2 serial Construct
//===----------------------------------------------------------------------===//

def OpenACC_SerialOp : OpenACC_Op<"serial",
    [AttrSizedOperandSegments, AutomaticAllocationScope,
     RecursiveMemoryEffects,
     DeclareOpInterfaceMethods<ComputeRegionOpInterface>,
     MemoryEffects<[MemWrite<OpenACC_ConstructResource>,
                    MemRead<OpenACC_CurrentDeviceIdResource>]>]> {
  let summary = "serial construct";
  let description = [{
    The "acc.serial" operation represents a serial construct block. It has
    one region to be executed in serial on the current device.

    Example:

    ```mlir
    acc.serial private(%c : memref<10xf32>) {
      // serial region
    }
    ```

    `async` and `wait` operands are supported with `device_type` information.
    They should only be accessed by the extra provided getters. If modified,
    the corresponding `device_type` attributes must be modified as well.
  }];

  let arguments = (ins
      Variadic<IntOrIndex>:$asyncOperands,
      OptionalAttr<DeviceTypeArrayAttr>:$asyncOperandsDeviceType,
      OptionalAttr<DeviceTypeArrayAttr>:$asyncOnly,
      Variadic<IntOrIndex>:$waitOperands,
      OptionalAttr<DenseI32ArrayAttr>:$waitOperandsSegments,
      OptionalAttr<DeviceTypeArrayAttr>:$waitOperandsDeviceType,
      OptionalAttr<BoolArrayAttr>:$hasWaitDevnum,
      OptionalAttr<DeviceTypeArrayAttr>:$waitOnly,
      Optional<I1>:$ifCond,
      Optional<I1>:$selfCond,
      UnitAttr:$selfAttr,
      Variadic<AnyType>:$reductionOperands,
      OptionalAttr<SymbolRefArrayAttr>:$reductionRecipes,
      Variadic<OpenACC_AnyPointerOrMappableType>:$privateOperands,
      OptionalAttr<SymbolRefArrayAttr>:$privatizationRecipes,
      Variadic<OpenACC_AnyPointerOrMappableType>:$firstprivateOperands,
      OptionalAttr<SymbolRefArrayAttr>:$firstprivatizationRecipes,
      Variadic<OpenACC_AnyPointerOrMappableType>:$dataClauseOperands,
      OptionalAttr<DefaultValueAttr>:$defaultAttr,
      UnitAttr:$combined);

  let regions = (region AnyRegion:$region);

  let extraClassDeclaration = [{
    /// The number of data operands.
    unsigned getNumDataOperands();

    /// The i-th data operand passed.
    Value getDataOperand(unsigned i);

    /// Used to retrieve the block inside the op's region.
    Block &getBody() { return getRegion().front(); }

    /// Return true if the op has the async attribute for the
    /// mlir::acc::DeviceType::None device_type.
    bool hasAsyncOnly();
    /// Return true if the op has the async attribute for the given device_type.
    bool hasAsyncOnly(mlir::acc::DeviceType deviceType);
    /// Return the value of the async clause if present.
    mlir::Value getAsyncValue();
    /// Return the value of the async clause for the given device_type if
    /// present.
    mlir::Value getAsyncValue(mlir::acc::DeviceType deviceType);

    /// Return true if the op has the wait attribute for the
    /// mlir::acc::DeviceType::None device_type.
    bool hasWaitOnly();
    /// Return true if the op has the wait attribute for the given device_type.
    bool hasWaitOnly(mlir::acc::DeviceType deviceType);
    /// Return the values of the wait clause if present.
    mlir::Operation::operand_range getWaitValues();
    /// Return the values of the wait clause for the given device_type if
    /// present.
    mlir::Operation::operand_range
    getWaitValues(mlir::acc::DeviceType deviceType);
    /// Return the wait devnum value clause if present;
    mlir::Value getWaitDevnum();
    /// Return the wait devnum value clause for the given device_type if
    /// present.
    mlir::Value getWaitDevnum(mlir::acc::DeviceType deviceType);
    static mlir::acc::Construct getConstructId() {
      return mlir::acc::Construct::acc_construct_serial;
    }
    /// Add an entry to the 'async-only' attribute (clause spelled without
    /// arguments) for each of the additional device types (or a none if it is
    /// empty).
    void addAsyncOnly(MLIRContext *, llvm::ArrayRef<DeviceType>);
    /// Add a value to the 'async' with the current list of device types.
    void addAsyncOperand(MLIRContext *, mlir::Value,
                         llvm::ArrayRef<DeviceType>);
    /// Add an entry to the 'wait-only' attribute (clause spelled without
    /// arguments) for each of the additional device types (or a none if it is
    /// empty).
    void addWaitOnly(MLIRContext *, llvm::ArrayRef<DeviceType>);
    /// Add an array-like entry  to the 'wait' with the current list of device
    /// types.
    void addWaitOperands(MLIRContext *, bool hasDevnum, mlir::ValueRange,
                         llvm::ArrayRef<DeviceType>);
    /// Adds a private clause variable to this operation, including its recipe.
    void addPrivatization(MLIRContext *, mlir::acc::PrivateOp op,
                          mlir::acc::PrivateRecipeOp recipe);
    /// Adds a firstprivate clause variable to this operation, including its
    /// recipe.
    void addFirstPrivatization(MLIRContext *, mlir::acc::FirstprivateOp op,
                               mlir::acc::FirstprivateRecipeOp recipe);
<<<<<<< HEAD
=======
    /// Adds a reduction clause variable to this operation, including its
    /// recipe.
    void addReduction(MLIRContext *, mlir::acc::ReductionOp op,
                      mlir::acc::ReductionRecipeOp recipe);
>>>>>>> 35227056
  }];

  let assemblyFormat = [{
    ( `combined` `(` `loop` `)` $combined^)?
    oilist(
        `dataOperands` `(` $dataClauseOperands `:` type($dataClauseOperands) `)`
      | `async` `` custom<DeviceTypeOperandsWithKeywordOnly>($asyncOperands,
            type($asyncOperands), $asyncOperandsDeviceType, $asyncOnly)
      | `firstprivate` `(` custom<SymOperandList>($firstprivateOperands,
            type($firstprivateOperands), $firstprivatizationRecipes)
        `)`
      | `private` `(` custom<SymOperandList>(
            $privateOperands, type($privateOperands), $privatizationRecipes)
        `)`
      | `wait` `` custom<WaitClause>($waitOperands, type($waitOperands),
          $waitOperandsDeviceType, $waitOperandsSegments, $hasWaitDevnum,
          $waitOnly)
      | `self` `(` $selfCond `)`
      | `if` `(` $ifCond `)`
      | `reduction` `(` custom<SymOperandList>(
            $reductionOperands, type($reductionOperands), $reductionRecipes)
        `)`
    )
    $region attr-dict-with-keyword
  }];

  let hasVerifier = 1;
}

//===----------------------------------------------------------------------===//
// 2.5.1 kernels Construct
//===----------------------------------------------------------------------===//

def OpenACC_KernelsOp : OpenACC_Op<"kernels",
    [AttrSizedOperandSegments, AutomaticAllocationScope,
     RecursiveMemoryEffects,
     DeclareOpInterfaceMethods<ComputeRegionOpInterface>,
     MemoryEffects<[MemWrite<OpenACC_ConstructResource>,
                    MemRead<OpenACC_CurrentDeviceIdResource>]>]> {
  let summary = "kernels construct";
  let description = [{
    The "acc.kernels" operation represents a kernels construct block. It has
    one region to be compiled into a sequence of kernels for execution on the
    current device.

    Example:

    ```mlir
    acc.kernels num_gangs(%c10) num_workers(%c10)
        private(%c : memref<10xf32>) {
      // kernels region
    }
    ```

    `collapse`, `gang`, `worker`, `vector`, `seq`, `independent`, `auto` and
    `tile` operands are supported with `device_type` information. They should
    only be accessed by the extra provided getters. If modified, the
    corresponding `device_type` attributes must be modified as well.
  }];

  let arguments = (ins
      Variadic<IntOrIndex>:$asyncOperands,
      OptionalAttr<DeviceTypeArrayAttr>:$asyncOperandsDeviceType,
      OptionalAttr<DeviceTypeArrayAttr>:$asyncOnly,
      Variadic<IntOrIndex>:$waitOperands,
      OptionalAttr<DenseI32ArrayAttr>:$waitOperandsSegments,
      OptionalAttr<DeviceTypeArrayAttr>:$waitOperandsDeviceType,
      OptionalAttr<BoolArrayAttr>:$hasWaitDevnum,
      OptionalAttr<DeviceTypeArrayAttr>:$waitOnly,
      Variadic<IntOrIndex>:$numGangs,
      OptionalAttr<DenseI32ArrayAttr>:$numGangsSegments,
      OptionalAttr<DeviceTypeArrayAttr>:$numGangsDeviceType,
      Variadic<IntOrIndex>:$numWorkers,
      OptionalAttr<DeviceTypeArrayAttr>:$numWorkersDeviceType,
      Variadic<IntOrIndex>:$vectorLength,
      OptionalAttr<DeviceTypeArrayAttr>:$vectorLengthDeviceType,
      Optional<I1>:$ifCond,
      Optional<I1>:$selfCond,
      UnitAttr:$selfAttr,
      Variadic<OpenACC_AnyPointerOrMappableType>:$dataClauseOperands,
      OptionalAttr<DefaultValueAttr>:$defaultAttr,
      UnitAttr:$combined);

  let regions = (region AnyRegion:$region);

  let extraClassDeclaration = [{
    /// The number of data operands.
    unsigned getNumDataOperands();

    /// The i-th data operand passed.
    Value getDataOperand(unsigned i);

    /// Used to retrieve the block inside the op's region.
    Block &getBody() { return getRegion().front(); }

    /// Return true if the op has the async attribute for the
    /// mlir::acc::DeviceType::None device_type.
    bool hasAsyncOnly();
    /// Return true if the op has the async attribute for the given device_type.
    bool hasAsyncOnly(mlir::acc::DeviceType deviceType);
    /// Return the value of the async clause if present.
    mlir::Value getAsyncValue();
    /// Return the value of the async clause for the given device_type if
    /// present.
    mlir::Value getAsyncValue(mlir::acc::DeviceType deviceType);

    /// Return the value of the num_workers clause if present.
    mlir::Value getNumWorkersValue();
    /// Return the value of the num_workers clause for the given device_type if
    /// present.
    mlir::Value getNumWorkersValue(mlir::acc::DeviceType deviceType);

    /// Return the value of the vector_length clause if present.
    mlir::Value getVectorLengthValue();
    /// Return the value of the vector_length clause for the given device_type 
    /// if present.
    mlir::Value getVectorLengthValue(mlir::acc::DeviceType deviceType);

    /// Return the values of the num_gangs clause if present.
    mlir::Operation::operand_range getNumGangsValues();
    /// Return the values of the num_gangs clause for the given device_type if
    /// present.
    mlir::Operation::operand_range
    getNumGangsValues(mlir::acc::DeviceType deviceType);

    /// Return true if the op has the wait attribute for the
    /// mlir::acc::DeviceType::None device_type.
    bool hasWaitOnly();
    /// Return true if the op has the wait attribute for the given device_type.
    bool hasWaitOnly(mlir::acc::DeviceType deviceType);
    /// Return the values of the wait clause if present.
    mlir::Operation::operand_range getWaitValues();
    /// Return the values of the wait clause for the given device_type if
    /// present.
    mlir::Operation::operand_range
    getWaitValues(mlir::acc::DeviceType deviceType);
    /// Return the wait devnum value clause if present;
    mlir::Value getWaitDevnum();
    /// Return the wait devnum value clause for the given device_type if
    /// present.
    mlir::Value getWaitDevnum(mlir::acc::DeviceType deviceType);
    static mlir::acc::Construct getConstructId() {
      return mlir::acc::Construct::acc_construct_kernels;
    }
    /// Add a value to 'num_workers' with the current list of device types.
    void addNumWorkersOperand(MLIRContext *, mlir::Value,
                              llvm::ArrayRef<DeviceType>);
    /// Add a value to 'vector_length' with the current list of device types.
    void addVectorLengthOperand(MLIRContext *, mlir::Value,
                                llvm::ArrayRef<DeviceType>);
    /// Add an entry to the 'async-only' attribute (clause spelled without
    /// arguments) for each of the additional device types (or a none if it is
    /// empty).
    void addAsyncOnly(MLIRContext *, llvm::ArrayRef<DeviceType>);
    /// Add a value to the 'async' with the current list of device types.
    void addAsyncOperand(MLIRContext *, mlir::Value,
                         llvm::ArrayRef<DeviceType>);
    /// Add an array-like entry to the 'num_gangs' with the current list of
    /// device types.
    void addNumGangsOperands(MLIRContext *, mlir::ValueRange,
                             llvm::ArrayRef<DeviceType>);
    /// Add an entry to the 'wait-only' attribute (clause spelled without
    /// arguments) for each of the additional device types (or a none if it is
    /// empty).
    void addWaitOnly(MLIRContext *, llvm::ArrayRef<DeviceType>);
    /// Add an array-like entry  to the 'wait' with the current list of device
    /// types.
    void addWaitOperands(MLIRContext *, bool hasDevnum, mlir::ValueRange,
                         llvm::ArrayRef<DeviceType>);
  }];

  let assemblyFormat = [{
    ( `combined` `(` `loop` `)` $combined^)?
    oilist(
        `dataOperands` `(` $dataClauseOperands `:` type($dataClauseOperands) `)`
      | `async` `` custom<DeviceTypeOperandsWithKeywordOnly>($asyncOperands,
            type($asyncOperands), $asyncOperandsDeviceType, $asyncOnly)
      | `num_gangs` `(` custom<NumGangs>($numGangs,
            type($numGangs), $numGangsDeviceType, $numGangsSegments) `)`
      | `num_workers` `(` custom<DeviceTypeOperands>($numWorkers,
            type($numWorkers), $numWorkersDeviceType) `)`
      | `vector_length` `(` custom<DeviceTypeOperands>($vectorLength,
            type($vectorLength), $vectorLengthDeviceType) `)`
      | `wait` `` custom<WaitClause>($waitOperands, type($waitOperands),
          $waitOperandsDeviceType, $waitOperandsSegments, $hasWaitDevnum,
          $waitOnly)
      | `self` `(` $selfCond `)`
      | `if` `(` $ifCond `)`
    )
    $region attr-dict-with-keyword
  }];

  let hasVerifier = 1;
}

//===----------------------------------------------------------------------===//
// 2.6.5 data Construct
//===----------------------------------------------------------------------===//

def OpenACC_DataOp : OpenACC_Op<"data",
    [AttrSizedOperandSegments, RecursiveMemoryEffects,
     MemoryEffects<[MemWrite<OpenACC_ConstructResource>,
                    MemRead<OpenACC_CurrentDeviceIdResource>]>]> {
  let summary = "data construct";

  let description = [{
    The "acc.data" operation represents a data construct. It defines vars to
    be allocated in the current device memory for the duration of the region,
    whether data should be copied from local memory to the current device
    memory upon region entry , and copied from device memory to local memory
    upon region exit.

    Example:

    ```mlir
    acc.data present(%a: memref<10x10xf32>, %b: memref<10x10xf32>,
        %c: memref<10xf32>, %d: memref<10xf32>) {
      // data region
    }
    ```

    `async` and `wait` operands are supported with `device_type` information.
    They should only be accessed by the extra provided getters. If modified,
    the corresponding `device_type` attributes must be modified as well.
  }];


  let arguments = (ins Optional<I1>:$ifCond,
      Variadic<IntOrIndex>:$asyncOperands,
      OptionalAttr<DeviceTypeArrayAttr>:$asyncOperandsDeviceType,
      OptionalAttr<DeviceTypeArrayAttr>:$asyncOnly,
      Variadic<IntOrIndex>:$waitOperands,
      OptionalAttr<DenseI32ArrayAttr>:$waitOperandsSegments,
      OptionalAttr<DeviceTypeArrayAttr>:$waitOperandsDeviceType,
      OptionalAttr<BoolArrayAttr>:$hasWaitDevnum,
      OptionalAttr<DeviceTypeArrayAttr>:$waitOnly,
      Variadic<OpenACC_AnyPointerOrMappableType>:$dataClauseOperands,
      OptionalAttr<DefaultValueAttr>:$defaultAttr);

  let regions = (region AnyRegion:$region);

  let extraClassDeclaration = [{
    /// The number of data operands.
    unsigned getNumDataOperands();

    /// The i-th data operand passed.
    Value getDataOperand(unsigned i);

    /// Return true if the op has the async attribute for the
    /// mlir::acc::DeviceType::None device_type.
    bool hasAsyncOnly();
    /// Return true if the op has the async attribute for the given device_type.
    bool hasAsyncOnly(mlir::acc::DeviceType deviceType);
    /// Return the value of the async clause if present.
    mlir::Value getAsyncValue();
    /// Return the value of the async clause for the given device_type if
    /// present.
    mlir::Value getAsyncValue(mlir::acc::DeviceType deviceType);

    /// Return true if the op has the wait attribute for the
    /// mlir::acc::DeviceType::None device_type.
    bool hasWaitOnly();
    /// Return true if the op has the wait attribute for the given device_type.
    bool hasWaitOnly(mlir::acc::DeviceType deviceType);
    /// Return the values of the wait clause if present.
    mlir::Operation::operand_range getWaitValues();
    /// Return the values of the wait clause for the given device_type if
    /// present.
    mlir::Operation::operand_range
    getWaitValues(mlir::acc::DeviceType deviceType);
    /// Return the wait devnum value clause if present;
    mlir::Value getWaitDevnum();
    /// Return the wait devnum value clause for the given device_type if
    /// present.
    mlir::Value getWaitDevnum(mlir::acc::DeviceType deviceType);
    /// Add an entry to the 'async-only' attribute (clause spelled without
    /// arguments) for each of the additional device types (or a none if it is
    /// empty).
    void addAsyncOnly(MLIRContext *, llvm::ArrayRef<DeviceType>);
    /// Add a value to the 'async' with the current list of device types.
    void addAsyncOperand(MLIRContext *, mlir::Value,
                         llvm::ArrayRef<DeviceType>);
    /// Add an entry to the 'wait-only' attribute (clause spelled without
    /// arguments) for each of the additional device types (or a none if it is
    /// empty).
    void addWaitOnly(MLIRContext *, llvm::ArrayRef<DeviceType>);
    /// Add an array-like entry  to the 'wait' with the current list of device
    /// types.
    void addWaitOperands(MLIRContext *, bool hasDevnum, mlir::ValueRange,
                         llvm::ArrayRef<DeviceType>);
  }];

  let assemblyFormat = [{
    oilist(
        `if` `(` $ifCond `)`
      | `async` `` custom<DeviceTypeOperandsWithKeywordOnly>($asyncOperands,
            type($asyncOperands), $asyncOperandsDeviceType, $asyncOnly)
      | `dataOperands` `(` $dataClauseOperands `:` type($dataClauseOperands) `)`
      | `wait` `` custom<WaitClause>($waitOperands, type($waitOperands),
          $waitOperandsDeviceType, $waitOperandsSegments, $hasWaitDevnum,
          $waitOnly)
    )
    $region attr-dict-with-keyword
  }];
  let hasVerifier = 1;
}

def OpenACC_TerminatorOp : OpenACC_Op<"terminator", [Pure, Terminator]> {
  let summary = "Generic terminator for OpenACC regions";

  let description = [{
    A terminator operation for regions that appear in the body of OpenACC
    operation. Generic OpenACC construct regions are not expected to return any
    value so the terminator takes no operands. The terminator op returns control
    to the enclosing op.
  }];

  let assemblyFormat = "attr-dict";
}

//===----------------------------------------------------------------------===//
// 2.6.6 Enter Data Directive
//===----------------------------------------------------------------------===//

def OpenACC_EnterDataOp : OpenACC_Op<"enter_data",
    [AttrSizedOperandSegments,
     MemoryEffects<[MemWrite<OpenACC_ConstructResource>,
                    MemRead<OpenACC_CurrentDeviceIdResource>]>]> {
  let summary = "enter data operation";

  let description = [{
    The "acc.enter_data" operation represents the OpenACC enter data directive.

    Example:

    ```mlir
    acc.enter_data create(%d1 : memref<10xf32>) attributes {async}
    ```
  }];

  let arguments = (ins Optional<I1>:$ifCond,
                       Optional<IntOrIndex>:$asyncOperand,
                       UnitAttr:$async,
                       Optional<IntOrIndex>:$waitDevnum,
                       Variadic<IntOrIndex>:$waitOperands,
                       UnitAttr:$wait,
                       Variadic<OpenACC_AnyPointerOrMappableType>:$dataClauseOperands);

  let extraClassDeclaration = [{
    /// The number of data operands.
    unsigned getNumDataOperands();

    /// The i-th data operand passed.
    Value getDataOperand(unsigned i);

    /// Add an entry to the 'async-only' attribute (clause spelled without
    /// arguments). DeviceType array is supplied even though it should always be
    /// empty, so this can mirror other versions of this function.
    void addAsyncOnly(MLIRContext *, llvm::ArrayRef<DeviceType>);
    /// Add a value to the 'async'. DeviceType array is supplied even though it
    /// should always be empty, so this can mirror other versions of this
    /// function.
    void addAsyncOperand(MLIRContext *, mlir::Value,
                         llvm::ArrayRef<DeviceType>);
    /// Add an entry to the 'wait-only' attribute (clause spelled without
    /// arguments). DeviceType array is supplied even though it should always be
    /// empty, so this can mirror other versions of this function.
    void addWaitOnly(MLIRContext *, llvm::ArrayRef<DeviceType>);
    /// Add an array-like entry  to the 'wait'. DeviceType array is supplied
    /// even though it should always be empty, so this can mirror other versions
    /// of this function.
    void addWaitOperands(MLIRContext *, bool hasDevnum, mlir::ValueRange,
                         llvm::ArrayRef<DeviceType>);
  }];

  let assemblyFormat = [{
    oilist(
        `if` `(` $ifCond `)`
      | `async` `` custom<OperandWithKeywordOnly>($asyncOperand,
            type($asyncOperand), $async)
      | `wait_devnum` `(` $waitDevnum `:` type($waitDevnum) `)`
      | `wait` `` custom<OperandsWithKeywordOnly>($waitOperands,
            type($waitOperands), $wait)
      | `dataOperands` `(` $dataClauseOperands `:` type($dataClauseOperands) `)`
    )
    attr-dict-with-keyword
  }];

  let hasCanonicalizer = 1;
  let hasVerifier = 1;
}

//===----------------------------------------------------------------------===//
// 2.6.6 Exit Data Directive
//===----------------------------------------------------------------------===//

def OpenACC_ExitDataOp : OpenACC_Op<"exit_data",
    [AttrSizedOperandSegments,
     MemoryEffects<[MemWrite<OpenACC_ConstructResource>,
                    MemRead<OpenACC_CurrentDeviceIdResource>]>]> {
  let summary = "exit data operation";

  let description = [{
    The "acc.exit_data" operation represents the OpenACC exit data directive.

    Example:

    ```mlir
    acc.exit_data delete(%d1 : memref<10xf32>) attributes {async}
    ```
  }];

  let arguments = (ins Optional<I1>:$ifCond,
                       Optional<IntOrIndex>:$asyncOperand,
                       UnitAttr:$async,
                       Optional<IntOrIndex>:$waitDevnum,
                       Variadic<IntOrIndex>:$waitOperands,
                       UnitAttr:$wait,
                       Variadic<OpenACC_AnyPointerOrMappableType>:$dataClauseOperands,
                       UnitAttr:$finalize);

  let extraClassDeclaration = [{
    /// The number of data operands.
    unsigned getNumDataOperands();

    /// The i-th data operand passed.
    Value getDataOperand(unsigned i);

    /// Add an entry to the 'async-only' attribute (clause spelled without
    /// arguments). DeviceType array is supplied even though it should always be
    /// empty, so this can mirror other versions of this function.
    void addAsyncOnly(MLIRContext *, llvm::ArrayRef<DeviceType>);
    /// Add a value to the 'async'. DeviceType array is supplied even though it
    /// should always be empty, so this can mirror other versions of this
    /// function.
    void addAsyncOperand(MLIRContext *, mlir::Value,
                         llvm::ArrayRef<DeviceType>);

    /// Add an entry to the 'wait-only' attribute (clause spelled without
    /// arguments). DeviceType array is supplied even though it should always be
    /// empty, so this can mirror other versions of this function.
    void addWaitOnly(MLIRContext *, llvm::ArrayRef<DeviceType>);
    /// Add an array-like entry  to the 'wait'. DeviceType array is supplied
    /// even though it should always be empty, so this can mirror other versions
    /// of this function.
    void addWaitOperands(MLIRContext *, bool hasDevnum, mlir::ValueRange,
                         llvm::ArrayRef<DeviceType>);
  }];

  let assemblyFormat = [{
    oilist(
        `if` `(` $ifCond `)`
      | `async` `` custom<OperandWithKeywordOnly>($asyncOperand,
            type($asyncOperand), $async)
      | `wait_devnum` `(` $waitDevnum `:` type($waitDevnum) `)`
      | `wait` `` custom<OperandsWithKeywordOnly>($waitOperands,
            type($waitOperands), $wait)
      | `dataOperands` `(` $dataClauseOperands `:` type($dataClauseOperands) `)`
    )
    attr-dict-with-keyword
  }];

  let hasCanonicalizer = 1;
  let hasVerifier = 1;
}

//===----------------------------------------------------------------------===//
// 2.8 Host_Data Construct
//===----------------------------------------------------------------------===//

def OpenACC_HostDataOp : OpenACC_Op<"host_data",
    [AttrSizedOperandSegments,
     MemoryEffects<[MemWrite<OpenACC_ConstructResource>,
                    MemRead<OpenACC_CurrentDeviceIdResource>]>]> {
  let summary = "host_data construct";

  let description = [{
    The "acc.host_data" operation represents the OpenACC host_data construct.

    Example:

    ```mlir
    %0 = acc.use_device varPtr(%a : !llvm.ptr) -> !llvm.ptr
    acc.host_data dataOperands(%0 : !llvm.ptr) {

    }
    ```
  }];

  let arguments = (ins Optional<I1>:$ifCond,
                       Variadic<OpenACC_AnyPointerOrMappableType>:$dataClauseOperands,
                       UnitAttr:$ifPresent);

  let regions = (region AnyRegion:$region);

  let assemblyFormat = [{
    oilist(
        `if` `(` $ifCond `)`
      | `dataOperands` `(` $dataClauseOperands `:` type($dataClauseOperands) `)`
    )
    $region attr-dict-with-keyword
  }];

  let hasVerifier = 1;
  let hasCanonicalizer = 1;
}

//===----------------------------------------------------------------------===//
// 2.9 loop Construct
//===----------------------------------------------------------------------===//

def OpenACC_LoopOp : OpenACC_Op<"loop",
    [AttrSizedOperandSegments, AutomaticAllocationScope,
     RecursiveMemoryEffects,
     DeclareOpInterfaceMethods<ComputeRegionOpInterface>,
     DeclareOpInterfaceMethods<LoopLikeOpInterface>,
     MemoryEffects<[MemWrite<OpenACC_ConstructResource>]>]> {
  let summary = "loop construct";

  let description = [{
    The "acc.loop" operation represents the OpenACC loop construct. The lower
    and upper bounds specify a half-open range: the range includes the lower
    bound but does not include the upper bound. If the `inclusive` attribute is
    set then the upper bound is included.

    Example:

    ```mlir
    acc.loop gang() vector() (%arg3 : index, %arg4 : index, %arg5 : index) = 
        (%c0, %c0, %c0 : index, index, index) to 
        (%c10, %c10, %c10 : index, index, index) step 
        (%c1, %c1, %c1 : index, index, index) {
      // Loop body
      acc.yield
    } attributes { collapse = [3] }
    ```

    `collapse`, `gang`, `worker`, `vector`, `seq`, `independent`, `auto` and
    `tile` operands are supported with `device_type` information. They should
    only be accessed by the extra provided getters. If modified, the
    corresponding `device_type` attributes must be modified as well.
  }];

  let arguments = (ins
      Variadic<IntOrIndex>:$lowerbound,
      Variadic<IntOrIndex>:$upperbound,
      Variadic<IntOrIndex>:$step,
      OptionalAttr<DenseBoolArrayAttr>:$inclusiveUpperbound,
      OptionalAttr<I64ArrayAttr>:$collapse,
      OptionalAttr<DeviceTypeArrayAttr>:$collapseDeviceType,
      Variadic<IntOrIndex>:$gangOperands,
      OptionalAttr<GangArgTypeArrayAttr>:$gangOperandsArgType,
      OptionalAttr<DenseI32ArrayAttr>:$gangOperandsSegments,
      OptionalAttr<DeviceTypeArrayAttr>:$gangOperandsDeviceType,
      Variadic<IntOrIndex>:$workerNumOperands,
      OptionalAttr<DeviceTypeArrayAttr>:$workerNumOperandsDeviceType,
      Variadic<IntOrIndex>:$vectorOperands,
      OptionalAttr<DeviceTypeArrayAttr>:$vectorOperandsDeviceType,
      OptionalAttr<DeviceTypeArrayAttr>:$seq,
      OptionalAttr<DeviceTypeArrayAttr>:$independent,
      OptionalAttr<DeviceTypeArrayAttr>:$auto_,
      OptionalAttr<DeviceTypeArrayAttr>:$gang,
      OptionalAttr<DeviceTypeArrayAttr>:$worker,
      OptionalAttr<DeviceTypeArrayAttr>:$vector,
      Variadic<IntOrIndex>:$tileOperands,
      OptionalAttr<DenseI32ArrayAttr>:$tileOperandsSegments,
      OptionalAttr<DeviceTypeArrayAttr>:$tileOperandsDeviceType,
      Variadic<OpenACC_AnyPointerOrMappableType>:$cacheOperands,
      Variadic<OpenACC_AnyPointerOrMappableType>:$privateOperands,
      OptionalAttr<SymbolRefArrayAttr>:$privatizationRecipes,
      Variadic<AnyType>:$reductionOperands,
      OptionalAttr<SymbolRefArrayAttr>:$reductionRecipes,
      OptionalAttr<OpenACC_CombinedConstructsAttr>:$combined
  );

  let results = (outs Variadic<AnyType>:$results);

  let regions = (region AnyRegion:$region);

  let extraClassDeclaration = [{
    static StringRef getAutoAttrStrName() { return "auto"; }
    static StringRef getGangNumKeyword() { return "num"; }
    static StringRef getGangDimKeyword() { return "dim"; }
    static StringRef getGangStaticKeyword() { return "static"; }
    static StringRef getControlKeyword() { return "control"; }

    /// The number of private and reduction operands.
    unsigned getNumDataOperands();

    /// The i-th data operand passed.
    Value getDataOperand(unsigned i);

    /// Used to retrieve the block inside the op's region.
    Block &getBody() { return getLoopRegions().front()->front(); }

    /// Used to determine if this operation is merely a container for a loop
    /// operation instead of being loop-like itself.
    bool isLoopLike() { return !getLowerbound().empty(); }
    bool isContainerLike() { return !isLoopLike(); }

    /// Return true if the op has the auto attribute for the
    /// mlir::acc::DeviceType::None device_type.
    bool hasAuto();
    /// Return true if the op has the auto attribute for the given device_type.
    bool hasAuto(mlir::acc::DeviceType deviceType);
    /// Return true if the op has the independent attribute for the
    /// mlir::acc::DeviceType::None device_type.
    bool hasIndependent();
    /// Return true if the op has the independent attribute for the given
    /// device_type.
    bool hasIndependent(mlir::acc::DeviceType deviceType);
    /// Return true if the op has the seq attribute for the
    /// mlir::acc::DeviceType::None device_type.
    bool hasSeq();
    /// Return true if the op has the seq attribute for the given device_type.
    bool hasSeq(mlir::acc::DeviceType deviceType);

    /// Return the value of the vector clause if present.
    mlir::Value getVectorValue();
    /// Return the value of the vector clause for the given device_type 
    /// if present.
    mlir::Value getVectorValue(mlir::acc::DeviceType deviceType);
    /// Return true if the op has the vector attribute for the
    /// mlir::acc::DeviceType::None device_type.
    bool hasVector();
    /// Return true if the op has the vector attribute for the given
    /// device_type.
    bool hasVector(mlir::acc::DeviceType deviceType);

    /// Return the value of the worker clause if present.
    mlir::Value getWorkerValue();
    /// Return the value of the worker clause for the given device_type 
    /// if present.
    mlir::Value getWorkerValue(mlir::acc::DeviceType deviceType);
    /// Return true if the op has the worker attribute for the
    /// mlir::acc::DeviceType::None device_type.
    bool hasWorker();
    /// Return true if the op has the worker attribute for the given
    /// device_type.
    bool hasWorker(mlir::acc::DeviceType deviceType);

    /// Return the values of the tile clause if present.
    mlir::Operation::operand_range getTileValues();
    /// Return the values of the tile clause for the given device_type if
    /// present.
    mlir::Operation::operand_range
    getTileValues(mlir::acc::DeviceType deviceType);

    /// Return the value of the collapse clause if present.
    std::optional<int64_t> getCollapseValue();
    /// Return the value of the collapse clause for the given device_type 
    /// if present.
    std::optional<int64_t> getCollapseValue(mlir::acc::DeviceType deviceType);

    /// Return true if the op has the gang attribute for the
    /// mlir::acc::DeviceType::None device_type.
    bool hasGang();
    /// Return true if the op has the gang attribute for the given
    /// device_type.
    bool hasGang(mlir::acc::DeviceType deviceType);

    /// Return the value of the worker clause if present.
    mlir::Value getGangValue(mlir::acc::GangArgType gangArgType);
    /// Return the value of the worker clause for the given device_type 
    /// if present.
    mlir::Value getGangValue(mlir::acc::GangArgType gangArgType, mlir::acc::DeviceType deviceType);

    // Add an entry to the 'seq' attribute for each additional device types.
    void addSeq(MLIRContext *, llvm::ArrayRef<DeviceType>);
    // Add an entry to the 'independent' attribute for each additional device
    // types.
    void addIndependent(MLIRContext *, llvm::ArrayRef<DeviceType>);
    // Add an entry to the 'auto' attribute for each additional device types.
    void addAuto(MLIRContext *, llvm::ArrayRef<DeviceType>);

    // Sets the collapse value for this 'loop' for a set of DeviceTypes. Note
    // that this may only be set once per DeviceType, and will fail the verifier
    // if this is set multiple times.
    void setCollapseForDeviceTypes(MLIRContext *, llvm::ArrayRef<DeviceType>,
                                   llvm::APInt);
    // Sets the tile values for this 'loop' for a set of DeviceTypes. All of the
    // values should be integral constants, with the '*' represented as a '-1'.
    void setTileForDeviceTypes(MLIRContext *, llvm::ArrayRef<DeviceType>,
                               mlir::ValueRange);

    // Add a value to the 'vector' list with a current list of device_types.
    void addVectorOperand(MLIRContext *, mlir::Value,
                          llvm::ArrayRef<DeviceType>);
    // Add an empty value to the 'vector' list with a current list of
    // device_types. This is for the case where there is no expression specified
    // in a 'vector'.
    void addEmptyVector(MLIRContext *, llvm::ArrayRef<DeviceType>);
    // Add a value to the 'worker' list with a current list of device_types.
    void addWorkerNumOperand(MLIRContext *, mlir::Value,
                             llvm::ArrayRef<DeviceType>);
    // Add an empty value to the 'worker' list with a current list of
    // device_types. This is for the case where there is no expression specified
    // in a 'worker'.
    void addEmptyWorker(MLIRContext *, llvm::ArrayRef<DeviceType>);

    // Adds a collection of operands for a 'gang' clause that has various types
    // corresponding to each operand.
    void addGangOperands(MLIRContext *, llvm::ArrayRef<DeviceType>,
                         llvm::ArrayRef<GangArgType>, mlir::ValueRange);

    // Add an empty value to the 'gang' list with a current list of
    // device_types. This is for the case where there is no expression specified
    // in a 'gang'.
    void addEmptyGang(MLIRContext *, llvm::ArrayRef<DeviceType>);

    // Return whether this LoopOp has an auto, seq, or independent for the
    // specified device-type.
    bool hasParallelismFlag(DeviceType);

    // Return whether this LoopOp has a gang, worker, or vector applying to the
    // 'default'/None device-type.
    bool hasDefaultGangWorkerVector();

    // Used to obtain the parallelism mode for the requested device type.
    // This first checks if the mode is set for the device_type requested.
    // And if not, it returns the non-device_type mode.
    LoopParMode getDefaultOrDeviceTypeParallelism(DeviceType);

    /// Adds a private clause variable to this operation, including its recipe.
    void addPrivatization(MLIRContext *, mlir::acc::PrivateOp op,
                          mlir::acc::PrivateRecipeOp recipe);
<<<<<<< HEAD
=======
    /// Adds a reduction clause variable to this operation, including its
    /// recipe.
    void addReduction(MLIRContext *, mlir::acc::ReductionOp op,
                      mlir::acc::ReductionRecipeOp recipe);
>>>>>>> 35227056
  }];

  let hasCustomAssemblyFormat = 1;
  let assemblyFormat = [{
    ( `combined` `(` custom<CombinedConstructsLoop>($combined)^ `)` )?
    oilist(
        `gang` `` custom<GangClause>($gangOperands, type($gangOperands),
            $gangOperandsArgType, $gangOperandsDeviceType,
            $gangOperandsSegments, $gang)
      | `worker` `` custom<DeviceTypeOperandsWithKeywordOnly>(
            $workerNumOperands, type($workerNumOperands),
            $workerNumOperandsDeviceType, $worker)
      | `vector` `` custom<DeviceTypeOperandsWithKeywordOnly>($vectorOperands,
            type($vectorOperands), $vectorOperandsDeviceType, $vector)
      | `private` `(` custom<SymOperandList>(
            $privateOperands, type($privateOperands), $privatizationRecipes) `)`
      | `tile` `(` custom<DeviceTypeOperandsWithSegment>($tileOperands,
            type($tileOperands), $tileOperandsDeviceType, $tileOperandsSegments)
        `)`
      | `reduction` `(` custom<SymOperandList>(
            $reductionOperands, type($reductionOperands), $reductionRecipes)
        `)`
      | `cache` `(` $cacheOperands `:` type($cacheOperands) `)`
    )
    custom<LoopControl>($region, $lowerbound, type($lowerbound), $upperbound,
        type($upperbound), $step, type($step))
    ( `(` type($results)^ `)` )?
    attr-dict-with-keyword
  }];

  let hasVerifier = 1;

  let builders = [
    OpBuilder<(ins "::mlir::ValueRange":$lowerbounds,
                   "::mlir::ValueRange":$upperbounds,
                   "::mlir::ValueRange":$steps,
                   "LoopParMode":$parMode), [{
        auto deviceNoneAttr = mlir::acc::DeviceTypeAttr::get(
          $_builder.getContext(), mlir::acc::DeviceType::None);
        auto arrOfDeviceNone = mlir::ArrayAttr::get(
          $_builder.getContext(), deviceNoneAttr);
        build($_builder, $_state,
          /*results=*/{},
          /*lowerbound=*/lowerbounds,
          /*upperbound=*/upperbounds,
          /*step=*/steps,
          /*inclusiveUpperbound=*/nullptr,
          /*collapse=*/nullptr,
          /*collapseDeviceType=*/nullptr,
          /*gangOperands=*/{},
          /*gangOperandsArgType=*/nullptr,
          /*gangOperandsSegments=*/nullptr,
          /*gangOperandsDeviceType=*/nullptr,
          /*workerNumOperands=*/{},
          /*workerNumOperandsDeviceType=*/nullptr,
          /*vectorOperands=*/{},
          /*vectorOperandsDeviceType=*/nullptr,
          /*seq=*/parMode == LoopParMode::loop_seq ?
            arrOfDeviceNone : nullptr,
          /*independent=*/parMode == LoopParMode::loop_independent ?
            arrOfDeviceNone : nullptr,
          /*auto_=*/parMode == LoopParMode::loop_auto ?
            arrOfDeviceNone : nullptr,
          /*gang=*/nullptr,
          /*worker=*/nullptr,
          /*vector=*/nullptr,
          /*tileOperands=*/{},
          /*tileOperandsSegments=*/nullptr,
          /*tileOperandsDeviceType=*/nullptr,
          /*cacheOperands=*/{},
          /*privateOperands=*/{},
          /*privatizationRecipes=*/nullptr,
          /*reductionOperands=*/{},
          /*reductionRecipes=*/nullptr,
          /*combined=*/nullptr);
      }]
    >
  ];
}

// Yield operation for the acc.loop and acc.parallel operations.
def OpenACC_YieldOp : OpenACC_Op<"yield", [Pure, ReturnLike, Terminator,
    ParentOneOf<["FirstprivateRecipeOp, LoopOp, ParallelOp, PrivateRecipeOp,"
                 "ReductionRecipeOp, SerialOp, AtomicUpdateOp"]>]> {
  let summary = "Acc yield and termination operation";

  let description = [{
    `acc.yield` is a special terminator operation for block inside regions in
    various acc ops (including parallel, loop, atomic.update). It returns values
    to the immediately enclosing acc op.
  }];

  let arguments = (ins Variadic<AnyType>:$operands);

  let builders = [OpBuilder<(ins), [{ /* nothing to do */ }]>];

  let assemblyFormat = "attr-dict ($operands^ `:` type($operands))?";
}

//===----------------------------------------------------------------------===//
// 2.12 atomic construct
//===----------------------------------------------------------------------===//

def AtomicReadOp : OpenACC_Op<"atomic.read", [AtomicReadOpInterface]> {

  let summary = "performs an atomic read";

  let description = [{
    This operation performs an atomic read.

    The operand `x` is the address from where the value is atomically read.
    The operand `v` is the address where the value is stored after reading.
  }];

  let arguments = (ins OpenACC_PointerLikeType:$x,
                       OpenACC_PointerLikeType:$v,
                       TypeAttr:$element_type);
  let assemblyFormat = [{
    $v `=` $x
    `:` type($v) `,` type($x) `,` $element_type attr-dict
  }];
  let hasVerifier = 1;
}

def AtomicWriteOp : OpenACC_Op<"atomic.write",[AtomicWriteOpInterface]> {

  let summary = "performs an atomic write";

  let description = [{
    This operation performs an atomic write.

    The operand `x` is the address to where the `expr` is atomically
    written w.r.t. multiple threads. The evaluation of `expr` need not be
    atomic w.r.t. the write to address. In general, the type(x) must
    dereference to type(expr).
  }];

  let arguments = (ins OpenACC_PointerLikeType:$x,
                       AnyType:$expr);
  let assemblyFormat = [{
    $x `=` $expr
    `:` type($x) `,` type($expr)
    attr-dict
  }];
  let hasVerifier = 1;
}

def AtomicUpdateOp : OpenACC_Op<"atomic.update",
                               [SingleBlockImplicitTerminator<"YieldOp">,
                                RecursiveMemoryEffects,
                                AtomicUpdateOpInterface]> {

  let summary = "performs an atomic update";

  let description = [{
    This operation performs an atomic update.

    The operand `x` is exactly the same as the operand `x` in the OpenACC
    Standard (OpenACC 3.3, section 2.12). It is the address of the variable
    that is being updated. `x` is atomically read/written.

    The region describes how to update the value of `x`. It takes the value at
    `x` as an input and must yield the updated value. Only the update to `x` is
    atomic. Generally the region must have only one instruction, but can
    potentially have more than one instructions too. The update is sematically
    similar to a compare-exchange loop based atomic update.

    The syntax of atomic update operation is different from atomic read and
    atomic write operations. This is because only the host dialect knows how to
    appropriately update a value. For example, while generating LLVM IR, if
    there are no special `atomicrmw` instructions for the operation-type
    combination in atomic update, a compare-exchange loop is generated, where
    the core update operation is directly translated like regular operations by
    the host dialect. The front-end must handle semantic checks for allowed
    operations.
  }];

  let arguments = (ins Arg<OpenACC_PointerLikeType,
                           "Address of variable to be updated",
                           [MemRead, MemWrite]>:$x);
  let regions = (region SizedRegion<1>:$region);
  let assemblyFormat = [{
    $x `:` type($x) $region attr-dict
  }];
  let hasVerifier = 1;
  let hasRegionVerifier = 1;
  let hasCanonicalizeMethod = 1;
  let extraClassDeclaration = [{
    Operation* getFirstOp() {
      return &getRegion().front().getOperations().front();
    }
  }];
}

def AtomicCaptureOp : OpenACC_Op<"atomic.capture",
    [SingleBlockImplicitTerminator<"TerminatorOp">,
     RecursiveMemoryEffects, AtomicCaptureOpInterface]> {
  let summary = "performs an atomic capture";
  let description = [{
    This operation performs an atomic capture.

    The region has the following allowed forms:

    ```
      acc.atomic.capture {
        acc.atomic.update ...
        acc.atomic.read ...
        acc.terminator
      }

      acc.atomic.capture {
        acc.atomic.read ...
        acc.atomic.update ...
        acc.terminator
      }

      acc.atomic.capture {
        acc.atomic.read ...
        acc.atomic.write ...
        acc.terminator
      }
    ```

  }];

  let regions = (region SizedRegion<1>:$region);
  let assemblyFormat = [{
    $region attr-dict
  }];
  let hasRegionVerifier = 1;
  let extraClassDeclaration = [{
    /// Returns the `atomic.read` operation inside the region, if any.
    /// Otherwise, it returns nullptr.
    AtomicReadOp getAtomicReadOp();

    /// Returns the `atomic.write` operation inside the region, if any.
    /// Otherwise, it returns nullptr.
    AtomicWriteOp getAtomicWriteOp();

    /// Returns the `atomic.update` operation inside the region, if any.
    /// Otherwise, it returns nullptr.
    AtomicUpdateOp getAtomicUpdateOp();
  }];
}

//===----------------------------------------------------------------------===//
// 2.13 Declare Directive
//===----------------------------------------------------------------------===//

def OpenACC_DeclareEnterOp : OpenACC_Op<"declare_enter",
    [MemoryEffects<[MemWrite<OpenACC_ConstructResource>,
                    MemRead<OpenACC_CurrentDeviceIdResource>]>]> {
  let summary = "declare directive - entry to implicit data region";

  let description = [{
    The "acc.declare_enter" operation represents the OpenACC declare directive
    and captures the entry semantics to the implicit data region.
    This operation is modeled similarly to "acc.enter_data".

    Example showing `acc declare create(a)`:

    ```mlir
    %0 = acc.create varPtr(%a : !llvm.ptr) -> !llvm.ptr
    acc.declare_enter dataOperands(%0 : !llvm.ptr)
    ```
  }];

  let arguments = (ins Variadic<OpenACC_AnyPointerOrMappableType>:$dataClauseOperands);
  let results = (outs OpenACC_DeclareTokenType:$token);

  let assemblyFormat = [{
    oilist(
        `dataOperands` `(` $dataClauseOperands `:` type($dataClauseOperands) `)`
    )
    attr-dict-with-keyword
  }];

  let hasVerifier = 1;
}

def OpenACC_DeclareExitOp : OpenACC_Op<"declare_exit",
    [AttrSizedOperandSegments,
     MemoryEffects<[MemWrite<OpenACC_ConstructResource>,
                    MemRead<OpenACC_CurrentDeviceIdResource>]>]> {
  let summary = "declare directive - exit from implicit data region";

  let description = [{
    The "acc.declare_exit" operation represents the OpenACC declare directive
    and captures the exit semantics from the implicit data region.
    This operation is modeled similarly to "acc.exit_data".

    Example showing `acc declare device_resident(a)`:

    ```mlir
    %0 = acc.getdeviceptr varPtr(%a : !llvm.ptr) -> !llvm.ptr {dataClause = #acc<data_clause declare_device_resident>}
    acc.declare_exit dataOperands(%0 : !llvm.ptr)
    acc.delete accPtr(%0 : !llvm.ptr) {dataClause = #acc<data_clause declare_device_resident>}
    ```
  }];

  let arguments = (ins
      Optional<OpenACC_DeclareTokenType>:$token,
      Variadic<OpenACC_AnyPointerOrMappableType>:$dataClauseOperands);

  let assemblyFormat = [{
    oilist(
        `token` `(` $token `)` |
        `dataOperands` `(` $dataClauseOperands `:` type($dataClauseOperands) `)`
    )
    attr-dict-with-keyword
  }];

  let hasVerifier = 1;
}

def OpenACC_GlobalConstructorOp : OpenACC_Op<"global_ctor",
                                             [IsolatedFromAbove, Symbol]> {
  let summary = "Used to hold construction operations associated with globals such as declare";

  let description = [{
    The "acc.global_ctor" operation is used to capture OpenACC actions to apply
    on globals (such as `acc declare`) at the entry to the implicit data region.
    This operation is isolated and intended to be used in a module.

    Example showing `declare create` of global:

    ```mlir
    llvm.mlir.global external @globalvar() : i32 {
      %0 = llvm.mlir.constant(0 : i32) : i32
      llvm.return %0 : i32
    }
    acc.global_ctor @acc_constructor {
      %0 = llvm.mlir.addressof @globalvar : !llvm.ptr
      %1 = acc.create varPtr(%0 : !llvm.ptr) -> !llvm.ptr
      acc.declare_enter dataOperands(%1 : !llvm.ptr)
    }
    ```
  }];

  let arguments = (ins SymbolNameAttr:$sym_name);
  let regions = (region AnyRegion:$region);

  let assemblyFormat = [{
    $sym_name $region attr-dict-with-keyword
  }];

  let hasVerifier = 0;
}

def OpenACC_GlobalDestructorOp : OpenACC_Op<"global_dtor",
                                            [IsolatedFromAbove, Symbol]> {
  let summary = "Used to hold destruction operations associated with globals such as declare";

  let description = [{
    The "acc.global_dtor" operation is used to capture OpenACC actions to apply
    on globals (such as `acc declare`) at the exit from the implicit data
    region. This operation is isolated and intended to be used in a module.

    Example showing delete associated with `declare create` of global:

    ```mlir
    llvm.mlir.global external @globalvar() : i32 {
      %0 = llvm.mlir.constant(0 : i32) : i32
      llvm.return %0 : i32
    }
    acc.global_dtor @acc_destructor {
      %0 = llvm.mlir.addressof @globalvar : !llvm.ptr
      %1 = acc.getdeviceptr varPtr(%0 : !llvm.ptr) -> !llvm.ptr {dataClause = #acc<data_clause create>}
      acc.declare_exit dataOperands(%1 : !llvm.ptr)
      acc.delete accPtr(%1 : !llvm.ptr) {dataClause = #acc<data_clause create>}
    }
    ```
  }];

  let arguments = (ins SymbolNameAttr:$sym_name);
  let regions = (region AnyRegion:$region);

  let assemblyFormat = [{
    $sym_name $region attr-dict-with-keyword
  }];

  let hasVerifier = 0;
}

def OpenACC_DeclareOp : OpenACC_Op<"declare",
    [RecursiveMemoryEffects,
     MemoryEffects<[MemWrite<OpenACC_ConstructResource>]>]> {
  let summary = "declare implicit region";

  let description = [{
    The "acc.declare" operation represents an implicit declare region in
    function (and subroutine in Fortran).

    Example:

    ```mlir
    %pa = acc.present varPtr(%a : memref<10x10xf32>) -> memref<10x10xf32>
    acc.declare dataOperands(%pa: memref<10x10xf32>) {
      // implicit region
    }
    ```
  }];

  let arguments = (ins
      Variadic<OpenACC_AnyPointerOrMappableType>:$dataClauseOperands);

  let regions = (region AnyRegion:$region);

  let assemblyFormat = [{
      `dataOperands` `(` $dataClauseOperands `:` type($dataClauseOperands) `)`
    $region attr-dict-with-keyword
  }];

  let hasVerifier = 1;
}

//===----------------------------------------------------------------------===//
// 2.15.1 Routine Directive
//===----------------------------------------------------------------------===//

def OpenACC_RoutineOp : OpenACC_Op<"routine", [IsolatedFromAbove]> {
  let summary = "acc routine operation";

  let description = [{
    The `acc.routine` operation is used to capture the clauses of acc
    routine directive, including the associated function name. The associated
    function keeps track of its corresponding routine declaration through
    the `RoutineInfoAttr`.

    Example:

    ```mlir
    func.func @acc_func(%a : i64) -> () attributes 
        {acc.routine_info = #acc.routine_info<[@acc_func_rout1]>} {
      return
    }
    acc.routine @acc_func_rout1 func(@acc_func) gang
    ```

    `bind`, `gang`, `worker`, `vector` and `seq` operands are supported with
    `device_type` information. They should only be accessed by the extra
    provided getters. If modified, the corresponding `device_type` attributes
    must be modified as well.
  }];

  let arguments = (ins SymbolNameAttr:$sym_name, SymbolRefAttr:$func_name,
      OptionalAttr<SymbolRefArrayAttr>:$bindIdName,
      OptionalAttr<StrArrayAttr>:$bindStrName,
      OptionalAttr<DeviceTypeArrayAttr>:$bindIdNameDeviceType,
      OptionalAttr<DeviceTypeArrayAttr>:$bindStrNameDeviceType,
      OptionalAttr<DeviceTypeArrayAttr>:$worker,
      OptionalAttr<DeviceTypeArrayAttr>:$vector,
      OptionalAttr<DeviceTypeArrayAttr>:$seq, UnitAttr:$nohost,
      UnitAttr:$implicit, OptionalAttr<DeviceTypeArrayAttr>:$gang,
      OptionalAttr<I64ArrayAttr>:$gangDim,
      OptionalAttr<DeviceTypeArrayAttr>:$gangDimDeviceType);

  let extraClassDeclaration = [{
    static StringRef getGangDimKeyword() { return "dim"; }

    /// Return true if the op has the worker attribute for the
    /// mlir::acc::DeviceType::None device_type.
    bool hasWorker();
    /// Return true if the op has the worker attribute for the given
    /// device_type.
    bool hasWorker(mlir::acc::DeviceType deviceType);

    /// Return true if the op has the vector attribute for the
    /// mlir::acc::DeviceType::None device_type.
    bool hasVector();
    /// Return true if the op has the vector attribute for the given
    /// device_type.
    bool hasVector(mlir::acc::DeviceType deviceType);

    /// Return true if the op has the seq attribute for the
    /// mlir::acc::DeviceType::None device_type.
    bool hasSeq();
    /// Return true if the op has the seq attribute for the given
    /// device_type.
    bool hasSeq(mlir::acc::DeviceType deviceType);

    /// Return true if the op has the gang attribute for the
    /// mlir::acc::DeviceType::None device_type.
    bool hasGang();
    /// Return true if the op has the gang attribute for the given
    /// device_type.
    bool hasGang(mlir::acc::DeviceType deviceType);

    std::optional<int64_t> getGangDimValue();
    std::optional<int64_t> getGangDimValue(mlir::acc::DeviceType deviceType);

    std::optional<::std::variant<mlir::SymbolRefAttr, mlir::StringAttr>> getBindNameValue();
    std::optional<::std::variant<mlir::SymbolRefAttr, mlir::StringAttr>> getBindNameValue(mlir::acc::DeviceType deviceType);
  }];

  let assemblyFormat = [{
    $sym_name `func` `(` $func_name `)`
    oilist (
        `bind` `(` custom<BindName>($bindIdName, $bindStrName ,$bindIdNameDeviceType, $bindStrNameDeviceType) `)`
      | `gang` `` custom<RoutineGangClause>($gang, $gangDim, $gangDimDeviceType)
      | `worker` custom<DeviceTypeArrayAttr>($worker)
      | `vector` custom<DeviceTypeArrayAttr>($vector)
      | `seq` custom<DeviceTypeArrayAttr>($seq)
      | `nohost` $nohost
      | `implicit` $implicit
    ) attr-dict-with-keyword
  }];

  let hasVerifier = 1;
}

def RoutineInfoAttr : OpenACC_Attr<"RoutineInfo", "routine_info"> {
  let summary = "Keeps track of associated acc routine information";

  let description = [{
    This attribute is used to create the association between a function and
    its `acc.routine` operation. A `func.func` uses this if its name
    was referenced in an `acc routine` directive.
  }];

  let parameters = (ins ArrayRefParameter<"SymbolRefAttr", "">:$accRoutines);
  let assemblyFormat = "`<` `[` `` $accRoutines `]` `>`";
}

//===----------------------------------------------------------------------===//
// 2.14.1. Init Directive
//===----------------------------------------------------------------------===//

def OpenACC_InitOp : OpenACC_Op<"init", [AttrSizedOperandSegments]> {
  let summary = "init operation";

  let description = [{
    The "acc.init" operation represents the OpenACC init executable
    directive.

    Example:

    ```mlir
    acc.init
    acc.init device_num(%dev1 : i32)
    ```
  }];

  let arguments = (ins OptionalAttr<TypedArrayAttrBase<OpenACC_DeviceTypeAttr, "Device type attributes">>:$device_types,
                       Optional<IntOrIndex>:$deviceNum,
                       Optional<I1>:$ifCond);

  let extraClassDeclaration = [{
    /// Adds a device type to the list of device types for this directive.
    void addDeviceType(MLIRContext *, mlir::acc::DeviceType);
  }];

  let assemblyFormat = [{
    oilist(`device_num` `(` $deviceNum `:` type($deviceNum) `)`
      | `if` `(` $ifCond `)`
    ) attr-dict-with-keyword
  }];
  let hasVerifier = 1;
}

//===----------------------------------------------------------------------===//
// 2.14.2. Shutdown
//===----------------------------------------------------------------------===//

def OpenACC_ShutdownOp : OpenACC_Op<"shutdown", [AttrSizedOperandSegments]> {
  let summary = "shutdown operation";

  let description = [{
    The "acc.shutdown" operation represents the OpenACC shutdown executable
    directive.

    Example:

    ```mlir
    acc.shutdown
    acc.shutdown device_num(%dev1 : i32)
    ```
  }];

  let arguments = (ins OptionalAttr<TypedArrayAttrBase<OpenACC_DeviceTypeAttr, "Device type attributes">>:$device_types,
                       Optional<IntOrIndex>:$deviceNum,
                       Optional<I1>:$ifCond);

  let extraClassDeclaration = [{
    /// Adds a device type to the list of device types for this directive.
    void addDeviceType(MLIRContext *, mlir::acc::DeviceType);
  }];

  let assemblyFormat = [{
    oilist(`device_num` `(` $deviceNum `:` type($deviceNum) `)`
    |`if` `(` $ifCond `)`
    ) attr-dict-with-keyword
  }];
  let hasVerifier = 1;
}

//===----------------------------------------------------------------------===//
// 2.14.3. Set
//===----------------------------------------------------------------------===//

def OpenACC_SetOp : OpenACC_Op<"set", [AttrSizedOperandSegments,
    MemoryEffects<[MemWrite<OpenACC_CurrentDeviceIdResource>]>]> {
  let summary = "set operation";

  let description = [{
    The "acc.set" operation represents the OpenACC set directive.

    Example:

    ```mlir
    acc.set device_num(%dev1 : i32)
    ```
  }];

  let arguments = (ins OptionalAttr<OpenACC_DeviceTypeAttr>:$device_type,
                       Optional<IntOrIndex>:$defaultAsync,
                       Optional<IntOrIndex>:$deviceNum,
                       Optional<I1>:$ifCond);

  let assemblyFormat = [{
    oilist(`default_async` `(` $defaultAsync `:` type($defaultAsync) `)`
    | `device_num` `(` $deviceNum `:` type($deviceNum) `)`
    | `if` `(` $ifCond `)`
    ) attr-dict-with-keyword
  }];
  let hasVerifier = 1;
}

//===----------------------------------------------------------------------===//
// 2.14.4. Update Directive
//===----------------------------------------------------------------------===//

def OpenACC_UpdateOp : OpenACC_Op<"update",
    [AttrSizedOperandSegments,
     MemoryEffects<[MemWrite<OpenACC_ConstructResource>,
                    MemRead<OpenACC_CurrentDeviceIdResource>]>]> {
  let summary = "update operation";

  let description = [{
    The `acc.update` operation represents the OpenACC update executable
    directive.
    As host and self clauses are synonyms, any operands for host and self are
    add to $hostOperands.

    Example:

    ```mlir
    acc.update device(%d1 : memref<10xf32>) attributes {async}
    ```

    `async` and `wait` operands are supported with `device_type` information.
    They should only be accessed by the extra provided getters. If modified,
    the corresponding `device_type` attributes must be modified as well.
  }];

  let arguments = (ins Optional<I1>:$ifCond,
      Variadic<IntOrIndex>:$asyncOperands,
      OptionalAttr<DeviceTypeArrayAttr>:$asyncOperandsDeviceType,
      OptionalAttr<DeviceTypeArrayAttr>:$asyncOnly,
      Variadic<IntOrIndex>:$waitOperands,
      OptionalAttr<DenseI32ArrayAttr>:$waitOperandsSegments,
      OptionalAttr<DeviceTypeArrayAttr>:$waitOperandsDeviceType,
      OptionalAttr<BoolArrayAttr>:$hasWaitDevnum,
      OptionalAttr<DeviceTypeArrayAttr>:$waitOnly,
      Variadic<OpenACC_AnyPointerOrMappableType>:$dataClauseOperands,
      UnitAttr:$ifPresent);

  let extraClassDeclaration = [{
    /// The number of data operands.
    unsigned getNumDataOperands();

    /// The i-th data operand passed.
    Value getDataOperand(unsigned i);

    /// Return true if the op has the async attribute for the
    /// mlir::acc::DeviceType::None device_type.
    bool hasAsyncOnly();
    /// Return true if the op has the async attribute for the given device_type.
    bool hasAsyncOnly(mlir::acc::DeviceType deviceType);
    /// Return the value of the async clause if present.
    mlir::Value getAsyncValue();
    /// Return the value of the async clause for the given device_type if
    /// present.
    mlir::Value getAsyncValue(mlir::acc::DeviceType deviceType);

    /// Return true if the op has the wait attribute for the
    /// mlir::acc::DeviceType::None device_type.
    bool hasWaitOnly();
    /// Return true if the op has the wait attribute for the given device_type.
    bool hasWaitOnly(mlir::acc::DeviceType deviceType);
    /// Return the values of the wait clause if present.
    mlir::Operation::operand_range getWaitValues();
    /// Return the values of the wait clause for the given device_type if
    /// present.
    mlir::Operation::operand_range
    getWaitValues(mlir::acc::DeviceType deviceType);
    /// Return the wait devnum value clause if present;
    mlir::Value getWaitDevnum();
    /// Return the wait devnum value clause for the given device_type if
    /// present.
    mlir::Value getWaitDevnum(mlir::acc::DeviceType deviceType);
    /// Add an entry to the 'async-only' attribute (clause spelled without
    /// arguments)for each of the additional device types (or a none if it is
    /// empty).
    void addAsyncOnly(MLIRContext *, llvm::ArrayRef<DeviceType>);
    /// Add a value to the 'async' with the current list of device types.
    void addAsyncOperand(MLIRContext *, mlir::Value,
                         llvm::ArrayRef<DeviceType>);
    /// Add an entry to the 'wait-only' attribute (clause spelled without
    /// arguments)for each of the additional device types (or a none if it is
    /// empty).
    void addWaitOnly(MLIRContext *, llvm::ArrayRef<DeviceType>);
    /// Add an array-like entry  to the 'wait' with the current list of device
    /// types.
    void addWaitOperands(MLIRContext *, bool hasDevnum, mlir::ValueRange,
                         llvm::ArrayRef<DeviceType>);
  }];

  let assemblyFormat = [{
    oilist(
        `if` `(` $ifCond `)`
      | `async` `` custom<DeviceTypeOperandsWithKeywordOnly>($asyncOperands,
            type($asyncOperands), $asyncOperandsDeviceType, $asyncOnly)
      | `wait` `` custom<WaitClause>($waitOperands, type($waitOperands),
          $waitOperandsDeviceType, $waitOperandsSegments, $hasWaitDevnum,
          $waitOnly)
      | `dataOperands` `(` $dataClauseOperands `:` type($dataClauseOperands) `)`
    )
    attr-dict-with-keyword
  }];

  let hasCanonicalizer = 1;
  let hasVerifier = 1;
}

//===----------------------------------------------------------------------===//
// 2.16.3. Wait Directive
//===----------------------------------------------------------------------===//

def OpenACC_WaitOp : OpenACC_Op<"wait", [AttrSizedOperandSegments]> {
  let summary = "wait operation";

  let description = [{
    The "acc.wait" operation represents the OpenACC wait executable
    directive.

    Example:

    ```mlir
    acc.wait(%value1: index)
    acc.wait() async(%async1: i32)
    ```

    acc.wait does not implement MemoryEffects interface,
    so it affects all the resources. This is conservatively
    correct. More precise modelling of the memory effects
    seems to be impossible without the whole program analysis.
  }];

  let arguments = (ins Variadic<IntOrIndex>:$waitOperands,
                       Optional<IntOrIndex>:$asyncOperand,
                       Optional<IntOrIndex>:$waitDevnum,
                       UnitAttr:$async,
                       Optional<I1>:$ifCond);

  let assemblyFormat = [{
    ( `(` $waitOperands^ `:` type($waitOperands) `)` )?
    oilist(
        `async` `` custom<OperandWithKeywordOnly>($asyncOperand,
            type($asyncOperand), $async)
      |  `wait_devnum` `(` $waitDevnum `:` type($waitDevnum) `)`
      | `if` `(` $ifCond `)`
    ) attr-dict-with-keyword
  }];
  let hasVerifier = 1;
}

#endif // OPENACC_OPS<|MERGE_RESOLUTION|>--- conflicted
+++ resolved
@@ -1705,14 +1705,11 @@
     /// recipe.
     void addFirstPrivatization(MLIRContext *, mlir::acc::FirstprivateOp op,
                                mlir::acc::FirstprivateRecipeOp recipe);
-<<<<<<< HEAD
-=======
 
     /// Adds a reduction clause variable to this operation, including its
     /// recipe.
     void addReduction(MLIRContext *, mlir::acc::ReductionOp op,
                       mlir::acc::ReductionRecipeOp recipe);
->>>>>>> 35227056
   }];
 
   let assemblyFormat = [{
@@ -1862,13 +1859,10 @@
     /// recipe.
     void addFirstPrivatization(MLIRContext *, mlir::acc::FirstprivateOp op,
                                mlir::acc::FirstprivateRecipeOp recipe);
-<<<<<<< HEAD
-=======
     /// Adds a reduction clause variable to this operation, including its
     /// recipe.
     void addReduction(MLIRContext *, mlir::acc::ReductionOp op,
                       mlir::acc::ReductionRecipeOp recipe);
->>>>>>> 35227056
   }];
 
   let assemblyFormat = [{
@@ -2595,13 +2589,10 @@
     /// Adds a private clause variable to this operation, including its recipe.
     void addPrivatization(MLIRContext *, mlir::acc::PrivateOp op,
                           mlir::acc::PrivateRecipeOp recipe);
-<<<<<<< HEAD
-=======
     /// Adds a reduction clause variable to this operation, including its
     /// recipe.
     void addReduction(MLIRContext *, mlir::acc::ReductionOp op,
                       mlir::acc::ReductionRecipeOp recipe);
->>>>>>> 35227056
   }];
 
   let hasCustomAssemblyFormat = 1;
