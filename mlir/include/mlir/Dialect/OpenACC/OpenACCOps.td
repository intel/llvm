--- conflicted
+++ resolved
@@ -2184,11 +2184,8 @@
     )
     $region attr-dict
   }];
-<<<<<<< HEAD
-=======
 
   let hasCanonicalizer = 1;
->>>>>>> 811fe024
 }
 
 //===----------------------------------------------------------------------===//
@@ -2562,15 +2559,12 @@
     device-type-aware getter methods. When modifying these operands, the
     corresponding `device_type` attributes must be updated to maintain
     consistency between operands and their target device types.
-<<<<<<< HEAD
-=======
 
     The `unstructured` attribute indicates that the loops inside the OpenACC
     construct contain early exits and cannot be lowered to structured MLIR
     operations. When this flag is set, the acc.loop should have no induction
     variables and the loop must be implemented via explicit control flow
     inside its body.
->>>>>>> 811fe024
   }];
 
   let arguments = (ins
