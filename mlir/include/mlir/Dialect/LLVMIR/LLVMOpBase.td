//===-- LLVMOpBase.td - LLVM IR dialect shared definitions -*- tablegen -*-===//
//
// Part of the LLVM Project, under the Apache License v2.0 with LLVM Exceptions.
// See https://llvm.org/LICENSE.txt for license information.
// SPDX-License-Identifier: Apache-2.0 WITH LLVM-exception
//
//===----------------------------------------------------------------------===//
//
// This file contains shared definitions for the LLVM IR dialect and its
// subdialects.
//
//===----------------------------------------------------------------------===//

#ifndef LLVMIR_OP_BASE
#define LLVMIR_OP_BASE

include "mlir/Dialect/LLVMIR/LLVMOpsInterfaces.td"
include "mlir/IR/EnumAttr.td"
include "mlir/IR/OpBase.td"
include "mlir/Interfaces/SideEffectInterfaces.td"

//===----------------------------------------------------------------------===//
// LLVM Dialect.
//===----------------------------------------------------------------------===//

def LLVM_Dialect : Dialect {
  let name = "llvm";
  let cppNamespace = "::mlir::LLVM";

  let useDefaultAttributePrinterParser = 1;
  let hasRegionArgAttrVerify = 1;
  let hasRegionResultAttrVerify = 1;
  let hasOperationAttrVerify = 1;

  let extraClassDeclaration = [{
    /// Name of the data layout attributes.
    static StringRef getDataLayoutAttrName() { return "llvm.data_layout"; }
    static StringRef getNoAliasScopesAttrName() { return "noalias_scopes"; }
    static StringRef getAliasScopesAttrName() { return "alias_scopes"; }
    static StringRef getAccessGroupsAttrName() { return "access_groups"; }
<<<<<<< HEAD
    static StringRef getStructAttrsAttrName() { return "llvm.struct_attrs"; }
    static StringRef getTBAAAttrName() { return "llvm.tbaa"; }
=======
>>>>>>> cd74f4a4

    /// Names of llvm parameter attributes.
    static StringRef getAlignAttrName() { return "llvm.align"; }
    static StringRef getAllocAlignAttrName() { return "llvm.allocalign"; }
    static StringRef getAllocatedPointerAttrName() { return "llvm.allocptr"; }
    static StringRef getByValAttrName() { return "llvm.byval"; }
    static StringRef getByRefAttrName() { return "llvm.byref"; }
    static StringRef getNoUndefAttrName() { return "llvm.noundef"; }
    static StringRef getDereferenceableAttrName() { return "llvm.dereferenceable"; }
    static StringRef getDereferenceableOrNullAttrName() { return "llvm.dereferenceable_or_null"; }
    static StringRef getInAllocaAttrName() { return "llvm.inalloca"; }
    static StringRef getInRegAttrName() { return "llvm.inreg"; }
    static StringRef getNestAttrName() { return "llvm.nest"; }
    static StringRef getNoAliasAttrName() { return "llvm.noalias"; }
    static StringRef getNoCaptureAttrName() { return "llvm.nocapture"; }
    static StringRef getNoFreeAttrName() { return "llvm.nofree"; }
    static StringRef getNonNullAttrName() { return "llvm.nonnull"; }
    static StringRef getPreallocatedAttrName() { return "llvm.preallocated"; }
    static StringRef getReadonlyAttrName() { return "llvm.readonly"; }
    static StringRef getReturnedAttrName() { return "llvm.returned"; }
    static StringRef getSExtAttrName() { return "llvm.signext"; }
    static StringRef getStackAlignmentAttrName() { return "llvm.alignstack"; }
    static StringRef getStructRetAttrName() { return "llvm.sret"; }
    static StringRef getWriteOnlyAttrName() { return "llvm.writeonly"; }
    static StringRef getZExtAttrName() { return "llvm.zeroext"; }
    // TODO Restrict the usage of this to parameter attributes once there is an
    // alternative way of modeling memory effects on FunctionOpInterface.
    /// Name of the attribute that will cause the creation of a readnone memory
    /// effect when lowering to the LLVMDialect.
    static StringRef getReadnoneAttrName() { return "llvm.readnone"; }
<<<<<<< HEAD

    /// Verifies if the attribute is a well-formed value for "llvm.struct_attrs"
    static LogicalResult verifyStructAttr(
        Operation *op, Attribute attr, Type annotatedType);
=======
>>>>>>> cd74f4a4

    /// Verifies if the given string is a well-formed data layout descriptor.
    /// Uses `reportError` to report errors.
    static LogicalResult verifyDataLayoutString(
        StringRef descr, llvm::function_ref<void (const Twine &)> reportError);

    /// Name of the target triple attribute.
    static StringRef getTargetTripleAttrName() { return "llvm.target_triple"; }

    /// Name of the C wrapper emission attribute.
    static StringRef getEmitCWrapperAttrName() {
      return "llvm.emit_c_interface";
    }

    /// Returns `true` if the given type is compatible with the LLVM dialect.
    static bool isCompatibleType(Type);


    Type parseType(DialectAsmParser &p) const override;
    void printType(Type, DialectAsmPrinter &p) const override;

  private:
    /// Verifies a parameter attribute attached to a parameter of type
    /// paramType.
    LogicalResult verifyParameterAttribute(Operation *op,
                                           Type paramType,
                                           NamedAttribute paramAttr);

    /// Register all types.
    void registerTypes();

    /// A cache storing compatible LLVM types that have been verified. This
    /// can save us lots of verification time if there are many occurrences
    /// of some deeply-nested aggregate types in the program.
    ThreadLocalCache<DenseSet<Type>> compatibleTypes;

    /// Register the attributes of this dialect.
    void registerAttributes();
  }];
}

//===----------------------------------------------------------------------===//
// LLVM dialect type constraints.
//===----------------------------------------------------------------------===//

// LLVM dialect type.
def LLVM_Type : DialectType<LLVM_Dialect,
                            CPred<"::mlir::LLVM::isCompatibleOuterType($_self)">,
                            "LLVM dialect-compatible type">;

// Type constraint accepting LLVM token type.
def LLVM_TokenType : Type<
  CPred<"$_self.isa<::mlir::LLVM::LLVMTokenType>()">,
  "LLVM token type">,
  BuildableType<"::mlir::LLVM::LLVMTokenType::get($_builder.getContext())">;

// Type constraint accepting LLVM primitive types, i.e. all types except void
// and function.
def LLVM_PrimitiveType : Type<
  And<[LLVM_Type.predicate,
       CPred<"!$_self.isa<::mlir::LLVM::LLVMVoidType, "
                         "::mlir::LLVM::LLVMFunctionType>()">]>,
  "primitive LLVM type">;

// Type constraint accepting any LLVM function type.
def LLVM_FunctionType : Type<CPred<"$_self.isa<::mlir::LLVM::LLVMFunctionType>()">,
                         "LLVM function type", "::mlir::LLVM::LLVMFunctionType">;

// Type constraint accepting any LLVM floating point type.
def LLVM_AnyFloat : Type<
  CPred<"::mlir::LLVM::isCompatibleFloatingPointType($_self)">,
  "floating point LLVM type">;

// Type constraint accepting any LLVM pointer type.
def LLVM_AnyPointer : Type<CPred<"$_self.isa<::mlir::LLVM::LLVMPointerType>()">,
                          "LLVM pointer type", "::mlir::LLVM::LLVMPointerType">;

// Type constraint accepting LLVM pointer type with an additional constraint
// on the element type.
class LLVM_PointerTo<Type pointee> : Type<
  And<[LLVM_AnyPointer.predicate,
       Or<[CPred<"$_self.cast<::mlir::LLVM::LLVMPointerType>().isOpaque()">,
           SubstLeaves<
             "$_self",
             "$_self.cast<::mlir::LLVM::LLVMPointerType>().getElementType()",
             pointee.predicate>]>]>,
  "LLVM pointer to " # pointee.summary, "::mlir::LLVM::LLVMPointerType">;

// Type constraints accepting LLVM pointer type to integer of a specific width.
class LLVM_IntPtrBase<int width, int addressSpace = 0> : Type<
  LLVM_PointerTo<I<width>>.predicate,
  "LLVM pointer to " # I<width>.summary>,
  BuildableType<"::mlir::LLVM::LLVMPointerType::get("
                "::mlir::IntegerType::get($_builder.getContext(), "
                # width #"), "# addressSpace #")">;

def LLVM_i8Ptr : LLVM_IntPtrBase<8>;

// Type constraint accepting any LLVM structure type.
def LLVM_AnyStruct : Type<CPred<"$_self.isa<::mlir::LLVM::LLVMStructType>()">,
                         "LLVM structure type">;

// Type constraint accepting opaque LLVM structure type.
def LLVM_OpaqueStruct : Type<
  And<[LLVM_AnyStruct.predicate,
       CPred<"$_self.cast<::mlir::LLVM::LLVMStructType>().isOpaque()">]>>;

// Type constraint accepting any LLVM type that can be loaded or stored, i.e. a
// type that has size (not void, function or opaque struct type).
def LLVM_LoadableType : Type<
  Or<[And<[LLVM_PrimitiveType.predicate, Neg<LLVM_OpaqueStruct.predicate>]>,
      LLVM_PointerElementTypeInterface.predicate]>,
  "LLVM type with size">;

// Type constraint accepting any LLVM aggregate type, i.e. structure or array.
def LLVM_AnyAggregate : Type<
  CPred<"$_self.isa<::mlir::LLVM::LLVMStructType, "
                   "::mlir::LLVM::LLVMArrayType>()">,
  "LLVM aggregate type">;

// Type constraint accepting any LLVM non-aggregate type, i.e. not structure or
// array.
def LLVM_AnyNonAggregate : Type<And<[LLVM_Type.predicate,
                                     Neg<LLVM_AnyAggregate.predicate>]>,
                               "LLVM-compatible non-aggregate type">;

// Type constraint accepting any LLVM vector type.
def LLVM_AnyVector : Type<CPred<"::mlir::LLVM::isCompatibleVectorType($_self)">,
                         "LLVM dialect-compatible vector type">;

// Type constraint accepting any LLVM fixed-length vector type.
def LLVM_AnyFixedVector : Type<CPred<
                                "!::mlir::LLVM::isScalableVectorType($_self)">,
                                "LLVM dialect-compatible fixed-length vector type">;

// Type constraint accepting any LLVM scalable vector type.
def LLVM_AnyScalableVector : Type<CPred<
                                "::mlir::LLVM::isScalableVectorType($_self)">,
                                "LLVM dialect-compatible scalable vector type">;

// Type constraint accepting an LLVM vector type with an additional constraint
// on the vector element type.
class LLVM_VectorOf<Type element> : Type<
  And<[LLVM_AnyVector.predicate,
       SubstLeaves<
         "$_self",
         "::mlir::LLVM::getVectorElementType($_self)",
         element.predicate>]>,
  "LLVM dialect-compatible vector of " # element.summary>;

// Type constraint accepting a constrained type, or a vector of such types.
class LLVM_ScalarOrVectorOf<Type element> :
    AnyTypeOf<[element, LLVM_VectorOf<element>]>;

// Base class for LLVM operations. Defines the interface to the llvm::IRBuilder
// used to translate to proper LLVM IR and the interface to the mlir::OpBuilder
// used to import from LLVM IR.
class LLVM_OpBase<Dialect dialect, string mnemonic, list<Trait> traits = []> :
    Op<dialect, mnemonic, traits> {
  // A pattern for constructing the LLVM IR Instruction (or other Value) that
  // corresponds to this op.  This pattern can use `builder` to refer to an
  // `llvm::IRBuilder<>` instance, $-names of arguments and results and the
  // following special variable names:
  //   - $_resultType - substituted with the LLVM IR type of the result;
  //   - $_numOperands - substituted with the number of operands (including
  //                     the variadic ones);
  //   - $_hasResult - substituted with a check that a variadic-result op does
  //                   have a result (LLVM ops can have 0 or 1 result);
  //   - $_location - mlir::Location object of the instruction.
  // Additionally, `$$` can be used to produce the dollar character.
  string llvmBuilder = "";

  // A builder to construct the MLIR LLVM dialect operation given the matching
  // LLVM IR instruction `inst` and its operands `llvmOperands`. The
  // following $-variables exist:
  //   - $name - substituted by the remapped `inst` operand value at the index
  //             of the MLIR operation argument with the given name, or if the
  //             name matches the result name, by a reference to store the
  //             result of the newly created MLIR operation to;
  //   - $_op - substituted by a reference to store the newly created MLIR
  //            operation (only for MLIR operations that return no result);
  //   - $_int_attr - substituted by a call to an integer attribute matcher;
  //   - $_var_attr - substituted by a call to a variable attribute matcher;
  //   - $_resultType - substituted with the MLIR result type;
  //   - $_location - substituted with the MLIR location;
  //   - $_builder - substituted with the MLIR builder;
  //   - $_qualCppClassName - substitiuted with the MLIR operation class name.
  // Always either store a reference to the result of the newly created
  // operation, or to the operation itself if it does not return a result.
  // Additionally, `$$` can be used to produce the dollar character.
  string mlirBuilder = "";

  // An array that specifies a mapping from MLIR argument indices to LLVM IR
  // operand indices. The mapping is necessary since argument and operand
  // indices do not always match. If not defined, the array is set to the
  // identity permutation. An operation may define any custom index permutation
  // and set a specific argument index to -1 if it does not map to an LLVM IR
  // operand.
  list<int> llvmArgIndices = [];
}

//===----------------------------------------------------------------------===//
// Base classes for LLVM dialect operations.
//===----------------------------------------------------------------------===//

// Base class for LLVM operations. All operations get an "llvm." prefix in
// their name automatically. LLVM operations have either zero or one result,
// this class is specialized below for both cases and should not be used
// directly.
class LLVM_Op<string mnemonic, list<Trait> traits = []> :
    LLVM_OpBase<LLVM_Dialect, mnemonic, traits>;

// Case of the LLVM enum attribute backed by I64Attr with customized string
// representation that corresponds to what is visible in the textual IR form.
// The parameters are as follows:
//   - `cppSym`: name of the C++ enumerant for this case in MLIR API;
//   - `irSym`: keyword used in the custom form of MLIR operation;
//   - `llvmSym`: name of the C++ enumerant for this case in LLVM API.
// For example, `LLVM_EnumAttrCase<"Weak", "weak", "WeakAnyLinkage">` is usable
// as `<MlirEnumName>::Weak` in MLIR API, `WeakAnyLinkage` in LLVM API and
// is printed/parsed as `weak` in MLIR custom textual format.
class LLVM_EnumAttrCase<string cppSym, string irSym, string llvmSym, int val> :
    I64EnumAttrCase<cppSym, val, irSym> {

  // The name of the equivalent enumerant in LLVM.
  string llvmEnumerant = llvmSym;
}

// LLVM enum attribute backed by I64Attr with string representation
// corresponding to what is visible in the textual IR form.
// The parameters are as follows:
//   - `name`: name of the C++ enum class in MLIR API;
//   - `llvmName`: name of the C++ enum in LLVM API;
//   - `description`: textual description for documentation purposes;
//   - `cases`: list of enum cases;
//   - `unsupportedCases`: optional list of unsupported enum cases.
// For example, `LLVM_EnumAttr<Linkage, "::llvm::GlobalValue::LinkageTypes`
// produces `mlir::LLVM::Linkage` enum class in MLIR API that corresponds to (a
// subset of) values in the `llvm::GlobalValue::LinkageTypes` in LLVM API.
// All unsupported cases are excluded from the MLIR enum and trigger an error
// during the import from LLVM IR. They are useful to handle sentinel values
// such as `llvm::AtomicRMWInst::BinOp::BAD_BINOP` that LLVM commonly uses to
// terminate its enums.
class LLVM_EnumAttr<string name, string llvmName, string description,
                    list<LLVM_EnumAttrCase> cases,
                    list<LLVM_EnumAttrCase> unsupportedCases = []> :
    I64EnumAttr<name, description, cases> {


  // List of unsupported cases that have no conversion to an MLIR value.
  list<LLVM_EnumAttrCase> unsupported = unsupportedCases;

  // The equivalent enum class name in LLVM.
  string llvmClassName = llvmName;
}

// LLVM_CEnumAttr is functionally identical to LLVM_EnumAttr, but to be used for
// non-class enums.
class LLVM_CEnumAttr<string name, string llvmNS, string description,
      list<LLVM_EnumAttrCase> cases> :
    I64EnumAttr<name, description, cases> {
  string llvmClassName = llvmNS;
}

// For every value in the list, substitutes the value in the place of "$0" in
// "pattern" and stores the list of strings as "lst".
class ListIntSubst<string pattern, list<int> values> {
  list<string> lst = !foreach(x, values,
                              !subst("$0", !cast<string>(x), pattern));
}

// Patterns with code obtaining the LLVM IR type of the given operand or result
// of operation. "$0" is expected to be replaced by the position of the operand
// or result in the operation.
def LLVM_IntrPatterns {
  string operand =
    [{moduleTranslation.convertType(opInst.getOperand($0).getType())}];
  string result =
    [{moduleTranslation.convertType(opInst.getResult($0).getType())}];
  string structResult =
    [{moduleTranslation.convertType(
        opInst.getResult(0).getType().cast<LLVM::LLVMStructType>()
              .getBody()[$0])}];
}


// Base class for LLVM intrinsics operation. It is similar to LLVM_Op, but
// provides the "llvmBuilder" field for constructing the intrinsic.
// The builder relies on the contents of "overloadedResults" and
// "overloadedOperands" lists that contain the positions of intrinsic results
// and operands that are overloadable in the LLVM sense, that is their types
// must be passed in during the construction of the intrinsic declaration to
// differentiate between differently-typed versions of the intrinsic.
// If the intrinsic has multiple results, this will eventually be packed into a
// single struct result. In this case, the types of any overloaded results need
// to be accessed via the LLVMStructType, instead of directly via the result.
// "opName" contains the name of the operation to be associated with the
// intrinsic and "enumName" contains the name of the intrinsic as appears in
// `llvm::Intrinsic` enum; one usually wants these to be related. Additionally,
// the base class also defines the "mlirBuilder" field to support the inverse
// translation starting from an LLVM IR intrinsic.
class LLVM_IntrOpBase<Dialect dialect, string opName, string enumName,
                      list<int> overloadedResults, list<int> overloadedOperands,
                      list<Trait> traits, int numResults,
                      bit requiresAccessGroup = 0, bit requiresAliasScope = 0,
                      bit requiresFastmath = 0>
    : LLVM_OpBase<dialect, opName, !listconcat(
        !if(!gt(requiresFastmath, 0),
            [DeclareOpInterfaceMethods<FastmathFlagsInterface>],
            []),
        traits)>,
      Results<!if(!gt(numResults, 0), (outs LLVM_Type:$res), (outs))> {
  string resultPattern = !if(!gt(numResults, 1),
                             LLVM_IntrPatterns.structResult,
                             LLVM_IntrPatterns.result);
  string llvmEnumName = enumName;
  let llvmBuilder = [{
    llvm::Module *module = builder.GetInsertBlock()->getModule();
    llvm::Function *fn = llvm::Intrinsic::getDeclaration(
        module,
        llvm::Intrinsic::}] # enumName # [{,
        { }] # !interleave(!listconcat(
            ListIntSubst<resultPattern, overloadedResults>.lst,
            ListIntSubst<LLVM_IntrPatterns.operand,
                         overloadedOperands>.lst), ", ") # [{
        });
    auto operands = moduleTranslation.lookupValues(opInst.getOperands());
    }] # [{auto *inst = builder.CreateCall(fn, operands);
    }] # !if(!gt(requiresAccessGroup, 0),
      "moduleTranslation.setAccessGroupsMetadata(op, inst);",
      "(void) inst;")
    # !if(!gt(requiresAliasScope, 0),
      "moduleTranslation.setAliasScopeMetadata(op, inst);",
      "(void) inst;")
    # !if(!gt(numResults, 0), "$res = inst;", "");

  string mlirBuilder = [{
    FailureOr<SmallVector<Value>> mlirOperands =
      moduleImport.convertValues(llvmOperands);
    if (failed(mlirOperands))
      return failure();
    SmallVector<Type> resultTypes =
    }] # !if(!gt(numResults, 0), "{$_resultType};", "{};") # [{
    auto op = $_builder.create<$_qualCppClassName>(
      $_location, resultTypes, *mlirOperands);
    }] # !if(!gt(requiresFastmath, 0),
      "moduleImport.setFastmathFlagsAttr(inst, op);", "")
    # !if(!gt(numResults, 0), "$res = op;", "$_op = op;");
}

// Base class for LLVM intrinsic operations, should not be used directly. Places
// the intrinsic into the LLVM dialect and prefixes its name with "intr.".
class LLVM_IntrOp<string mnem, list<int> overloadedResults,
                  list<int> overloadedOperands, list<Trait> traits,
                  int numResults, bit requiresAccessGroup = 0,
                  bit requiresAliasScope = 0, bit requiresFastmath = 0>
    : LLVM_IntrOpBase<LLVM_Dialect, "intr." # mnem, !subst(".", "_", mnem),
                      overloadedResults, overloadedOperands, traits,
                      numResults, requiresAccessGroup, requiresAliasScope,
                      requiresFastmath>;

// Base class for LLVM intrinsic operations returning no results. Places the
// intrinsic into the LLVM dialect and prefixes its name with "intr.".
//
// Sample use: derive an entry from this class and populate the fields.
//
//    def LLVM_Name : LLVM_ZeroResultIntrOp<"name", [0], [Pure]>,
//                    Arguments<(ins LLVM_Type, LLVM_Type)>;
//
// The mnemonic will be prefixed with "llvm.intr.", where the "llvm." part comes
// from the LLVM dialect. The overloadedOperands list contains the indices of
// the operands the type of which will be passed in the LLVM IR intrinsic
// builder. In the example above, the Op has two arguments, but only the first
// one (as indicated by `[0]`) is necessary to resolve the overloaded intrinsic.
// The Op has no results.
class LLVM_ZeroResultIntrOp<string mnem, list<int> overloadedOperands = [],
                            list<Trait> traits = []>
    : LLVM_IntrOp<mnem, [], overloadedOperands, traits, 0>;

// Base class for LLVM intrinsic operations returning one result. Places the
// intrinsic into the LLVM dialect and prefixes its name with "intr.". This is
// similar to LLVM_ZeroResultIntrOp but allows one to define Ops returning one
// result, called "res". Additionally, the overloadedResults list should contain
// "0" if the result must be used to resolve overloaded intrinsics, or remain
// empty otherwise.
class LLVM_OneResultIntrOp<string mnem, list<int> overloadedResults = [],
                           list<int> overloadedOperands = [],
                           list<Trait> traits = [],
                           bit requiresFastmath = 0>
    : LLVM_IntrOp<mnem, overloadedResults, overloadedOperands, traits, 1,
                  /*requiresAccessGroup=*/0, /*requiresAliasScope=*/0,
                  requiresFastmath>;

def LLVM_OneResultOpBuilder :
  OpBuilder<(ins "Type":$resultType, "ValueRange":$operands,
    CArg<"ArrayRef<NamedAttribute>", "{}">:$attributes),
  [{
    if (resultType) $_state.addTypes(resultType);
    $_state.addOperands(operands);
    for (auto namedAttr : attributes)
      $_state.addAttribute(namedAttr.getName(), namedAttr.getValue());
  }]>;

def LLVM_ZeroResultOpBuilder :
  OpBuilder<(ins "ValueRange":$operands,
    CArg<"ArrayRef<NamedAttribute>", "{}">:$attributes),
  [{
    $_state.addOperands(operands);
    for (auto namedAttr : attributes)
      $_state.addAttribute(namedAttr.getName(), namedAttr.getValue());
  }]>;

// Compatibility builder that takes an instance of wrapped llvm::VoidType
// to indicate no result.
def LLVM_VoidResultTypeOpBuilder :
  OpBuilder<(ins "Type":$resultType, "ValueRange":$operands,
    CArg<"ArrayRef<NamedAttribute>", "{}">:$attributes),
  [{
    assert(isCompatibleType(resultType) && "result must be an LLVM type");
    assert(resultType.isa<LLVMVoidType>() &&
           "for zero-result operands, only 'void' is accepted as result type");
    build($_builder, $_state, operands, attributes);
  }]>;


// Opaque builder used for terminator operations that contain successors.
def LLVM_TerminatorPassthroughOpBuilder :
  OpBuilder<(ins "ValueRange":$operands, "SuccessorRange":$destinations,
    CArg<"ArrayRef<NamedAttribute>", "{}">:$attributes),
  [{
    $_state.addOperands(operands);
    $_state.addSuccessors(destinations);
    $_state.addAttributes(attributes);
  }]>;


#endif  // LLVMIR_OP_BASE<|MERGE_RESOLUTION|>--- conflicted
+++ resolved
@@ -38,11 +38,6 @@
     static StringRef getNoAliasScopesAttrName() { return "noalias_scopes"; }
     static StringRef getAliasScopesAttrName() { return "alias_scopes"; }
     static StringRef getAccessGroupsAttrName() { return "access_groups"; }
-<<<<<<< HEAD
-    static StringRef getStructAttrsAttrName() { return "llvm.struct_attrs"; }
-    static StringRef getTBAAAttrName() { return "llvm.tbaa"; }
-=======
->>>>>>> cd74f4a4
 
     /// Names of llvm parameter attributes.
     static StringRef getAlignAttrName() { return "llvm.align"; }
@@ -73,13 +68,6 @@
     /// Name of the attribute that will cause the creation of a readnone memory
     /// effect when lowering to the LLVMDialect.
     static StringRef getReadnoneAttrName() { return "llvm.readnone"; }
-<<<<<<< HEAD
-
-    /// Verifies if the attribute is a well-formed value for "llvm.struct_attrs"
-    static LogicalResult verifyStructAttr(
-        Operation *op, Attribute attr, Type annotatedType);
-=======
->>>>>>> cd74f4a4
 
     /// Verifies if the given string is a well-formed data layout descriptor.
     /// Uses `reportError` to report errors.
