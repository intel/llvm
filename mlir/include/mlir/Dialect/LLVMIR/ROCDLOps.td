--- conflicted
+++ resolved
@@ -1134,8 +1134,6 @@
         attr-dict $src `,` $scale `:` type($res)
       }];
     }
-<<<<<<< HEAD
-=======
 
 
     def ROCDL_CvtScaleF32SrPk8 # smallT.nameForOp # largeT.nameForOp # Op :
@@ -1154,7 +1152,6 @@
         attr-dict $src `,` $seed `,` $scale `:` type($res)
       }];
     }
->>>>>>> 54c4ef26
   } // foreach largeT
 } // foreach smallTOp
 
@@ -1170,10 +1167,7 @@
     ScaleArgInfo<ROCDL_V16BF16Type, "Bf16">,
     ScaleArgInfo<ROCDL_V16F32Type, "F32">,
   ] in {
-<<<<<<< HEAD
-=======
     // Up-scaling
->>>>>>> 54c4ef26
     def ROCDL_CvtPkScalePk16 # largeT.nameForOp # smallT.nameForOp # Op :
           ROCDL_ConcreteNonMemIntrOp<"cvt.scale.pk16." # largeT.name # "." # smallT.name,
           [Pure], 1, [2], ["scaleSel"]>,
@@ -1189,8 +1183,6 @@
       }];
 
     }
-<<<<<<< HEAD
-=======
 
     // Down-scaling
     def ROCDL_CvtScaleF32Pk16 # smallT.nameForOp # largeT.nameForOp # Op :
@@ -1227,7 +1219,6 @@
       }];
     }
 
->>>>>>> 54c4ef26
   } // foreach largeT
 } // foreach smallTOp
 
