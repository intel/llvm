--- conflicted
+++ resolved
@@ -233,11 +233,7 @@
     bool isIdentified() const;
 
     /// Checks if a struct is opaque.
-<<<<<<< HEAD
-    bool isOpaque();
-=======
     bool isOpaque() const;
->>>>>>> 93e44d24
 
     /// Checks if a struct is initialized.
     bool isInitialized();
