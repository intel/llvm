//===-- NVVMOps.td - NVVM IR dialect op definition file ----*- tablegen -*-===//
//
// Part of the LLVM Project, under the Apache License v2.0 with LLVM Exceptions.
// See https://llvm.org/LICENSE.txt for license information.
// SPDX-License-Identifier: Apache-2.0 WITH LLVM-exception
//
//===----------------------------------------------------------------------===//
//
// This is the NVVM IR operation definition file.
//
//===----------------------------------------------------------------------===//

#ifndef NVVMIR_OPS
#define NVVMIR_OPS

include "mlir/IR/EnumAttr.td"
include "mlir/Dialect/GPU/IR/CompilationAttrInterfaces.td"
include "mlir/Dialect/LLVMIR/LLVMOpBase.td"
include "mlir/Interfaces/SideEffectInterfaces.td"
include "mlir/Dialect/LLVMIR/BasicPtxBuilderInterface.td"
include "mlir/Interfaces/InferIntRangeInterface.td"
include "mlir/Dialect/LLVMIR/LLVMTypes.td"

def LLVM_PointerGeneric : LLVM_PointerInAddressSpace<0>;
def LLVM_PointerGlobal : LLVM_PointerInAddressSpace<1>;
def LLVM_PointerShared : LLVM_PointerInAddressSpace<3>;
def LLVM_PointerTensor : LLVM_PointerInAddressSpace<6>;

//===----------------------------------------------------------------------===//
// NVVM dialect definitions
//===----------------------------------------------------------------------===//

def NVVM_Dialect : Dialect {
  let name = "nvvm";
  let cppNamespace = "::mlir::NVVM";
  let dependentDialects = ["LLVM::LLVMDialect"];
  let hasOperationAttrVerify = 1;

  let extraClassDeclaration = [{
    /// Get the name of the attribute used to annotate external kernel
    /// functions.
    static StringRef getKernelFuncAttrName() { return "nvvm.kernel"; }
    /// Get the name of the attribute used to annotate max threads required
    /// per CTA for kernel functions.
    static StringRef getMaxntidAttrName() { return "nvvm.maxntid"; }
    /// Get the name of the metadata names for each dimension
    static StringRef getMaxntidXName() { return "maxntidx"; }
    static StringRef getMaxntidYName() { return "maxntidy"; }
    static StringRef getMaxntidZName() { return "maxntidz"; }

    /// Get the name of the attribute used to annotate exact threads required
    /// per CTA for kernel functions.
    static StringRef getReqntidAttrName() { return "nvvm.reqntid"; }
    /// Get the name of the metadata names for each dimension
    static StringRef getReqntidXName() { return "reqntidx"; }
    static StringRef getReqntidYName() { return "reqntidy"; }
    static StringRef getReqntidZName() { return "reqntidz"; }

    /// Get the name of the attribute used to annotate exact CTAs required
    /// per cluster for kernel functions.
    static StringRef getClusterDimAttrName() { return "nvvm.cluster_dim"; }
    /// Get the name of the metadata names for each dimension
    static StringRef getClusterDimXName() { return "cluster_dim_x"; }
    static StringRef getClusterDimYName() { return "cluster_dim_y"; }
    static StringRef getClusterDimZName() { return "cluster_dim_z"; }

    /// Get the name of the attribute used to annotate maximum number of
    /// CTAs per cluster for kernel functions.
    static StringRef getClusterMaxBlocksAttrName() {  return "nvvm.cluster_max_blocks"; }

    /// Get the name of the attribute used to annotate min CTA required
    /// per SM for kernel functions.
    static StringRef getMinctasmAttrName() { return "nvvm.minctasm"; }

    /// Get the name of the attribute used to annotate max number of
    /// registers that can be allocated per thread.
    static StringRef getMaxnregAttrName() { return "nvvm.maxnreg"; }

    /// Get the name of the attribute used to annotate kernel arguments that
    /// are grid constants.
    static StringRef getGridConstantAttrName() { return "nvvm.grid_constant"; }

    /// Verify an attribute from this dialect on the argument at 'argIndex' for
    /// the region at 'regionIndex' on the given operation. Returns failure if
    /// the verification failed, success otherwise. This hook may optionally be
    /// invoked from any operation containing a region.
    LogicalResult verifyRegionArgAttribute(Operation *op,
                                           unsigned regionIndex,
                                           unsigned argIndex,
                                           NamedAttribute argAttr) override;
  }];

  let useDefaultAttributePrinterParser = 1;
}

//===----------------------------------------------------------------------===//
// NVVM op definitions
//===----------------------------------------------------------------------===//

class NVVM_Op<string mnemonic, list<Trait> traits = []> :
  LLVM_OpBase<NVVM_Dialect, mnemonic, traits> {
}

/// Base class that defines BasicPtxBuilderOpInterface. 
class NVVM_PTXBuilder_Op<string mnemonic, 
  list<Trait> traits = [DeclareOpInterfaceMethods<BasicPtxBuilderOpInterface>]> :
  LLVM_OpBase<NVVM_Dialect, mnemonic, traits> {
}

//===----------------------------------------------------------------------===//
// NVVM attribute definitions
//===----------------------------------------------------------------------===//

class NVVM_Attr<string attrName, string attrMnemonic, list<Trait> traits = []>
    : AttrDef<NVVM_Dialect, attrName, traits> {
  let mnemonic = attrMnemonic;
}

//===----------------------------------------------------------------------===//
// NVVM intrinsic operations
//===----------------------------------------------------------------------===//

class NVVM_IntrOp<string mnem, list<Trait> traits = [],
                  int numResults = 0>
  : LLVM_IntrOpBase<NVVM_Dialect, mnem, "nvvm_" # !subst(".", "_", mnem),
                    /*list<int> overloadedResults=*/[],
                    /*list<int> overloadedOperands=*/[],
                    traits, numResults>;

//===----------------------------------------------------------------------===//
// NVVM special register op definitions
//===----------------------------------------------------------------------===//

class NVVM_SpecialRegisterOp<string mnemonic, list<Trait> traits = []> :
  NVVM_IntrOp<mnemonic, !listconcat(traits, [Pure]), 1> {
  let arguments = (ins);
  let assemblyFormat = "attr-dict `:` type($res)";
}

class NVVM_SpecialRangeableRegisterOp<string mnemonic> :
  NVVM_SpecialRegisterOp<mnemonic, [DeclareOpInterfaceMethods<InferIntRangeInterface, ["inferResultRanges"]>]> {
  let arguments = (ins OptionalAttr<LLVM_ConstantRangeAttr>:$range);
  let assemblyFormat = "(`range` $range^)? attr-dict `:` type($res)";
  let llvmBuilder = baseLlvmBuilder # setRangeRetAttrCode # baseLlvmBuilderCoda;
  let mlirBuilder = baseMlirBuilder # importRangeRetAttrCode # baseMlirBuilderCoda;

  // Backwards-compatibility builder for an unspecified range.
  let builders = [
    OpBuilder<(ins "Type":$resultType), [{
      build($_builder, $_state, resultType, ::mlir::LLVM::ConstantRangeAttr{});
    }]>
  ];

  // Define this method for the InferIntRangeInterface.
  let extraClassDefinition = [{
    // Infer the result ranges based on the range attribute.
    void $cppClass::inferResultRanges(
        ArrayRef<::mlir::ConstantIntRanges> argRanges,
        SetIntRangeFn setResultRanges) {
        nvvmInferResultRanges(getOperation(), getResult(), argRanges, setResultRanges);
    }
  }];

}

//===----------------------------------------------------------------------===//
// Lane, Warp, SM, Grid index and range
def NVVM_LaneIdOp : NVVM_SpecialRangeableRegisterOp<"read.ptx.sreg.laneid">;
def NVVM_WarpSizeOp : NVVM_SpecialRangeableRegisterOp<"read.ptx.sreg.warpsize">;
def NVVM_WarpIdOp : NVVM_SpecialRangeableRegisterOp<"read.ptx.sreg.warpid">;
def NVVM_WarpDimOp : NVVM_SpecialRangeableRegisterOp<"read.ptx.sreg.nwarpid">;
def NVVM_SmIdOp : NVVM_SpecialRangeableRegisterOp<"read.ptx.sreg.smid">;
def NVVM_SmDimOp : NVVM_SpecialRangeableRegisterOp<"read.ptx.sreg.nsmid">;
def NVVM_GridIdOp : NVVM_SpecialRangeableRegisterOp<"read.ptx.sreg.gridid">;

//===----------------------------------------------------------------------===//
// Lane Mask Comparison Ops
def NVVM_LaneMaskEqOp : NVVM_SpecialRegisterOp<"read.ptx.sreg.lanemask.eq">;
def NVVM_LaneMaskLeOp : NVVM_SpecialRegisterOp<"read.ptx.sreg.lanemask.le">;
def NVVM_LaneMaskLtOp : NVVM_SpecialRegisterOp<"read.ptx.sreg.lanemask.lt">;
def NVVM_LaneMaskGeOp : NVVM_SpecialRegisterOp<"read.ptx.sreg.lanemask.ge">;
def NVVM_LaneMaskGtOp : NVVM_SpecialRegisterOp<"read.ptx.sreg.lanemask.gt">;

//===----------------------------------------------------------------------===//
// Thread index and range
def NVVM_ThreadIdXOp : NVVM_SpecialRangeableRegisterOp<"read.ptx.sreg.tid.x">;
def NVVM_ThreadIdYOp : NVVM_SpecialRangeableRegisterOp<"read.ptx.sreg.tid.y">;
def NVVM_ThreadIdZOp : NVVM_SpecialRangeableRegisterOp<"read.ptx.sreg.tid.z">;
def NVVM_BlockDimXOp : NVVM_SpecialRangeableRegisterOp<"read.ptx.sreg.ntid.x">;
def NVVM_BlockDimYOp : NVVM_SpecialRangeableRegisterOp<"read.ptx.sreg.ntid.y">;
def NVVM_BlockDimZOp : NVVM_SpecialRangeableRegisterOp<"read.ptx.sreg.ntid.z">;

//===----------------------------------------------------------------------===//
// Block index and range
def NVVM_BlockIdXOp : NVVM_SpecialRangeableRegisterOp<"read.ptx.sreg.ctaid.x">;
def NVVM_BlockIdYOp : NVVM_SpecialRangeableRegisterOp<"read.ptx.sreg.ctaid.y">;
def NVVM_BlockIdZOp : NVVM_SpecialRangeableRegisterOp<"read.ptx.sreg.ctaid.z">;
def NVVM_GridDimXOp : NVVM_SpecialRangeableRegisterOp<"read.ptx.sreg.nctaid.x">;
def NVVM_GridDimYOp : NVVM_SpecialRangeableRegisterOp<"read.ptx.sreg.nctaid.y">;
def NVVM_GridDimZOp : NVVM_SpecialRangeableRegisterOp<"read.ptx.sreg.nctaid.z">;

//===----------------------------------------------------------------------===//
// CTA Cluster index and range
def NVVM_ClusterIdXOp : NVVM_SpecialRangeableRegisterOp<"read.ptx.sreg.clusterid.x">;
def NVVM_ClusterIdYOp : NVVM_SpecialRangeableRegisterOp<"read.ptx.sreg.clusterid.y">;
def NVVM_ClusterIdZOp : NVVM_SpecialRangeableRegisterOp<"read.ptx.sreg.clusterid.z">;
def NVVM_ClusterDimXOp : NVVM_SpecialRangeableRegisterOp<"read.ptx.sreg.nclusterid.x">;
def NVVM_ClusterDimYOp : NVVM_SpecialRangeableRegisterOp<"read.ptx.sreg.nclusterid.y">;
def NVVM_ClusterDimZOp : NVVM_SpecialRangeableRegisterOp<"read.ptx.sreg.nclusterid.z">;


//===----------------------------------------------------------------------===//
// CTA index and range within Cluster
def NVVM_BlockInClusterIdXOp : NVVM_SpecialRangeableRegisterOp<"read.ptx.sreg.cluster.ctaid.x">;
def NVVM_BlockInClusterIdYOp : NVVM_SpecialRangeableRegisterOp<"read.ptx.sreg.cluster.ctaid.y">;
def NVVM_BlockInClusterIdZOp : NVVM_SpecialRangeableRegisterOp<"read.ptx.sreg.cluster.ctaid.z">;
def NVVM_ClusterDimBlocksXOp : NVVM_SpecialRangeableRegisterOp<"read.ptx.sreg.cluster.nctaid.x">;
def NVVM_ClusterDimBlocksYOp : NVVM_SpecialRangeableRegisterOp<"read.ptx.sreg.cluster.nctaid.y">;
def NVVM_ClusterDimBlocksZOp : NVVM_SpecialRangeableRegisterOp<"read.ptx.sreg.cluster.nctaid.z">;

//===----------------------------------------------------------------------===//
// CTA index and across Cluster dimensions
def NVVM_ClusterId : NVVM_SpecialRangeableRegisterOp<"read.ptx.sreg.cluster.ctarank">;
def NVVM_ClusterDim : NVVM_SpecialRangeableRegisterOp<"read.ptx.sreg.cluster.nctarank">;

//===----------------------------------------------------------------------===//
// Clock registers
def NVVM_ClockOp : NVVM_SpecialRegisterOp<"read.ptx.sreg.clock">;
def NVVM_Clock64Op : NVVM_SpecialRegisterOp<"read.ptx.sreg.clock64">;
def NVVM_GlobalTimerOp : NVVM_SpecialRegisterOp<"read.ptx.sreg.globaltimer">;

//===----------------------------------------------------------------------===//
// envreg registers
foreach index = !range(0, 32) in {
  def NVVM_EnvReg # index # Op : NVVM_SpecialRegisterOp<"read.ptx.sreg.envreg" # index>;
}

//===----------------------------------------------------------------------===//
// NVVM approximate op definitions
//===----------------------------------------------------------------------===//

def NVVM_RcpApproxFtzF32Op : NVVM_IntrOp<"rcp.approx.ftz.f", [Pure], 1> {
  let arguments = (ins F32:$arg);
  let results = (outs F32:$res);
  let assemblyFormat = "$arg attr-dict `:` type($res)";
}

//===----------------------------------------------------------------------===//
// NVVM redux op definitions
//===----------------------------------------------------------------------===//

def ReduxKindNone : I32EnumAttrCase<"NONE", 0, "none">;
def ReduxKindAdd  : I32EnumAttrCase<"ADD", 1, "add">;
def ReduxKindAnd  : I32EnumAttrCase<"AND", 2, "and">;
def ReduxKindMax  : I32EnumAttrCase<"MAX", 3, "max">;
def ReduxKindMin  : I32EnumAttrCase<"MIN", 4, "min">;
def ReduxKindOr   : I32EnumAttrCase<"OR", 5, "or">;
def ReduxKindUmax : I32EnumAttrCase<"UMAX", 6, "umax">;
def ReduxKindUmin : I32EnumAttrCase<"UMIN", 7, "umin">;
def ReduxKindXor  : I32EnumAttrCase<"XOR", 8, "xor">; 
def ReduxKindFmin : I32EnumAttrCase<"FMIN", 9, "fmin">;
def ReduxKindFmax : I32EnumAttrCase<"FMAX", 10, "fmax">;

/// Enum attribute of the different kinds.
def ReduxKind : I32EnumAttr<"ReduxKind", "NVVM redux kind",
  [ReduxKindAdd, ReduxKindAnd, ReduxKindMax, ReduxKindMin, ReduxKindOr, 
   ReduxKindUmax, ReduxKindUmin, ReduxKindXor, ReduxKindFmin, ReduxKindFmax]> {
  let genSpecializedAttr = 0;
  let cppNamespace = "::mlir::NVVM";
}

def ReduxKindAttr : EnumAttr<NVVM_Dialect, ReduxKind, "redux_kind">;

def NVVM_ReduxOp :
  NVVM_Op<"redux.sync">,
  Results<(outs LLVM_Type:$res)>,
  Arguments<(ins LLVM_Type:$val,
                 ReduxKindAttr:$kind,
                 I32:$mask_and_clamp,
                 DefaultValuedAttr<BoolAttr, "false">:$abs,
                 DefaultValuedAttr<BoolAttr, "false">:$nan)> {
  let summary = "Redux Sync Op";
  let description = [{
    `redux.sync` performs a reduction operation `kind` of the 32 bit source 
    register across all non-exited threads in the membermask.

    The `abs` and `nan` attributes can be used in the case of f32 input type, 
    where the `abs` attribute causes the absolute value of the input to be used 
    in the reduction operation, and the `nan` attribute causes the reduction 
    operation to return NaN if any of the inputs to participating threads are 
    NaN.

    [For more information, see PTX ISA](https://docs.nvidia.com/cuda/parallel-thread-execution/#parallel-synchronization-and-communication-instructions-redux-sync)
  }];
  string llvmBuilder = [{
      auto intId = getReduxIntrinsicId($_resultType, $kind, $abs, $nan);
      $res = createIntrinsicCall(builder, intId, {$val, $mask_and_clamp});
  }];
  let assemblyFormat = [{
    $kind $val `,` $mask_and_clamp  attr-dict `:` type($val) `->` type($res)
   }];   
}

//===----------------------------------------------------------------------===//
// NVVM Split arrive/wait barrier
//===----------------------------------------------------------------------===//

/// mbarrier.init instruction with generic pointer type
def NVVM_MBarrierInitOp : NVVM_PTXBuilder_Op<"mbarrier.init">,
  Arguments<(ins LLVM_AnyPointer:$addr, I32:$count, PtxPredicate:$predicate)> {
  string llvmBuilder = [{
      createIntrinsicCall(builder, llvm::Intrinsic::nvvm_mbarrier_init, {$addr, $count});
  }];
  let assemblyFormat = "$addr `,` $count (`,` `predicate` `=` $predicate^)? attr-dict `:` type(operands)";
  let extraClassDeclaration = [{
    bool hasIntrinsic() { if(getPredicate()) return false; return true; }
  }];
  let extraClassDefinition = [{
    std::string $cppClass::getPtx() { return std::string("mbarrier.init.b64 [%0], %1;"); }
  }];
}

/// mbarrier.init instruction with shared pointer type
def NVVM_MBarrierInitSharedOp : NVVM_PTXBuilder_Op<"mbarrier.init.shared">,
  Arguments<(ins LLVM_PointerShared:$addr, I32:$count, PtxPredicate:$predicate)> {
  string llvmBuilder = [{
      createIntrinsicCall(builder, llvm::Intrinsic::nvvm_mbarrier_init_shared, {$addr, $count});
  }];
  let assemblyFormat = "$addr `,` $count (`,` `predicate` `=` $predicate^)? attr-dict `:` type(operands)";
  let extraClassDeclaration = "bool hasIntrinsic() { return !getPredicate(); }";
  let extraClassDefinition = [{
    std::string $cppClass::getPtx() { return std::string("mbarrier.init.shared.b64 [%0], %1;"); }
  }];
}

def NVVM_MBarrierInvalOp : NVVM_Op<"mbarrier.inval">,
  Arguments<(ins LLVM_AnyPointer:$addr)> {
  string llvmBuilder = [{
      createIntrinsicCall(builder, llvm::Intrinsic::nvvm_mbarrier_inval, {$addr});
  }];
  let assemblyFormat = "$addr attr-dict `:` type(operands)";
}

def NVVM_MBarrierInvalSharedOp : NVVM_Op<"mbarrier.inval.shared">,
  Arguments<(ins LLVM_PointerShared:$addr)> {
  string llvmBuilder = [{
      createIntrinsicCall(builder, llvm::Intrinsic::nvvm_mbarrier_inval_shared, {$addr});
  }];
  let assemblyFormat = "$addr attr-dict `:` type(operands)";
}

def NVVM_MBarrierArriveOp : NVVM_Op<"mbarrier.arrive">,
  Results<(outs LLVM_Type:$res)>,
  Arguments<(ins LLVM_AnyPointer:$addr)> {
  string llvmBuilder = [{
      $res = createIntrinsicCall(builder, llvm::Intrinsic::nvvm_mbarrier_arrive, {$addr});
  }];
  let assemblyFormat = "$addr attr-dict `:` type($addr) `->` type($res)";
}

def NVVM_MBarrierArriveSharedOp : NVVM_Op<"mbarrier.arrive.shared">,
  Results<(outs LLVM_Type:$res)>,
  Arguments<(ins LLVM_PointerShared:$addr)> {
  string llvmBuilder = [{
      $res = createIntrinsicCall(builder, llvm::Intrinsic::nvvm_mbarrier_arrive_shared, {$addr});
  }];
  let assemblyFormat = "$addr attr-dict `:` qualified(type($addr)) `->` type($res)";
}

def NVVM_MBarrierArriveNocompleteOp : NVVM_Op<"mbarrier.arrive.nocomplete">,
  Results<(outs LLVM_Type:$res)>,
  Arguments<(ins LLVM_AnyPointer:$addr, I32:$count)> {
  string llvmBuilder = [{
      $res = createIntrinsicCall(builder, llvm::Intrinsic::nvvm_mbarrier_arrive_noComplete, {$addr, $count});
  }];
  let assemblyFormat = "$addr `,` $count attr-dict `:` type(operands) `->` type($res)";
}

def NVVM_MBarrierArriveNocompleteSharedOp : NVVM_Op<"mbarrier.arrive.nocomplete.shared">,
  Results<(outs LLVM_Type:$res)>,
  Arguments<(ins LLVM_PointerShared:$addr, I32:$count)> {
  string llvmBuilder = [{
      $res = createIntrinsicCall(builder, llvm::Intrinsic::nvvm_mbarrier_arrive_noComplete_shared, {$addr, $count});
  }];
  let assemblyFormat = "$addr `,` $count attr-dict `:` type(operands) `->` type($res)";
}

def NVVM_MBarrierArriveExpectTxOp : NVVM_PTXBuilder_Op<"mbarrier.arrive.expect_tx">,  
  Arguments<(ins LLVM_AnyPointer:$addr, I32:$txcount, PtxPredicate:$predicate)> {
  let assemblyFormat = "$addr `,` $txcount (`,` `predicate` `=` $predicate^)? attr-dict `:` type(operands)";
  let extraClassDefinition = [{
    std::string $cppClass::getPtx() { return std::string("mbarrier.arrive.expect_tx.b64 _, [%0], %1;"); }
  }];
}

def NVVM_MBarrierArriveExpectTxSharedOp : NVVM_PTXBuilder_Op<"mbarrier.arrive.expect_tx.shared">,  
  Arguments<(ins LLVM_PointerShared:$addr, I32:$txcount, PtxPredicate:$predicate)> {    
  let assemblyFormat = "$addr `,` $txcount (`,` `predicate` `=` $predicate^)? attr-dict `:` type(operands)";
  let extraClassDefinition = [{
    std::string $cppClass::getPtx() { return std::string("mbarrier.arrive.expect_tx.shared.b64 _, [%0], %1;"); }
  }];
}

def NVVM_MBarrierTryWaitParityOp : NVVM_PTXBuilder_Op<"mbarrier.try_wait.parity">,  
  Arguments<(ins LLVM_AnyPointer:$addr, I32:$phase, I32:$ticks)> {  
  let assemblyFormat = "$addr `,` $phase `,` $ticks attr-dict `:` type(operands)";
  let extraClassDefinition = [{
    std::string $cppClass::getPtx() {
      return std::string(
        "{\n\t"
        ".reg .pred       P1; \n\t"
        "LAB_WAIT: \n\t"
        "mbarrier.try_wait.parity.b64 P1, [%0], %1, %2; \n\t"
        "@P1 bra.uni DONE; \n\t"
        "bra.uni     LAB_WAIT; \n\t"
        "DONE: \n\t"
        "}"
      ); 
    }
  }];
}

def NVVM_MBarrierTryWaitParitySharedOp : NVVM_PTXBuilder_Op<"mbarrier.try_wait.parity.shared">,  
  Arguments<(ins LLVM_PointerShared:$addr, I32:$phase, I32:$ticks)> {  
  let assemblyFormat = "$addr `,` $phase `,` $ticks attr-dict `:` type(operands)";
  let extraClassDefinition = [{
    std::string $cppClass::getPtx() {
      return std::string(
        "{\n\t"
        ".reg .pred       P1; \n\t"
        "LAB_WAIT: \n\t"
        "mbarrier.try_wait.parity.shared.b64 P1, [%0], %1, %2; \n\t"
        "@P1 bra.uni DONE; \n\t"
        "bra.uni     LAB_WAIT; \n\t"
        "DONE: \n\t"
        "}"
      ); 
    }
  }];
}

def NVVM_MBarrierTestWaitOp : NVVM_Op<"mbarrier.test.wait">,
  Results<(outs LLVM_Type:$res)>,
  Arguments<(ins LLVM_AnyPointer:$addr, LLVM_Type:$state)> {
  string llvmBuilder = [{
      $res = createIntrinsicCall(builder, llvm::Intrinsic::nvvm_mbarrier_test_wait, {$addr, $state});
  }];
  let assemblyFormat = "$addr `,` $state attr-dict `:` type(operands) `->` type($res)";
}

def NVVM_MBarrierTestWaitSharedOp : NVVM_Op<"mbarrier.test.wait.shared">,
  Results<(outs LLVM_Type:$res)>,
  Arguments<(ins LLVM_PointerShared:$addr, LLVM_Type:$state)> {
  string llvmBuilder = [{
      $res = createIntrinsicCall(builder, llvm::Intrinsic::nvvm_mbarrier_test_wait_shared, {$addr, $state});
  }];
  let assemblyFormat = "$addr `,` $state attr-dict `:` type(operands) `->` type($res)";
}

//===----------------------------------------------------------------------===//
// NVVM synchronization op definitions
//===----------------------------------------------------------------------===//

def NVVM_Barrier0Op : NVVM_IntrOp<"barrier0"> {
  let assemblyFormat = "attr-dict";
}

def NVVM_BarrierOp : NVVM_Op<"barrier", [AttrSizedOperandSegments]> {
  let arguments = (ins     
    Optional<I32>:$barrierId,
    Optional<I32>:$numberOfThreads);
  string llvmBuilder = [{
    if ($numberOfThreads && $barrierId) {
      createIntrinsicCall(builder, llvm::Intrinsic::nvvm_barrier,
                {$barrierId, $numberOfThreads});
    } else if($barrierId) {
      createIntrinsicCall(builder, llvm::Intrinsic::nvvm_barrier_n,
                {$barrierId});   
    } else {
      createIntrinsicCall(builder, llvm::Intrinsic::nvvm_barrier0);
    }
  }];
  let hasVerifier = 1;

  let assemblyFormat = "(`id` `=` $barrierId^)? (`number_of_threads` `=` $numberOfThreads^)? attr-dict";

  let builders = [
    OpBuilder<(ins), [{
      return build($_builder, $_state, Value{}, Value{});
    }]>,
    OpBuilder<(ins "Value":$barrierId), [{
      return build($_builder, $_state, barrierId, Value{});
    }]>
  ];
}

def NVVM_BarrierArriveOp : NVVM_PTXBuilder_Op<"barrier.arrive"> 
{
  let arguments = (ins Optional<I32>:$barrierId, I32:$numberOfThreads);

  let description = [{
    Thread that executes this op announces their arrival at the barrier with 
    given id and continue their execution.

    The default barrier id is 0 that is similar to `nvvm.barrier` Op. When 
    `barrierId` is not present, the default barrier id is used. 

    [For more information, see PTX ISA](https://docs.nvidia.com/cuda/parallel-thread-execution/index.html#parallel-synchronization-and-communication-instructions-bar)
  }];
  
  let assemblyFormat = "(`id` `=` $barrierId^)? `number_of_threads` `=` $numberOfThreads attr-dict";

  let extraClassDefinition = [{
    std::string $cppClass::getPtx() {
      std::string ptx = "bar.arrive ";
      if (getBarrierId()) { ptx += "%0, %1;"; } 
      else { ptx += "0, %0;"; }
      return ptx;
    }
  }];
}

def NVVM_ClusterArriveOp : NVVM_Op<"cluster.arrive"> {
  let arguments = (ins OptionalAttr<UnitAttr>:$aligned);

  let summary = "Cluster Barrier Arrive Op";
  let description = [{
    The `cluster.arrive` can be used by the threads within the cluster for synchronization and
    communication. The `cluster.arrive` instruction marks the warps' arrival at the barrier
    without causing the executing thread to wait for other participating threads.

    The `aligned` attribute, when provided, generates the .aligned version of the PTX instruction.

    [For more information, see PTX ISA](https://docs.nvidia.com/cuda/parallel-thread-execution/index.html#parallel-synchronization-and-communication-instructions-barrier-cluster)
  }];

  string llvmBuilder = [{
      if ($aligned)
        createIntrinsicCall(builder, llvm::Intrinsic::nvvm_barrier_cluster_arrive_aligned);
      else
        createIntrinsicCall(builder, llvm::Intrinsic::nvvm_barrier_cluster_arrive);
  }];
  let assemblyFormat = "attr-dict";
}

def NVVM_ClusterArriveRelaxedOp : NVVM_Op<"cluster.arrive.relaxed"> {
  let arguments = (ins OptionalAttr<UnitAttr>:$aligned);

  let summary = "Cluster Barrier Relaxed Arrive Op";
  let description = [{
    The `cluster.arrive` can be used by the threads within the cluster for synchronization and
    communication. The `cluster.arrive` instruction marks the warps' arrival at the barrier
    without causing the executing thread to wait for other participating threads.

    The `aligned` attribute, when provided, generates the .aligned version of the PTX instruction.
    The .relaxed qualifier on `cluster.arrive` specifies that there are no memory
    ordering and visibility guarantees provided for the memory accesses performed prior to
    `cluster.arrive`.

    [For more information, see PTX ISA](https://docs.nvidia.com/cuda/parallel-thread-execution/index.html#parallel-synchronization-and-communication-instructions-barrier-cluster)
  }];

  string llvmBuilder = [{
      if ($aligned)
        createIntrinsicCall(builder, llvm::Intrinsic::nvvm_barrier_cluster_arrive_relaxed_aligned);
      else
        createIntrinsicCall(builder, llvm::Intrinsic::nvvm_barrier_cluster_arrive_relaxed);
  }];
  let assemblyFormat = "attr-dict";
}

def NVVM_ClusterWaitOp : NVVM_Op<"cluster.wait"> {
  let arguments = (ins OptionalAttr<UnitAttr>:$aligned);

  let summary = "Cluster Barrier Wait Op";
  let description = [{
    The `cluster.wait` causes the executing thread to wait for all non-exited threads
    of the cluster to perform `cluster.arrive`. The `aligned` attribute, when provided,
    generates the .aligned version of the PTX instruction.

    [For more information, see PTX ISA](https://docs.nvidia.com/cuda/parallel-thread-execution/index.html#parallel-synchronization-and-communication-instructions-barrier-cluster)
  }];

  string llvmBuilder = [{
      if ($aligned)
        createIntrinsicCall(builder, llvm::Intrinsic::nvvm_barrier_cluster_wait_aligned);
      else
        createIntrinsicCall(builder, llvm::Intrinsic::nvvm_barrier_cluster_wait);
  }];
  let assemblyFormat = "attr-dict";
}

def NVVM_FenceScClusterOp : NVVM_Op<"fence.sc.cluster"> {
  string llvmBuilder = [{
      createIntrinsicCall(builder, llvm::Intrinsic::nvvm_fence_sc_cluster);
  }];
  let assemblyFormat = "attr-dict";
}

def SharedSpaceCTA : I32EnumAttrCase<"shared_cta", 0, "cta">;
def SharedSpaceCluster   : I32EnumAttrCase<"shared_cluster", 1, "cluster">;
def SharedSpace : I32EnumAttr<"SharedSpace", "Shared memory space",
  [SharedSpaceCTA, SharedSpaceCluster]> {
  let genSpecializedAttr = 0;
  let cppNamespace = "::mlir::NVVM";
}
def SharedSpaceAttr : EnumAttr<NVVM_Dialect, SharedSpace, "shared_space"> {
  let assemblyFormat = "`<` $value `>`";
}

def ProxyAlias : I32EnumAttrCase<"alias", 0, "alias">;
def ProxyAsync   : I32EnumAttrCase<"async", 1, "async">;
def ProxyAsyncGlobal   : I32EnumAttrCase<"async_global", 2, "async.global">;
def ProxyAsyncShared   : I32EnumAttrCase<"async_shared", 3, "async.shared">;
def ProxyTensorMap : I32EnumAttrCase<"TENSORMAP", 4, "tensormap">;
def ProxyGeneric : I32EnumAttrCase<"GENERIC", 5, "generic">;
def ProxyKind : I32EnumAttr<"ProxyKind", "Proxy kind",
  [ProxyAlias, ProxyAsync, ProxyAsyncGlobal, ProxyAsyncShared, ProxyTensorMap, ProxyGeneric]> {
  let genSpecializedAttr = 0;
  let cppNamespace = "::mlir::NVVM";
}

def ProxyKindAttr : EnumAttr<NVVM_Dialect, ProxyKind, "proxy_kind"> {
  let assemblyFormat = "`<` $value `>`";
}

def NVVM_FenceProxyOp : NVVM_PTXBuilder_Op<"fence.proxy">,
  Arguments<(ins ProxyKindAttr:$kind,
                 OptionalAttr<SharedSpaceAttr>:$space)> {
  let description = [{
    Fence operation with proxy to establish an ordering between memory accesses
    that may happen through different proxies.

    [For more information, see PTX ISA](https://docs.nvidia.com/cuda/parallel-thread-execution/index.html#parallel-synchronization-and-communication-instructions-membar)
  }];
  
  let assemblyFormat = "attr-dict";
  let extraClassDefinition = [{
    std::string $cppClass::getPtx() {
      std::string ptx = "fence.proxy.";
      ptx += stringifyProxyKind(getKind());
      if(getKind() == NVVM::ProxyKind::async_shared)
        { ptx += "::"; ptx += stringifySharedSpace(getSpace().value()); }
      ptx += ";";
      return ptx;
    }
  }];
  let hasVerifier = 1;
}

// Attrs describing the scope of the Memory Operation
def MemScopeKindCTA      : I32EnumAttrCase<"CTA", 0, "cta">;
def MemScopeKindCluster  : I32EnumAttrCase<"CLUSTER", 1, "cluster">;
def MemScopeKindGPU      : I32EnumAttrCase<"GPU", 2, "gpu">;
def MemScopeKindSYS      : I32EnumAttrCase<"SYS", 3, "sys">;

def MemScopeKind : I32EnumAttr<"MemScopeKind", "NVVM Memory Scope kind",
  [MemScopeKindCTA, MemScopeKindCluster, MemScopeKindGPU, MemScopeKindSYS]> {
  let genSpecializedAttr = 0;
  let cppNamespace = "::mlir::NVVM";
}
def MemScopeKindAttr : EnumAttr<NVVM_Dialect, MemScopeKind, "mem_scope"> {
  let assemblyFormat = "`<` $value `>`";
}

def NVVM_FenceProxyAcquireOp : NVVM_Op<"fence.proxy.acquire">,
      Arguments<(ins MemScopeKindAttr:$scope, LLVM_PointerGeneric:$addr, I32:$size,
                     DefaultValuedAttr<ProxyKindAttr,
                                       "ProxyKind::GENERIC">:$fromProxy,
                     DefaultValuedAttr<ProxyKindAttr,
                                       "ProxyKind::TENSORMAP">:$toProxy)> {
  let summary = "Uni-directional proxy fence operation with acquire semantics";
  let description = [{
    `fence.proxy.acquire` is a uni-directional fence used to establish ordering
    between a prior memory access performed via the generic proxy and a
    subsequent memory access performed via the tensormap proxy

    The address operand `addr` and the operand `size` together specify the
    memory range `[addr, addr+size)` on which the ordering guarantees on the
    memory accesses across the proxies is to be provided. The only supported
    value for the `size` operand is 128 and must be an immediate. Generic Addressing
    is used unconditionally, and the address specified by the operand `addr` must
    fall within the `.global` state space. Otherwise, the behavior is undefined
    
    [For more information, see PTX ISA](https://docs.nvidia.com/cuda/parallel-thread-execution/index.html#parallel-synchronization-and-communication-instructions-membar)
  }];

  let assemblyFormat = "$scope $addr `,` $size (`from_proxy` `=` $fromProxy^)? (`to_proxy` `=` $toProxy^)? attr-dict";
  let llvmBuilder = [{
    createIntrinsicCall(
        builder,
        getUnidirectionalFenceProxyID($fromProxy, $toProxy, $scope, false),
        {$addr, $size});
  }];

  let hasVerifier = 1;
}

def NVVM_FenceProxyReleaseOp : NVVM_Op<"fence.proxy.release">,
      Arguments<(ins MemScopeKindAttr:$scope,
                     DefaultValuedAttr<ProxyKindAttr,
                                       "ProxyKind::GENERIC">:$fromProxy,
                     DefaultValuedAttr<ProxyKindAttr,
                                       "ProxyKind::TENSORMAP">:$toProxy)> {
  let summary = "Uni-directional proxy fence operation with release semantics";
  let description = [{
    `fence.proxy.release` is a uni-directional fence used to establish ordering
    between a prior memory access performed via the generic proxy and a
    subsequent memory access performed via the tensormap proxy. `fence.proxy.release`
    operation can form a release sequence that synchronizes with an acquire
    sequence that contains the fence.proxy.acquire proxy fence operation
    
    [For more information, see PTX ISA](https://docs.nvidia.com/cuda/parallel-thread-execution/index.html#parallel-synchronization-and-communication-instructions-membar)
  }];

  let assemblyFormat = "$scope (`from_proxy` `=` $fromProxy^)? (`to_proxy` `=` $toProxy^)? attr-dict";
  let llvmBuilder = [{
    createIntrinsicCall(builder, getUnidirectionalFenceProxyID(
                                     $fromProxy, $toProxy, $scope, true));
  }];

  let hasVerifier = 1;
}

def SetMaxRegisterActionIncrease : I32EnumAttrCase<"increase", 0>;
def SetMaxRegisterActionDecrease   : I32EnumAttrCase<"decrease", 1>;
def SetMaxRegisterAction : I32EnumAttr<"SetMaxRegisterAction", "NVVM set max register action",
  [SetMaxRegisterActionDecrease, SetMaxRegisterActionIncrease]> {
  let genSpecializedAttr = 0;
  let cppNamespace = "::mlir::NVVM";
}
def SetMaxRegisterActionAttr : EnumAttr<NVVM_Dialect, SetMaxRegisterAction, "action">;

def NVVM_SetMaxRegisterOp : NVVM_Op<"setmaxregister"> {
  let arguments = (ins I32Attr:$regCount, SetMaxRegisterActionAttr:$action);
  let assemblyFormat = "$action $regCount attr-dict";
  let hasVerifier = 1;
  string llvmBuilder = [{
    auto intId = (op.getAction() == NVVM::SetMaxRegisterAction::increase) ?
      llvm::Intrinsic::nvvm_setmaxnreg_inc_sync_aligned_u32 :
      llvm::Intrinsic::nvvm_setmaxnreg_dec_sync_aligned_u32;

    createIntrinsicCall(builder, intId, builder.getInt32($regCount));
  }];
}

def NVVM_FenceMbarrierInitOp : NVVM_PTXBuilder_Op<"fence.mbarrier.init"> {
  let arguments = (ins );
    let description = [{
    Fence operation that applies on the prior nvvm.mbarrier.init
    
    [For more information, see PTX ISA](https://docs.nvidia.com/cuda/parallel-thread-execution/index.html#parallel-synchronization-and-communication-instructions-membar)
  }];
  
  let assemblyFormat = "attr-dict";
  let extraClassDefinition = [{        
    std::string $cppClass::getPtx() {
      return std::string("fence.mbarrier_init.release.cluster;");
    }
  }];
}

def ShflKindBfly : I32EnumAttrCase<"bfly", 0>;
def ShflKindUp   : I32EnumAttrCase<"up", 1>;
def ShflKindDown : I32EnumAttrCase<"down", 2>;
def ShflKindIdx  : I32EnumAttrCase<"idx", 3>;

/// Enum attribute of the different shuffle kinds.
def ShflKind : I32EnumAttr<"ShflKind", "NVVM shuffle kind",
  [ShflKindBfly, ShflKindUp, ShflKindDown, ShflKindIdx]> {
  let genSpecializedAttr = 0;
  let cppNamespace = "::mlir::NVVM";
}
def ShflKindAttr : EnumAttr<NVVM_Dialect, ShflKind, "shfl_kind">;

def NVVM_ShflOp :
  NVVM_Op<"shfl.sync">,
  Results<(outs LLVM_Type:$res)>,
  Arguments<(ins I32:$thread_mask,
                 LLVM_Type:$val,
                 I32:$offset,
                 I32:$mask_and_clamp,
                 ShflKindAttr:$kind,
                 OptionalAttr<UnitAttr>:$return_value_and_is_valid)> {
  let summary = "NVVM Dialect Op for shfl.sync";
  let description = [{
    The `shfl.sync` Op implements data shuffle within threads of a warp.
    The `thread_mask` denotes the threads participating in the Op where
    the bit position corresponds to a particular thread’s laneid.
    The `offset` specifies a source lane or source lane offset
    (depending on `kind`). The `val` is the input value to be copied from
    the source. The `mask_and_clamp` contains two packed values specifying
    a mask for logically splitting warps into sub-segments and an upper bound
    for clamping the source lane index.
    
    [For more information, see PTX ISA](https://docs.nvidia.com/cuda/parallel-thread-execution/#data-movement-and-conversion-instructions-shfl-sync)
  }];
  string llvmBuilder = [{
      auto intId = getShflIntrinsicId(
          $_resultType, $kind, static_cast<bool>($return_value_and_is_valid));
      $res = createIntrinsicCall(builder,
          intId, {$thread_mask, $val, $offset, $mask_and_clamp});
  }];
  let assemblyFormat = [{
    $kind $thread_mask `,` $val `,` $offset `,` $mask_and_clamp  attr-dict
     `:` type($val) `->` type($res)
   }];
   let hasVerifier = 1;
}

def NVVM_VoteBallotOp :
  NVVM_Op<"vote.ballot.sync">,
  Results<(outs LLVM_Type:$res)>,
  Arguments<(ins LLVM_Type:$mask, LLVM_Type:$pred)> {
  string llvmBuilder = [{
      $res = createIntrinsicCall(builder,
            llvm::Intrinsic::nvvm_vote_ballot_sync, {$mask, $pred});
  }];
  let hasCustomAssemblyFormat = 1;
}

def NVVM_SyncWarpOp :
  NVVM_Op<"bar.warp.sync">,
  Arguments<(ins LLVM_Type:$mask)> {
  string llvmBuilder = [{
      createIntrinsicCall(builder, llvm::Intrinsic::nvvm_bar_warp_sync, {$mask});
  }];
  let assemblyFormat = "$mask attr-dict `:` type($mask)";
}

def NVVM_ElectSyncOp : NVVM_Op<"elect.sync">
{  
  let summary = "Elect one leader thread";
  let description = [{
    The `elect.sync` instruction elects one predicated active leader
    thread from among a set of threads specified in membermask.
    The membermask is set to `0xFFFFFFFF` for the current version
    of this Op. The predicate result is set to `True` for the
    leader thread, and `False` for all other threads.

    [For more information, see PTX ISA](https://docs.nvidia.com/cuda/parallel-thread-execution/index.html#parallel-synchronization-and-communication-instructions-elect-sync)
  }];

  let results = (outs I1:$pred);
  let assemblyFormat = "attr-dict `->` type(results)";  
  string llvmBuilder = [{
    auto *resultTuple = createIntrinsicCall(builder,
        llvm::Intrinsic::nvvm_elect_sync, {builder.getInt32(0xFFFFFFFF)});
    // Extract the second value into $pred
    $pred = builder.CreateExtractValue(resultTuple, 1);
  }];
}

def LoadCacheModifierCA : I32EnumAttrCase<"CA", 0, "ca">;
def LoadCacheModifierCG : I32EnumAttrCase<"CG", 1, "cg">;
def LoadCacheModifierCS : I32EnumAttrCase<"CS", 2, "cs">;
def LoadCacheModifierLU : I32EnumAttrCase<"LU", 3, "lu">;
def LoadCacheModifierCV : I32EnumAttrCase<"CV", 4, "cv">;

/// Enum attribute of the different kinds.
def LoadCacheModifierKind : I32EnumAttr<"LoadCacheModifierKind", 
                                "NVVM load cache modifier kind",
  [LoadCacheModifierCA, LoadCacheModifierCG, LoadCacheModifierCS, 
    LoadCacheModifierLU, LoadCacheModifierCV]> {
  let genSpecializedAttr = 0;
  let cppNamespace = "::mlir::NVVM";
  let description = [{
    Enum attribute of the different kinds of cache operators for load instructions.

    [For more information, see PTX ISA](https://docs.nvidia.com/cuda/parallel-thread-execution/#id62)    
  }];
}

def LoadCacheModifierAttr : EnumAttr<NVVM_Dialect, LoadCacheModifierKind, "load_cache_modifier">;

def NVVM_CpAsyncOp : NVVM_Op<"cp.async.shared.global">,
  Arguments<(ins LLVM_PointerShared:$dst,
                 LLVM_PointerGlobal:$src,
                 I32Attr:$size,
                 LoadCacheModifierAttr:$modifier,
                 Optional<LLVM_Type>:$cpSize)> {
  let assemblyFormat = "$dst `,` $src `,` $size `,` `cache` `=` $modifier (`,` $cpSize^)? attr-dict `:` type(operands)";
  let hasVerifier = 1;
  let extraClassDeclaration = [{
    static llvm::Intrinsic::ID
      getIntrinsicIDAndArgs(Operation &op, LLVM::ModuleTranslation &mt,
                            llvm::SmallVector<llvm::Value *> &args);
  }];
  string llvmBuilder = [{
    llvm::SmallVector<llvm::Value *> translatedOperands;
    auto id = NVVM::CpAsyncOp::getIntrinsicIDAndArgs(
      *op, moduleTranslation, translatedOperands);
    createIntrinsicCall(builder, id, translatedOperands);
  }];
}

def NVVM_CpAsyncCommitGroupOp : NVVM_Op<"cp.async.commit.group"> {
  string llvmBuilder = [{
      createIntrinsicCall(builder, llvm::Intrinsic::nvvm_cp_async_commit_group);
  }];
  let assemblyFormat = "attr-dict";
}

def NVVM_CpAsyncWaitGroupOp : NVVM_Op<"cp.async.wait.group">,
  Arguments<(ins I32Attr:$n)> {
  string llvmBuilder = [{
      createIntrinsicCall(
        builder,
        llvm::Intrinsic::nvvm_cp_async_wait_group,
        llvm::ConstantInt::get(
          llvm::Type::getInt32Ty(moduleTranslation.getLLVMContext()),
          $n));
  }];
  let assemblyFormat = "$n attr-dict";
}

def NVVM_CpAsyncMBarrierArriveOp : NVVM_Op<"cp.async.mbarrier.arrive"> {
  let summary = "NVVM Dialect Op for cp.async.mbarrier.arrive";
  let description = [{
    The `cp.async.mbarrier.arrive` Op makes the mbarrier object track
    all prior cp.async operations initiated by the executing thread.
    The `addr` operand specifies the address of the mbarrier object
    in generic address space. The `noinc` attr impacts how the
    mbarrier's state is updated.
    
    [For more information, see PTX ISA](https://docs.nvidia.com/cuda/parallel-thread-execution/index.html#parallel-synchronization-and-communication-instructions-cp-async-mbarrier-arrive)
  }];
  let assemblyFormat = "$addr attr-dict `:` type(operands)";

  let arguments = (ins
    LLVM_AnyPointer:$addr, DefaultValuedAttr<I1Attr, "0">:$noinc);

  string llvmBuilder = [{
    auto intId = $noinc ?
      llvm::Intrinsic::nvvm_cp_async_mbarrier_arrive_noinc :
      llvm::Intrinsic::nvvm_cp_async_mbarrier_arrive;

    createIntrinsicCall(builder, intId, {$addr});
  }];
}

def NVVM_CpAsyncMBarrierArriveSharedOp : NVVM_Op<"cp.async.mbarrier.arrive.shared"> {
  let summary = "NVVM Dialect Op for cp.async.mbarrier.arrive.shared";
  let description = [{
    The `cp.async.mbarrier.arrive.shared` Op makes the mbarrier object
    track all prior cp.async operations initiated by the executing thread.
    The `addr` operand specifies the address of the mbarrier object in
    shared memory. The `noinc` attr impacts how the mbarrier's state
    is updated. 
    
    [For more information, see PTX ISA](https://docs.nvidia.com/cuda/parallel-thread-execution/index.html#parallel-synchronization-and-communication-instructions-cp-async-mbarrier-arrive)
  }];
  let assemblyFormat = "$addr attr-dict `:` type(operands)";

  let arguments = (ins
    LLVM_PointerShared:$addr, DefaultValuedAttr<I1Attr, "0">:$noinc);

  string llvmBuilder = [{
    auto intId = $noinc ?
      llvm::Intrinsic::nvvm_cp_async_mbarrier_arrive_noinc_shared :
      llvm::Intrinsic::nvvm_cp_async_mbarrier_arrive_shared;

    createIntrinsicCall(builder, intId, {$addr});
  }];
}

//===----------------------------------------------------------------------===//
// NVVM Conversion Ops (for "cvt.*" family of PTX instructions)
//===----------------------------------------------------------------------===//

// Attributes for the floating point rounding modes supported by PTX
def FPRoundingModeNone : I32EnumAttrCase<"NONE", 0, "none">;
def FPRoundingModeRN   : I32EnumAttrCase<"RN",   1, "rn">;
def FPRoundingModeRM   : I32EnumAttrCase<"RM",   2, "rm">;
def FPRoundingModeRP   : I32EnumAttrCase<"RP",   3, "rp">;
def FPRoundingModeRZ   : I32EnumAttrCase<"RZ",   4, "rz">;
def FPRoundingModeRNA  : I32EnumAttrCase<"RNA",  5, "rna">;

def FPRoundingMode : I32EnumAttr<"FPRoundingMode", "NVVM FPRoundingMode kind",
  [FPRoundingModeNone, FPRoundingModeRN, FPRoundingModeRM,
    FPRoundingModeRP, FPRoundingModeRZ, FPRoundingModeRNA]> {
  let genSpecializedAttr = 0;
  let cppNamespace = "::mlir::NVVM";
}
def FPRoundingModeAttr : EnumAttr<NVVM_Dialect, FPRoundingMode, "fp_rnd_mode"> {
  let assemblyFormat = "`<` $value `>`";
}

def SaturationModeNone   : I32EnumAttrCase<"NONE", 0, "none">;
def SaturationModeFinite : I32EnumAttrCase<"SATFINITE", 1, "satfinite">;

def SaturationMode : I32EnumAttr<"SaturationMode", "NVVM SaturationMode kind",
  [SaturationModeNone, SaturationModeFinite]> {
  let genSpecializedAttr = 0;
  let cppNamespace = "::mlir::NVVM";
}
def SaturationModeAttr : EnumAttr<NVVM_Dialect, SaturationMode, "sat_mode"> {
  let assemblyFormat = "`<` $value `>`";
}

def NVVM_CvtFloatToTF32Op : NVVM_Op<"cvt.float.to.tf32"> {
  let summary = "Convert the given float input to TF32";
  let description = [{
    This Op converts the given f32 input to tf32.
    The result `res` is represented as an i32 type.
    The `relu` attribute, when set, lowers to the '.relu' variant of
    the cvt instruction. The `rnd` and `sat` attributes specify the
    the rounding and saturation modes respectively.
    
    [For more information, see PTX ISA](https://docs.nvidia.com/cuda/parallel-thread-execution/index.html#data-movement-and-conversion-instructions-cvt)
  }];

  let hasVerifier = 1;
  let results = (outs I32:$res);
  let arguments = (ins
    F32:$src,
    DefaultValuedAttr<FPRoundingModeAttr, "FPRoundingMode::NONE">:$rnd,
    DefaultValuedAttr<SaturationModeAttr, "SaturationMode::NONE">:$sat,
    DefaultValuedAttr<BoolAttr, "false">:$relu);

  let assemblyFormat = "$src attr-dict";

  let extraClassDeclaration = [{
    static llvm::Intrinsic::ID getIntrinsicID(NVVM::FPRoundingMode,
                                              NVVM::SaturationMode,
                                              bool hasRelu);
  }];

  string llvmBuilder = [{
    auto intId = NVVM::CvtFloatToTF32Op::getIntrinsicID($rnd, $sat, $relu);
    $res = createIntrinsicCall(builder, intId, {$src});
  }];
}

//===----------------------------------------------------------------------===//
// NVVM MMA Ops
//===----------------------------------------------------------------------===//
/// Helpers to instantiate different version of wmma intrinsics.
/// This matches the hierarchy used in IntrinsicsNVVM.td to define all the
/// combinations of the intrinsics.
class GEOM<int M, int N, int K> {
  int m = M;
  int n = N;
  int k = K;
}

/// Class containing information about valid mma matrix types.
class WMMA_REGS<GEOM Geom, string Frag, string PtxEltType> {
  int m = Geom.m;
  int n = Geom.n;
  int k = Geom.k;
  string geom = "m"#Geom.m#"n"#Geom.n#"k"#Geom.k;
  string frag = Frag;
  string ptx_elt_type = PtxEltType;
  string gft = geom#":"#Frag#":"#ptx_elt_type;
}

//// Generate enum value of the mma.load/mma.store intrinsic.
class WMMA_NAME_LDST<string Op, WMMA_REGS Frag, string Layout, int WithStride> {
  string id =   "llvm::Intrinsic::nvvm_wmma"
                # "_" # Frag.geom
                # "_" # Op
                # "_" # Frag.frag
                # "_" # Frag.ptx_elt_type
                # "_" # Layout
                # !if(WithStride, "_stride", "");
}

/// Generate the signature part of the mma intrinsic name.
class MMA_SIGNATURE<WMMA_REGS A, WMMA_REGS B, WMMA_REGS C, WMMA_REGS D> {
  list<WMMA_REGS> id_frags = !cond(
     // FP16 ops are identified by accumulator & result type.
     !eq(A.ptx_elt_type, "f16") : [D, C],
     // other ops are identified by input types.
     !ne(A.ptx_elt_type, B.ptx_elt_type): [A, B],
     true: [A]
     );
   string ret = !foldl("", id_frags, a, b, !strconcat(a, "_", b.ptx_elt_type));
}

/// Generate enum value of the wmma.mma intrinsic.
class WMMA_NAME<string Op, string ALayout, string BLayout, WMMA_REGS A,
  WMMA_REGS B, WMMA_REGS C, WMMA_REGS D> {
  string signature = MMA_SIGNATURE<A, B, C, D>.ret;
  string id =   "llvm::Intrinsic::nvvm_wmma"
                # "_" # A.geom
                # "_" # Op
                # "_" # ALayout
                # "_" # BLayout
                # signature;
}

// Generates list of 4-tuples of WMMA_REGS representing a valid MMA op.
//   Geom: list of supported geometries.
//   TypeN: PTX type of the corresponding fragment's element.
//   TypeB and TypeD may be empty if it must match that of TypeA or TypeC.
class MMA_OPS<list<GEOM> Geom, list<string> TypeA, list<string> TypeB,
            list<string> TypeC, list<string> TypeD> {
  list<list<WMMA_REGS>> ret =
     !foldl([]<list<WMMA_REGS>>, Geom, t1, geom, !listconcat(t1,
     !foldl([]<list<WMMA_REGS>>, TypeA, t2, type_a, !listconcat(t2,
     !foldl([]<list<WMMA_REGS>>, !if(!size(TypeB), TypeB, [type_a]), t3, type_b, !listconcat(t3,
     !foldl([]<list<WMMA_REGS>>, TypeC, t4, type_c, !listconcat(t4,
     !foldl([]<list<WMMA_REGS>>, !if(!size(TypeD), TypeD, [type_c]), t5, type_d, !listconcat(t5,
            [[WMMA_REGS<geom, "a", type_a>,
              WMMA_REGS<geom, "b", type_b>,
              WMMA_REGS<geom, "c", type_c>,
              WMMA_REGS<geom, "d", type_d>]]))))))))));
   // Debugging aid for readable representation of the list above.
   list<list<string>> ops = !foreach(x, ret, [x[0].gft, x[1].gft, x[2].gft, x[3].gft]);
}

/// Creates a list of combinations of load/store operations supported.
class MMA_LDST_OPS<list<GEOM> Geom, list<string> Frags, list<string> Types> {
  list<WMMA_REGS> ret =
     !foldl([]<WMMA_REGS>, Geom, t1, geom, !listconcat(t1,
     !foldl([]<WMMA_REGS>, Frags, t2, frag, !listconcat(t2,
     !foldl([]<WMMA_REGS>, Types, t3, type, !listconcat(t3,
            [WMMA_REGS<geom, frag, type>]))))));
   // Debugging aid for readable representation of the list above.
   list<string> ops = !foreach(x, ret, x.gft);
}

// Creates list of valid combinations of fragments. This is a subset of what
// llvm supports and can be extended as needed.
class NVVM_MMA_OPS {
  // "wmma" operations
  list<list<WMMA_REGS>> tf32_wmma_ops = MMA_OPS<
            [GEOM<16, 16, 8>],
            ["tf32"], [], ["f32"], []>.ret;
  list<list<WMMA_REGS>> fp_wmma_ops = MMA_OPS<
            [GEOM<16, 16, 16>, GEOM<32, 8, 16>, GEOM<8, 32, 16>],
            ["f16"], [], ["f16", "f32"], []>.ret;
  list<list<WMMA_REGS>> i8_wmma_ops = MMA_OPS<
            [GEOM<16, 16, 16>, GEOM<32, 8, 16>, GEOM<8, 32, 16>],
            ["s8","u8"], [], ["s32"], []>.ret;
  list<list<WMMA_REGS>> all_wmma_ops = !listconcat(
            tf32_wmma_ops,
            fp_wmma_ops,
            i8_wmma_ops);

  list<WMMA_REGS> ldst_ab_ops = MMA_LDST_OPS<
            [GEOM<16, 16, 16>, GEOM<32, 8, 16>, GEOM<8, 32, 16>],
            ["a", "b"], ["f16","s8","u8"]>.ret;
  list<WMMA_REGS> ldst_cd_ops = MMA_LDST_OPS<
            [GEOM<16, 16, 16>, GEOM<32, 8, 16>, GEOM<8, 32, 16>],
            ["c", "d"], ["f16", "f32","s32"]>.ret;
  list<WMMA_REGS> ldst_tf32_ab_ops = MMA_LDST_OPS<
            [GEOM<16, 16, 8>],
            ["a", "b"], ["tf32"]>.ret;
  list<WMMA_REGS> ldst_tf32_cd_ops = MMA_LDST_OPS<
            [GEOM<16, 16, 8>],
            ["c", "d"], ["f32"]>.ret;
  list<WMMA_REGS> all_ldst_ops = !listconcat(ldst_ab_ops, ldst_cd_ops,
                                             ldst_tf32_ab_ops,
                                             ldst_tf32_cd_ops);
  // Separate A/B/C fragments (loads) from D (stores).
  list<WMMA_REGS> all_ld_ops = !filter(op, all_ldst_ops, !ne(op.frag, "d"));
  list<WMMA_REGS> all_st_ops = !filter(op, all_ldst_ops, !eq(op.frag, "d"));

  // "mma_sync" operations
  list<list<WMMA_REGS>> tf32_mma_ops = MMA_OPS<
            [GEOM<16,8,4>, GEOM<16,8,8>],
            ["tf32"], [], ["f32"], []>.ret;
  list<list<WMMA_REGS>> bf16_mma_ops = MMA_OPS<
            [GEOM<16,8,16>, GEOM<16,8,8>],
            ["bf16"], [], ["f32"], []>.ret;
  list<list<WMMA_REGS>> f64_mma_ops = MMA_OPS<
            [GEOM<8,8,4>],
            ["f64"], [], ["f64"], []>.ret;
  list<list<WMMA_REGS>> fp_mma_ops = MMA_OPS<
            [GEOM<8,8,4>, GEOM<16,8,8>, GEOM<16,8,16>],
            ["f16"], [], ["f16", "f32"], ["f16", "f32"]>.ret;
  list<list<WMMA_REGS>> int_mma_ops = MMA_OPS<
            [GEOM<8,8,16>, GEOM<16,8,16>, GEOM<16,8,32>],
            ["s8", "u8"], ["s8", "u8"], ["s32"], []>.ret;
  list<list<WMMA_REGS>> subint_mma_ops = MMA_OPS<
            [GEOM<8,8,32>, GEOM<16,8,32>, GEOM<16,8,64>],
            ["s4", "u4"], ["s4", "u4"], ["s32"], []>.ret;
  list<list<WMMA_REGS>> bit_mma_ops = MMA_OPS<
            [GEOM<8,8,128>, GEOM<16,8,128>, GEOM<16,8,256>],
            ["b1"], [], ["s32"], []>.ret;
  list<list<WMMA_REGS>> all_mma_sync_ops = !listconcat(
            tf32_mma_ops, bf16_mma_ops, f64_mma_ops,
            fp_mma_ops, int_mma_ops, subint_mma_ops, bit_mma_ops);
}

def NVVM_MMA_OPS : NVVM_MMA_OPS;

/// Helper to create the mapping between the configuration and the store
/// intrinsic enum value.
class MMA_ST_INTR<string op> {
  list<list<string>> cond0 = !foreach(frag, NVVM_MMA_OPS.all_st_ops,
                                !foreach(layout, ["row", "col"],
  "if (layout == \"" # layout #  "\" && m == " # frag.m # " &&"
  "    n == " #frag.n # " && k == " # frag.k # " && \"" #
       frag.ptx_elt_type # "\" == eltype)"
  "  return " #WMMA_NAME_LDST<op, frag, layout, 1>.id #";"));
  string id = !foldl("",
                !foldl([""], cond0, acc, el, !listconcat(acc, el)),
                acc1, el1, acc1 # "\n" # el1);
}

/// Helper to map a mxk shape to a supported mxnxk matrix type. This will return
/// the n value of the supported configuration.
class MMA_ST_INFER_N<list<WMMA_REGS> ldst> {
  list<string> cond = !foreach(frag, ldst,
  "if (m == " # frag.m # " && k == " #frag.k # " && \"" #
       frag.ptx_elt_type # "\" == eltype)"
  "  return "# frag.n #";");
  string id = !foldl("", cond, acc, el, acc # "\n" # el);
}

/// Helper to map a kxn shape to a supported mxnxk matrix type. This will return
/// the m value of the supported configuration.
class MMA_ST_INFER_M<list<WMMA_REGS> ldst> {
  list<string> cond = !foreach(frag, ldst,
  "if (n == " # frag.n # " && k == " #frag.k # " && \"" #
       frag.ptx_elt_type # "\" == eltype)"
  "  return "# frag.m #";");
  string id = !foldl("", cond, acc, el, acc # "\n" # el);
}

/// Helper to map a mxn shape to a supported mxnxk matrix type. This will return
/// the k value of the supported configuration.
class MMA_ST_INFER_K<list<WMMA_REGS> ldst> {
  list<string> cond = !foreach(frag, ldst,
  "if (m == " # frag.m # " && n == " #frag.n # " && \"" #
       frag.ptx_elt_type # "\" == eltype)"
  "  return "# frag.k #";");
  string id = !foldl("", cond, acc, el, acc # "\n" # el);
}

/// Helper to create the mapping between the configuration and the load
/// intrinsic enum value.
class MMA_LD_INTR<string op> {
  list<list<string>> cond0 = !foreach(frag, NVVM_MMA_OPS.all_ld_ops,
                                !foreach(layout, ["row", "col"],
  "if (layout == \"" # layout #  "\" && m == " # frag.m # " &&"
  "    n == " #frag.n # " && k == " # frag.k # " && \"" #
       frag.ptx_elt_type # "\" == eltype && frag == \""#frag.frag#"\")"
  "  return "# WMMA_NAME_LDST<op, frag, layout, 1>.id #";"));
  string id = !foldl("",
                !foldl([""], cond0, acc, el, !listconcat(acc, el)),
                acc1, el1, acc1 # "\n" # el1);
}

/// Helper to create the mapping between the configuration and the wmma.mma
/// intrinsic enum value.
class MMA_MMA_INTR<string opName> {
  list<list<list<string>>> cond0 =
    !foreach(op, NVVM_MMA_OPS.all_wmma_ops,
      !foreach(layoutA, ["row", "col"],
        !foreach(layoutB, ["row", "col"],
  "if (layoutA == \"" # layoutA #  "\" && layoutB == \"" # layoutB #  "\" && "
  "    m == " # op[0].m # " && n == " #op[0].n # " && k == " # op[0].k #
  "    && \"" # op[0].ptx_elt_type # "\" == eltypeA && \""
   # op[3].ptx_elt_type # "\" == eltypeB)"
  "  return " #
       WMMA_NAME<opName, layoutA, layoutB, op[0], op[1], op[2], op[3]>.id # ";")));
  list<string> f = !foldl([""],
                     !foldl([[""]], cond0, acc, el, !listconcat(acc, el)),
                          acc1, el1, !listconcat(acc1, el1));
  string id = !foldl("", f, acc, el, acc # "\n" # el);
}

/// Enum attribute for binary (b1) MMA operation type
def MMAB1OpNone : I32EnumAttrCase<"none", 0>;
def MMAB1OpXorPopc : I32EnumAttrCase<"xor_popc", 1>;
def MMAB1OpAndPopc : I32EnumAttrCase<"and_popc", 2>;
def MMAB1Op : I32EnumAttr<"MMAB1Op", "MMA binary operations",
  [MMAB1OpNone, MMAB1OpXorPopc, MMAB1OpAndPopc]> {
  let genSpecializedAttr = 0;
  let cppNamespace = "::mlir::NVVM";
}
def MMAB1OpAttr : EnumAttr<NVVM_Dialect, MMAB1Op, "mma_b1op"> {
  let assemblyFormat = "`<` $value `>`";
}

/// Enum attribute type for the overflow behavior of MMA integer operations
def MMAIntOverflowWrap : I32EnumAttrCase<"wrapped", 0>;
def MMAIntOverflowSat : I32EnumAttrCase<"satfinite", 1>;
def MMAIntOverflow : I32EnumAttr<"MMAIntOverflow", "MMA overflow options",
  [MMAIntOverflowSat, MMAIntOverflowWrap]> {
  let genSpecializedAttr = 0;
  let cppNamespace = "::mlir::NVVM";
}
def MMAIntOverflowAttr : EnumAttr<NVVM_Dialect, MMAIntOverflow, "mma_int_overflow"> {
  let assemblyFormat = "`<` $value `>`";
}

/// Attribute to hold the MMA shape
def NVVM_MMAShapeAttr : NVVM_Attr<"MMAShape", "shape"> {
  let summary = "Attribute for MMA operation shape.";
  let parameters = (ins "int":$m, "int":$n, "int":$k);
  let assemblyFormat = "`<` struct(params) `>`";
}

// Returns true if this combination of layout/satf for MMA ops is supported;
// false otherwise.
// E.g.
// if NVVM_MMA_SUPPORTED<...>.ret then
//   def : FOO<>; // The record will only be defined for supported ops.
//
class NVVM_MMA_SUPPORTED<list<WMMA_REGS> frags, string layout_a, string layout_b, int satf> {
  // MMA ops check both layouts.
  string layout = layout_a # ":" # layout_b;
  string a_type = frags[0].ptx_elt_type;
  string b_type = frags[1].ptx_elt_type;
  string c_type = frags[2].ptx_elt_type;
  string d_type = frags[3].ptx_elt_type;
  string geom = frags[0].geom;

  // gcd is a shortcut used to identify instructions that depend on
  // geom+frag_c+frag_d.
  string gcd = geom # ":" # c_type # d_type;
  bit ret = !cond(

    // Limit satf to valid types
    !and(!eq(satf, 1),
         !ne(a_type, "s8"),
         !ne(a_type, "u8"),
         !ne(a_type, "s4"),
         !ne(a_type, "u4")): false,

    // m8n8k4 has no C=f32 D=f16 variant.
    !eq(gcd, "m8n8k4:f32f16"): false,

    // only m8n8k4 for f16 does not require row:col layout
    !and(!ne(layout, "row:col"),
         !or(!ne(geom, "m8n8k4"),
             !ne(a_type, "f16"))) : false,

    // m16n8k8 requires A and B to be the same type and C and D to be the same
    // type.
    !and(!eq(geom, "m16n8k8"),
         !or(!ne(a_type, b_type),
             !ne(c_type, d_type))): false,

    // m16n8k8 requires C and D to be the same type.
    !and(!eq(geom, "m16n8k8"),
         !ne(c_type, d_type)): false,

    // All other are OK.
    true: true
  );
}

// Returns a list of operation suffixes corresponding to possible b1
// multiply-and-accumulate operations for all fragments which have a
// b1 type. For all other fragments, the list returned holds a list
// containing the empty string.
class NVVM_MMA_B1OPS<list<WMMA_REGS> frags> {
  list<string> ret = !cond(
    !eq(frags[0].ptx_elt_type, "b1") : ["xor_popc", "and_popc"],
    true: [""]
  );
}

/// Generate enum value of the mma.sync intrinsic.
class MMA_SYNC_NAME<string ALayout, string BLayout, string b1op, int Satfinite,
               WMMA_REGS A, WMMA_REGS B, WMMA_REGS C, WMMA_REGS D> {
  string signature = MMA_SIGNATURE<A, B, C, D>.ret;
  string id = "llvm::Intrinsic::nvvm_mma"
                # !if(!ne(b1op, ""), "_" # b1op, "")
                # "_" # A.geom
                # "_" # ALayout
                # "_" # BLayout
                # !if(Satfinite, "_satfinite", "")
                # signature;
}

/// Helper to create the mapping between the configuration and the mma.sync
/// intrinsic enum value.
class MMA_SYNC_INTR {
  list<list<list<list<list<string>>>>> cond0 =
    !foreach(op, NVVM_MMA_OPS.all_mma_sync_ops,
      !foreach(layoutA, ["row", "col"],
        !foreach(layoutB, ["row", "col"],
          !foreach (sat, [0, 1],
            !foreach (b1op, NVVM_MMA_B1OPS<op>.ret,
              !if(NVVM_MMA_SUPPORTED<[op[0], op[1], op[2], op[3]],
                                     layoutA, layoutB, sat>.ret,
      "if (layoutA == \"" # layoutA #  "\" && layoutB == \"" # layoutB #  "\" && "
      "    m == " # op[0].m # " && n == " # op[0].n # " && k == " # op[0].k #
      "    && \"" # op[0].ptx_elt_type # "\" == eltypeA && \""
       # op[1].ptx_elt_type # "\" == eltypeB && "
       # " \"" # op[2].ptx_elt_type # "\" == eltypeC && "
       # " \"" # op[3].ptx_elt_type # "\" == eltypeD "
       # " && (sat.has_value()  ? " # sat # " == static_cast<int>(*sat) : true)"
       # !if(!ne(b1op, ""), " && (b1Op.has_value() ? MMAB1Op::" # b1op # " == *b1Op : true)", "") # ")\n"
       # "  return " #
       MMA_SYNC_NAME<layoutA, layoutB, b1op, sat, op[0], op[1], op[2], op[3]>.id # ";",
          "") // if supported
          ) // b1op
        ) // sat
      ) // layoutB
    ) // layoutA
  ); // all_mma_sync_ops
  list<list<list<string>>> f1 = !foldl([[[""]]],
                                  !foldl([[[[""]]]], cond0, acc, el,
                                      !listconcat(acc, el)),
                                    acc1, el1, !listconcat(acc1, el1));
  list<list<string>> f2 = !foldl([[""]], f1, acc1, el1, !listconcat(acc1, el1));
  list<string> f3 = !foldl([""], f2, acc, el, !listconcat(acc, el));
  string id = !foldl("", f3, acc, el, acc # "\n" # el);
}

def MMALayoutRow : I32EnumAttrCase<"row", 0>;
def MMALayoutCol : I32EnumAttrCase<"col", 1>;

/// Enum attribute of the different matrix layout.
def MMALayout : I32EnumAttr<"MMALayout", "NVVM MMA layout",
  [MMALayoutRow, MMALayoutCol]> {
  let genSpecializedAttr = 0;
  let cppNamespace = "::mlir::NVVM";
}
def MMALayoutAttr : EnumAttr<NVVM_Dialect, MMALayout, "mma_layout"> {
  let assemblyFormat = "`<` $value `>`";
}

/// Enum attribute of the different PTX element types used for MMA operands.
def MMATypeF16  : I32EnumAttrCase<"f16", 0>;
def MMATypeF32  : I32EnumAttrCase<"f32", 1>;
def MMATypeTF32 : I32EnumAttrCase<"tf32", 2>;
def MMATypeU8 : I32EnumAttrCase<"u8", 3>;
def MMATypeS8 : I32EnumAttrCase<"s8", 4>;
def MMATypeS32 : I32EnumAttrCase<"s32", 5>;
def MMATypeB1 : I32EnumAttrCase<"b1", 6>;
def MMATypeU4 : I32EnumAttrCase<"u4", 7>;
def MMATypeS4 : I32EnumAttrCase<"s4", 8>;
def MMATypeBF16 : I32EnumAttrCase<"bf16", 9>;
def MMATypeF64 : I32EnumAttrCase<"f64", 10>;

def MMATypes : I32EnumAttr<"MMATypes", "NVVM MMA types",
  [MMATypeF16, MMATypeF32, MMATypeTF32,
  MMATypeBF16, MMATypeS8, MMATypeU8,
  MMATypeS32, MMATypeS4, MMATypeU4,
  MMATypeB1, MMATypeF64]> {
  let genSpecializedAttr = 0;
  let cppNamespace = "::mlir::NVVM";
}
def MMATypesAttr : EnumAttr<NVVM_Dialect, MMATypes, "mma_type"> {
  let assemblyFormat = "`<` $value `>`";
}

def MMAFragA : I32EnumAttrCase<"a", 0>;
def MMAFragB : I32EnumAttrCase<"b", 1>;
def MMAFragC : I32EnumAttrCase<"c", 2>;

/// Enum attribute of the different frag types.
def MMAFrag: I32EnumAttr<"MMAFrag", "NVVM MMA frag type",
  [MMAFragA, MMAFragB, MMAFragC]> {
  let genSpecializedAttr = 0;
  let cppNamespace = "::mlir::NVVM";
}
def MMAFragAttr : EnumAttr<NVVM_Dialect, MMAFrag, "mma_frag"> {
  let assemblyFormat = "`<` $value `>`";
}

def NVVM_WMMALoadOp: NVVM_Op<"wmma.load">,
  Results<(outs LLVM_AnyStruct:$res)>,
  Arguments<(ins LLVM_AnyPointer: $ptr, I32: $stride, I32Attr:$m,
             I32Attr:$n, I32Attr:$k, MMALayoutAttr:$layout,
             MMATypesAttr:$eltype, MMAFragAttr:$frag)> {

  let summary = "Warp synchronous matrix load";

  // Since LLVM intrinsic IDs are enum that cannot be dynamically generated in
  // C++ we instanciate a function in tablegen to map the valide configuration
  // to the corresponsding intrinsic ID.
  // Because we want a single source of truth, this mean the source of truth
  // about valid combinations needs to be in tablgen, therefore we generate
  // extra helpers to query valid configurations based on the shapes of
  // load/store operations.
  let extraClassDeclaration =
    "static llvm::Intrinsic::ID getIntrinsicID("
    "int m, int n, int k, mlir::NVVM::MMALayout layoutEnum,"
    "mlir::NVVM::MMATypes eltypeEnum,mlir::NVVM::MMAFrag fragEnum) {"
    "llvm::StringRef layout = stringifyEnum(layoutEnum);"
    "llvm::StringRef eltype = stringifyEnum(eltypeEnum);"
    "llvm::StringRef frag = stringifyEnum(fragEnum);"
    #MMA_LD_INTR<"load">.id# "\n"
    "return 0;"
    "}\n"
    "/// Helpers to find valid n dimension based on mxk load shape.\n"
    "static int inferNDimension(int m, int k, mlir::NVVM::MMATypes eltypeEnum) {"
    "  llvm::StringRef eltype = stringifyEnum(eltypeEnum);"
    #MMA_ST_INFER_N<!filter(op, NVVM_MMA_OPS.all_ld_ops, !eq(op.frag, "a"))>.id# "\n"
    "return 0;"
    "}\n"
    "/// Helpers to find valid m dimension based on kxn load shape.\n"
    "static int inferMDimension(int k, int n, mlir::NVVM::MMATypes eltypeEnum) {"
    "  llvm::StringRef eltype = stringifyEnum(eltypeEnum);"
    #MMA_ST_INFER_M<!filter(op, NVVM_MMA_OPS.all_ld_ops, !eq(op.frag, "b"))>.id# "\n"
    "return 0;"
    "}\n"
    "/// Helpers to find valid k dimension based on mxn load shape.\n"
    "static int inferKDimension(int m, int n, mlir::NVVM::MMATypes eltypeEnum) {"
    "  llvm::StringRef eltype = stringifyEnum(eltypeEnum);"
    #MMA_ST_INFER_K<!filter(op, NVVM_MMA_OPS.all_ld_ops, !eq(op.frag, "c"))>.id# "\n"
    "return 0;"
    "}\n";


  string llvmBuilder = [{
      auto operands = moduleTranslation.lookupValues(opInst.getOperands());
      auto intId = mlir::NVVM::WMMALoadOp::getIntrinsicID(
        $m, $n, $k, $layout, $eltype, $frag);
      $res = createIntrinsicCall(builder, intId, operands, {operands[0]->getType()});
  }];

  string baseDescription = [{
    The `nvvm.wmma.load` operation loads a matrix collectively using all the
    threads in a warp.

    The operation takes two arguments, the address from where the matrix
    elements are to be loaded from and a stride. The stride argument
    represents the leading dimension of the source matrix. The address and
    the stride are required to be the same across all threads in the warp.
    Each thread in a warp holds a certain number of elements. The Op returns
    a LLVMStruct which holds the elements of the matrix held by this thread.

    This op is meant to be used along with `nvvm.wmma.store` and
    `nvvm.wmma.mma`.

    Example:

    ```mlir
    %2 = nvvm.wmma.load %0, %1
      {eltype = "f16", frag = "a", k = 16 : i32, layout = "row", m = 16 : i32, n = 16 : i32}
      : (!llvm.ptr<3>) -> !llvm.struct<(vector<2xf16>, vector<2xf16>, vector<2xf16>, vector<2xf16>, vector<2xf16>, vector<2xf16>, vector<2xf16>, vector<2xf16>)>
    ```
    }];

  let assemblyFormat = "$ptr `,` $stride attr-dict `:` functional-type($ptr, $res)";
  let hasVerifier = 1;
}

def NVVM_WMMAStoreOp : NVVM_Op<"wmma.store">,
  Arguments<(ins LLVM_AnyPointer: $ptr,
             I32Attr:$m, I32Attr:$n, I32Attr:$k, MMALayoutAttr:$layout,
             MMATypesAttr:$eltype, Variadic<LLVM_Type>:$args, I32: $stride)>{
  let summary = "Warp synchronous matrix store";

  let extraClassDeclaration =
    "static llvm::Intrinsic::ID getIntrinsicID("
    "int m, int n, int k, mlir::NVVM::MMALayout layoutEnum,"
    "mlir::NVVM::MMATypes eltypeEnum) {"
    "  llvm::StringRef layout = stringifyEnum(layoutEnum);"
    "  llvm::StringRef eltype = stringifyEnum(eltypeEnum);"
    #MMA_ST_INTR<"store">.id# "\n"
    "return 0;"
    "}\n"
    "/// Helpers to find valid k dimension based on mxn store shape.\n"
    "static int inferKDimension(int m, int n, mlir::NVVM::MMATypes eltypeEnum) {"
    "  llvm::StringRef eltype = stringifyEnum(eltypeEnum);"
    #MMA_ST_INFER_K<NVVM_MMA_OPS.all_st_ops>.id#  "\n"
    "return 0;"
    "}";

  string llvmBuilder = [{
      auto operands = moduleTranslation.lookupValues(opInst.getOperands());
      auto intId =
        mlir::NVVM::WMMAStoreOp::getIntrinsicID($m, $n, $k, $layout, $eltype);
      createIntrinsicCall(builder, intId, operands, {operands[0]->getType()});
  }];

  string baseDescription = [{
    The `nvvm.wmma.store` operation stores a matrix collectively using
    all the threads in a warp.

    The operation takes as arguments the address to where the matrix elements are
    to be stored, a stride and the elements to store, held by the current thread.
    The stride argument represents the leading dimension of the destination matrix.
    The address and the stride are required to be the same across all threads in the
    warp.

    This op is meant to be used along with `nvvm.wmma.m16n16k16.load` and
    `nvvm.wmma.m16n16k16.mma`.

    Example:

    ```mlir
    nvvm.wmma.store %0, %1, %2, %3, %4, %5
      {eltype = "f16", k = 16 : i32, layout = "row", m = 16 : i32, n = 16 : i32}
      : !llvm.ptr<3>, vector<2 x f16>, vector<2 x f16>, vector<2 x f16>, vector<2 x f16>
    ```
  }];

  let assemblyFormat = [{
    $ptr `,` $stride `,` $args attr-dict `:` qualified(type($ptr)) `,`
    type($args)
  }];
  let hasVerifier = 1;
}

// Base class for all the variants of WMMA mmaOps that may be defined.
def NVVM_WMMAMmaOp : NVVM_Op<"wmma.mma">,
  Results<(outs LLVM_AnyStruct:$res)>,
  Arguments<(ins I32Attr:$m, I32Attr:$n, I32Attr:$k, MMALayoutAttr:$layoutA,
             MMALayoutAttr:$layoutB, MMATypesAttr:$eltypeA,
             MMATypesAttr:$eltypeB, Variadic<LLVM_Type>:$args)>{
  let summary = "Warp synchronous matrix-multiply accumulate using tensor cores.";

  let extraClassDeclaration =
    "static llvm::Intrinsic::ID getIntrinsicID("
    "int m, int n, int k, mlir::NVVM::MMALayout layoutAEnum,"
    "mlir::NVVM::MMALayout layoutBEnum, mlir::NVVM::MMATypes eltypeAEnum,"
    "mlir::NVVM::MMATypes eltypeBEnum) {"
    "llvm::StringRef layoutA = stringifyEnum(layoutAEnum);"
    "llvm::StringRef layoutB = stringifyEnum(layoutBEnum);"
    "llvm::StringRef eltypeA = stringifyEnum(eltypeAEnum);"
    "llvm::StringRef eltypeB = stringifyEnum(eltypeBEnum);"
    #MMA_MMA_INTR<"mma">.id# "\n"
    "return 0;"
    "}";

  string llvmBuilder = [{
      auto operands = moduleTranslation.lookupValues(opInst.getOperands());
      auto intId = mlir::NVVM::WMMAMmaOp::getIntrinsicID(
        $m, $n, $k, $layoutA, $layoutB, $eltypeA, $eltypeB);
      $res = createIntrinsicCall(builder, intId, operands);
  }];

  string baseDescription = [{
    The `nvvm.wmma.mma` operation performs a matrix-multiply accumulate
    (mma) operation using all the threads in a warp.

    The operation performed is represented as `D = A * B + C`. The operation takes
    as arguments the elements of the matrices `A`, `B`, `C` and `D`, held by the
    current thread. The op returns a LLVM struct which holds a part of the result
    held by the current thread.

    This op is meant to be used along with `nvvm.wmma.load` and
    `nvvm.wmma.store`.

    Example:

    ```mlir
    %16 = nvvm.wmma.mma %0, %1, %2, %3, %4, %5, %6, %7, %8, %9, %10, %11, %12, %13, %14, %15
      {eltypeA = "tf32", eltypeB = "f32", k = 8 : i32, layoutA = "row", layoutB = "row", m = 16 : i32, n = 16 : i32}
      : (i32, i32, i32, i32, i32, i32, i32, i32, f32, f32, f32, f32, f32, f32, f32, f32)
      -> !llvm.struct<(f32, f32, f32, f32, f32, f32, f32, f32)>
    ```
  }];

  let assemblyFormat = "$args attr-dict `:` functional-type($args, $res)";
  let hasVerifier = 1;
}

def NVVM_StMatrixOp: NVVM_PTXBuilder_Op<"stmatrix">, 
  Arguments<(ins LLVM_PointerShared:$ptr, 
                 Variadic<I32>:$sources, 
                 MMALayoutAttr:$layout)> {
  let summary = "cooperative matrix store";
  let description = [{
    Collectively store one or more matrices across all threads in a warp to the
    location indicated by the address operand $ptr in shared memory.
    
    [For more information, see PTX ISA](https://docs.nvidia.com/cuda/parallel-thread-execution/index.html#warp-level-matrix-store-instruction-stmatrix)
  }];
  
  let assemblyFormat = "$ptr `,` $sources attr-dict `:` type(operands)";
  let extraClassDefinition = [{
    std::string $cppClass::getPtx() {
      int d = getSources().size();
      std::string ptx = "stmatrix.sync.aligned";
      ptx += ".x" + std::to_string(d);
      if (getLayout() == NVVM::MMALayout::col)
        ptx += ".trans";
      if(d == 1) ptx += ".m8n8.shared.b16 [%0], {%1};";
      if(d == 2) ptx += ".m8n8.shared.b16 [%0], {%1, %2};";
      if(d == 4) ptx += ".m8n8.shared.b16 [%0], {%1, %2, %3, %4};";
      return ptx;
    }
  }];
  let hasVerifier = 1;
}

def NVVM_LdMatrixOp: NVVM_Op<"ldmatrix">,
  Results<(outs AnyType:$res)>,
  Arguments<(ins LLVM_AnyPointer: $ptr, I32Attr:$num, MMALayoutAttr:$layout)> {

  let summary = "cooperative matrix load";

  string llvmBuilder = [{
      auto operands = moduleTranslation.lookupValues(opInst.getOperands());
      auto intId = getLdMatrixIntrinsicId($layout, $num);
      $res = createIntrinsicCall(builder, intId, operands, {operands[0]->getType()});
  }];

  string baseDescription = [{
    The `nvvm.ldmatrix` operation collectively loads one or more matrices across
    all threads in a warp from the location indicated by the address operand
    `ptr` from shared memory.

    The attribute `num` indicates how many 8x8 16-bit matrices are to be loaded.

    All the threads in the warp must execute the same ldmatrix operations.

    Each row of 8 elements needs to be consecutive in memory. Each lane of the
    warp contains the start address of a row of 8 elements laid out as below:

    ```
    num | lane 0--7    | Threads 8--15  | Threads 16--31
    1   | addr0--addr7 |                |
    2   | addr0--addr7 | addr8--addr15  |
    4   | addr0--addr7 | addr8--addr15  | addr16--addr31
    ```

    Example:
    ```mlir
    %l1 = nvvm.ldmatrix %ptr {num = 1 : i32, layout = #nvvm.mma_layout<row>} :
      (!llvm.ptr<3>) -> i32
    %l2 = nvvm.ldmatrix %ptr {num = 4 : i32, layout = #nvvm.mma_layout<row>} :
      (!llvm.ptr<3>) -> !llvm.struct<(i32, i32, i32, i32)>
    ```
  }];

  let assemblyFormat = "$ptr attr-dict `:` functional-type($ptr, $res)";
  let hasVerifier = 1;
}

def NVVM_MmaOp : NVVM_Op<"mma.sync", [AttrSizedOperandSegments]> {

  let summary = "cooperative matrix-multiply and accumulate";

  let description = [{
    The `nvvm.mma.sync` operation collectively performs the operation
    `D = matmul(A, B) + C` using all threads in a warp.

    All the threads in the warp must execute the same `mma.sync` operation.

    For each possible multiplicand PTX data type, there are one or more possible
    instruction shapes given as "mMnNkK". The below table describes the posssibilities
    as well as the types required for the operands. Note that the data type for
    C (the accumulator) and D (the result) can vary independently when there are
    multiple possibilities in the "C/D Type" column.

    When an optional attribute cannot be immediately inferred from the types of
    the operands and the result during parsing or validation, an error will be
    raised.

    `b1Op` is only relevant when the binary (b1) type is given to
    `multiplicandDataType`. It specifies how the multiply-and-acumulate is
    performed and is either `xor_popc` or `and_poc`. The default is `xor_popc`.

    `intOverflowBehavior` is only relevant when the `multiplicandType` attribute
    is one of `u8, s8, u4, s4`, this attribute describes how overflow is handled
    in the accumulator. When the attribute is `satfinite`, the accumulator values
    are clamped in the int32 range on overflow. This is the default behavior.
    Alternatively, accumulator behavior `wrapped` can also be specified, in
    which case overflow wraps from one end of the range to the other.

    `layoutA` and `layoutB` are required and should generally be set to
    `#nvvm.mma_layout<row>` and `#nvvm.mma_layout<col>` respectively, but other
    combinations are possible for certain layouts according to the table below.

    ```
    | A/B Type | Shape     | ALayout | BLayout | A Type   | B Type   | C/D Type          |
    |----------|-----------|---------|---------|----------|----------|-------------------|
    | f64      | .m8n8k4   | row     | col     | 1x f64   | 1x f64   | 2x f64            |
    | f16      | .m8n8k4   | row/col | row/col | 2x f16x2 | 2x f16x2 | 4x f16x2 or 8xf32 |
    |          | .m16n8k8  | row     | col     | 2x f16x2 | 1x f16x2 | 2x f16x2 or 4 f32 |
    |          | .m16n8k16 | row     | col     | 4x f16x2 | 2x f16x2 | 2x f16x2 or 4 f32 |
    | bf16     | .m16n8k8  | row     | col     | 2x i32   | 1x i32   | 4x f32            |
    |          | .m16n8k16 | row     | col     | 4x i32   | 2x i32   | 4x f32            |
    | tf32     | .m16n8k4  | row     | col     | 2x i32   | 1x i32   | 4x f32            |
    |          | .m16n8k8  | row     | col     | 4x i32   | 2x i32   | 2x f16x2 or 4 f32 |
    | u8/s8    | .m8n8k16  | row     | col     | 1x i32   | 1x i32   | 2x i32            |
    |          | .m16n8k16 | row     | col     | 2x i32   | 1x i32   | 4x i32            |
    |          | .m16n8k32 | row     | col     | 4x i32   | 2x i32   | 4x i32            |
    | u4/s4    | .m8n8k32  | row     | col     | 1x i32   | 1x i32   | 2x i32            |
    |          | m16n8k32  | row     | col     | 2x i32   | 1x i32   | 4x i32            |
    |          | m16n8k64  | row     | col     | 4x i32   | 2x i32   | 4x i32            |
    | b1       | m8n8k128  | row     | col     | 1x i32   | 1x i32   | 2x i32            |
    |          | m16n8k128 | row     | col     | 2x i32   | 1x i32   | 4x i32            |
    ```


    Example:
    ```mlir

    %128 = nvvm.mma.sync A[%120, %121, %122, %123]
                         B[%124, %125]
                         C[%126, %127]
                         {layoutA = #nvvm.mma_layout<row>,
                          layoutB = #nvvm.mma_layout<col>,
                          shape = {k = 16 : i32, m = 16 : i32, n = 8 : i32}}
        : (vector<2xf16>, vector<2xf16>, vector<2xf16>)
           -> !llvm.struct<(vector<2xf16>, vector<2xf16>)>
    ```
  }];

  let results = (outs LLVM_AnyStruct:$res);
  let arguments = (ins NVVM_MMAShapeAttr:$shape,
             OptionalAttr<MMAB1OpAttr>:$b1Op,
             OptionalAttr<MMAIntOverflowAttr>:$intOverflowBehavior,
             MMALayoutAttr:$layoutA,
             MMALayoutAttr:$layoutB,
             OptionalAttr<MMATypesAttr>:$multiplicandAPtxType,
             OptionalAttr<MMATypesAttr>:$multiplicandBPtxType,
             Variadic<LLVM_Type>:$operandA,
             Variadic<LLVM_Type>:$operandB,
             Variadic<LLVM_Type>:$operandC);

  let extraClassDeclaration = !strconcat([{
      static llvm::Intrinsic::ID getIntrinsicID(
            int64_t m, int64_t n, uint64_t k,
            std::optional<MMAB1Op> b1Op,
            std::optional<MMAIntOverflow> sat,
            mlir::NVVM::MMALayout layoutAEnum, mlir::NVVM::MMALayout layoutBEnum,
            mlir::NVVM::MMATypes eltypeAEnum, mlir::NVVM::MMATypes eltypeBEnum,
            mlir::NVVM::MMATypes eltypeCEnum, mlir::NVVM::MMATypes eltypeDEnum) {
        llvm::StringRef layoutA = stringifyEnum(layoutAEnum);
        llvm::StringRef layoutB = stringifyEnum(layoutBEnum);
        llvm::StringRef eltypeA = stringifyEnum(eltypeAEnum);
        llvm::StringRef eltypeB = stringifyEnum(eltypeBEnum);
        llvm::StringRef eltypeC = stringifyEnum(eltypeCEnum);
        llvm::StringRef eltypeD = stringifyEnum(eltypeDEnum);
        }],
        MMA_SYNC_INTR<>.id, [{
        return 0;
      }

      static std::optional<mlir::NVVM::MMATypes> inferOperandMMAType(Type operandElType,
        bool isAccumulator);

      MMATypes accumPtxType();
      MMATypes resultPtxType();
    }]);

  let builders = [
      OpBuilder<(ins  "Type":$resultType, "ValueRange":$operandA,
        "ValueRange":$operandB, "ValueRange":$operandC,
        "ArrayRef<int64_t>":$shape, "std::optional<MMAB1Op>":$b1Op,
        "std::optional<MMAIntOverflow>":$intOverflow,
        "std::optional<std::array<MMATypes, 2>>":$multiplicandPtxTypes,
        "std::optional<std::array<MMALayout, 2>>":$multiplicandLayouts)>
    ];

  string llvmBuilder = [{
    auto operands = moduleTranslation.lookupValues(opInst.getOperands());
    auto intId = mlir::NVVM::MmaOp::getIntrinsicID(
        $shape.getM(), $shape.getN(), $shape.getK(),
        $b1Op, $intOverflowBehavior,
        $layoutA, $layoutB,
        *$multiplicandAPtxType,
        *$multiplicandBPtxType,
        op.accumPtxType(),
        op.resultPtxType());

    $res = createIntrinsicCall(
      builder, intId, operands);
  }];

  let hasCustomAssemblyFormat = 1;
  let hasVerifier = 1;
}

//===----------------------------------------------------------------------===//
// NVVM TMA Ops
//===----------------------------------------------------------------------===//

def NVVM_CpAsyncBulkCommitGroupOp : NVVM_Op<"cp.async.bulk.commit.group">,
  Arguments<(ins )> {
  let assemblyFormat = "attr-dict";
  let description = [{
    This Op commits all prior initiated but uncommitted cp.async.bulk
    instructions into a cp.async.bulk-group.

    [For more information, see PTX ISA](https://docs.nvidia.com/cuda/parallel-thread-execution/index.html#data-movement-and-conversion-instructions-cp-async-bulk-commit-group)
  }];

  string llvmBuilder = [{
    createIntrinsicCall(builder, llvm::Intrinsic::nvvm_cp_async_bulk_commit_group);
  }];
}

def NVVM_CpAsyncBulkWaitGroupOp : NVVM_Op<"cp.async.bulk.wait_group">,
  Arguments<(ins 
    ConfinedAttr<I32Attr, [IntMinValue<0>]>:$group, 
    OptionalAttr<UnitAttr>:$read)> {
  let assemblyFormat = "$group attr-dict";
  let description = [{
    Op waits for completion of the most recent bulk async-groups.

    The `$group` operand tells waiting has to be done until for $group or fewer
    of the most recent bulk async-groups. If `$group` is 0, the op wait until 
    all the most recent bulk async-groups have completed.

    The `$read` indicates that the waiting has to be done until all the bulk 
    async operations in the specified bulk async-group have completed reading 
    from their source locations.

    [For more information, see PTX ISA](https://docs.nvidia.com/cuda/parallel-thread-execution/index.html#data-movement-and-conversion-instructions-cp-async-bulk-wait-group)
  }];
  
  string llvmBuilder = [{
    auto intId = op.getRead() ?
      llvm::Intrinsic::nvvm_cp_async_bulk_wait_group_read :
      llvm::Intrinsic::nvvm_cp_async_bulk_wait_group;
    createIntrinsicCall(builder, intId, builder.getInt32($group));
  }];
}

def NVVM_CpAsyncBulkTensorGlobalToSharedClusterOp : 
  NVVM_Op<"cp.async.bulk.tensor.shared.cluster.global", 
  [DeclareOpInterfaceMethods<BasicPtxBuilderOpInterface>, 
  AttrSizedOperandSegments]>,
  Arguments<(ins  LLVM_PointerShared:$dstMem,
                  LLVM_AnyPointer:$tmaDescriptor,
                  Variadic<I32>:$coordinates,
                  LLVM_PointerShared:$mbar,                  
                  Variadic<I16>:$im2colOffsets,
                  Optional<I16>:$multicastMask,
                  Optional<I64>:$l2CacheHint,
                  PtxPredicate:$predicate)> {
  let description = [{
    Initiates an asynchronous copy operation on the tensor data from global 
    memory to shared memory. 

    The Op operates has two load modes:
    1) Tiled Mode: It's the default mode. The source multi-dimensional tensor 
    layout is preserved at the destination. 

    2) Im2col Mode: This mode is used when `im2colOffsets` operands are present.
    the elements in the Bounding Box of the source tensor are rearranged into
    columns at the destination. In this mode, the tensor has to be at least 
    3-dimensional. 

    The `multicastMask` operand is optional. When it is present, the Op copies
    data from global memory to shared memory of multiple CTAs in the cluster.
    Operand `multicastMask` specifies the destination CTAs in the cluster such 
    that each bit position in the 16-bit `multicastMask` operand corresponds to
    the `nvvm.read.ptx.sreg.ctaid` of the destination CTA.     

    The `l2CacheHint` operand is optional, and it is used to specify cache 
    eviction policy that may be used during the memory access.
    
    [For more information, see PTX ISA](https://docs.nvidia.com/cuda/parallel-thread-execution/index.html#data-movement-and-conversion-instructions-cp-async-bulk-tensor)
  }];

  let assemblyFormat = [{ 
    $dstMem `,` 
    $tmaDescriptor `,` 
    $mbar `,` 
    `box` `[`$coordinates `]` 
    (`im2col` `[` $im2colOffsets^ `]` )?
    (`multicast_mask` `=` $multicastMask^ )?
    (`l2_cache_hint` `=` $l2CacheHint^ )?
    (`predicate` `=` $predicate^)? 
    attr-dict  `:` type($dstMem) `,` type($tmaDescriptor)
  }];

  let extraClassDefinition = [{
    std::string $cppClass::getPtx() {
      int im2colDim = getIm2colOffsets().size();
      int dim = getCoordinates().size();
      std::string ptx = "cp.async.bulk.tensor.";
      ptx += std::to_string(dim) + "d.";
      ptx += "shared::cluster.global.mbarrier::complete_tx::bytes";      
      if(im2colDim) ptx += ".im2col";
      if(getMulticastMask()) ptx += ".multicast::cluster";      
      if(getL2CacheHint()) ptx += ".L2::cache_hint";
      
      auto preg = [](int r) { return "%" + std::to_string(r); };

      // Build Registers
      ptx += " [%0], [%1, {";
      int r = 2;      
      for(int i = 0; i < dim; i++) ptx += preg(r+i) + ",";
      ptx.pop_back(); r += dim;
      ptx += "} ], [%" + std::to_string(r++) + "]";
      if(im2colDim) {
        ptx += ",{";
        for(int i = 0; i < im2colDim; i++) ptx += preg(r+i) + ",";
        ptx.pop_back(); r += im2colDim;
        ptx += "}";
      }
      if(getMulticastMask()) ptx += ", " + preg(r++);
      if(getL2CacheHint()) ptx += ", " + preg(r++);
      ptx += ";";
      return ptx;
    }
  }];
  let hasVerifier = 1;
}

def NVVM_CpAsyncBulkTensorSharedCTAToGlobalOp : 
  NVVM_Op<"cp.async.bulk.tensor.global.shared.cta", 
  [DeclareOpInterfaceMethods<BasicPtxBuilderOpInterface>, 
  AttrSizedOperandSegments]>,
  Arguments<(ins  LLVM_AnyPointer:$tmaDescriptor,
                  LLVM_PointerShared:$srcMem,
                  Variadic<I32>:$coordinates,
                  PtxPredicate:$predicate)> {
  let assemblyFormat = [{ 
    $tmaDescriptor `,` 
    $srcMem `,` 
    `box` `[`$coordinates `]` 
    (`,` `predicate` `=` $predicate^)?  
    attr-dict  `:` type(operands)
  }];
  let extraClassDefinition = [{
    std::string $cppClass::getPtx() {
      int dim = getCoordinates().size();
      std::string ptx = "cp.async.bulk.tensor.";
      ptx += std::to_string(dim) + "d.";
      ptx += "global.shared::cta.bulk_group";
      if(dim == 1) ptx += " [%0, {%2} ], [%1];";
      if(dim == 2) ptx += " [%0, {%2, %3} ], [%1];";
      if(dim == 3) ptx += " [%0, {%2, %3, %4} ], [%1];";
      if(dim == 4) ptx += " [%0, {%2, %3, %4, %5} ], [%1];";
      if(dim == 5) ptx += " [%0, {%2, %3, %4, %5, %6} ], [%1];";
      return ptx;
    }
  }];
  let hasVerifier = 1;
}

def NVVM_PrefetchTensorMapOp : NVVM_Op<"prefetch.tensormap",
                    [DeclareOpInterfaceMethods<BasicPtxBuilderOpInterface>]>,
  Arguments<(ins LLVM_AnyPointer:$tmaDescriptor, PtxPredicate:$predicate)> {
  let assemblyFormat = "$tmaDescriptor (`,` `predicate` `=` $predicate^)? attr-dict `:` type(operands)";
  let extraClassDefinition = [{
    std::string $cppClass::getPtx() { 
      return std::string("prefetch.tensormap [%0];");
    }
  }];
}

def NVVM_CpAsyncBulkTensorPrefetchOp :
  NVVM_Op<"cp.async.bulk.tensor.prefetch", [AttrSizedOperandSegments]> {
  let arguments = (ins
    LLVM_AnyPointer:$tmaDescriptor,
    Variadic<I32>:$coordinates,
    Variadic<I16>:$im2colOffsets,
    Optional<I64>:$l2CacheHint);

  let description = [{
    Initiates an asynchronous prefetch operation on the tensor data from global
    memory to L2 cache.

    The Op has two modes:
    1) Tiled Mode: It's the default mode. The source multi-dimensional tensor
    layout is preserved at the destination.

    2) Im2col Mode: This mode is used when `im2colOffsets` operands are present.
    the elements in the Bounding Box of the source tensor are rearranged into
    columns at the destination. In this mode, the tensor has to be at least
    3-dimensional.

    The `l2CacheHint` operand is optional, and it is used to specify cache
    eviction policy that may be used during the memory access.

    [For more information, see PTX ISA](https://docs.nvidia.com/cuda/parallel-thread-execution/index.html#data-movement-and-conversion-instructions-cp-async-bulk-prefetch-tensor)
  }];

  let assemblyFormat = [{
    $tmaDescriptor `,`
    `box` `[`$coordinates `]`
    (`im2col` `[` $im2colOffsets^ `]` )?
    (`l2_cache_hint` `=` $l2CacheHint^ )?
    attr-dict  `:` type($tmaDescriptor)
  }];

  let extraClassDeclaration = [{
    static llvm::Intrinsic::ID getIntrinsicID(int tensorDims, bool isIm2Col);
  }];

  let hasVerifier = 1;

  string llvmBuilder = [{
    // Arguments to the intrinsic:
    // tmaDesc, tensorDims, im2colOffsets
    // cache_hint(if applicable) and flag(boolean)
    llvm::SmallVector<llvm::Value *> translatedOperands;
    translatedOperands.push_back($tmaDescriptor);

    for (auto v : op.getCoordinates())
      translatedOperands.push_back(moduleTranslation.lookupValue(v));

    for (auto v : op.getIm2colOffsets())
      translatedOperands.push_back(moduleTranslation.lookupValue(v));

    llvm::LLVMContext &ctx = moduleTranslation.getLLVMContext();
    auto *i64Unused = llvm::ConstantInt::get(llvm::Type::getInt64Ty(ctx), 0);

    bool isCacheHint = op.getL2CacheHint() ? true : false;
    translatedOperands.push_back(isCacheHint ? $l2CacheHint : i64Unused);
    translatedOperands.push_back(builder.getInt1(isCacheHint));

    auto intId = NVVM::CpAsyncBulkTensorPrefetchOp::getIntrinsicID(
        op.getCoordinates().size(), op.getIm2colOffsets().size() > 0);
    createIntrinsicCall(builder, intId, translatedOperands);
  }];
}

// List of modes supported for TMA Store and Reduction Ops
def TMAStoreModeTile   : I32EnumAttrCase<"TILE", 0, "tile">;
def TMAStoreModeIm2Col : I32EnumAttrCase<"IM2COL", 1, "im2col">;

def TMAStoreMode : I32EnumAttr<"TMAStoreMode", "NVVM TMA Store Mode",
    [TMAStoreModeTile, TMAStoreModeIm2Col]> {
  let genSpecializedAttr = 0;
  let cppNamespace = "::mlir::NVVM";
}
def TMAStoreModeAttr : EnumAttr<NVVM_Dialect, TMAStoreMode, "tma_store_mode"> {
  let assemblyFormat = "`<` $value `>`";
}

// List of Reduction Ops supported with TMA Store
def TMAReduxKindAdd : I32EnumAttrCase<"ADD", 0, "add">;
def TMAReduxKindMin : I32EnumAttrCase<"MIN", 1, "min">;
def TMAReduxKindMax : I32EnumAttrCase<"MAX", 2, "max">;
def TMAReduxKindInc : I32EnumAttrCase<"INC", 3, "inc">;
def TMAReduxKindDec : I32EnumAttrCase<"DEC", 4, "dec">;
def TMAReduxKindAnd : I32EnumAttrCase<"AND", 5, "and">;
def TMAReduxKindOr  : I32EnumAttrCase<"OR",  6, "or">;
def TMAReduxKindXor : I32EnumAttrCase<"XOR", 7, "xor">;

def TMAReduxKind : I32EnumAttr<"TMAReduxKind", "NVVM TMA redux kind",
    [TMAReduxKindAdd, TMAReduxKindMax, TMAReduxKindMin,
     TMAReduxKindInc, TMAReduxKindDec, TMAReduxKindAnd,
     TMAReduxKindOr,  TMAReduxKindXor]> {
  let genSpecializedAttr = 0;
  let cppNamespace = "::mlir::NVVM";
}
def TMAReduxKindAttr : EnumAttr<NVVM_Dialect, TMAReduxKind, "tma_redux_kind"> {
  let assemblyFormat = "`<` $value `>`";
}

def NVVM_CpAsyncBulkTensorReduceOp :
  NVVM_Op<"cp.async.bulk.tensor.reduce", [AttrSizedOperandSegments]> {
  let arguments = (ins
    LLVM_AnyPointer:$tmaDescriptor,
    LLVM_PointerShared:$srcMem,
    TMAReduxKindAttr:$redKind,
    DefaultValuedAttr<TMAStoreModeAttr, "TMAStoreMode::TILE">:$mode,
    Variadic<I32>:$coordinates,
    Optional<I64>:$l2CacheHint);

  let description = [{
    Initiates an asynchronous reduction operation of tensor data in
    global memory with tensor data in shared memory.

    The `mode` attribute indicates whether the copy mode is tile or im2col.
    The `redOp` attribute specifies the reduction operations applied.
    The supported reduction operations are:
    {add, min, max, inc, dec, and, or, xor}

    The `l2CacheHint` operand is optional, and it is used to specify cache
    eviction policy that may be used during the memory access.

    [For more information, see PTX ISA](https://docs.nvidia.com/cuda/parallel-thread-execution/index.html#data-movement-and-conversion-instructions-cp-reduce-async-bulk-tensor)
  }];

  let assemblyFormat = [{
    $tmaDescriptor `,`
    $srcMem `,`
    `box` `[`$coordinates `]`
    (`l2_cache_hint` `=` $l2CacheHint^ )?
    attr-dict  `:` type($tmaDescriptor) `,` type($srcMem)
  }];

  let extraClassDeclaration = [{
    static llvm::Intrinsic::ID getIntrinsicID(int tensorDims,
                                              NVVM::TMAReduxKind kind,
                                              bool isIm2Col);
  }];

  let hasVerifier = 1;

  string llvmBuilder = [{
    // Arguments to the intrinsic:
    // shared_mem_ptr, tmaDesc, tensorDims
    // cache_hint(if applicable) and flag(boolean)
    llvm::SmallVector<llvm::Value *> translatedOperands;
    translatedOperands.push_back($srcMem);
    translatedOperands.push_back($tmaDescriptor);

    for (auto v : op.getCoordinates())
      translatedOperands.push_back(moduleTranslation.lookupValue(v));

    llvm::LLVMContext &ctx = moduleTranslation.getLLVMContext();
    auto *i64Undef = llvm::UndefValue::get(llvm::IntegerType::get(ctx, 64));

    bool isCacheHint = op.getL2CacheHint() ? true : false;
    translatedOperands.push_back(isCacheHint ? $l2CacheHint : i64Undef);
    translatedOperands.push_back(builder.getInt1(isCacheHint));

    auto intId = NVVM::CpAsyncBulkTensorReduceOp::getIntrinsicID(
                 op.getCoordinates().size(), $redKind,
                 (op.getMode() == NVVM::TMAStoreMode::IM2COL));
    createIntrinsicCall(builder, intId, translatedOperands);
  }];
}

def NVVM_CpAsyncBulkGlobalToSharedClusterOp :
  NVVM_Op<"cp.async.bulk.shared.cluster.global", [AttrSizedOperandSegments]> {
  let summary = "Async bulk copy from global memory to Shared cluster memory";
  let description = [{
    Initiates an asynchronous copy operation from global memory to cluster's
    shared memory.

    The `multicastMask` operand is optional. When it is present, the Op copies
    data from global memory to shared memory of multiple CTAs in the cluster.
    Operand `multicastMask` specifies the destination CTAs in the cluster such
    that each bit position in the 16-bit `multicastMask` operand corresponds to
    the `nvvm.read.ptx.sreg.ctaid` of the destination CTA.

    The `l2CacheHint` operand is optional, and it is used to specify cache
    eviction policy that may be used during the memory access.
    
    [For more information, see PTX ISA](https://docs.nvidia.com/cuda/parallel-thread-execution/index.html#data-movement-and-conversion-instructions-cp-async-bulk)
  }];

  let arguments = (ins
    LLVM_PointerShared:$dstMem,
    LLVM_PointerGlobal:$srcMem,
    LLVM_PointerShared:$mbar,
    I32:$size,
    Optional<I16>:$multicastMask,
    Optional<I64>:$l2CacheHint);

  let assemblyFormat = [{
    $dstMem `,` $srcMem `,` $mbar `,` $size
    (`multicast_mask` `=` $multicastMask^ )?
    (`l2_cache_hint` `=` $l2CacheHint^ )?
    attr-dict  `:` type($dstMem) `,` type($srcMem)
  }];

  string llvmBuilder = [{
    // Arguments to the intrinsic:
    // dst, mbar, src, size
    // multicast_mask, cache_hint,
    // flag for multicast_mask,
    // flag for cache_hint
    llvm::SmallVector<llvm::Value *> translatedOperands;
    translatedOperands.push_back($dstMem);
    translatedOperands.push_back($mbar);
    translatedOperands.push_back($srcMem);
    translatedOperands.push_back($size);

    // Multicast, if available
    llvm::LLVMContext &ctx = moduleTranslation.getLLVMContext();
    auto *i16Unused = llvm::ConstantInt::get(llvm::Type::getInt16Ty(ctx), 0);
    bool isMulticast = op.getMulticastMask() ? true : false;
    translatedOperands.push_back(isMulticast ? $multicastMask : i16Unused);

    // Cachehint, if available
    auto *i64Unused = llvm::ConstantInt::get(llvm::Type::getInt64Ty(ctx), 0);
    bool isCacheHint = op.getL2CacheHint() ? true : false;
    translatedOperands.push_back(isCacheHint ? $l2CacheHint : i64Unused);

    // Flag arguments for multicast and cachehint
    translatedOperands.push_back(builder.getInt1(isMulticast));
    translatedOperands.push_back(builder.getInt1(isCacheHint));

    createIntrinsicCall(builder,
      llvm::Intrinsic::nvvm_cp_async_bulk_global_to_shared_cluster, translatedOperands);
  }];
}

def NVVM_CpAsyncBulkSharedCTAToSharedClusterOp :
  NVVM_Op<"cp.async.bulk.shared.cluster.shared.cta"> {
  let summary = "Async bulk copy from Shared CTA memory to Shared cluster memory";
  let description = [{
    Initiates an asynchronous copy operation from Shared CTA memory to Shared
    cluster memory.

    [For more information, see PTX ISA](https://docs.nvidia.com/cuda/parallel-thread-execution/index.html#data-movement-and-conversion-instructions-cp-async-bulk)
  }];

  let arguments = (ins
    LLVM_PointerShared:$dstMem,
    LLVM_PointerShared:$srcMem,
    LLVM_PointerShared:$mbar,
    I32:$size);

  let assemblyFormat = [{
    $dstMem `,` $srcMem `,` $mbar `,` $size
    attr-dict  `:` type($dstMem) `,` type($srcMem)
  }];

  string llvmBuilder = [{
    createIntrinsicCall(builder,
      llvm::Intrinsic::nvvm_cp_async_bulk_shared_cta_to_cluster,
      {$dstMem, $mbar, $srcMem, $size});
  }];
}

def NVVM_CpAsyncBulkSharedCTAToGlobalOp :
  NVVM_Op<"cp.async.bulk.global.shared.cta"> {
  let summary = "Async bulk copy from Shared CTA memory to Global memory";
  let description = [{
    Initiates an asynchronous copy operation from Shared CTA memory to
    global memory.

    The `l2CacheHint` operand is optional, and it is used to specify cache
    eviction policy that may be used during the memory access.
    
    [For more information, see PTX ISA](https://docs.nvidia.com/cuda/parallel-thread-execution/index.html#data-movement-and-conversion-instructions-cp-async-bulk)
  }];

  let arguments = (ins
    LLVM_PointerGlobal:$dstMem,
    LLVM_PointerShared:$srcMem,
    I32:$size,
    Optional<I64>:$l2CacheHint);

  let assemblyFormat = [{
    $dstMem `,` $srcMem `,` $size
    (`l2_cache_hint` `=` $l2CacheHint^ )?
    attr-dict  `:` type($dstMem) `,` type($srcMem)
  }];

  string llvmBuilder = [{
    // Arguments to the intrinsic:
    // dst, src, size, cache_hint,
    // Flag for cache_hint
    //
    llvm::SmallVector<llvm::Value *> translatedOperands;
    translatedOperands.push_back($dstMem);
    translatedOperands.push_back($srcMem);
    translatedOperands.push_back($size);

    // Cachehint, if available
    llvm::LLVMContext &ctx = moduleTranslation.getLLVMContext();
    auto *i64Unused = llvm::ConstantInt::get(llvm::Type::getInt64Ty(ctx), 0);
    bool isCacheHint = op.getL2CacheHint() ? true : false;
    translatedOperands.push_back(isCacheHint ? $l2CacheHint : i64Unused);

    // Flag argument for cachehint
    translatedOperands.push_back(builder.getInt1(isCacheHint));

    createIntrinsicCall(builder,
      llvm::Intrinsic::nvvm_cp_async_bulk_shared_cta_to_global, translatedOperands);
  }];
}

//===----------------------------------------------------------------------===//
// NVVM Wgmma Ops
//===----------------------------------------------------------------------===//

def NVVM_WgmmaFenceAlignedOp : NVVM_Op<"wgmma.fence.aligned"> {
  let arguments = (ins);
  let description = [{
    Enforce an ordering of register accesses between warpgroup level matrix 
    multiplication and other operations. 
    
    [For more information, see PTX ISA](https://docs.nvidia.com/cuda/parallel-thread-execution/index.html#asynchronous-warpgroup-level-matrix-instructions-wgmma-fence)
  }];
  let assemblyFormat = "attr-dict";
  string llvmBuilder = [{
    createIntrinsicCall(builder, llvm::Intrinsic::nvvm_wgmma_fence_sync_aligned);
  }];
}

def NVVM_WgmmaGroupSyncAlignedOp : NVVM_Op<"wgmma.commit.group.sync.aligned">,
  Arguments<(ins )> {
  let assemblyFormat = "attr-dict";
  let description = [{
    Commits all prior uncommitted warpgroup level matrix multiplication operations.
    
    [For more information, see PTX ISA](https://docs.nvidia.com/cuda/parallel-thread-execution/index.html#asynchronous-warpgroup-level-matrix-instructions-wgmma-commit-group)
  }];
  string llvmBuilder = [{
    createIntrinsicCall(builder, llvm::Intrinsic::nvvm_wgmma_commit_group_sync_aligned);
  }];
}

def NVVM_WgmmaWaitGroupSyncOp : NVVM_Op<"wgmma.wait.group.sync.aligned">{
  let arguments = (ins I64Attr:$group);
  let assemblyFormat = "attr-dict $group";
  let description = [{
    Signal the completion of a preceding warpgroup operation.
    
    [For more information, see PTX ISA](https://docs.nvidia.com/cuda/parallel-thread-execution/index.html#asynchronous-warpgroup-level-matrix-instructions-wgmma-wait-group)
  }];
  string llvmBuilder = [{
    createIntrinsicCall(builder, llvm::Intrinsic::nvvm_wgmma_wait_group_sync_aligned, builder.getInt64($group));
  }];
}

/// Enum attribute type for the negating of input operands
def WGMMAScaleInNeg : I32EnumAttrCase<"neg", -1>;
def WGMMAScaleInOne : I32EnumAttrCase<"one", 1>;
def WGMMAScaleIn : I32EnumAttr<"WGMMAScaleIn", "WGMMA overflow options",
  [WGMMAScaleInOne, WGMMAScaleInNeg]> {
  let genSpecializedAttr = 0;
  let cppNamespace = "::mlir::NVVM";
}
def WGMMAScaleInAttr : EnumAttr<NVVM_Dialect, WGMMAScaleIn, "wgmma_scale_in"> {
  let assemblyFormat = "`<` $value `>`";
}

/// Enum attribute type for the output operand
def WGMMAScaleOutZero : I32EnumAttrCase<"zero", 0>;
def WGMMAScaleOutOne : I32EnumAttrCase<"one", 1>;
def WGMMAScaleOut : I32EnumAttr<"WGMMAScaleOut", "WGMMA input predicate",
  [WGMMAScaleOutZero, WGMMAScaleOutOne]> {
  let genSpecializedAttr = 0;
  let cppNamespace = "::mlir::NVVM";
}
def WGMMAScaleOutAttr : EnumAttr<NVVM_Dialect, WGMMAScaleOut, "wgmma_scale_out"> {
  let assemblyFormat = "`<` $value `>`";
}

/// Enum attribute of the different PTX element types used for WGMMA operands.
def WGMMATypeF16  : I32EnumAttrCase<"f16", 0>;
def WGMMATypeTF32 : I32EnumAttrCase<"tf32", 1>;
def WGMMATypeU8 : I32EnumAttrCase<"u8", 2>;
def WGMMATypeS8 : I32EnumAttrCase<"s8", 3>;
def WGMMATypeB1 : I32EnumAttrCase<"b1", 4>;
def WGMMATypeBF16 : I32EnumAttrCase<"bf16", 5>;
def WGMMATypeF8E4M3 : I32EnumAttrCase<"e4m3", 6>;
def WGMMATypeF8E5M2 : I32EnumAttrCase<"e5m2", 7>;
def WGMMATypeF32 : I32EnumAttrCase<"f32", 8>;
def WGMMATypeS32 : I32EnumAttrCase<"s32", 9>;

def WGMMATypes : I32EnumAttr<"WGMMATypes", "NVVM WGMMA types",
  [WGMMATypeF16, WGMMATypeTF32,
    WGMMATypeU8, WGMMATypeS8,
    WGMMATypeB1, WGMMATypeBF16, WGMMATypeF8E4M3, 
    WGMMATypeF8E5M2, WGMMATypeF32, WGMMATypeS32]> {
  let genSpecializedAttr = 0;
  let cppNamespace = "::mlir::NVVM";
}
def WGMMATypesAttr : EnumAttr<NVVM_Dialect, WGMMATypes, "wgmma_type"> {
  let assemblyFormat = "`<` $value `>`";
}


def NVVM_WgmmaMmaAsyncOp : NVVM_Op<"wgmma.mma_async", 
              [DeclareOpInterfaceMethods<BasicPtxBuilderOpInterface>,
                PredOpTrait<"input struct and result struct must be the same type",
                  TCresIsSameAsOpBase<0, 0>>,]> 
{
  let results = (outs LLVM_AnyStruct:$results);
  let arguments = (ins 
    LLVM_AnyStruct:$inouts,
    I64:$descriptorA, 
    I64:$descriptorB, 
    NVVM_MMAShapeAttr:$shape,
    WGMMATypesAttr:$typeA,
    WGMMATypesAttr:$typeB,
    WGMMATypesAttr:$typeD,
    WGMMAScaleOutAttr:$scaleD,
    WGMMAScaleInAttr:$scaleA,
    WGMMAScaleInAttr:$scaleB, 
    MMALayoutAttr:$layoutA,
    MMALayoutAttr:$layoutB,
    OptionalAttr<MMAIntOverflowAttr>:$satfinite
  );  
  
   let assemblyFormat = [{ 
      $descriptorA `,` $descriptorB `,` $inouts `,` $shape `,`
      `D` `[` $typeD `,` $scaleD (`,` $satfinite^)? `]` `,`
      `A` `[` $typeA `,` $scaleA `,` $layoutA `]` `,` 
      `B` `[` $typeB `,` $scaleB `,` $layoutB `]`
      attr-dict `:` 
      type($inouts) `->` type($results)
    }];
  
  let description = [{
    The warpgroup (128 threads) level matrix multiply and accumulate operation 
    has either of the following forms, where matrix D is called accumulator:
      D = A * B + D
      D = A * B, where the input from accumulator D is disabled.

    Supported shapes:  
    ```
    |--------------|--------------|------------|--------------|---------------|
    |              |              |            |              |f16+=e4m3*e4m3 |
    |              |              |            |              |f16+=e5m2*e5m2 |
    |f32+=tf32*tf32|f16+=f16 *f16 | s32+=s8*s8 |s32 += b1 * b1|f16+=e5m2*e4m3 |
    |              |f32+=f16 *f16 | s32+=u8*u8 |              |f16+=e4m3*e5m2 |
    |              |f32+=bf16*bf16| s32+=u8*u8 |              |f16+=e4m3*e5m2 |
    |              |f32+=bf16*bf16| s32+=s8*u8 |              |f32+=e4m3*e4m3 |
    |              |              | s32+=u8*s8 |              |f32+=e5m2*e5m2 |
    |              |              |            |              |f32+=e4m3*e5m2 |
    |              |              |            |              |f32+=e4m3*e5m2 |
    |--------------|--------------|------------|--------------|---------------|
    |   .m64n8k8   |  .m64n8k16   | .m64n8k32  | .m64n8k256   | .m64n8k32     |
    |   .m64n16k8  |  .m64n16k16  | .m64n16k32 | .m64n16k256  | .m64n16k32    |
    |   .m64n24k8  |  .m64n24k16  | .m64n24k32 | .m64n24k256  | .m64n24k32    |
    |   .m64n32k8  |  .m64n32k16  | .m64n32k32 | .m64n32k256  | .m64n32k32    |
    |   .m64n40k8  |  .m64n40k16  | .m64n48k32 | .m64n48k256  | .m64n40k32    |
    |   .m64n48k8  |  .m64n48k16  | .m64n64k32 | .m64n64k256  | .m64n48k32    |
    |   .m64n56k8  |  .m64n56k16  | .m64n80k32 | .m64n80k256  | .m64n56k32    |
    |   .m64n64k8  |  .m64n64k16  | .m64n96k32 | .m64n96k256  | .m64n64k32    |
    |   .m64n72k8  |  .m64n72k16  | .m64n112k32| .m64n112k256 | .m64n72k32    |
    |   .m64n80k8  |  .m64n80k16  | .m64n128k32| .m64n128k256 | .m64n80k32    |
    |   .m64n88k8  |  .m64n88k16  | .m64n144k32| .m64n144k256 | .m64n88k32    |
    |   .m64n96k8  |  .m64n96k16  | .m64n160k32| .m64n160k256 | .m64n96k32    |
    |   .m64n104k8 |  .m64n104k16 | .m64n176k32| .m64n176k256 | .m64n104k32   |
    |   .m64n112k8 |  .m64n112k16 | .m64n192k32| .m64n192k256 | .m64n112k32   |
    |   .m64n120k8 |  .m64n120k16 | .m64n208k32| .m64n208k256 | .m64n120k32   |
    |   .m64n128k8 |  .m64n128k16 | .m64n224k32| .m64n224k256 | .m64n128k32   |
    |   .m64n136k8 |  .m64n136k16 | .m64n240k32| .m64n240k256 | .m64n136k32   |
    |   .m64n144k8 |  .m64n144k16 | .m64n256k32| .m64n256k256 | .m64n144k32   |
    |   .m64n152k8 |  .m64n152k16 |            |              | .m64n152k32   |
    |   .m64n160k8 |  .m64n160k16 |            |              | .m64n160k32   |
    |   .m64n168k8 |  .m64n168k16 |            |              | .m64n168k32   |
    |   .m64n176k8 |  .m64n176k16 |            |              | .m64n176k32   |
    |   .m64n184k8 |  .m64n184k16 |            |              | .m64n184k32   |
    |   .m64n192k8 |  .m64n192k16 |            |              | .m64n192k32   |
    |   .m64n200k8 |  .m64n200k16 |            |              | .m64n200k32   |
    |   .m64n208k8 |  .m64n208k16 |            |              | .m64n208k32   |
    |   .m64n216k8 |  .m64n216k16 |            |              | .m64n216k32   |
    |   .m64n224k8 |  .m64n224k16 |            |              | .m64n224k32   |
    |   .m64n232k8 |  .m64n232k16 |            |              | .m64n232k32   |
    |   .m64n240k8 |  .m64n240k16 |            |              | .m64n240k32   |
    |   .m64n248k8 |  .m64n248k16 |            |              | .m64n248k32   |
    |   .m64n256k8 |  .m64n256k16 |            |              | .m64n256k32   |
    |--------------|--------------|------------|--------------|---------------|
    ```

    
    [For more information, see PTX ISA](https://docs.nvidia.com/cuda/parallel-thread-execution/index.html#asynchronous-warpgroup-level-matrix-instructions)
  }];
  
  let hasVerifier = 1;

  let extraClassDeclaration = [{
    void getAsmValues(RewriterBase &rewriter, 
        llvm::SmallVectorImpl<std::pair<mlir::Value, mlir::NVVM::PTXRegisterMod>> &asmValues);
  }];
}

//===----------------------------------------------------------------------===//
// NVVM Griddepcontrol Ops
//===----------------------------------------------------------------------===//

def NVVM_GriddepcontrolWaitOp : NVVM_IntrOp<"griddepcontrol.wait", [], 0> {
  let assemblyFormat = "attr-dict";

  let description = [{
    Causes the executing thread to wait until all prerequisite grids in flight 
    have completed and all the memory operations from the prerequisite grids 
    are performed and made visible to the current grid.


    [For more information, see PTX ISA](https://docs.nvidia.com/cuda/parallel-thread-execution/#parallel-synchronization-and-communication-instructions-griddepcontrol)
  }];
}

def NVVM_GriddepcontrolLaunchDependentsOp
    : NVVM_IntrOp<"griddepcontrol.launch.dependents", [], 0> {
  let assemblyFormat = "attr-dict";

  let description = [{
    Signals that specific dependents the runtime system designated to react to 
    this instruction can be scheduled as soon as all other CTAs in the grid 
    issue the same instruction or have completed.


    [For more information, see PTX ISA](https://docs.nvidia.com/cuda/parallel-thread-execution/#parallel-synchronization-and-communication-instructions-griddepcontrol)
  }];
}

//===----------------------------------------------------------------------===//
// NVVM Mapa Op
//===----------------------------------------------------------------------===//

def NVVM_MapaOp: NVVM_Op<"mapa",
    [TypesMatchWith<"`res` and `a` should have the same type",
                    "a", "res", "$_self">]> {
  let results = (outs AnyTypeOf<[LLVM_PointerGeneric, LLVM_PointerShared]>:$res);
  let arguments = (ins AnyTypeOf<[LLVM_PointerGeneric, LLVM_PointerShared]>:$a, I32:$b);

  string llvmBuilder = [{
    int addrSpace = llvm::cast<LLVMPointerType>(op.getA().getType()).getAddressSpace();
    
    bool isSharedMemory = addrSpace == NVVM::NVVMMemorySpace::kSharedMemorySpace;

    auto intId = isSharedMemory? llvm::Intrinsic::nvvm_mapa_shared_cluster : llvm::Intrinsic::nvvm_mapa;
    $res = createIntrinsicCall(builder, intId, {$a, $b});
  }];
  
  let assemblyFormat = "$a`,` $b attr-dict `:` type($a) `->` type($res)";
}

//===----------------------------------------------------------------------===//
// NVVM match.sync Op
//===----------------------------------------------------------------------===//

def MatchSyncKindAny : I32EnumAttrCase<"any", 0>;
def MatchSyncKindAll : I32EnumAttrCase<"all", 1>;

def MatchSyncKind : I32EnumAttr<"MatchSyncKind", "NVVM match sync kind",
  [MatchSyncKindAny, MatchSyncKindAll]> {
  let genSpecializedAttr = 0;
  let cppNamespace = "::mlir::NVVM";
}

def MatchSyncKindAttr : EnumAttr<NVVM_Dialect, MatchSyncKind, "match_sync_kind">;

def NVVM_MatchSyncOp : NVVM_Op<"match.sync">,
  Results<(outs AnyTypeOf<[I32, LLVMStructType]>:$res)>,
  Arguments<(ins I32:$thread_mask,
                 AnyTypeOf<[I32, I64]>:$val,
                 MatchSyncKindAttr:$kind)> {
  let summary = "Broadcast and compare a value across threads in warp";
  let description = [{
    The `match.sync` op performs broadcast and compare of operand `val` across 
    all non-exited threads in `thread_mask` and returns a mask depending on the 
    kind and an optional predicate.

    The matching operation kinds are:
    - `any`: Returns a mask corresponding to the non-exited threads in the 
    `thread_mask` that have the same value of operand `val`.
    - `all`: Returns a mask and a predicate. If all non-exited threads in the 
    `thread_mask` have the same value of operand `val`, the predicate is set to 
    true and the mask corresponds to the non-exited threads in the 
    `thread_mask`. Otherwise, the predicate is set to false and the mask is 0.

    [For more information, see PTX ISA](https://docs.nvidia.com/cuda/parallel-thread-execution/#parallel-synchronization-and-communication-instructions-match-sync)
  }];
  string llvmBuilder = [{
    auto intId = getMatchSyncIntrinsicId(
        op.getVal().getType(), $kind);
    $res = createIntrinsicCall(builder,
        intId, {$thread_mask, $val});
  }];
  let assemblyFormat = "$kind $thread_mask `,` $val attr-dict `:` type($val) `->` type($res)";
  let hasVerifier = 1;
}

<<<<<<< HEAD
=======
//===----------------------------------------------------------------------===//
// NVVM Bulk Store Op
//===----------------------------------------------------------------------===//

def NVVM_BulkStoreOp: NVVM_Op<"st.bulk"> {
  let arguments = (ins AnyTypeOf<[LLVM_PointerGeneric, LLVM_PointerShared]>:$addr, I64:$size, DefaultValuedAttr<I64Attr, "0">:$initVal);

  let summary = "Bulk Store Op";
  let description = [{
    Initializes a region of shared memory at the address given by `addr`.
    The `size` operand specifies the number of bytes to initialize and must be 
    a multiple of 8.
    The `initVal` operand specifies the value to initialize the memory to. The 
    only supported value is 0.

    [For more information, see PTX ISA](https://docs.nvidia.com/cuda/parallel-thread-execution/#data-movement-and-conversion-instructions-st-bulk)
  }];

  string llvmBuilder = [{
    auto intId = getStBulkIntrinsicId(
          llvm::cast<LLVM::LLVMPointerType>(op.getAddr().getType()));
    createIntrinsicCall(builder, intId,
                      {$addr, $size, builder.getInt64($initVal)});
  }];
  
  let assemblyFormat = "$addr `,` `size` `=` $size (`,` `init` `=` $initVal^)? attr-dict `:` type($addr)";
  
  let hasVerifier = 1;
}

>>>>>>> 5eee2751
def NVVM_Exit : NVVM_Op<"exit"> {
  let summary = "Exit Op";
  let description = [{
    Ends execution of a thread.
    [For more information, see PTX ISA](https://docs.nvidia.com/cuda/parallel-thread-execution/index.html#control-flow-instructions-exit)
  }];
  string llvmBuilder = [{
    createIntrinsicCall(builder, llvm::Intrinsic::nvvm_exit);
  }];

  let assemblyFormat = "attr-dict";
}


//===----------------------------------------------------------------------===//
// NVVM breakpoint Op
//===----------------------------------------------------------------------===//

def NVVM_Breakpoint : NVVM_Op<"breakpoint"> {
  let summary = "Breakpoint Op";
  let description = [{
    Breakpoint suspends execution of the program for debugging.
    [For more information, see PTX ISA](https://docs.nvidia.com/cuda/parallel-thread-execution/index.html#miscellaneous-instructions-brkpt)
  }];
  string llvmBuilder = [{
    createIntrinsicCall(builder, llvm::Intrinsic::debugtrap);
  }];

  let assemblyFormat = "attr-dict";
}

//===----------------------------------------------------------------------===//
// NVVM TCGEN05 Ops
//===----------------------------------------------------------------------===//
// Num CTAs in a group participating in the TCGEN05 operation.
// This corresponds to the "cta_group::1", "cta_group::2"
// modifiers in the PTX instructions.
def Tcgen05GroupCTA_1 : I32EnumAttrCase<"CTA_1", 0, "cta_1">;
def Tcgen05GroupCTA_2 : I32EnumAttrCase<"CTA_2", 1, "cta_2">;

def Tcgen05GroupKind : I32EnumAttr<"Tcgen05GroupKind",
                            "NVVM Tcgen05 group kind",
  [Tcgen05GroupCTA_1, Tcgen05GroupCTA_2]> {
  let genSpecializedAttr = 0;
  let cppNamespace = "::mlir::NVVM";
}
def Tcgen05GroupKindAttr :
  EnumAttr<NVVM_Dialect, Tcgen05GroupKind, "tcgen05_group"> {
  let assemblyFormat = "`<` $value `>`";
}

def Tcgen05FenceBefore : I32EnumAttrCase<"BEFORE_THREAD_SYNC", 0, "before">;
def Tcgen05FenceAfter  : I32EnumAttrCase<"AFTER_THREAD_SYNC",  1, "after">;
def Tcgen05FenceKind : I32EnumAttr<"Tcgen05FenceKind", "NVVM Tcgen05 fence kind",
  [Tcgen05FenceBefore, Tcgen05FenceAfter]> {
  let genSpecializedAttr = 0;
  let cppNamespace = "::mlir::NVVM";
}
def Tcgen05FenceKindAttr :
  EnumAttr<NVVM_Dialect, Tcgen05FenceKind, "tcgen05_fence"> {
  let assemblyFormat = "`<` $value `>`";
}

def Tcgen05WaitLoad  : I32EnumAttrCase<"LOAD",  0, "load">;
def Tcgen05WaitStore : I32EnumAttrCase<"STORE", 1, "store">;
def Tcgen05WaitKind : I32EnumAttr<"Tcgen05WaitKind", "NVVM Tcgen05 wait kind",
  [Tcgen05WaitLoad, Tcgen05WaitStore]> {
  let genSpecializedAttr = 0;
  let cppNamespace = "::mlir::NVVM";
}
def Tcgen05WaitKindAttr :
  EnumAttr<NVVM_Dialect, Tcgen05WaitKind, "tcgen05_wait"> {
  let assemblyFormat = "`<` $value `>`";
}

def NVVM_Tcgen05AllocOp : NVVM_Op<"tcgen05.alloc"> {
  let summary = "Tcgen05 alloc operation";
  let description = [{
    The `tcgen05.alloc` Op allocates tensor core memory for
    the amount specified by `nCols` and writes the destination
    address to the `addr` argument. The `nCols` operand specifies the
    number of columns to be allocated and it must be a power-of-two.
    [For more information, see PTX ISA](https://docs.nvidia.com/cuda/parallel-thread-execution/#tcgen05-memory-alloc-manage-instructions)
  }];

  let arguments = (ins
    AnyTypeOf<[LLVM_AnyPointer, LLVM_PointerShared]>:$addr,
    I32:$nCols,
    DefaultValuedAttr<Tcgen05GroupKindAttr, "Tcgen05GroupKind::CTA_1">:$group);

  let assemblyFormat = "$addr `,` $nCols attr-dict `:` type(operands)";

  let extraClassDeclaration = [{
    static llvm::Intrinsic::ID
      getIntrinsicIDAndArgs(Operation &op, LLVM::ModuleTranslation &mt,
                            llvm::SmallVector<llvm::Value *> &args);
  }];
  string llvmBuilder = [{
    llvm::SmallVector<llvm::Value *> args;
    auto id = NVVM::Tcgen05AllocOp::getIntrinsicIDAndArgs(
      *op, moduleTranslation, args);
    createIntrinsicCall(builder, id, args);
  }];
}

def NVVM_Tcgen05DeallocOp : NVVM_Op<"tcgen05.dealloc"> {
  let summary = "Tcgen05 dealloc operation";
  let description = [{
    The `tcgen05.dealloc` Op de-allocates the tensor core memory
    specified by `tmemAddr`, which must be from a previous tensor
    memory allocation. The `nCols` operand specifies the number
    of columns to be de-allocated, and it must be a power-of-two.
    [For more information, see PTX ISA](https://docs.nvidia.com/cuda/parallel-thread-execution/#tcgen05-memory-alloc-manage-instructions)
  }];

  let arguments = (ins LLVM_PointerTensor:$taddr, I32:$nCols,
    DefaultValuedAttr<Tcgen05GroupKindAttr, "Tcgen05GroupKind::CTA_1">:$group);

  let assemblyFormat = "$taddr `,` $nCols attr-dict `:` type(operands)";

  let extraClassDeclaration = [{
    static llvm::Intrinsic::ID
      getIntrinsicIDAndArgs(Operation &op, LLVM::ModuleTranslation &mt,
                            llvm::SmallVector<llvm::Value *> &args);
  }];
  string llvmBuilder = [{
    llvm::SmallVector<llvm::Value *> args;
    auto id = NVVM::Tcgen05DeallocOp::getIntrinsicIDAndArgs(
      *op, moduleTranslation, args);
    createIntrinsicCall(builder, id, args);
  }];
}

def NVVM_Tcgen05RelinquishAllocPermitOp : NVVM_Op<"tcgen05.relinquish_alloc_permit"> {
  let summary = "Tcgen05 Op to relinquish the right to allocate";
  let description = [{
    The `tcgen05.relinquish_alloc_permit` Op specifies that the CTA
    of the executing thread is relinquishing the right to allocate
    Tensor Memory. So, it is illegal for a CTA to perform `tcgen05.alloc`
    after any of its constituent threads execute `tcgen05.relinquish_alloc_permit`.
    [For more information, see PTX ISA](https://docs.nvidia.com/cuda/parallel-thread-execution/#tcgen05-memory-alloc-manage-instructions)
  }];

  let arguments = (ins
    DefaultValuedAttr<Tcgen05GroupKindAttr, "Tcgen05GroupKind::CTA_1">:$group);

  let assemblyFormat = "attr-dict";

  string llvmBuilder = [{
    auto id = ($group == NVVM::Tcgen05GroupKind::CTA_1) ?
      llvm::Intrinsic::nvvm_tcgen05_relinq_alloc_permit_cg1 :
      llvm::Intrinsic::nvvm_tcgen05_relinq_alloc_permit_cg2;
    createIntrinsicCall(builder, id);
  }];
}

def NVVM_Tcgen05FenceOp : NVVM_Op<"tcgen05.fence"> {
  let summary = "Tcgen05 fence operations";
  let description = [{
    The `tcgen05.fence<before>` orders all prior async tcgen05 operations
    with respect to the subsequent tcgen05 and execution ordering operations.
    The `tcgen05.fence<after>` orders all subsequent async tcgen05 operations
    with respect to the prior tcgen05 and execution ordering operations.

    [For more information, see PTX ISA](https://docs.nvidia.com/cuda/parallel-thread-execution/#tensorcore-5th-generation-instructions-tcgen05-fence)
  }];

  let arguments = (ins Tcgen05FenceKindAttr:$kind);
  let assemblyFormat = "$kind attr-dict";

  string llvmBuilder = [{
    auto id = ($kind == NVVM::Tcgen05FenceKind::BEFORE_THREAD_SYNC)
      ? llvm::Intrinsic::nvvm_tcgen05_fence_before_thread_sync
      : llvm::Intrinsic::nvvm_tcgen05_fence_after_thread_sync;
    createIntrinsicCall(builder, id);
  }];
}

def NVVM_Tcgen05WaitOp : NVVM_Op<"tcgen05.wait"> {
  let summary = "Tcgen05 wait operations";
  let description = [{
    The `tcgen05.wait<load>` causes the executing thread to block until
    all prior `tcgen05.ld` operations issued by the executing thread
    have completed. Similarly, the `tcgen05.wait<store>` causes the executing
    thread to block until all prior `tcgen05.st` operations issued by the
    executing thread have completed.
    [For more information, see PTX ISA](https://docs.nvidia.com/cuda/parallel-thread-execution/#tcgen05-instructions-tcgen05-wait)
  }];

  let arguments = (ins Tcgen05WaitKindAttr:$kind);
  let assemblyFormat = "$kind attr-dict";

  string llvmBuilder = [{
    auto id = ($kind == NVVM::Tcgen05WaitKind::LOAD)
      ? llvm::Intrinsic::nvvm_tcgen05_wait_ld
      : llvm::Intrinsic::nvvm_tcgen05_wait_st;
    createIntrinsicCall(builder, id);
  }];
}

def NVVM_Tcgen05CommitOp : NVVM_Op<"tcgen05.commit"> {
  let summary = "Tcgen05 commit operations";
  let description = [{
    The `tcgen05.commit` makes the mbarrier object, specified by
    the operand `addr`, track the completion of all the prior
    async-tcgen05 operations initiated by the executing thread.
    The multicast variants allow signaling on the mbarrier objects
    of multiple CTAs within the cluster. Operand `multicastMask`,
    when present, specifies the destination CTAs in the cluster such
    that each bit position in the 16-bit `multicastMask` operand
    corresponds to the `nvvm.read.ptx.sreg.ctaid` of the destination CTA.
    [For more information, see PTX ISA](https://docs.nvidia.com/cuda/parallel-thread-execution/#tcgen-async-sync-operations-commit)
  }];

  let arguments = (ins
    AnyTypeOf<[LLVM_AnyPointer, LLVM_PointerShared]>:$addr,
    Optional<I16>:$multicastMask,
    DefaultValuedAttr<Tcgen05GroupKindAttr, "Tcgen05GroupKind::CTA_1">:$group);

  let assemblyFormat = [{
    $addr (`,` `multicast_mask` `=` $multicastMask^)?
    attr-dict `:` type(operands)
  }];

  let extraClassDeclaration = [{
    static llvm::Intrinsic::ID
      getIntrinsicIDAndArgs(Operation &op, LLVM::ModuleTranslation &mt,
                            llvm::SmallVector<llvm::Value *> &args);
  }];

  string llvmBuilder = [{
    llvm::SmallVector<llvm::Value *> args;
    auto id = NVVM::Tcgen05CommitOp::getIntrinsicIDAndArgs(
      *op, moduleTranslation, args);
    createIntrinsicCall(builder, id, args);
  }];
}

def NVVM_Tcgen05ShiftOp : NVVM_Op<"tcgen05.shift"> {
  let summary = "Tcgen05 shift operation";
  let description = [{
    The `tcgen05.shift` is an asynchronous instruction which initiates
    the shifting of 32-byte elements downwards across all the rows,
    except the last, by one row. The operand `taddr` specifies the base
    address of the matrix in Tensor Memory whose rows must be down shifted.

    [For more information, see PTX ISA](https://docs.nvidia.com/cuda/parallel-thread-execution/#tcgen05-instructions-tcgen05-shift)
  }];

  let arguments = (ins LLVM_PointerTensor:$taddr,
    DefaultValuedAttr<Tcgen05GroupKindAttr, "Tcgen05GroupKind::CTA_1">:$group);

  let assemblyFormat = "$taddr attr-dict `:` type(operands)";

  string llvmBuilder = [{
    auto id = ($group == NVVM::Tcgen05GroupKind::CTA_1) ?
      llvm::Intrinsic::nvvm_tcgen05_shift_down_cg1 :
      llvm::Intrinsic::nvvm_tcgen05_shift_down_cg2;
    createIntrinsicCall(builder, id, {$taddr});
  }];
}

def Shape128x256b : I32EnumAttrCase<"SHAPE_128x256b", 0, "shape_128x256b">;
def Shape4x256b   : I32EnumAttrCase<"SHAPE_4x256b",   1, "shape_4x256b">;
def Shape128x128b : I32EnumAttrCase<"SHAPE_128x128b", 2, "shape_128x128b">;
def Shape64x128b  : I32EnumAttrCase<"SHAPE_64x128b",  3, "shape_64x128b">;
def Shape32x128b  : I32EnumAttrCase<"SHAPE_32x128b",  4, "shape_32x128b">;

def Tcgen05CpShape : I32EnumAttr<"Tcgen05CpShape", "tcgen05 cp shapes",
  [Shape128x256b, Shape4x256b, Shape128x128b, Shape64x128b, Shape32x128b]> {
    let cppNamespace = "::mlir::NVVM";
    let genSpecializedAttr = 0;
}
def Tcgen05CpShapeAttr : EnumAttr<NVVM_Dialect, Tcgen05CpShape, "tcgen05_cp_shape"> {
  let assemblyFormat = "`<` $value `>`";
}

def Tcgen05CpMulticastNone: I32EnumAttrCase<"NONE", 0, "none">;
def Tcgen05CpMulticastWarpx2_02_13: I32EnumAttrCase<"WARPX2_02_13", 1, "warpx2_02_13">;
def Tcgen05CpMulticastWarpx2_01_23: I32EnumAttrCase<"WARPX2_01_23", 2, "warpx2_01_23">;
def Tcgen05CpMulticastWarpx4: I32EnumAttrCase<"WARPX4", 3, "warpx4">;

def Tcgen05CpMulticast : I32EnumAttr<"Tcgen05CpMulticast", "tcgen05 cp multicast",
  [Tcgen05CpMulticastNone, Tcgen05CpMulticastWarpx2_02_13,
   Tcgen05CpMulticastWarpx2_01_23, Tcgen05CpMulticastWarpx4]> {
    let cppNamespace = "::mlir::NVVM";
    let genSpecializedAttr = 0;
}
def Tcgen05CpMulticastAttr : EnumAttr<NVVM_Dialect, Tcgen05CpMulticast, "tcgen05_cp_multicast"> {
  let assemblyFormat = "`<` $value `>`";
}

def FormatB6x16_P32: I32EnumAttrCase<"B6x16_P32", 0, "b6x16_p32">;
def FormatB4x16_P64: I32EnumAttrCase<"B4x16_P64", 1, "b4x16_p64">;

def Tcgen05CpSrcFormat : I32EnumAttr<"Tcgen05CpSrcFormat", "tcgen05 cp source format",
  [FormatB6x16_P32, FormatB4x16_P64]> {
    let cppNamespace = "::mlir::NVVM";
    let genSpecializedAttr = 0;
}
def Tcgen05CpSrcFormatAttr : EnumAttr<NVVM_Dialect, Tcgen05CpSrcFormat, "tcgen05_cp_src_fmt"> {
  let assemblyFormat = "`<` $value `>`";
}

def NVVM_Tcgen05CpOp : NVVM_Op<"tcgen05.cp"> {
  let summary = "Tcgen05 copy operation";
  let description = [{
    Instruction tcgen05.cp initiates an asynchronous copy operation from
    shared memory to the location specified by the address operand `taddr`
    in the Tensor Memory. The 64-bit register operand `smem_desc` specifies
    the matrix descriptor representing the source matrix in the shared memory
    that needs to be copied.

    Example:
    ```mlir
      nvvm.tcgen05.cp %taddr, %smem_desc {
        group = #nvvm.tcgen05_group<cta_2>,
        shape = #nvvm.tcgen05_cp_shape<shape_64x128b>,
        multicast = #nvvm.tcgen05_cp_multicast<warpx2_01_23>,
        srcFormat = #nvvm.tcgen05_cp_src_fmt<b6x16_p32>
      }
    ```
    [For more information, see PTX ISA](https://docs.nvidia.com/cuda/parallel-thread-execution/#tensorcore-5th-generation-instructions-tcgen05-cp)
  }];

  let arguments = (ins
    Tcgen05CpShapeAttr:$shape,
    DefaultValuedAttr<Tcgen05GroupKindAttr, "Tcgen05GroupKind::CTA_1">:$group,
    DefaultValuedAttr<Tcgen05CpMulticastAttr, "Tcgen05CpMulticast::NONE">:$multicast,
    OptionalAttr<Tcgen05CpSrcFormatAttr>:$srcFormat,
    LLVM_PointerTensor:$taddr,
    I64:$smem_desc);

  let assemblyFormat = "$taddr`,` $smem_desc attr-dict";
  let hasVerifier = 1;

  let extraClassDeclaration = [{
    static llvm::Intrinsic::ID getIntrinsicID(Operation &op);
  }];

  string llvmBuilder = [{
    auto id = NVVM::Tcgen05CpOp::getIntrinsicID(*op);
    createIntrinsicCall(builder, id, {$taddr, $smem_desc});
  }];
}

//===----------------------------------------------------------------------===//
// NVVM tcgen05 LdSt Shape Attr
//===----------------------------------------------------------------------===//

def Tcgen05LdStShape16x64b: I32EnumAttrCase<"SHAPE_16X64B", 0, "shape_16x64b">;
def Tcgen05LdStShape16x128b: I32EnumAttrCase<"SHAPE_16X128B", 1, "shape_16x128b">;
def Tcgen05LdStShape16x256b: I32EnumAttrCase<"SHAPE_16X256B", 2, "shape_16x256b">;
def Tcgen05LdStShape32x32b: I32EnumAttrCase<"SHAPE_32X32B", 3, "shape_32x32b">;
def Tcgen05LdStShape16x32bx2: I32EnumAttrCase<"SHAPE_16X32BX2", 4, "shape_16x32bx2">;

def Tcgen05LdStShape: I32EnumAttr<
  "Tcgen05LdStShape",
  "",
  [Tcgen05LdStShape16x64b, Tcgen05LdStShape16x128b, Tcgen05LdStShape16x256b,
   Tcgen05LdStShape32x32b, Tcgen05LdStShape16x32bx2]
> {
  let cppNamespace = "::mlir::NVVM";
  let genSpecializedAttr = 0;
}

def Tcgen05LdStShapeAttr: EnumAttr<NVVM_Dialect, Tcgen05LdStShape, "tcgen05_ldst_shape"> {
  let assemblyFormat = "`<` $value `>`";
}

//===----------------------------------------------------------------------===//
// NVVM tcgen05.ld Op
//===----------------------------------------------------------------------===//

def NVVM_Tcgen05LdOp : NVVM_Op<"tcgen05.ld"> {
  let summary = "tensor memory load instructions";
  let arguments = (ins
    // Attributes
    UnitAttr:$pack,
    Tcgen05LdStShapeAttr:$shape,
    // Arguments
    LLVM_PointerTensor:$tmemAddr,
    Optional<I64>:$offset
  );

  let results = (outs AnyTypeOf<[I32, VectorOfLengthAndType<
                                  [2, 4, 8, 16, 32, 64, 128], [I32]>]>:$res);

  let assemblyFormat = [{
    $tmemAddr (`,` $offset^)? (`pack` $pack^)? attr-dict `:` type($res)
  }];

  let description = [{
    Instruction `tcgen05.ld` asynchronously loads data from the Tensor Memory at
    the location specified by the 32-bit address operand `tmemAddr` into the
    destination register `res`, collectively across all threads of the warps.

    The `shape` and the `num` attribute together determines the total
    dimension of the data which is loaded from the Tensor Memory. The `shape`
    attribute indicates the base dimension of data to be accessed as described
    in the Data Movement Shape. The `num` attribute indicates the repeat
    factor on the base dimension resulting in the total dimension of the data
    that is accessed.

    The shape `16x32bx2` performs two accesses into Tensor Memory of the shape
    `16x32b`. The base address of the first access is specified by `tmemAddr`
    and the base address of the second access is specified by
    `tmemAddr + offset`, where `offset` is an immediate argument.

    The unit attribute `pack` can be used to pack two 16-bit
    elements from adjacent columns into a single 32-bit element during the load.

    The following table describes the size of the vector for various combinations
    of `num` and `shape` attributes
    |=====================================================================|
    | num/shape      |     16x32bx2/16x64b/32x32b |  16x128b   | 16x256b  |
    |=====================================================================|
    | x1             |          1                 |    2       |    4     |
    | x2             |          2                 |    4       |    8     |
    | x4             |          4                 |    8       |    16    |
    | x8             |          8                 |    16      |    32    |
    | x16            |          16                |    32      |    64    |
    | x32            |          32                |    64      |    128   |
    | x64            |          64                |    128     |    NA    |
    | x128           |          128               |    NA      |    NA    |
    |=====================================================================|

    Example:
    ```mlir
      nvvm.tcgen05.ld %tmemAddr, %offset pack {
        shape = #nvvm.tcgen05_ldst_shape<shape_16x32bx2>,
      } : <2xi32>
    ```

    [For more information, see PTX ISA](https://docs.nvidia.com/cuda/parallel-thread-execution/#tcgen05-instructions-tcgen05-st)
  }];

  let hasVerifier = 1;

  string llvmBuilder = [{
    llvm::LLVMContext &Context = moduleTranslation.getLLVMContext();
    auto Pack = llvm::ConstantInt::get(Context, llvm::APInt(1, $pack));

    unsigned num = $_resultType->isVectorTy()
                       ? llvm::cast<llvm::VectorType>($_resultType)
                             ->getElementCount()
                             .getFixedValue()
                       : 1;

    auto ID = getTcgen05LdIntrinsicID($shape, num);
    if (ID == llvm::Intrinsic::not_intrinsic)
      llvm::report_fatal_error("unknow intrinsic signature for tcgen05.ld");

    if ($offset)
      $res = createIntrinsicCall(builder, ID, {$tmemAddr, $offset, Pack});
    else
      $res = createIntrinsicCall(builder, ID, {$tmemAddr, Pack});
  }];
}

//===----------------------------------------------------------------------===//
// NVVM tcgen05.st Op
//===----------------------------------------------------------------------===//

def NVVM_Tcgen05StOp : NVVM_Op<"tcgen05.st"> {
  let summary = "tensor memory store instructions";
  let arguments = (ins
    // Attributes
    UnitAttr:$unpack,
    Tcgen05LdStShapeAttr:$shape,
    // Arguments
    LLVM_PointerTensor:$tmemAddr,
    AnyTypeOf<[I32, VectorOfLengthAndType<
                      [2, 4, 8, 16, 32, 64, 128], [I32]>]>:$val,
    Optional<I64>:$offset
  );

  let assemblyFormat = [{
    $tmemAddr `,` $val (`,` $offset^)? (`unpack` $unpack^)? attr-dict `:` type($val)
  }];

  let description = [{
    Instruction `tcgen05.st` asynchronously stores data from the source register `r`
    into the Tensor Memory at the location specified by the 32-bit address operand
    `tmemAddr`, collectively across all threads of the warps.

    The `shape` and the `num` attribute together determines the total dimension of
    the data which is stored to the Tensor Memory. The `shape` indicates the base
    dimension of data to be accessed. The `num` attribute indicates the repeat
    factor on the base dimension resulting in the total dimension of the data that
    is accessed.

    The shape `16x32bx2` performs two accesses into Tensor Memory of the shape
    `16x32b`. The base address of the first access is specified by `tmemAddr`
    and the base address of the second access is specified by
    `tmemAddr + offset`, where `offset` is an immediate argument.

    The unit attribute `unpack` can be used to unpack a 32-bit element
    in the register into two 16-bit elements and store them in adjacent columns.

    The following table describes the size of the vector for various combinations
    of `num` and `shape` attributes
    |=====================================================================|
    | num/shape      |     16x32bx2/16x64b/32x32b |  16x128b   | 16x256b  |
    |=====================================================================|
    | x1             |          1                 |    2       |    4     |
    | x2             |          2                 |    4       |    8     |
    | x4             |          4                 |    8       |    16    |
    | x8             |          8                 |    16      |    32    |
    | x16            |          16                |    32      |    64    |
    | x32            |          32                |    64      |    128   |
    | x64            |          64                |    128     |    NA    |
    | x128           |          128               |    NA      |    NA    |
    |=====================================================================|

    Example:
    ```mlir
      nvvm.tcgen05.st %tmemAddr, %val, %offset unpack {
        shape = #nvvm.tcgen05_ldst_shape<shape_16x32bx2>,
      } : <2xi32>
    ```

    [For more information, see PTX ISA](https://docs.nvidia.com/cuda/parallel-thread-execution/#tcgen05-instructions-tcgen05-st)
  }];

  string llvmBuilder = [{
    llvm::LLVMContext &Context = moduleTranslation.getLLVMContext();
    auto Unpack = llvm::ConstantInt::get(Context, llvm::APInt(1, $unpack));

    auto valTy = $val->getType();
    uint32_t num = valTy->isVectorTy() ? llvm::cast<llvm::VectorType>(valTy)
                                             ->getElementCount()
                                             .getFixedValue()
                                       : 1;

    auto ID = getTcgen05StIntrinsicID($shape, num);
    if (ID == llvm::Intrinsic::not_intrinsic)
      llvm::report_fatal_error("unknow intrinsic signature for tcgen05.st");

    if ($offset)
      createIntrinsicCall(builder, ID, {$tmemAddr, $offset, $val, Unpack});
    else
      createIntrinsicCall(builder, ID, {$tmemAddr, $val, Unpack});
  }];

  let hasVerifier = 1;
}

//===----------------------------------------------------------------------===//
// NVVM target attribute.
//===----------------------------------------------------------------------===//

def NVVM_TargettAttr : NVVM_Attr<"NVVMTarget", "target"> {
  let description = [{
    GPU target attribute for controlling compilation of NVIDIA targets. All
    parameters decay into default values if not present.

    Examples:

    1. Target with default values.
    ```
      gpu.module @mymodule [#nvvm.target] attributes {...} {
        ...
      }
    ```

    2. Target with `sm_90` chip and fast math.
    ```
      gpu.module @mymodule [#nvvm.target<chip = "sm_90", flags = {fast}>] {
        ...
      }
    ```
  }];
  let parameters = (ins
    DefaultValuedParameter<"int", "2", "Optimization level to apply.">:$O,
    StringRefParameter<"Target triple.", "\"nvptx64-nvidia-cuda\"">:$triple,
    StringRefParameter<"Target chip.", "\"sm_50\"">:$chip,
    StringRefParameter<"Target chip features.", "\"+ptx60\"">:$features,
    OptionalParameter<"DictionaryAttr", "Target specific flags.">:$flags,
    OptionalParameter<"ArrayAttr", "Files to link to the LLVM module.">:$link
  );
  let assemblyFormat = [{
    (`<` struct($O, $triple, $chip, $features, $flags, $link)^ `>`)?
  }];
  let builders = [
    AttrBuilder<(ins CArg<"int", "2">:$optLevel,
                     CArg<"StringRef", "\"nvptx64-nvidia-cuda\"">:$triple,
                     CArg<"StringRef", "\"sm_50\"">:$chip,
                     CArg<"StringRef", "\"+ptx60\"">:$features,
                     CArg<"DictionaryAttr", "nullptr">:$targetFlags,
                     CArg<"ArrayAttr", "nullptr">:$linkFiles), [{
      return Base::get($_ctxt, optLevel, triple, chip, features, targetFlags, linkFiles);
    }]>
  ];
  let skipDefaultBuilders = 1;
  let genVerifyDecl = 1;
  let extraClassDeclaration = [{
    bool hasFlag(StringRef flag) const;
    bool hasFastMath() const;
    bool hasFtz() const;
    bool hasCmdOptions() const;
    std::optional<mlir::NamedAttribute> getCmdOptions() const;
  }];
  let extraClassDefinition = [{
    bool $cppClass::hasFlag(StringRef flag) const {
      if (DictionaryAttr flags = getFlags())
        return flags.get(flag) != nullptr;
      return false;
    }
    bool $cppClass::hasFastMath() const {
      return hasFlag("fast");
    }
    bool $cppClass::hasFtz() const {
      return hasFlag("ftz");
    }
    bool $cppClass::hasCmdOptions() const {
      return hasFlag("ptxas-cmd-options");
    }
    std::optional<mlir::NamedAttribute> $cppClass::getCmdOptions() const {
      return getFlags().getNamed("ptxas-cmd-options");
    }
  }];
}

#endif // NVVMIR_OPS<|MERGE_RESOLUTION|>--- conflicted
+++ resolved
@@ -2630,8 +2630,6 @@
   let hasVerifier = 1;
 }
 
-<<<<<<< HEAD
-=======
 //===----------------------------------------------------------------------===//
 // NVVM Bulk Store Op
 //===----------------------------------------------------------------------===//
@@ -2662,7 +2660,6 @@
   let hasVerifier = 1;
 }
 
->>>>>>> 5eee2751
 def NVVM_Exit : NVVM_Op<"exit"> {
   let summary = "Exit Op";
   let description = [{
