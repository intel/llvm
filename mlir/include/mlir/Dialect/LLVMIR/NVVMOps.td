//===-- NVVMOps.td - NVVM IR dialect op definition file ----*- tablegen -*-===//
//
// Part of the LLVM Project, under the Apache License v2.0 with LLVM Exceptions.
// See https://llvm.org/LICENSE.txt for license information.
// SPDX-License-Identifier: Apache-2.0 WITH LLVM-exception
//
//===----------------------------------------------------------------------===//
//
// This is the NVVM IR operation definition file.
//
//===----------------------------------------------------------------------===//

#ifndef NVVMIR_OPS
#define NVVMIR_OPS

include "mlir/IR/EnumAttr.td"
include "mlir/Dialect/GPU/IR/CompilationAttrInterfaces.td"
include "mlir/Dialect/LLVMIR/LLVMOpBase.td"
include "mlir/Interfaces/SideEffectInterfaces.td"
include "mlir/Dialect/LLVMIR/BasicPtxBuilderInterface.td"
include "mlir/Interfaces/InferIntRangeInterface.td"
include "mlir/Dialect/LLVMIR/LLVMTypes.td"

def LLVM_PointerGeneric : LLVM_PointerInAddressSpace<0>;
def LLVM_PointerGlobal : LLVM_PointerInAddressSpace<1>;
def LLVM_PointerShared : LLVM_PointerInAddressSpace<3>;
def LLVM_PointerTensor : LLVM_PointerInAddressSpace<6>;

//===----------------------------------------------------------------------===//
// NVVM dialect definitions
//===----------------------------------------------------------------------===//

def NVVM_Dialect : Dialect {
  let name = "nvvm";
  let cppNamespace = "::mlir::NVVM";
  let dependentDialects = ["LLVM::LLVMDialect"];
  let hasOperationAttrVerify = 1;

  let extraClassDeclaration = [{
    /// Get the name of the attribute used to annotate external kernel
    /// functions.
    static StringRef getKernelFuncAttrName() { return "nvvm.kernel"; }
    /// Get the name of the attribute used to annotate max threads required
    /// per CTA for kernel functions.
    static StringRef getMaxntidAttrName() { return "nvvm.maxntid"; }
    /// Get the name of the metadata names for each dimension
    static StringRef getMaxntidXName() { return "maxntidx"; }
    static StringRef getMaxntidYName() { return "maxntidy"; }
    static StringRef getMaxntidZName() { return "maxntidz"; }

    /// Get the name of the attribute used to annotate exact threads required
    /// per CTA for kernel functions.
    static StringRef getReqntidAttrName() { return "nvvm.reqntid"; }
    /// Get the name of the metadata names for each dimension
    static StringRef getReqntidXName() { return "reqntidx"; }
    static StringRef getReqntidYName() { return "reqntidy"; }
    static StringRef getReqntidZName() { return "reqntidz"; }

    /// Get the name of the attribute used to annotate exact CTAs required
    /// per cluster for kernel functions.
    static StringRef getClusterDimAttrName() { return "nvvm.cluster_dim"; }
    /// Get the name of the metadata names for each dimension
    static StringRef getClusterDimXName() { return "cluster_dim_x"; }
    static StringRef getClusterDimYName() { return "cluster_dim_y"; }
    static StringRef getClusterDimZName() { return "cluster_dim_z"; }

    /// Get the name of the attribute used to annotate maximum number of
    /// CTAs per cluster for kernel functions.
    static StringRef getClusterMaxBlocksAttrName() {  return "nvvm.cluster_max_blocks"; }

    /// Get the name of the attribute used to annotate min CTA required
    /// per SM for kernel functions.
    static StringRef getMinctasmAttrName() { return "nvvm.minctasm"; }

    /// Get the name of the attribute used to annotate max number of
    /// registers that can be allocated per thread.
    static StringRef getMaxnregAttrName() { return "nvvm.maxnreg"; }

    /// Get the name of the attribute used to annotate kernel arguments that
    /// are grid constants.
    static StringRef getGridConstantAttrName() { return "nvvm.grid_constant"; }

    /// Verify an attribute from this dialect on the argument at 'argIndex' for
    /// the region at 'regionIndex' on the given operation. Returns failure if
    /// the verification failed, success otherwise. This hook may optionally be
    /// invoked from any operation containing a region.
    LogicalResult verifyRegionArgAttribute(Operation *op,
                                           unsigned regionIndex,
                                           unsigned argIndex,
                                           NamedAttribute argAttr) override;
  }];

  let useDefaultAttributePrinterParser = 1;
}

//===----------------------------------------------------------------------===//
// NVVM op definitions
//===----------------------------------------------------------------------===//

class NVVM_Op<string mnemonic, list<Trait> traits = []> :
  LLVM_OpBase<NVVM_Dialect, mnemonic, traits> {
}

/// Base class that defines BasicPtxBuilderOpInterface. 
class NVVM_PTXBuilder_Op<string mnemonic, 
  list<Trait> traits = [DeclareOpInterfaceMethods<BasicPtxBuilderOpInterface>]> :
  LLVM_OpBase<NVVM_Dialect, mnemonic, traits> {
}

//===----------------------------------------------------------------------===//
// NVVM attribute definitions
//===----------------------------------------------------------------------===//

class NVVM_Attr<string attrName, string attrMnemonic, list<Trait> traits = []>
    : AttrDef<NVVM_Dialect, attrName, traits> {
  let mnemonic = attrMnemonic;
}

//===----------------------------------------------------------------------===//
// NVVM intrinsic operations
//===----------------------------------------------------------------------===//

class NVVM_IntrOp<string mnem, list<Trait> traits = [],
                  int numResults = 0>
  : LLVM_IntrOpBase<NVVM_Dialect, mnem, "nvvm_" # !subst(".", "_", mnem),
                    /*list<int> overloadedResults=*/[],
                    /*list<int> overloadedOperands=*/[],
                    traits, numResults>;

//===----------------------------------------------------------------------===//
// NVVM special register op definitions
//===----------------------------------------------------------------------===//

class NVVM_SpecialRegisterOp<string mnemonic, list<Trait> traits = []> :
  NVVM_IntrOp<mnemonic, !listconcat(traits, [Pure]), 1> {
  let arguments = (ins);
  let assemblyFormat = "attr-dict `:` type($res)";
}

class NVVM_SpecialRangeableRegisterOp<string mnemonic> :
  NVVM_SpecialRegisterOp<mnemonic, [DeclareOpInterfaceMethods<InferIntRangeInterface, ["inferResultRanges"]>]> {
  let arguments = (ins OptionalAttr<LLVM_ConstantRangeAttr>:$range);
  let assemblyFormat = "(`range` $range^)? attr-dict `:` type($res)";
  let llvmBuilder = baseLlvmBuilder # setRangeRetAttrCode # baseLlvmBuilderCoda;
  let mlirBuilder = baseMlirBuilder # importRangeRetAttrCode # baseMlirBuilderCoda;

  // Backwards-compatibility builder for an unspecified range.
  let builders = [
    OpBuilder<(ins "Type":$resultType), [{
      build($_builder, $_state, resultType, ::mlir::LLVM::ConstantRangeAttr{});
    }]>
  ];

  // Define this method for the InferIntRangeInterface.
  let extraClassDefinition = [{
    // Infer the result ranges based on the range attribute.
    void $cppClass::inferResultRanges(
        ArrayRef<::mlir::ConstantIntRanges> argRanges,
        SetIntRangeFn setResultRanges) {
        nvvmInferResultRanges(getOperation(), getResult(), argRanges, setResultRanges);
    }
  }];

}

//===----------------------------------------------------------------------===//
// Lane, Warp, SM, Grid index and range
def NVVM_LaneIdOp : NVVM_SpecialRangeableRegisterOp<"read.ptx.sreg.laneid">;
def NVVM_WarpSizeOp : NVVM_SpecialRangeableRegisterOp<"read.ptx.sreg.warpsize">;
def NVVM_WarpIdOp : NVVM_SpecialRangeableRegisterOp<"read.ptx.sreg.warpid">;
def NVVM_WarpDimOp : NVVM_SpecialRangeableRegisterOp<"read.ptx.sreg.nwarpid">;
def NVVM_SmIdOp : NVVM_SpecialRangeableRegisterOp<"read.ptx.sreg.smid">;
def NVVM_SmDimOp : NVVM_SpecialRangeableRegisterOp<"read.ptx.sreg.nsmid">;
def NVVM_GridIdOp : NVVM_SpecialRangeableRegisterOp<"read.ptx.sreg.gridid">;

//===----------------------------------------------------------------------===//
// Lane Mask Comparison Ops
def NVVM_LaneMaskEqOp : NVVM_SpecialRegisterOp<"read.ptx.sreg.lanemask.eq">;
def NVVM_LaneMaskLeOp : NVVM_SpecialRegisterOp<"read.ptx.sreg.lanemask.le">;
def NVVM_LaneMaskLtOp : NVVM_SpecialRegisterOp<"read.ptx.sreg.lanemask.lt">;
def NVVM_LaneMaskGeOp : NVVM_SpecialRegisterOp<"read.ptx.sreg.lanemask.ge">;
def NVVM_LaneMaskGtOp : NVVM_SpecialRegisterOp<"read.ptx.sreg.lanemask.gt">;

//===----------------------------------------------------------------------===//
// Thread index and range
def NVVM_ThreadIdXOp : NVVM_SpecialRangeableRegisterOp<"read.ptx.sreg.tid.x">;
def NVVM_ThreadIdYOp : NVVM_SpecialRangeableRegisterOp<"read.ptx.sreg.tid.y">;
def NVVM_ThreadIdZOp : NVVM_SpecialRangeableRegisterOp<"read.ptx.sreg.tid.z">;
def NVVM_BlockDimXOp : NVVM_SpecialRangeableRegisterOp<"read.ptx.sreg.ntid.x">;
def NVVM_BlockDimYOp : NVVM_SpecialRangeableRegisterOp<"read.ptx.sreg.ntid.y">;
def NVVM_BlockDimZOp : NVVM_SpecialRangeableRegisterOp<"read.ptx.sreg.ntid.z">;

//===----------------------------------------------------------------------===//
// Block index and range
def NVVM_BlockIdXOp : NVVM_SpecialRangeableRegisterOp<"read.ptx.sreg.ctaid.x">;
def NVVM_BlockIdYOp : NVVM_SpecialRangeableRegisterOp<"read.ptx.sreg.ctaid.y">;
def NVVM_BlockIdZOp : NVVM_SpecialRangeableRegisterOp<"read.ptx.sreg.ctaid.z">;
def NVVM_GridDimXOp : NVVM_SpecialRangeableRegisterOp<"read.ptx.sreg.nctaid.x">;
def NVVM_GridDimYOp : NVVM_SpecialRangeableRegisterOp<"read.ptx.sreg.nctaid.y">;
def NVVM_GridDimZOp : NVVM_SpecialRangeableRegisterOp<"read.ptx.sreg.nctaid.z">;

//===----------------------------------------------------------------------===//
// CTA Cluster index and range
def NVVM_ClusterIdXOp : NVVM_SpecialRangeableRegisterOp<"read.ptx.sreg.clusterid.x">;
def NVVM_ClusterIdYOp : NVVM_SpecialRangeableRegisterOp<"read.ptx.sreg.clusterid.y">;
def NVVM_ClusterIdZOp : NVVM_SpecialRangeableRegisterOp<"read.ptx.sreg.clusterid.z">;
def NVVM_ClusterDimXOp : NVVM_SpecialRangeableRegisterOp<"read.ptx.sreg.nclusterid.x">;
def NVVM_ClusterDimYOp : NVVM_SpecialRangeableRegisterOp<"read.ptx.sreg.nclusterid.y">;
def NVVM_ClusterDimZOp : NVVM_SpecialRangeableRegisterOp<"read.ptx.sreg.nclusterid.z">;


//===----------------------------------------------------------------------===//
// CTA index and range within Cluster
def NVVM_BlockInClusterIdXOp : NVVM_SpecialRangeableRegisterOp<"read.ptx.sreg.cluster.ctaid.x">;
def NVVM_BlockInClusterIdYOp : NVVM_SpecialRangeableRegisterOp<"read.ptx.sreg.cluster.ctaid.y">;
def NVVM_BlockInClusterIdZOp : NVVM_SpecialRangeableRegisterOp<"read.ptx.sreg.cluster.ctaid.z">;
def NVVM_ClusterDimBlocksXOp : NVVM_SpecialRangeableRegisterOp<"read.ptx.sreg.cluster.nctaid.x">;
def NVVM_ClusterDimBlocksYOp : NVVM_SpecialRangeableRegisterOp<"read.ptx.sreg.cluster.nctaid.y">;
def NVVM_ClusterDimBlocksZOp : NVVM_SpecialRangeableRegisterOp<"read.ptx.sreg.cluster.nctaid.z">;

//===----------------------------------------------------------------------===//
// CTA index and across Cluster dimensions
def NVVM_ClusterId : NVVM_SpecialRangeableRegisterOp<"read.ptx.sreg.cluster.ctarank">;
def NVVM_ClusterDim : NVVM_SpecialRangeableRegisterOp<"read.ptx.sreg.cluster.nctarank">;

//===----------------------------------------------------------------------===//
// Clock registers
def NVVM_ClockOp : NVVM_SpecialRegisterOp<"read.ptx.sreg.clock">;
def NVVM_Clock64Op : NVVM_SpecialRegisterOp<"read.ptx.sreg.clock64">;
def NVVM_GlobalTimerOp : NVVM_SpecialRegisterOp<"read.ptx.sreg.globaltimer">;

//===----------------------------------------------------------------------===//
// envreg registers
foreach index = !range(0, 32) in {
  def NVVM_EnvReg # index # Op : NVVM_SpecialRegisterOp<"read.ptx.sreg.envreg" # index>;
}

//===----------------------------------------------------------------------===//
// NVVM approximate op definitions
//===----------------------------------------------------------------------===//

def NVVM_RcpApproxFtzF32Op : NVVM_IntrOp<"rcp.approx.ftz.f", [Pure], 1> {
  let arguments = (ins F32:$arg);
  let results = (outs F32:$res);
  let assemblyFormat = "$arg attr-dict `:` type($res)";
}

//===----------------------------------------------------------------------===//
// NVVM redux op definitions
//===----------------------------------------------------------------------===//

def ReduxKindNone : I32EnumAttrCase<"NONE", 0, "none">;
def ReduxKindAdd  : I32EnumAttrCase<"ADD", 1, "add">;
def ReduxKindAnd  : I32EnumAttrCase<"AND", 2, "and">;
def ReduxKindMax  : I32EnumAttrCase<"MAX", 3, "max">;
def ReduxKindMin  : I32EnumAttrCase<"MIN", 4, "min">;
def ReduxKindOr   : I32EnumAttrCase<"OR", 5, "or">;
def ReduxKindUmax : I32EnumAttrCase<"UMAX", 6, "umax">;
def ReduxKindUmin : I32EnumAttrCase<"UMIN", 7, "umin">;
def ReduxKindXor  : I32EnumAttrCase<"XOR", 8, "xor">; 
def ReduxKindFmin : I32EnumAttrCase<"FMIN", 9, "fmin">;
def ReduxKindFmax : I32EnumAttrCase<"FMAX", 10, "fmax">;

/// Enum attribute of the different kinds.
def ReduxKind : I32EnumAttr<"ReduxKind", "NVVM redux kind",
  [ReduxKindAdd, ReduxKindAnd, ReduxKindMax, ReduxKindMin, ReduxKindOr, 
   ReduxKindUmax, ReduxKindUmin, ReduxKindXor, ReduxKindFmin, ReduxKindFmax]> {
  let genSpecializedAttr = 0;
  let cppNamespace = "::mlir::NVVM";
}

def ReduxKindAttr : EnumAttr<NVVM_Dialect, ReduxKind, "redux_kind">;

def NVVM_ReduxOp :
  NVVM_Op<"redux.sync">,
  Results<(outs LLVM_Type:$res)>,
  Arguments<(ins LLVM_Type:$val,
                 ReduxKindAttr:$kind,
                 I32:$mask_and_clamp,
                 DefaultValuedAttr<BoolAttr, "false">:$abs,
                 DefaultValuedAttr<BoolAttr, "false">:$nan)> {
  let summary = "Redux Sync Op";
  let description = [{
    `redux.sync` performs a reduction operation `kind` of the 32 bit source 
    register across all non-exited threads in the membermask.

    The `abs` and `nan` attributes can be used in the case of f32 input type, 
    where the `abs` attribute causes the absolute value of the input to be used 
    in the reduction operation, and the `nan` attribute causes the reduction 
    operation to return NaN if any of the inputs to participating threads are 
    NaN.

    [For more information, see PTX ISA](https://docs.nvidia.com/cuda/parallel-thread-execution/#parallel-synchronization-and-communication-instructions-redux-sync)
  }];
  string llvmBuilder = [{
      auto intId = getReduxIntrinsicId($_resultType, $kind, $abs, $nan);
      $res = createIntrinsicCall(builder, intId, {$val, $mask_and_clamp});
  }];
  let assemblyFormat = [{
    $kind $val `,` $mask_and_clamp  attr-dict `:` type($val) `->` type($res)
   }];   
}

//===----------------------------------------------------------------------===//
// NVVM Split arrive/wait barrier
//===----------------------------------------------------------------------===//

/// mbarrier.init instruction with generic pointer type
def NVVM_MBarrierInitOp : NVVM_PTXBuilder_Op<"mbarrier.init">,
  Arguments<(ins LLVM_AnyPointer:$addr, I32:$count, PtxPredicate:$predicate)> {
  string llvmBuilder = [{
      createIntrinsicCall(builder, llvm::Intrinsic::nvvm_mbarrier_init, {$addr, $count});
  }];
  let assemblyFormat = "$addr `,` $count (`,` `predicate` `=` $predicate^)? attr-dict `:` type(operands)";
  let extraClassDeclaration = [{
    bool hasIntrinsic() { if(getPredicate()) return false; return true; }
  }];
  let extraClassDefinition = [{
    std::string $cppClass::getPtx() { return std::string("mbarrier.init.b64 [%0], %1;"); }
  }];
}

/// mbarrier.init instruction with shared pointer type
def NVVM_MBarrierInitSharedOp : NVVM_PTXBuilder_Op<"mbarrier.init.shared">,
  Arguments<(ins LLVM_PointerShared:$addr, I32:$count, PtxPredicate:$predicate)> {
  string llvmBuilder = [{
      createIntrinsicCall(builder, llvm::Intrinsic::nvvm_mbarrier_init_shared, {$addr, $count});
  }];
  let assemblyFormat = "$addr `,` $count (`,` `predicate` `=` $predicate^)? attr-dict `:` type(operands)";
  let extraClassDeclaration = "bool hasIntrinsic() { return !getPredicate(); }";
  let extraClassDefinition = [{
    std::string $cppClass::getPtx() { return std::string("mbarrier.init.shared.b64 [%0], %1;"); }
  }];
}

def NVVM_MBarrierInvalOp : NVVM_Op<"mbarrier.inval">,
  Arguments<(ins LLVM_AnyPointer:$addr)> {
  string llvmBuilder = [{
      createIntrinsicCall(builder, llvm::Intrinsic::nvvm_mbarrier_inval, {$addr});
  }];
  let assemblyFormat = "$addr attr-dict `:` type(operands)";
}

def NVVM_MBarrierInvalSharedOp : NVVM_Op<"mbarrier.inval.shared">,
  Arguments<(ins LLVM_PointerShared:$addr)> {
  string llvmBuilder = [{
      createIntrinsicCall(builder, llvm::Intrinsic::nvvm_mbarrier_inval_shared, {$addr});
  }];
  let assemblyFormat = "$addr attr-dict `:` type(operands)";
}

def NVVM_MBarrierArriveOp : NVVM_Op<"mbarrier.arrive">,
  Results<(outs LLVM_Type:$res)>,
  Arguments<(ins LLVM_AnyPointer:$addr)> {
  string llvmBuilder = [{
      $res = createIntrinsicCall(builder, llvm::Intrinsic::nvvm_mbarrier_arrive, {$addr});
  }];
  let assemblyFormat = "$addr attr-dict `:` type($addr) `->` type($res)";
}

def NVVM_MBarrierArriveSharedOp : NVVM_Op<"mbarrier.arrive.shared">,
  Results<(outs LLVM_Type:$res)>,
  Arguments<(ins LLVM_PointerShared:$addr)> {
  string llvmBuilder = [{
      $res = createIntrinsicCall(builder, llvm::Intrinsic::nvvm_mbarrier_arrive_shared, {$addr});
  }];
  let assemblyFormat = "$addr attr-dict `:` qualified(type($addr)) `->` type($res)";
}

def NVVM_MBarrierArriveNocompleteOp : NVVM_Op<"mbarrier.arrive.nocomplete">,
  Results<(outs LLVM_Type:$res)>,
  Arguments<(ins LLVM_AnyPointer:$addr, I32:$count)> {
  string llvmBuilder = [{
      $res = createIntrinsicCall(builder, llvm::Intrinsic::nvvm_mbarrier_arrive_noComplete, {$addr, $count});
  }];
  let assemblyFormat = "$addr `,` $count attr-dict `:` type(operands) `->` type($res)";
}

def NVVM_MBarrierArriveNocompleteSharedOp : NVVM_Op<"mbarrier.arrive.nocomplete.shared">,
  Results<(outs LLVM_Type:$res)>,
  Arguments<(ins LLVM_PointerShared:$addr, I32:$count)> {
  string llvmBuilder = [{
      $res = createIntrinsicCall(builder, llvm::Intrinsic::nvvm_mbarrier_arrive_noComplete_shared, {$addr, $count});
  }];
  let assemblyFormat = "$addr `,` $count attr-dict `:` type(operands) `->` type($res)";
}

def NVVM_MBarrierArriveExpectTxOp : NVVM_PTXBuilder_Op<"mbarrier.arrive.expect_tx">,  
  Arguments<(ins LLVM_AnyPointer:$addr, I32:$txcount, PtxPredicate:$predicate)> {
  let assemblyFormat = "$addr `,` $txcount (`,` `predicate` `=` $predicate^)? attr-dict `:` type(operands)";
  let extraClassDefinition = [{
    std::string $cppClass::getPtx() { return std::string("mbarrier.arrive.expect_tx.b64 _, [%0], %1;"); }
  }];
}

def NVVM_MBarrierArriveExpectTxSharedOp : NVVM_PTXBuilder_Op<"mbarrier.arrive.expect_tx.shared">,  
  Arguments<(ins LLVM_PointerShared:$addr, I32:$txcount, PtxPredicate:$predicate)> {    
  let assemblyFormat = "$addr `,` $txcount (`,` `predicate` `=` $predicate^)? attr-dict `:` type(operands)";
  let extraClassDefinition = [{
    std::string $cppClass::getPtx() { return std::string("mbarrier.arrive.expect_tx.shared.b64 _, [%0], %1;"); }
  }];
}

def NVVM_MBarrierTryWaitParityOp : NVVM_PTXBuilder_Op<"mbarrier.try_wait.parity">,  
  Arguments<(ins LLVM_AnyPointer:$addr, I32:$phase, I32:$ticks)> {  
  let assemblyFormat = "$addr `,` $phase `,` $ticks attr-dict `:` type(operands)";
  let extraClassDefinition = [{
    std::string $cppClass::getPtx() {
      return std::string(
        "{\n\t"
        ".reg .pred       P1; \n\t"
        "LAB_WAIT: \n\t"
        "mbarrier.try_wait.parity.b64 P1, [%0], %1, %2; \n\t"
        "@P1 bra.uni DONE; \n\t"
        "bra.uni     LAB_WAIT; \n\t"
        "DONE: \n\t"
        "}"
      ); 
    }
  }];
}

def NVVM_MBarrierTryWaitParitySharedOp : NVVM_PTXBuilder_Op<"mbarrier.try_wait.parity.shared">,  
  Arguments<(ins LLVM_PointerShared:$addr, I32:$phase, I32:$ticks)> {  
  let assemblyFormat = "$addr `,` $phase `,` $ticks attr-dict `:` type(operands)";
  let extraClassDefinition = [{
    std::string $cppClass::getPtx() {
      return std::string(
        "{\n\t"
        ".reg .pred       P1; \n\t"
        "LAB_WAIT: \n\t"
        "mbarrier.try_wait.parity.shared.b64 P1, [%0], %1, %2; \n\t"
        "@P1 bra.uni DONE; \n\t"
        "bra.uni     LAB_WAIT; \n\t"
        "DONE: \n\t"
        "}"
      ); 
    }
  }];
}

def NVVM_MBarrierTestWaitOp : NVVM_Op<"mbarrier.test.wait">,
  Results<(outs LLVM_Type:$res)>,
  Arguments<(ins LLVM_AnyPointer:$addr, LLVM_Type:$state)> {
  string llvmBuilder = [{
      $res = createIntrinsicCall(builder, llvm::Intrinsic::nvvm_mbarrier_test_wait, {$addr, $state});
  }];
  let assemblyFormat = "$addr `,` $state attr-dict `:` type(operands) `->` type($res)";
}

def NVVM_MBarrierTestWaitSharedOp : NVVM_Op<"mbarrier.test.wait.shared">,
  Results<(outs LLVM_Type:$res)>,
  Arguments<(ins LLVM_PointerShared:$addr, LLVM_Type:$state)> {
  string llvmBuilder = [{
      $res = createIntrinsicCall(builder, llvm::Intrinsic::nvvm_mbarrier_test_wait_shared, {$addr, $state});
  }];
  let assemblyFormat = "$addr `,` $state attr-dict `:` type(operands) `->` type($res)";
}

//===----------------------------------------------------------------------===//
// NVVM synchronization op definitions
//===----------------------------------------------------------------------===//

def NVVM_Barrier0Op : NVVM_IntrOp<"barrier0"> {
  let assemblyFormat = "attr-dict";
}

def NVVM_BarrierOp : NVVM_Op<"barrier", [AttrSizedOperandSegments]> {
  let arguments = (ins     
    Optional<I32>:$barrierId,
    Optional<I32>:$numberOfThreads);
  string llvmBuilder = [{
    if ($numberOfThreads && $barrierId) {
      createIntrinsicCall(builder, llvm::Intrinsic::nvvm_barrier,
                {$barrierId, $numberOfThreads});
    } else if($barrierId) {
      createIntrinsicCall(builder, llvm::Intrinsic::nvvm_barrier_n,
                {$barrierId});   
    } else {
      createIntrinsicCall(builder, llvm::Intrinsic::nvvm_barrier0);
    }
  }];
  let hasVerifier = 1;

  let assemblyFormat = "(`id` `=` $barrierId^)? (`number_of_threads` `=` $numberOfThreads^)? attr-dict";

  let builders = [
    OpBuilder<(ins), [{
      return build($_builder, $_state, Value{}, Value{});
    }]>,
    OpBuilder<(ins "Value":$barrierId), [{
      return build($_builder, $_state, barrierId, Value{});
    }]>
  ];
}

def NVVM_BarrierArriveOp : NVVM_PTXBuilder_Op<"barrier.arrive"> 
{
  let arguments = (ins Optional<I32>:$barrierId, I32:$numberOfThreads);

  let description = [{
    Thread that executes this op announces their arrival at the barrier with 
    given id and continue their execution.

    The default barrier id is 0 that is similar to `nvvm.barrier` Op. When 
    `barrierId` is not present, the default barrier id is used. 

    [For more information, see PTX ISA](https://docs.nvidia.com/cuda/parallel-thread-execution/index.html#parallel-synchronization-and-communication-instructions-bar)
  }];
  
  let assemblyFormat = "(`id` `=` $barrierId^)? `number_of_threads` `=` $numberOfThreads attr-dict";

  let extraClassDefinition = [{
    std::string $cppClass::getPtx() {
      std::string ptx = "bar.arrive ";
      if (getBarrierId()) { ptx += "%0, %1;"; } 
      else { ptx += "0, %0;"; }
      return ptx;
    }
  }];
}

def NVVM_ClusterArriveOp : NVVM_Op<"cluster.arrive"> {
  let arguments = (ins OptionalAttr<UnitAttr>:$aligned);

  let summary = "Cluster Barrier Arrive Op";
  let description = [{
    The `cluster.arrive` can be used by the threads within the cluster for synchronization and
    communication. The `cluster.arrive` instruction marks the warps' arrival at the barrier
    without causing the executing thread to wait for other participating threads.

    The `aligned` attribute, when provided, generates the .aligned version of the PTX instruction.

    [For more information, see PTX ISA](https://docs.nvidia.com/cuda/parallel-thread-execution/index.html#parallel-synchronization-and-communication-instructions-barrier-cluster)
  }];

  string llvmBuilder = [{
      if ($aligned)
        createIntrinsicCall(builder, llvm::Intrinsic::nvvm_barrier_cluster_arrive_aligned);
      else
        createIntrinsicCall(builder, llvm::Intrinsic::nvvm_barrier_cluster_arrive);
  }];
  let assemblyFormat = "attr-dict";
}

def NVVM_ClusterArriveRelaxedOp : NVVM_Op<"cluster.arrive.relaxed"> {
  let arguments = (ins OptionalAttr<UnitAttr>:$aligned);

  let summary = "Cluster Barrier Relaxed Arrive Op";
  let description = [{
    The `cluster.arrive` can be used by the threads within the cluster for synchronization and
    communication. The `cluster.arrive` instruction marks the warps' arrival at the barrier
    without causing the executing thread to wait for other participating threads.

    The `aligned` attribute, when provided, generates the .aligned version of the PTX instruction.
    The .relaxed qualifier on `cluster.arrive` specifies that there are no memory
    ordering and visibility guarantees provided for the memory accesses performed prior to
    `cluster.arrive`.

    [For more information, see PTX ISA](https://docs.nvidia.com/cuda/parallel-thread-execution/index.html#parallel-synchronization-and-communication-instructions-barrier-cluster)
  }];

  string llvmBuilder = [{
      if ($aligned)
        createIntrinsicCall(builder, llvm::Intrinsic::nvvm_barrier_cluster_arrive_relaxed_aligned);
      else
        createIntrinsicCall(builder, llvm::Intrinsic::nvvm_barrier_cluster_arrive_relaxed);
  }];
  let assemblyFormat = "attr-dict";
}

def NVVM_ClusterWaitOp : NVVM_Op<"cluster.wait"> {
  let arguments = (ins OptionalAttr<UnitAttr>:$aligned);

  let summary = "Cluster Barrier Wait Op";
  let description = [{
    The `cluster.wait` causes the executing thread to wait for all non-exited threads
    of the cluster to perform `cluster.arrive`. The `aligned` attribute, when provided,
    generates the .aligned version of the PTX instruction.

    [For more information, see PTX ISA](https://docs.nvidia.com/cuda/parallel-thread-execution/index.html#parallel-synchronization-and-communication-instructions-barrier-cluster)
  }];

  string llvmBuilder = [{
      if ($aligned)
        createIntrinsicCall(builder, llvm::Intrinsic::nvvm_barrier_cluster_wait_aligned);
      else
        createIntrinsicCall(builder, llvm::Intrinsic::nvvm_barrier_cluster_wait);
  }];
  let assemblyFormat = "attr-dict";
}

def NVVM_FenceScClusterOp : NVVM_Op<"fence.sc.cluster"> {
  string llvmBuilder = [{
      createIntrinsicCall(builder, llvm::Intrinsic::nvvm_fence_sc_cluster);
  }];
  let assemblyFormat = "attr-dict";
}

def SharedSpaceCTA : I32EnumAttrCase<"shared_cta", 0, "cta">;
def SharedSpaceCluster   : I32EnumAttrCase<"shared_cluster", 1, "cluster">;
def SharedSpace : I32EnumAttr<"SharedSpace", "Shared memory space",
  [SharedSpaceCTA, SharedSpaceCluster]> {
  let genSpecializedAttr = 0;
  let cppNamespace = "::mlir::NVVM";
}
def SharedSpaceAttr : EnumAttr<NVVM_Dialect, SharedSpace, "shared_space"> {
  let assemblyFormat = "`<` $value `>`";
}

def ProxyAlias : I32EnumAttrCase<"alias", 0, "alias">;
def ProxyAsync   : I32EnumAttrCase<"async", 1, "async">;
def ProxyAsyncGlobal   : I32EnumAttrCase<"async_global", 2, "async.global">;
def ProxyAsyncShared   : I32EnumAttrCase<"async_shared", 3, "async.shared">;
def ProxyTensorMap : I32EnumAttrCase<"TENSORMAP", 4, "tensormap">;
def ProxyGeneric : I32EnumAttrCase<"GENERIC", 5, "generic">;
def ProxyKind : I32EnumAttr<"ProxyKind", "Proxy kind",
  [ProxyAlias, ProxyAsync, ProxyAsyncGlobal, ProxyAsyncShared, ProxyTensorMap, ProxyGeneric]> {
  let genSpecializedAttr = 0;
  let cppNamespace = "::mlir::NVVM";
}

def ProxyKindAttr : EnumAttr<NVVM_Dialect, ProxyKind, "proxy_kind"> {
  let assemblyFormat = "`<` $value `>`";
}

def NVVM_FenceProxyOp : NVVM_PTXBuilder_Op<"fence.proxy">,
  Arguments<(ins ProxyKindAttr:$kind,
                 OptionalAttr<SharedSpaceAttr>:$space)> {
  let description = [{
    Fence operation with proxy to establish an ordering between memory accesses
    that may happen through different proxies.

    [For more information, see PTX ISA](https://docs.nvidia.com/cuda/parallel-thread-execution/index.html#parallel-synchronization-and-communication-instructions-membar)
  }];
  
  let assemblyFormat = "attr-dict";
  let extraClassDefinition = [{
    std::string $cppClass::getPtx() {
      std::string ptx = "fence.proxy.";
      ptx += stringifyProxyKind(getKind());
      if(getKind() == NVVM::ProxyKind::async_shared)
        { ptx += "::"; ptx += stringifySharedSpace(getSpace().value()); }
      ptx += ";";
      return ptx;
    }
  }];
  let hasVerifier = 1;
}

// Attrs describing the scope of the Memory Operation
def MemScopeKindCTA      : I32EnumAttrCase<"CTA", 0, "cta">;
def MemScopeKindCluster  : I32EnumAttrCase<"CLUSTER", 1, "cluster">;
def MemScopeKindGPU      : I32EnumAttrCase<"GPU", 2, "gpu">;
def MemScopeKindSYS      : I32EnumAttrCase<"SYS", 3, "sys">;

def MemScopeKind : I32EnumAttr<"MemScopeKind", "NVVM Memory Scope kind",
  [MemScopeKindCTA, MemScopeKindCluster, MemScopeKindGPU, MemScopeKindSYS]> {
  let genSpecializedAttr = 0;
  let cppNamespace = "::mlir::NVVM";
}
def MemScopeKindAttr : EnumAttr<NVVM_Dialect, MemScopeKind, "mem_scope"> {
  let assemblyFormat = "`<` $value `>`";
}

def NVVM_FenceProxyAcquireOp : NVVM_Op<"fence.proxy.acquire">,
      Arguments<(ins MemScopeKindAttr:$scope, LLVM_PointerGeneric:$addr, I32:$size,
                     DefaultValuedAttr<ProxyKindAttr,
                                       "ProxyKind::GENERIC">:$fromProxy,
                     DefaultValuedAttr<ProxyKindAttr,
                                       "ProxyKind::TENSORMAP">:$toProxy)> {
  let summary = "Uni-directional proxy fence operation with acquire semantics";
  let description = [{
    `fence.proxy.acquire` is a uni-directional fence used to establish ordering
    between a prior memory access performed via the generic proxy and a
    subsequent memory access performed via the tensormap proxy

    The address operand `addr` and the operand `size` together specify the
    memory range `[addr, addr+size)` on which the ordering guarantees on the
    memory accesses across the proxies is to be provided. The only supported
    value for the `size` operand is 128 and must be an immediate. Generic Addressing
    is used unconditionally, and the address specified by the operand `addr` must
    fall within the `.global` state space. Otherwise, the behavior is undefined
    
    [For more information, see PTX ISA](https://docs.nvidia.com/cuda/parallel-thread-execution/index.html#parallel-synchronization-and-communication-instructions-membar)
  }];

  let assemblyFormat = "$scope $addr `,` $size (`from_proxy` `=` $fromProxy^)? (`to_proxy` `=` $toProxy^)? attr-dict";
  let llvmBuilder = [{
    createIntrinsicCall(
        builder,
        getUnidirectionalFenceProxyID($fromProxy, $toProxy, $scope, false),
        {$addr, $size});
  }];

  let hasVerifier = 1;
}

def NVVM_FenceProxyReleaseOp : NVVM_Op<"fence.proxy.release">,
      Arguments<(ins MemScopeKindAttr:$scope,
                     DefaultValuedAttr<ProxyKindAttr,
                                       "ProxyKind::GENERIC">:$fromProxy,
                     DefaultValuedAttr<ProxyKindAttr,
                                       "ProxyKind::TENSORMAP">:$toProxy)> {
  let summary = "Uni-directional proxy fence operation with release semantics";
  let description = [{
    `fence.proxy.release` is a uni-directional fence used to establish ordering
    between a prior memory access performed via the generic proxy and a
    subsequent memory access performed via the tensormap proxy. `fence.proxy.release`
    operation can form a release sequence that synchronizes with an acquire
    sequence that contains the fence.proxy.acquire proxy fence operation
    
    [For more information, see PTX ISA](https://docs.nvidia.com/cuda/parallel-thread-execution/index.html#parallel-synchronization-and-communication-instructions-membar)
  }];

  let assemblyFormat = "$scope (`from_proxy` `=` $fromProxy^)? (`to_proxy` `=` $toProxy^)? attr-dict";
  let llvmBuilder = [{
    createIntrinsicCall(builder, getUnidirectionalFenceProxyID(
                                     $fromProxy, $toProxy, $scope, true));
  }];

  let hasVerifier = 1;
}

def SetMaxRegisterActionIncrease : I32EnumAttrCase<"increase", 0>;
def SetMaxRegisterActionDecrease   : I32EnumAttrCase<"decrease", 1>;
def SetMaxRegisterAction : I32EnumAttr<"SetMaxRegisterAction", "NVVM set max register action",
  [SetMaxRegisterActionDecrease, SetMaxRegisterActionIncrease]> {
  let genSpecializedAttr = 0;
  let cppNamespace = "::mlir::NVVM";
}
def SetMaxRegisterActionAttr : EnumAttr<NVVM_Dialect, SetMaxRegisterAction, "action">;

def NVVM_SetMaxRegisterOp : NVVM_Op<"setmaxregister"> {
  let arguments = (ins I32Attr:$regCount, SetMaxRegisterActionAttr:$action);
  let assemblyFormat = "$action $regCount attr-dict";
  let hasVerifier = 1;
  string llvmBuilder = [{
    auto intId = (op.getAction() == NVVM::SetMaxRegisterAction::increase) ?
      llvm::Intrinsic::nvvm_setmaxnreg_inc_sync_aligned_u32 :
      llvm::Intrinsic::nvvm_setmaxnreg_dec_sync_aligned_u32;

    createIntrinsicCall(builder, intId, builder.getInt32($regCount));
  }];
}

def NVVM_FenceMbarrierInitOp : NVVM_PTXBuilder_Op<"fence.mbarrier.init"> {
  let arguments = (ins );
    let description = [{
    Fence operation that applies on the prior nvvm.mbarrier.init
    
    [For more information, see PTX ISA](https://docs.nvidia.com/cuda/parallel-thread-execution/index.html#parallel-synchronization-and-communication-instructions-membar)
  }];
  
  let assemblyFormat = "attr-dict";
  let extraClassDefinition = [{        
    std::string $cppClass::getPtx() {
      return std::string("fence.mbarrier_init.release.cluster;");
    }
  }];
}

def ShflKindBfly : I32EnumAttrCase<"bfly", 0>;
def ShflKindUp   : I32EnumAttrCase<"up", 1>;
def ShflKindDown : I32EnumAttrCase<"down", 2>;
def ShflKindIdx  : I32EnumAttrCase<"idx", 3>;

/// Enum attribute of the different shuffle kinds.
def ShflKind : I32EnumAttr<"ShflKind", "NVVM shuffle kind",
  [ShflKindBfly, ShflKindUp, ShflKindDown, ShflKindIdx]> {
  let genSpecializedAttr = 0;
  let cppNamespace = "::mlir::NVVM";
}
def ShflKindAttr : EnumAttr<NVVM_Dialect, ShflKind, "shfl_kind">;

def NVVM_ShflOp :
  NVVM_Op<"shfl.sync">,
  Results<(outs LLVM_Type:$res)>,
  Arguments<(ins I32:$thread_mask,
                 LLVM_Type:$val,
                 I32:$offset,
                 I32:$mask_and_clamp,
                 ShflKindAttr:$kind,
                 OptionalAttr<UnitAttr>:$return_value_and_is_valid)> {
  let summary = "NVVM Dialect Op for shfl.sync";
  let description = [{
    The `shfl.sync` Op implements data shuffle within threads of a warp.
    The `thread_mask` denotes the threads participating in the Op where
    the bit position corresponds to a particular thread’s laneid.
    The `offset` specifies a source lane or source lane offset
    (depending on `kind`). The `val` is the input value to be copied from
    the source. The `mask_and_clamp` contains two packed values specifying
    a mask for logically splitting warps into sub-segments and an upper bound
    for clamping the source lane index.
    
    [For more information, see PTX ISA](https://docs.nvidia.com/cuda/parallel-thread-execution/#data-movement-and-conversion-instructions-shfl-sync)
  }];
  string llvmBuilder = [{
      auto intId = getShflIntrinsicId(
          $_resultType, $kind, static_cast<bool>($return_value_and_is_valid));
      $res = createIntrinsicCall(builder,
          intId, {$thread_mask, $val, $offset, $mask_and_clamp});
  }];
  let assemblyFormat = [{
    $kind $thread_mask `,` $val `,` $offset `,` $mask_and_clamp  attr-dict
     `:` type($val) `->` type($res)
   }];
   let hasVerifier = 1;
}

def VoteSyncKindAny : I32EnumAttrCase<"any", 0>;
def VoteSyncKindAll : I32EnumAttrCase<"all", 1>;
def VoteSyncKindBallot : I32EnumAttrCase<"ballot", 2>;
def VoteSyncKindUni : I32EnumAttrCase<"uni", 3>;

def VoteSyncKind : I32EnumAttr<"VoteSyncKind", "NVVM vote sync kind",
                               [VoteSyncKindAny, VoteSyncKindAll,
                                VoteSyncKindBallot, VoteSyncKindUni]> {
  let genSpecializedAttr = 0;
  let cppNamespace = "::mlir::NVVM";
}

def VoteSyncKindAttr : EnumAttr<NVVM_Dialect, VoteSyncKind, "vote_sync_kind">;

def NVVM_VoteSyncOp
    : NVVM_Op<"vote.sync">,
      Results<(outs AnyTypeOf<[I32, I1]>:$res)>,
      Arguments<(ins I32:$mask, I1:$pred, VoteSyncKindAttr:$kind)> {
  let summary = "Vote across thread group";
  let description = [{
    The `vote.sync` op will cause executing thread to wait until all non-exited
    threads corresponding to membermask have executed `vote.sync` with the same
    qualifiers and same membermask value before resuming execution.

    The vote operation kinds are:
    - `any`: True if source predicate is True for some thread in membermask.
    - `all`: True if source predicate is True for all non-exited threads in
      membermask. 
    - `uni`: True if source predicate has the same value in all non-exited
      threads in membermask.
    - `ballot`: In the ballot form, the destination result is a 32 bit integer.
      In this form, the predicate from each thread in membermask are copied into
      the corresponding bit position of the result, where the bit position
      corresponds to the thread’s lane id.

    [For more information, see PTX ISA](https://docs.nvidia.com/cuda/parallel-thread-execution/#parallel-synchronization-and-communication-instructions-vote-sync)
  }];
  string llvmBuilder = [{
    auto intId = getVoteSyncIntrinsicId($kind);
    $res = createIntrinsicCall(builder, intId, {$mask, $pred});
  }];
  let assemblyFormat = "$kind $mask `,` $pred attr-dict `->` type($res)";
  let hasVerifier = 1;
}

def NVVM_SyncWarpOp :
  NVVM_Op<"bar.warp.sync">,
  Arguments<(ins LLVM_Type:$mask)> {
  string llvmBuilder = [{
      createIntrinsicCall(builder, llvm::Intrinsic::nvvm_bar_warp_sync, {$mask});
  }];
  let assemblyFormat = "$mask attr-dict `:` type($mask)";
}

def NVVM_ElectSyncOp : NVVM_Op<"elect.sync">
{  
  let summary = "Elect one leader thread";
  let description = [{
    The `elect.sync` instruction elects one predicated active leader
    thread from among a set of threads specified in membermask.
    The membermask is set to `0xFFFFFFFF` for the current version
    of this Op. The predicate result is set to `True` for the
    leader thread, and `False` for all other threads.

    [For more information, see PTX ISA](https://docs.nvidia.com/cuda/parallel-thread-execution/index.html#parallel-synchronization-and-communication-instructions-elect-sync)
  }];

  let results = (outs I1:$pred);
  let assemblyFormat = "attr-dict `->` type(results)";  
  string llvmBuilder = [{
    auto *resultTuple = createIntrinsicCall(builder,
        llvm::Intrinsic::nvvm_elect_sync, {builder.getInt32(0xFFFFFFFF)});
    // Extract the second value into $pred
    $pred = builder.CreateExtractValue(resultTuple, 1);
  }];
}

def LoadCacheModifierCA : I32EnumAttrCase<"CA", 0, "ca">;
def LoadCacheModifierCG : I32EnumAttrCase<"CG", 1, "cg">;
def LoadCacheModifierCS : I32EnumAttrCase<"CS", 2, "cs">;
def LoadCacheModifierLU : I32EnumAttrCase<"LU", 3, "lu">;
def LoadCacheModifierCV : I32EnumAttrCase<"CV", 4, "cv">;

/// Enum attribute of the different kinds.
def LoadCacheModifierKind : I32EnumAttr<"LoadCacheModifierKind", 
                                "NVVM load cache modifier kind",
  [LoadCacheModifierCA, LoadCacheModifierCG, LoadCacheModifierCS, 
    LoadCacheModifierLU, LoadCacheModifierCV]> {
  let genSpecializedAttr = 0;
  let cppNamespace = "::mlir::NVVM";
  let description = [{
    Enum attribute of the different kinds of cache operators for load instructions.

    [For more information, see PTX ISA](https://docs.nvidia.com/cuda/parallel-thread-execution/#id62)    
  }];
}

def LoadCacheModifierAttr : EnumAttr<NVVM_Dialect, LoadCacheModifierKind, "load_cache_modifier">;

def NVVM_CpAsyncOp : NVVM_Op<"cp.async.shared.global">,
  Arguments<(ins LLVM_PointerShared:$dst,
                 LLVM_PointerGlobal:$src,
                 I32Attr:$size,
                 LoadCacheModifierAttr:$modifier,
                 Optional<LLVM_Type>:$cpSize)> {
  let assemblyFormat = "$dst `,` $src `,` $size `,` `cache` `=` $modifier (`,` $cpSize^)? attr-dict `:` type(operands)";
  let hasVerifier = 1;
  let extraClassDeclaration = [{
    static llvm::Intrinsic::ID
      getIntrinsicIDAndArgs(Operation &op, LLVM::ModuleTranslation &mt,
                            llvm::SmallVector<llvm::Value *> &args);
  }];
  string llvmBuilder = [{
    llvm::SmallVector<llvm::Value *> translatedOperands;
    auto id = NVVM::CpAsyncOp::getIntrinsicIDAndArgs(
      *op, moduleTranslation, translatedOperands);
    createIntrinsicCall(builder, id, translatedOperands);
  }];
}

def NVVM_CpAsyncCommitGroupOp : NVVM_Op<"cp.async.commit.group"> {
  string llvmBuilder = [{
      createIntrinsicCall(builder, llvm::Intrinsic::nvvm_cp_async_commit_group);
  }];
  let assemblyFormat = "attr-dict";
}

def NVVM_CpAsyncWaitGroupOp : NVVM_Op<"cp.async.wait.group">,
  Arguments<(ins I32Attr:$n)> {
  string llvmBuilder = [{
      createIntrinsicCall(
        builder,
        llvm::Intrinsic::nvvm_cp_async_wait_group,
        llvm::ConstantInt::get(
          llvm::Type::getInt32Ty(moduleTranslation.getLLVMContext()),
          $n));
  }];
  let assemblyFormat = "$n attr-dict";
}

def NVVM_CpAsyncMBarrierArriveOp : NVVM_Op<"cp.async.mbarrier.arrive"> {
  let summary = "NVVM Dialect Op for cp.async.mbarrier.arrive";
  let description = [{
    The `cp.async.mbarrier.arrive` Op makes the mbarrier object track
    all prior cp.async operations initiated by the executing thread.
    The `addr` operand specifies the address of the mbarrier object
    in generic address space. The `noinc` attr impacts how the
    mbarrier's state is updated.
    
    [For more information, see PTX ISA](https://docs.nvidia.com/cuda/parallel-thread-execution/index.html#parallel-synchronization-and-communication-instructions-cp-async-mbarrier-arrive)
  }];
  let assemblyFormat = "$addr attr-dict `:` type(operands)";

  let arguments = (ins
    LLVM_AnyPointer:$addr, DefaultValuedAttr<I1Attr, "0">:$noinc);

  string llvmBuilder = [{
    auto intId = $noinc ?
      llvm::Intrinsic::nvvm_cp_async_mbarrier_arrive_noinc :
      llvm::Intrinsic::nvvm_cp_async_mbarrier_arrive;

    createIntrinsicCall(builder, intId, {$addr});
  }];
}

def NVVM_CpAsyncMBarrierArriveSharedOp : NVVM_Op<"cp.async.mbarrier.arrive.shared"> {
  let summary = "NVVM Dialect Op for cp.async.mbarrier.arrive.shared";
  let description = [{
    The `cp.async.mbarrier.arrive.shared` Op makes the mbarrier object
    track all prior cp.async operations initiated by the executing thread.
    The `addr` operand specifies the address of the mbarrier object in
    shared memory. The `noinc` attr impacts how the mbarrier's state
    is updated. 
    
    [For more information, see PTX ISA](https://docs.nvidia.com/cuda/parallel-thread-execution/index.html#parallel-synchronization-and-communication-instructions-cp-async-mbarrier-arrive)
  }];
  let assemblyFormat = "$addr attr-dict `:` type(operands)";

  let arguments = (ins
    LLVM_PointerShared:$addr, DefaultValuedAttr<I1Attr, "0">:$noinc);

  string llvmBuilder = [{
    auto intId = $noinc ?
      llvm::Intrinsic::nvvm_cp_async_mbarrier_arrive_noinc_shared :
      llvm::Intrinsic::nvvm_cp_async_mbarrier_arrive_shared;

    createIntrinsicCall(builder, intId, {$addr});
  }];
}

//===----------------------------------------------------------------------===//
// NVVM Conversion Ops (for "cvt.*" family of PTX instructions)
//===----------------------------------------------------------------------===//

// Attributes for the floating point rounding modes supported by PTX
def FPRoundingModeNone : I32EnumAttrCase<"NONE", 0, "none">;
def FPRoundingModeRN   : I32EnumAttrCase<"RN",   1, "rn">;
def FPRoundingModeRM   : I32EnumAttrCase<"RM",   2, "rm">;
def FPRoundingModeRP   : I32EnumAttrCase<"RP",   3, "rp">;
def FPRoundingModeRZ   : I32EnumAttrCase<"RZ",   4, "rz">;
def FPRoundingModeRNA  : I32EnumAttrCase<"RNA",  5, "rna">;

def FPRoundingMode : I32EnumAttr<"FPRoundingMode", "NVVM FPRoundingMode kind",
  [FPRoundingModeNone, FPRoundingModeRN, FPRoundingModeRM,
    FPRoundingModeRP, FPRoundingModeRZ, FPRoundingModeRNA]> {
  let genSpecializedAttr = 0;
  let cppNamespace = "::mlir::NVVM";
}
def FPRoundingModeAttr : EnumAttr<NVVM_Dialect, FPRoundingMode, "fp_rnd_mode"> {
  let assemblyFormat = "`<` $value `>`";
}

def SaturationModeNone   : I32EnumAttrCase<"NONE", 0, "none">;
def SaturationModeFinite : I32EnumAttrCase<"SATFINITE", 1, "satfinite">;

def SaturationMode : I32EnumAttr<"SaturationMode", "NVVM SaturationMode kind",
  [SaturationModeNone, SaturationModeFinite]> {
  let genSpecializedAttr = 0;
  let cppNamespace = "::mlir::NVVM";
}
def SaturationModeAttr : EnumAttr<NVVM_Dialect, SaturationMode, "sat_mode"> {
  let assemblyFormat = "`<` $value `>`";
}

def NVVM_CvtFloatToTF32Op : NVVM_Op<"cvt.float.to.tf32"> {
  let summary = "Convert the given float input to TF32";
  let description = [{
    This Op converts the given f32 input to tf32.
    The result `res` is represented as an i32 type.
    The `relu` attribute, when set, lowers to the '.relu' variant of
    the cvt instruction. The `rnd` and `sat` attributes specify the
    the rounding and saturation modes respectively.
    
    [For more information, see PTX ISA](https://docs.nvidia.com/cuda/parallel-thread-execution/index.html#data-movement-and-conversion-instructions-cvt)
  }];

  let hasVerifier = 1;
  let results = (outs I32:$res);
  let arguments = (ins
    F32:$src,
    DefaultValuedAttr<FPRoundingModeAttr, "FPRoundingMode::NONE">:$rnd,
    DefaultValuedAttr<SaturationModeAttr, "SaturationMode::NONE">:$sat,
    DefaultValuedAttr<BoolAttr, "false">:$relu);

  let assemblyFormat = "$src attr-dict";

  let extraClassDeclaration = [{
    static llvm::Intrinsic::ID getIntrinsicID(NVVM::FPRoundingMode,
                                              NVVM::SaturationMode,
                                              bool hasRelu);
  }];

  string llvmBuilder = [{
    auto intId = NVVM::CvtFloatToTF32Op::getIntrinsicID($rnd, $sat, $relu);
    $res = createIntrinsicCall(builder, intId, {$src});
  }];
}

//===----------------------------------------------------------------------===//
// NVVM MMA Ops
//===----------------------------------------------------------------------===//
/// Helpers to instantiate different version of wmma intrinsics.
/// This matches the hierarchy used in IntrinsicsNVVM.td to define all the
/// combinations of the intrinsics.
class GEOM<int M, int N, int K> {
  int m = M;
  int n = N;
  int k = K;
}

/// Class containing information about valid mma matrix types.
class WMMA_REGS<GEOM Geom, string Frag, string PtxEltType> {
  int m = Geom.m;
  int n = Geom.n;
  int k = Geom.k;
  string geom = "m"#Geom.m#"n"#Geom.n#"k"#Geom.k;
  string frag = Frag;
  string ptx_elt_type = PtxEltType;
  string gft = geom#":"#Frag#":"#ptx_elt_type;
}

//// Generate enum value of the mma.load/mma.store intrinsic.
class WMMA_NAME_LDST<string Op, WMMA_REGS Frag, string Layout, int WithStride> {
  string id =   "llvm::Intrinsic::nvvm_wmma"
                # "_" # Frag.geom
                # "_" # Op
                # "_" # Frag.frag
                # "_" # Frag.ptx_elt_type
                # "_" # Layout
                # !if(WithStride, "_stride", "");
}

/// Generate the signature part of the mma intrinsic name.
class MMA_SIGNATURE<WMMA_REGS A, WMMA_REGS B, WMMA_REGS C, WMMA_REGS D> {
  list<WMMA_REGS> id_frags = !cond(
     // FP16 ops are identified by accumulator & result type.
     !eq(A.ptx_elt_type, "f16") : [D, C],
     // other ops are identified by input types.
     !ne(A.ptx_elt_type, B.ptx_elt_type): [A, B],
     true: [A]
     );
   string ret = !foldl("", id_frags, a, b, !strconcat(a, "_", b.ptx_elt_type));
}

/// Generate enum value of the wmma.mma intrinsic.
class WMMA_NAME<string Op, string ALayout, string BLayout, WMMA_REGS A,
  WMMA_REGS B, WMMA_REGS C, WMMA_REGS D> {
  string signature = MMA_SIGNATURE<A, B, C, D>.ret;
  string id =   "llvm::Intrinsic::nvvm_wmma"
                # "_" # A.geom
                # "_" # Op
                # "_" # ALayout
                # "_" # BLayout
                # signature;
}

// Generates list of 4-tuples of WMMA_REGS representing a valid MMA op.
//   Geom: list of supported geometries.
//   TypeN: PTX type of the corresponding fragment's element.
//   TypeB and TypeD may be empty if it must match that of TypeA or TypeC.
class MMA_OPS<list<GEOM> Geom, list<string> TypeA, list<string> TypeB,
            list<string> TypeC, list<string> TypeD> {
  list<list<WMMA_REGS>> ret =
     !foldl([]<list<WMMA_REGS>>, Geom, t1, geom, !listconcat(t1,
     !foldl([]<list<WMMA_REGS>>, TypeA, t2, type_a, !listconcat(t2,
     !foldl([]<list<WMMA_REGS>>, !if(!size(TypeB), TypeB, [type_a]), t3, type_b, !listconcat(t3,
     !foldl([]<list<WMMA_REGS>>, TypeC, t4, type_c, !listconcat(t4,
     !foldl([]<list<WMMA_REGS>>, !if(!size(TypeD), TypeD, [type_c]), t5, type_d, !listconcat(t5,
            [[WMMA_REGS<geom, "a", type_a>,
              WMMA_REGS<geom, "b", type_b>,
              WMMA_REGS<geom, "c", type_c>,
              WMMA_REGS<geom, "d", type_d>]]))))))))));
   // Debugging aid for readable representation of the list above.
   list<list<string>> ops = !foreach(x, ret, [x[0].gft, x[1].gft, x[2].gft, x[3].gft]);
}

/// Creates a list of combinations of load/store operations supported.
class MMA_LDST_OPS<list<GEOM> Geom, list<string> Frags, list<string> Types> {
  list<WMMA_REGS> ret =
     !foldl([]<WMMA_REGS>, Geom, t1, geom, !listconcat(t1,
     !foldl([]<WMMA_REGS>, Frags, t2, frag, !listconcat(t2,
     !foldl([]<WMMA_REGS>, Types, t3, type, !listconcat(t3,
            [WMMA_REGS<geom, frag, type>]))))));
   // Debugging aid for readable representation of the list above.
   list<string> ops = !foreach(x, ret, x.gft);
}

// Creates list of valid combinations of fragments. This is a subset of what
// llvm supports and can be extended as needed.
class NVVM_MMA_OPS {
  // "wmma" operations
  list<list<WMMA_REGS>> tf32_wmma_ops = MMA_OPS<
            [GEOM<16, 16, 8>],
            ["tf32"], [], ["f32"], []>.ret;
  list<list<WMMA_REGS>> fp_wmma_ops = MMA_OPS<
            [GEOM<16, 16, 16>, GEOM<32, 8, 16>, GEOM<8, 32, 16>],
            ["f16"], [], ["f16", "f32"], []>.ret;
  list<list<WMMA_REGS>> i8_wmma_ops = MMA_OPS<
            [GEOM<16, 16, 16>, GEOM<32, 8, 16>, GEOM<8, 32, 16>],
            ["s8","u8"], [], ["s32"], []>.ret;
  list<list<WMMA_REGS>> all_wmma_ops = !listconcat(
            tf32_wmma_ops,
            fp_wmma_ops,
            i8_wmma_ops);

  list<WMMA_REGS> ldst_ab_ops = MMA_LDST_OPS<
            [GEOM<16, 16, 16>, GEOM<32, 8, 16>, GEOM<8, 32, 16>],
            ["a", "b"], ["f16","s8","u8"]>.ret;
  list<WMMA_REGS> ldst_cd_ops = MMA_LDST_OPS<
            [GEOM<16, 16, 16>, GEOM<32, 8, 16>, GEOM<8, 32, 16>],
            ["c", "d"], ["f16", "f32","s32"]>.ret;
  list<WMMA_REGS> ldst_tf32_ab_ops = MMA_LDST_OPS<
            [GEOM<16, 16, 8>],
            ["a", "b"], ["tf32"]>.ret;
  list<WMMA_REGS> ldst_tf32_cd_ops = MMA_LDST_OPS<
            [GEOM<16, 16, 8>],
            ["c", "d"], ["f32"]>.ret;
  list<WMMA_REGS> all_ldst_ops = !listconcat(ldst_ab_ops, ldst_cd_ops,
                                             ldst_tf32_ab_ops,
                                             ldst_tf32_cd_ops);
  // Separate A/B/C fragments (loads) from D (stores).
  list<WMMA_REGS> all_ld_ops = !filter(op, all_ldst_ops, !ne(op.frag, "d"));
  list<WMMA_REGS> all_st_ops = !filter(op, all_ldst_ops, !eq(op.frag, "d"));

  // "mma_sync" operations
  list<list<WMMA_REGS>> tf32_mma_ops = MMA_OPS<
            [GEOM<16,8,4>, GEOM<16,8,8>],
            ["tf32"], [], ["f32"], []>.ret;
  list<list<WMMA_REGS>> bf16_mma_ops = MMA_OPS<
            [GEOM<16,8,16>, GEOM<16,8,8>],
            ["bf16"], [], ["f32"], []>.ret;
  list<list<WMMA_REGS>> f64_mma_ops = MMA_OPS<
            [GEOM<8,8,4>],
            ["f64"], [], ["f64"], []>.ret;
  list<list<WMMA_REGS>> fp_mma_ops = MMA_OPS<
            [GEOM<8,8,4>, GEOM<16,8,8>, GEOM<16,8,16>],
            ["f16"], [], ["f16", "f32"], ["f16", "f32"]>.ret;
  list<list<WMMA_REGS>> int_mma_ops = MMA_OPS<
            [GEOM<8,8,16>, GEOM<16,8,16>, GEOM<16,8,32>],
            ["s8", "u8"], ["s8", "u8"], ["s32"], []>.ret;
  list<list<WMMA_REGS>> subint_mma_ops = MMA_OPS<
            [GEOM<8,8,32>, GEOM<16,8,32>, GEOM<16,8,64>],
            ["s4", "u4"], ["s4", "u4"], ["s32"], []>.ret;
  list<list<WMMA_REGS>> bit_mma_ops = MMA_OPS<
            [GEOM<8,8,128>, GEOM<16,8,128>, GEOM<16,8,256>],
            ["b1"], [], ["s32"], []>.ret;
  list<list<WMMA_REGS>> all_mma_sync_ops = !listconcat(
            tf32_mma_ops, bf16_mma_ops, f64_mma_ops,
            fp_mma_ops, int_mma_ops, subint_mma_ops, bit_mma_ops);
}

def NVVM_MMA_OPS : NVVM_MMA_OPS;

/// Helper to create the mapping between the configuration and the store
/// intrinsic enum value.
class MMA_ST_INTR<string op> {
  list<list<string>> cond0 = !foreach(frag, NVVM_MMA_OPS.all_st_ops,
                                !foreach(layout, ["row", "col"],
  "if (layout == \"" # layout #  "\" && m == " # frag.m # " &&"
  "    n == " #frag.n # " && k == " # frag.k # " && \"" #
       frag.ptx_elt_type # "\" == eltype)"
  "  return " #WMMA_NAME_LDST<op, frag, layout, 1>.id #";"));
  string id = !foldl("",
                !foldl([""], cond0, acc, el, !listconcat(acc, el)),
                acc1, el1, acc1 # "\n" # el1);
}

/// Helper to map a mxk shape to a supported mxnxk matrix type. This will return
/// the n value of the supported configuration.
class MMA_ST_INFER_N<list<WMMA_REGS> ldst> {
  list<string> cond = !foreach(frag, ldst,
  "if (m == " # frag.m # " && k == " #frag.k # " && \"" #
       frag.ptx_elt_type # "\" == eltype)"
  "  return "# frag.n #";");
  string id = !foldl("", cond, acc, el, acc # "\n" # el);
}

/// Helper to map a kxn shape to a supported mxnxk matrix type. This will return
/// the m value of the supported configuration.
class MMA_ST_INFER_M<list<WMMA_REGS> ldst> {
  list<string> cond = !foreach(frag, ldst,
  "if (n == " # frag.n # " && k == " #frag.k # " && \"" #
       frag.ptx_elt_type # "\" == eltype)"
  "  return "# frag.m #";");
  string id = !foldl("", cond, acc, el, acc # "\n" # el);
}

/// Helper to map a mxn shape to a supported mxnxk matrix type. This will return
/// the k value of the supported configuration.
class MMA_ST_INFER_K<list<WMMA_REGS> ldst> {
  list<string> cond = !foreach(frag, ldst,
  "if (m == " # frag.m # " && n == " #frag.n # " && \"" #
       frag.ptx_elt_type # "\" == eltype)"
  "  return "# frag.k #";");
  string id = !foldl("", cond, acc, el, acc # "\n" # el);
}

/// Helper to create the mapping between the configuration and the load
/// intrinsic enum value.
class MMA_LD_INTR<string op> {
  list<list<string>> cond0 = !foreach(frag, NVVM_MMA_OPS.all_ld_ops,
                                !foreach(layout, ["row", "col"],
  "if (layout == \"" # layout #  "\" && m == " # frag.m # " &&"
  "    n == " #frag.n # " && k == " # frag.k # " && \"" #
       frag.ptx_elt_type # "\" == eltype && frag == \""#frag.frag#"\")"
  "  return "# WMMA_NAME_LDST<op, frag, layout, 1>.id #";"));
  string id = !foldl("",
                !foldl([""], cond0, acc, el, !listconcat(acc, el)),
                acc1, el1, acc1 # "\n" # el1);
}

/// Helper to create the mapping between the configuration and the wmma.mma
/// intrinsic enum value.
class MMA_MMA_INTR<string opName> {
  list<list<list<string>>> cond0 =
    !foreach(op, NVVM_MMA_OPS.all_wmma_ops,
      !foreach(layoutA, ["row", "col"],
        !foreach(layoutB, ["row", "col"],
  "if (layoutA == \"" # layoutA #  "\" && layoutB == \"" # layoutB #  "\" && "
  "    m == " # op[0].m # " && n == " #op[0].n # " && k == " # op[0].k #
  "    && \"" # op[0].ptx_elt_type # "\" == eltypeA && \""
   # op[3].ptx_elt_type # "\" == eltypeB)"
  "  return " #
       WMMA_NAME<opName, layoutA, layoutB, op[0], op[1], op[2], op[3]>.id # ";")));
  list<string> f = !foldl([""],
                     !foldl([[""]], cond0, acc, el, !listconcat(acc, el)),
                          acc1, el1, !listconcat(acc1, el1));
  string id = !foldl("", f, acc, el, acc # "\n" # el);
}

/// Enum attribute for binary (b1) MMA operation type
def MMAB1OpNone : I32EnumAttrCase<"none", 0>;
def MMAB1OpXorPopc : I32EnumAttrCase<"xor_popc", 1>;
def MMAB1OpAndPopc : I32EnumAttrCase<"and_popc", 2>;
def MMAB1Op : I32EnumAttr<"MMAB1Op", "MMA binary operations",
  [MMAB1OpNone, MMAB1OpXorPopc, MMAB1OpAndPopc]> {
  let genSpecializedAttr = 0;
  let cppNamespace = "::mlir::NVVM";
}
def MMAB1OpAttr : EnumAttr<NVVM_Dialect, MMAB1Op, "mma_b1op"> {
  let assemblyFormat = "`<` $value `>`";
}

/// Enum attribute type for the overflow behavior of MMA integer operations
def MMAIntOverflowWrap : I32EnumAttrCase<"wrapped", 0>;
def MMAIntOverflowSat : I32EnumAttrCase<"satfinite", 1>;
def MMAIntOverflow : I32EnumAttr<"MMAIntOverflow", "MMA overflow options",
  [MMAIntOverflowSat, MMAIntOverflowWrap]> {
  let genSpecializedAttr = 0;
  let cppNamespace = "::mlir::NVVM";
}
def MMAIntOverflowAttr : EnumAttr<NVVM_Dialect, MMAIntOverflow, "mma_int_overflow"> {
  let assemblyFormat = "`<` $value `>`";
}

/// Attribute to hold the MMA shape
def NVVM_MMAShapeAttr : NVVM_Attr<"MMAShape", "shape"> {
  let summary = "Attribute for MMA operation shape.";
  let parameters = (ins "int":$m, "int":$n, "int":$k);
  let assemblyFormat = "`<` struct(params) `>`";
}

// Returns true if this combination of layout/satf for MMA ops is supported;
// false otherwise.
// E.g.
// if NVVM_MMA_SUPPORTED<...>.ret then
//   def : FOO<>; // The record will only be defined for supported ops.
//
class NVVM_MMA_SUPPORTED<list<WMMA_REGS> frags, string layout_a, string layout_b, int satf> {
  // MMA ops check both layouts.
  string layout = layout_a # ":" # layout_b;
  string a_type = frags[0].ptx_elt_type;
  string b_type = frags[1].ptx_elt_type;
  string c_type = frags[2].ptx_elt_type;
  string d_type = frags[3].ptx_elt_type;
  string geom = frags[0].geom;

  // gcd is a shortcut used to identify instructions that depend on
  // geom+frag_c+frag_d.
  string gcd = geom # ":" # c_type # d_type;
  bit ret = !cond(

    // Limit satf to valid types
    !and(!eq(satf, 1),
         !ne(a_type, "s8"),
         !ne(a_type, "u8"),
         !ne(a_type, "s4"),
         !ne(a_type, "u4")): false,

    // m8n8k4 has no C=f32 D=f16 variant.
    !eq(gcd, "m8n8k4:f32f16"): false,

    // only m8n8k4 for f16 does not require row:col layout
    !and(!ne(layout, "row:col"),
         !or(!ne(geom, "m8n8k4"),
             !ne(a_type, "f16"))) : false,

    // m16n8k8 requires A and B to be the same type and C and D to be the same
    // type.
    !and(!eq(geom, "m16n8k8"),
         !or(!ne(a_type, b_type),
             !ne(c_type, d_type))): false,

    // m16n8k8 requires C and D to be the same type.
    !and(!eq(geom, "m16n8k8"),
         !ne(c_type, d_type)): false,

    // All other are OK.
    true: true
  );
}

// Returns a list of operation suffixes corresponding to possible b1
// multiply-and-accumulate operations for all fragments which have a
// b1 type. For all other fragments, the list returned holds a list
// containing the empty string.
class NVVM_MMA_B1OPS<list<WMMA_REGS> frags> {
  list<string> ret = !cond(
    !eq(frags[0].ptx_elt_type, "b1") : ["xor_popc", "and_popc"],
    true: [""]
  );
}

/// Generate enum value of the mma.sync intrinsic.
class MMA_SYNC_NAME<string ALayout, string BLayout, string b1op, int Satfinite,
               WMMA_REGS A, WMMA_REGS B, WMMA_REGS C, WMMA_REGS D> {
  string signature = MMA_SIGNATURE<A, B, C, D>.ret;
  string id = "llvm::Intrinsic::nvvm_mma"
                # !if(!ne(b1op, ""), "_" # b1op, "")
                # "_" # A.geom
                # "_" # ALayout
                # "_" # BLayout
                # !if(Satfinite, "_satfinite", "")
                # signature;
}

/// Helper to create the mapping between the configuration and the mma.sync
/// intrinsic enum value.
class MMA_SYNC_INTR {
  list<list<list<list<list<string>>>>> cond0 =
    !foreach(op, NVVM_MMA_OPS.all_mma_sync_ops,
      !foreach(layoutA, ["row", "col"],
        !foreach(layoutB, ["row", "col"],
          !foreach (sat, [0, 1],
            !foreach (b1op, NVVM_MMA_B1OPS<op>.ret,
              !if(NVVM_MMA_SUPPORTED<[op[0], op[1], op[2], op[3]],
                                     layoutA, layoutB, sat>.ret,
      "if (layoutA == \"" # layoutA #  "\" && layoutB == \"" # layoutB #  "\" && "
      "    m == " # op[0].m # " && n == " # op[0].n # " && k == " # op[0].k #
      "    && \"" # op[0].ptx_elt_type # "\" == eltypeA && \""
       # op[1].ptx_elt_type # "\" == eltypeB && "
       # " \"" # op[2].ptx_elt_type # "\" == eltypeC && "
       # " \"" # op[3].ptx_elt_type # "\" == eltypeD "
       # " && (sat.has_value()  ? " # sat # " == static_cast<int>(*sat) : true)"
       # !if(!ne(b1op, ""), " && (b1Op.has_value() ? MMAB1Op::" # b1op # " == *b1Op : true)", "") # ")\n"
       # "  return " #
       MMA_SYNC_NAME<layoutA, layoutB, b1op, sat, op[0], op[1], op[2], op[3]>.id # ";",
          "") // if supported
          ) // b1op
        ) // sat
      ) // layoutB
    ) // layoutA
  ); // all_mma_sync_ops
  list<list<list<string>>> f1 = !foldl([[[""]]],
                                  !foldl([[[[""]]]], cond0, acc, el,
                                      !listconcat(acc, el)),
                                    acc1, el1, !listconcat(acc1, el1));
  list<list<string>> f2 = !foldl([[""]], f1, acc1, el1, !listconcat(acc1, el1));
  list<string> f3 = !foldl([""], f2, acc, el, !listconcat(acc, el));
  string id = !foldl("", f3, acc, el, acc # "\n" # el);
}

def MMALayoutRow : I32EnumAttrCase<"row", 0>;
def MMALayoutCol : I32EnumAttrCase<"col", 1>;

/// Enum attribute of the different matrix layout.
def MMALayout : I32EnumAttr<"MMALayout", "NVVM MMA layout",
  [MMALayoutRow, MMALayoutCol]> {
  let genSpecializedAttr = 0;
  let cppNamespace = "::mlir::NVVM";
}
def MMALayoutAttr : EnumAttr<NVVM_Dialect, MMALayout, "mma_layout"> {
  let assemblyFormat = "`<` $value `>`";
}

/// Enum attribute of the different PTX element types used for MMA operands.
def MMATypeF16  : I32EnumAttrCase<"f16", 0>;
def MMATypeF32  : I32EnumAttrCase<"f32", 1>;
def MMATypeTF32 : I32EnumAttrCase<"tf32", 2>;
def MMATypeU8 : I32EnumAttrCase<"u8", 3>;
def MMATypeS8 : I32EnumAttrCase<"s8", 4>;
def MMATypeS32 : I32EnumAttrCase<"s32", 5>;
def MMATypeB1 : I32EnumAttrCase<"b1", 6>;
def MMATypeU4 : I32EnumAttrCase<"u4", 7>;
def MMATypeS4 : I32EnumAttrCase<"s4", 8>;
def MMATypeBF16 : I32EnumAttrCase<"bf16", 9>;
def MMATypeF64 : I32EnumAttrCase<"f64", 10>;

def MMATypes : I32EnumAttr<"MMATypes", "NVVM MMA types",
  [MMATypeF16, MMATypeF32, MMATypeTF32,
  MMATypeBF16, MMATypeS8, MMATypeU8,
  MMATypeS32, MMATypeS4, MMATypeU4,
  MMATypeB1, MMATypeF64]> {
  let genSpecializedAttr = 0;
  let cppNamespace = "::mlir::NVVM";
}
def MMATypesAttr : EnumAttr<NVVM_Dialect, MMATypes, "mma_type"> {
  let assemblyFormat = "`<` $value `>`";
}

def MMAFragA : I32EnumAttrCase<"a", 0>;
def MMAFragB : I32EnumAttrCase<"b", 1>;
def MMAFragC : I32EnumAttrCase<"c", 2>;

/// Enum attribute of the different frag types.
def MMAFrag: I32EnumAttr<"MMAFrag", "NVVM MMA frag type",
  [MMAFragA, MMAFragB, MMAFragC]> {
  let genSpecializedAttr = 0;
  let cppNamespace = "::mlir::NVVM";
}
def MMAFragAttr : EnumAttr<NVVM_Dialect, MMAFrag, "mma_frag"> {
  let assemblyFormat = "`<` $value `>`";
}

def NVVM_WMMALoadOp: NVVM_Op<"wmma.load">,
  Results<(outs LLVM_AnyStruct:$res)>,
  Arguments<(ins LLVM_AnyPointer: $ptr, I32: $stride, I32Attr:$m,
             I32Attr:$n, I32Attr:$k, MMALayoutAttr:$layout,
             MMATypesAttr:$eltype, MMAFragAttr:$frag)> {

  let summary = "Warp synchronous matrix load";

  // Since LLVM intrinsic IDs are enum that cannot be dynamically generated in
  // C++ we instanciate a function in tablegen to map the valide configuration
  // to the corresponsding intrinsic ID.
  // Because we want a single source of truth, this mean the source of truth
  // about valid combinations needs to be in tablgen, therefore we generate
  // extra helpers to query valid configurations based on the shapes of
  // load/store operations.
  let extraClassDeclaration =
    "static llvm::Intrinsic::ID getIntrinsicID("
    "int m, int n, int k, mlir::NVVM::MMALayout layoutEnum,"
    "mlir::NVVM::MMATypes eltypeEnum,mlir::NVVM::MMAFrag fragEnum) {"
    "llvm::StringRef layout = stringifyEnum(layoutEnum);"
    "llvm::StringRef eltype = stringifyEnum(eltypeEnum);"
    "llvm::StringRef frag = stringifyEnum(fragEnum);"
    #MMA_LD_INTR<"load">.id# "\n"
    "return 0;"
    "}\n"
    "/// Helpers to find valid n dimension based on mxk load shape.\n"
    "static int inferNDimension(int m, int k, mlir::NVVM::MMATypes eltypeEnum) {"
    "  llvm::StringRef eltype = stringifyEnum(eltypeEnum);"
    #MMA_ST_INFER_N<!filter(op, NVVM_MMA_OPS.all_ld_ops, !eq(op.frag, "a"))>.id# "\n"
    "return 0;"
    "}\n"
    "/// Helpers to find valid m dimension based on kxn load shape.\n"
    "static int inferMDimension(int k, int n, mlir::NVVM::MMATypes eltypeEnum) {"
    "  llvm::StringRef eltype = stringifyEnum(eltypeEnum);"
    #MMA_ST_INFER_M<!filter(op, NVVM_MMA_OPS.all_ld_ops, !eq(op.frag, "b"))>.id# "\n"
    "return 0;"
    "}\n"
    "/// Helpers to find valid k dimension based on mxn load shape.\n"
    "static int inferKDimension(int m, int n, mlir::NVVM::MMATypes eltypeEnum) {"
    "  llvm::StringRef eltype = stringifyEnum(eltypeEnum);"
    #MMA_ST_INFER_K<!filter(op, NVVM_MMA_OPS.all_ld_ops, !eq(op.frag, "c"))>.id# "\n"
    "return 0;"
    "}\n";


  string llvmBuilder = [{
      auto operands = moduleTranslation.lookupValues(opInst.getOperands());
      auto intId = mlir::NVVM::WMMALoadOp::getIntrinsicID(
        $m, $n, $k, $layout, $eltype, $frag);
      $res = createIntrinsicCall(builder, intId, operands, {operands[0]->getType()});
  }];

  string baseDescription = [{
    The `nvvm.wmma.load` operation loads a matrix collectively using all the
    threads in a warp.

    The operation takes two arguments, the address from where the matrix
    elements are to be loaded from and a stride. The stride argument
    represents the leading dimension of the source matrix. The address and
    the stride are required to be the same across all threads in the warp.
    Each thread in a warp holds a certain number of elements. The Op returns
    a LLVMStruct which holds the elements of the matrix held by this thread.

    This op is meant to be used along with `nvvm.wmma.store` and
    `nvvm.wmma.mma`.

    Example:

    ```mlir
    %2 = nvvm.wmma.load %0, %1
      {eltype = "f16", frag = "a", k = 16 : i32, layout = "row", m = 16 : i32, n = 16 : i32}
      : (!llvm.ptr<3>) -> !llvm.struct<(vector<2xf16>, vector<2xf16>, vector<2xf16>, vector<2xf16>, vector<2xf16>, vector<2xf16>, vector<2xf16>, vector<2xf16>)>
    ```
    }];

  let assemblyFormat = "$ptr `,` $stride attr-dict `:` functional-type($ptr, $res)";
  let hasVerifier = 1;
}

def NVVM_WMMAStoreOp : NVVM_Op<"wmma.store">,
  Arguments<(ins LLVM_AnyPointer: $ptr,
             I32Attr:$m, I32Attr:$n, I32Attr:$k, MMALayoutAttr:$layout,
             MMATypesAttr:$eltype, Variadic<LLVM_Type>:$args, I32: $stride)>{
  let summary = "Warp synchronous matrix store";

  let extraClassDeclaration =
    "static llvm::Intrinsic::ID getIntrinsicID("
    "int m, int n, int k, mlir::NVVM::MMALayout layoutEnum,"
    "mlir::NVVM::MMATypes eltypeEnum) {"
    "  llvm::StringRef layout = stringifyEnum(layoutEnum);"
    "  llvm::StringRef eltype = stringifyEnum(eltypeEnum);"
    #MMA_ST_INTR<"store">.id# "\n"
    "return 0;"
    "}\n"
    "/// Helpers to find valid k dimension based on mxn store shape.\n"
    "static int inferKDimension(int m, int n, mlir::NVVM::MMATypes eltypeEnum) {"
    "  llvm::StringRef eltype = stringifyEnum(eltypeEnum);"
    #MMA_ST_INFER_K<NVVM_MMA_OPS.all_st_ops>.id#  "\n"
    "return 0;"
    "}";

  string llvmBuilder = [{
      auto operands = moduleTranslation.lookupValues(opInst.getOperands());
      auto intId =
        mlir::NVVM::WMMAStoreOp::getIntrinsicID($m, $n, $k, $layout, $eltype);
      createIntrinsicCall(builder, intId, operands, {operands[0]->getType()});
  }];

  string baseDescription = [{
    The `nvvm.wmma.store` operation stores a matrix collectively using
    all the threads in a warp.

    The operation takes as arguments the address to where the matrix elements are
    to be stored, a stride and the elements to store, held by the current thread.
    The stride argument represents the leading dimension of the destination matrix.
    The address and the stride are required to be the same across all threads in the
    warp.

    This op is meant to be used along with `nvvm.wmma.m16n16k16.load` and
    `nvvm.wmma.m16n16k16.mma`.

    Example:

    ```mlir
    nvvm.wmma.store %0, %1, %2, %3, %4, %5
      {eltype = "f16", k = 16 : i32, layout = "row", m = 16 : i32, n = 16 : i32}
      : !llvm.ptr<3>, vector<2 x f16>, vector<2 x f16>, vector<2 x f16>, vector<2 x f16>
    ```
  }];

  let assemblyFormat = [{
    $ptr `,` $stride `,` $args attr-dict `:` qualified(type($ptr)) `,`
    type($args)
  }];
  let hasVerifier = 1;
}

// Base class for all the variants of WMMA mmaOps that may be defined.
def NVVM_WMMAMmaOp : NVVM_Op<"wmma.mma">,
  Results<(outs LLVM_AnyStruct:$res)>,
  Arguments<(ins I32Attr:$m, I32Attr:$n, I32Attr:$k, MMALayoutAttr:$layoutA,
             MMALayoutAttr:$layoutB, MMATypesAttr:$eltypeA,
             MMATypesAttr:$eltypeB, Variadic<LLVM_Type>:$args)>{
  let summary = "Warp synchronous matrix-multiply accumulate using tensor cores.";

  let extraClassDeclaration =
    "static llvm::Intrinsic::ID getIntrinsicID("
    "int m, int n, int k, mlir::NVVM::MMALayout layoutAEnum,"
    "mlir::NVVM::MMALayout layoutBEnum, mlir::NVVM::MMATypes eltypeAEnum,"
    "mlir::NVVM::MMATypes eltypeBEnum) {"
    "llvm::StringRef layoutA = stringifyEnum(layoutAEnum);"
    "llvm::StringRef layoutB = stringifyEnum(layoutBEnum);"
    "llvm::StringRef eltypeA = stringifyEnum(eltypeAEnum);"
    "llvm::StringRef eltypeB = stringifyEnum(eltypeBEnum);"
    #MMA_MMA_INTR<"mma">.id# "\n"
    "return 0;"
    "}";

  string llvmBuilder = [{
      auto operands = moduleTranslation.lookupValues(opInst.getOperands());
      auto intId = mlir::NVVM::WMMAMmaOp::getIntrinsicID(
        $m, $n, $k, $layoutA, $layoutB, $eltypeA, $eltypeB);
      $res = createIntrinsicCall(builder, intId, operands);
  }];

  string baseDescription = [{
    The `nvvm.wmma.mma` operation performs a matrix-multiply accumulate
    (mma) operation using all the threads in a warp.

    The operation performed is represented as `D = A * B + C`. The operation takes
    as arguments the elements of the matrices `A`, `B`, `C` and `D`, held by the
    current thread. The op returns a LLVM struct which holds a part of the result
    held by the current thread.

    This op is meant to be used along with `nvvm.wmma.load` and
    `nvvm.wmma.store`.

    Example:

    ```mlir
    %16 = nvvm.wmma.mma %0, %1, %2, %3, %4, %5, %6, %7, %8, %9, %10, %11, %12, %13, %14, %15
      {eltypeA = "tf32", eltypeB = "f32", k = 8 : i32, layoutA = "row", layoutB = "row", m = 16 : i32, n = 16 : i32}
      : (i32, i32, i32, i32, i32, i32, i32, i32, f32, f32, f32, f32, f32, f32, f32, f32)
      -> !llvm.struct<(f32, f32, f32, f32, f32, f32, f32, f32)>
    ```
  }];

  let assemblyFormat = "$args attr-dict `:` functional-type($args, $res)";
  let hasVerifier = 1;
}

def NVVM_StMatrixOp: NVVM_PTXBuilder_Op<"stmatrix">, 
  Arguments<(ins LLVM_PointerShared:$ptr, 
                 Variadic<I32>:$sources, 
                 MMALayoutAttr:$layout)> {
  let summary = "cooperative matrix store";
  let description = [{
    Collectively store one or more matrices across all threads in a warp to the
    location indicated by the address operand $ptr in shared memory.
    
    [For more information, see PTX ISA](https://docs.nvidia.com/cuda/parallel-thread-execution/index.html#warp-level-matrix-store-instruction-stmatrix)
  }];
  
  let assemblyFormat = "$ptr `,` $sources attr-dict `:` type(operands)";
  let extraClassDefinition = [{
    std::string $cppClass::getPtx() {
      int d = getSources().size();
      std::string ptx = "stmatrix.sync.aligned";
      ptx += ".x" + std::to_string(d);
      if (getLayout() == NVVM::MMALayout::col)
        ptx += ".trans";
      if(d == 1) ptx += ".m8n8.shared.b16 [%0], {%1};";
      if(d == 2) ptx += ".m8n8.shared.b16 [%0], {%1, %2};";
      if(d == 4) ptx += ".m8n8.shared.b16 [%0], {%1, %2, %3, %4};";
      return ptx;
    }
  }];
  let hasVerifier = 1;
}

def NVVM_LdMatrixOp: NVVM_Op<"ldmatrix">,
  Results<(outs AnyType:$res)>,
  Arguments<(ins LLVM_AnyPointer: $ptr, I32Attr:$num, MMALayoutAttr:$layout)> {

  let summary = "cooperative matrix load";

  string llvmBuilder = [{
      auto operands = moduleTranslation.lookupValues(opInst.getOperands());
      auto intId = getLdMatrixIntrinsicId($layout, $num);
      $res = createIntrinsicCall(builder, intId, operands, {operands[0]->getType()});
  }];

  string baseDescription = [{
    The `nvvm.ldmatrix` operation collectively loads one or more matrices across
    all threads in a warp from the location indicated by the address operand
    `ptr` from shared memory.

    The attribute `num` indicates how many 8x8 16-bit matrices are to be loaded.

    All the threads in the warp must execute the same ldmatrix operations.

    Each row of 8 elements needs to be consecutive in memory. Each lane of the
    warp contains the start address of a row of 8 elements laid out as below:

    ```
    num | lane 0--7    | Threads 8--15  | Threads 16--31
    1   | addr0--addr7 |                |
    2   | addr0--addr7 | addr8--addr15  |
    4   | addr0--addr7 | addr8--addr15  | addr16--addr31
    ```

    Example:
    ```mlir
    %l1 = nvvm.ldmatrix %ptr {num = 1 : i32, layout = #nvvm.mma_layout<row>} :
      (!llvm.ptr<3>) -> i32
    %l2 = nvvm.ldmatrix %ptr {num = 4 : i32, layout = #nvvm.mma_layout<row>} :
      (!llvm.ptr<3>) -> !llvm.struct<(i32, i32, i32, i32)>
    ```
  }];

  let assemblyFormat = "$ptr attr-dict `:` functional-type($ptr, $res)";
  let hasVerifier = 1;
}

def NVVM_MmaOp : NVVM_Op<"mma.sync", [AttrSizedOperandSegments]> {

  let summary = "cooperative matrix-multiply and accumulate";

  let description = [{
    The `nvvm.mma.sync` operation collectively performs the operation
    `D = matmul(A, B) + C` using all threads in a warp.

    All the threads in the warp must execute the same `mma.sync` operation.

    For each possible multiplicand PTX data type, there are one or more possible
    instruction shapes given as "mMnNkK". The below table describes the posssibilities
    as well as the types required for the operands. Note that the data type for
    C (the accumulator) and D (the result) can vary independently when there are
    multiple possibilities in the "C/D Type" column.

    When an optional attribute cannot be immediately inferred from the types of
    the operands and the result during parsing or validation, an error will be
    raised.

    `b1Op` is only relevant when the binary (b1) type is given to
    `multiplicandDataType`. It specifies how the multiply-and-acumulate is
    performed and is either `xor_popc` or `and_poc`. The default is `xor_popc`.

    `intOverflowBehavior` is only relevant when the `multiplicandType` attribute
    is one of `u8, s8, u4, s4`, this attribute describes how overflow is handled
    in the accumulator. When the attribute is `satfinite`, the accumulator values
    are clamped in the int32 range on overflow. This is the default behavior.
    Alternatively, accumulator behavior `wrapped` can also be specified, in
    which case overflow wraps from one end of the range to the other.

    `layoutA` and `layoutB` are required and should generally be set to
    `#nvvm.mma_layout<row>` and `#nvvm.mma_layout<col>` respectively, but other
    combinations are possible for certain layouts according to the table below.

    ```
    | A/B Type | Shape     | ALayout | BLayout | A Type   | B Type   | C/D Type          |
    |----------|-----------|---------|---------|----------|----------|-------------------|
    | f64      | .m8n8k4   | row     | col     | 1x f64   | 1x f64   | 2x f64            |
    | f16      | .m8n8k4   | row/col | row/col | 2x f16x2 | 2x f16x2 | 4x f16x2 or 8xf32 |
    |          | .m16n8k8  | row     | col     | 2x f16x2 | 1x f16x2 | 2x f16x2 or 4 f32 |
    |          | .m16n8k16 | row     | col     | 4x f16x2 | 2x f16x2 | 2x f16x2 or 4 f32 |
    | bf16     | .m16n8k8  | row     | col     | 2x i32   | 1x i32   | 4x f32            |
    |          | .m16n8k16 | row     | col     | 4x i32   | 2x i32   | 4x f32            |
    | tf32     | .m16n8k4  | row     | col     | 2x i32   | 1x i32   | 4x f32            |
    |          | .m16n8k8  | row     | col     | 4x i32   | 2x i32   | 2x f16x2 or 4 f32 |
    | u8/s8    | .m8n8k16  | row     | col     | 1x i32   | 1x i32   | 2x i32            |
    |          | .m16n8k16 | row     | col     | 2x i32   | 1x i32   | 4x i32            |
    |          | .m16n8k32 | row     | col     | 4x i32   | 2x i32   | 4x i32            |
    | u4/s4    | .m8n8k32  | row     | col     | 1x i32   | 1x i32   | 2x i32            |
    |          | m16n8k32  | row     | col     | 2x i32   | 1x i32   | 4x i32            |
    |          | m16n8k64  | row     | col     | 4x i32   | 2x i32   | 4x i32            |
    | b1       | m8n8k128  | row     | col     | 1x i32   | 1x i32   | 2x i32            |
    |          | m16n8k128 | row     | col     | 2x i32   | 1x i32   | 4x i32            |
    ```


    Example:
    ```mlir

    %128 = nvvm.mma.sync A[%120, %121, %122, %123]
                         B[%124, %125]
                         C[%126, %127]
                         {layoutA = #nvvm.mma_layout<row>,
                          layoutB = #nvvm.mma_layout<col>,
                          shape = {k = 16 : i32, m = 16 : i32, n = 8 : i32}}
        : (vector<2xf16>, vector<2xf16>, vector<2xf16>)
           -> !llvm.struct<(vector<2xf16>, vector<2xf16>)>
    ```
  }];

  let results = (outs LLVM_AnyStruct:$res);
  let arguments = (ins NVVM_MMAShapeAttr:$shape,
             OptionalAttr<MMAB1OpAttr>:$b1Op,
             OptionalAttr<MMAIntOverflowAttr>:$intOverflowBehavior,
             MMALayoutAttr:$layoutA,
             MMALayoutAttr:$layoutB,
             OptionalAttr<MMATypesAttr>:$multiplicandAPtxType,
             OptionalAttr<MMATypesAttr>:$multiplicandBPtxType,
             Variadic<LLVM_Type>:$operandA,
             Variadic<LLVM_Type>:$operandB,
             Variadic<LLVM_Type>:$operandC);

  let extraClassDeclaration = !strconcat([{
      static llvm::Intrinsic::ID getIntrinsicID(
            int64_t m, int64_t n, uint64_t k,
            std::optional<MMAB1Op> b1Op,
            std::optional<MMAIntOverflow> sat,
            mlir::NVVM::MMALayout layoutAEnum, mlir::NVVM::MMALayout layoutBEnum,
            mlir::NVVM::MMATypes eltypeAEnum, mlir::NVVM::MMATypes eltypeBEnum,
            mlir::NVVM::MMATypes eltypeCEnum, mlir::NVVM::MMATypes eltypeDEnum) {
        llvm::StringRef layoutA = stringifyEnum(layoutAEnum);
        llvm::StringRef layoutB = stringifyEnum(layoutBEnum);
        llvm::StringRef eltypeA = stringifyEnum(eltypeAEnum);
        llvm::StringRef eltypeB = stringifyEnum(eltypeBEnum);
        llvm::StringRef eltypeC = stringifyEnum(eltypeCEnum);
        llvm::StringRef eltypeD = stringifyEnum(eltypeDEnum);
        }],
        MMA_SYNC_INTR<>.id, [{
        return 0;
      }

      static std::optional<mlir::NVVM::MMATypes> inferOperandMMAType(Type operandElType,
        bool isAccumulator);

      MMATypes accumPtxType();
      MMATypes resultPtxType();
    }]);

  let builders = [
      OpBuilder<(ins  "Type":$resultType, "ValueRange":$operandA,
        "ValueRange":$operandB, "ValueRange":$operandC,
        "ArrayRef<int64_t>":$shape, "std::optional<MMAB1Op>":$b1Op,
        "std::optional<MMAIntOverflow>":$intOverflow,
        "std::optional<std::array<MMATypes, 2>>":$multiplicandPtxTypes,
        "std::optional<std::array<MMALayout, 2>>":$multiplicandLayouts)>
    ];

  string llvmBuilder = [{
    auto operands = moduleTranslation.lookupValues(opInst.getOperands());
    auto intId = mlir::NVVM::MmaOp::getIntrinsicID(
        $shape.getM(), $shape.getN(), $shape.getK(),
        $b1Op, $intOverflowBehavior,
        $layoutA, $layoutB,
        *$multiplicandAPtxType,
        *$multiplicandBPtxType,
        op.accumPtxType(),
        op.resultPtxType());

    $res = createIntrinsicCall(
      builder, intId, operands);
  }];

  let hasCustomAssemblyFormat = 1;
  let hasVerifier = 1;
}

//===----------------------------------------------------------------------===//
// NVVM TMA Ops
//===----------------------------------------------------------------------===//

def NVVM_CpAsyncBulkCommitGroupOp : NVVM_Op<"cp.async.bulk.commit.group">,
  Arguments<(ins )> {
  let assemblyFormat = "attr-dict";
  let description = [{
    This Op commits all prior initiated but uncommitted cp.async.bulk
    instructions into a cp.async.bulk-group.

    [For more information, see PTX ISA](https://docs.nvidia.com/cuda/parallel-thread-execution/index.html#data-movement-and-conversion-instructions-cp-async-bulk-commit-group)
  }];

  string llvmBuilder = [{
    createIntrinsicCall(builder, llvm::Intrinsic::nvvm_cp_async_bulk_commit_group);
  }];
}

def NVVM_CpAsyncBulkWaitGroupOp : NVVM_Op<"cp.async.bulk.wait_group">,
  Arguments<(ins 
    ConfinedAttr<I32Attr, [IntMinValue<0>]>:$group, 
    OptionalAttr<UnitAttr>:$read)> {
  let assemblyFormat = "$group attr-dict";
  let description = [{
    Op waits for completion of the most recent bulk async-groups.

    The `$group` operand tells waiting has to be done until for $group or fewer
    of the most recent bulk async-groups. If `$group` is 0, the op wait until 
    all the most recent bulk async-groups have completed.

    The `$read` indicates that the waiting has to be done until all the bulk 
    async operations in the specified bulk async-group have completed reading 
    from their source locations.

    [For more information, see PTX ISA](https://docs.nvidia.com/cuda/parallel-thread-execution/index.html#data-movement-and-conversion-instructions-cp-async-bulk-wait-group)
  }];
  
  string llvmBuilder = [{
    auto intId = op.getRead() ?
      llvm::Intrinsic::nvvm_cp_async_bulk_wait_group_read :
      llvm::Intrinsic::nvvm_cp_async_bulk_wait_group;
    createIntrinsicCall(builder, intId, builder.getInt32($group));
  }];
}

def NVVM_CpAsyncBulkTensorGlobalToSharedClusterOp : 
  NVVM_Op<"cp.async.bulk.tensor.shared.cluster.global", 
  [DeclareOpInterfaceMethods<BasicPtxBuilderOpInterface>, 
  AttrSizedOperandSegments]>,
  Arguments<(ins  LLVM_PointerShared:$dstMem,
                  LLVM_AnyPointer:$tmaDescriptor,
                  Variadic<I32>:$coordinates,
                  LLVM_PointerShared:$mbar,                  
                  Variadic<I16>:$im2colOffsets,
                  Optional<I16>:$multicastMask,
                  Optional<I64>:$l2CacheHint,
                  PtxPredicate:$predicate)> {
  let description = [{
    Initiates an asynchronous copy operation on the tensor data from global 
    memory to shared memory. 

    The Op operates has two load modes:
    1) Tiled Mode: It's the default mode. The source multi-dimensional tensor 
    layout is preserved at the destination. 

    2) Im2col Mode: This mode is used when `im2colOffsets` operands are present.
    the elements in the Bounding Box of the source tensor are rearranged into
    columns at the destination. In this mode, the tensor has to be at least 
    3-dimensional. 

    The `multicastMask` operand is optional. When it is present, the Op copies
    data from global memory to shared memory of multiple CTAs in the cluster.
    Operand `multicastMask` specifies the destination CTAs in the cluster such 
    that each bit position in the 16-bit `multicastMask` operand corresponds to
    the `nvvm.read.ptx.sreg.ctaid` of the destination CTA.     

    The `l2CacheHint` operand is optional, and it is used to specify cache 
    eviction policy that may be used during the memory access.
    
    [For more information, see PTX ISA](https://docs.nvidia.com/cuda/parallel-thread-execution/index.html#data-movement-and-conversion-instructions-cp-async-bulk-tensor)
  }];

  let assemblyFormat = [{ 
    $dstMem `,` 
    $tmaDescriptor `,` 
    $mbar `,` 
    `box` `[`$coordinates `]` 
    (`im2col` `[` $im2colOffsets^ `]` )?
    (`multicast_mask` `=` $multicastMask^ )?
    (`l2_cache_hint` `=` $l2CacheHint^ )?
    (`predicate` `=` $predicate^)? 
    attr-dict  `:` type($dstMem) `,` type($tmaDescriptor)
  }];

  let extraClassDefinition = [{
    std::string $cppClass::getPtx() {
      int im2colDim = getIm2colOffsets().size();
      int dim = getCoordinates().size();
      std::string ptx = "cp.async.bulk.tensor.";
      ptx += std::to_string(dim) + "d.";
      ptx += "shared::cluster.global.mbarrier::complete_tx::bytes";      
      if(im2colDim) ptx += ".im2col";
      if(getMulticastMask()) ptx += ".multicast::cluster";      
      if(getL2CacheHint()) ptx += ".L2::cache_hint";
      
      auto preg = [](int r) { return "%" + std::to_string(r); };

      // Build Registers
      ptx += " [%0], [%1, {";
      int r = 2;      
      for(int i = 0; i < dim; i++) ptx += preg(r+i) + ",";
      ptx.pop_back(); r += dim;
      ptx += "} ], [%" + std::to_string(r++) + "]";
      if(im2colDim) {
        ptx += ",{";
        for(int i = 0; i < im2colDim; i++) ptx += preg(r+i) + ",";
        ptx.pop_back(); r += im2colDim;
        ptx += "}";
      }
      if(getMulticastMask()) ptx += ", " + preg(r++);
      if(getL2CacheHint()) ptx += ", " + preg(r++);
      ptx += ";";
      return ptx;
    }
  }];
  let hasVerifier = 1;
}

def NVVM_CpAsyncBulkTensorSharedCTAToGlobalOp : 
  NVVM_Op<"cp.async.bulk.tensor.global.shared.cta", 
  [DeclareOpInterfaceMethods<BasicPtxBuilderOpInterface>, 
  AttrSizedOperandSegments]>,
  Arguments<(ins  LLVM_AnyPointer:$tmaDescriptor,
                  LLVM_PointerShared:$srcMem,
                  Variadic<I32>:$coordinates,
                  PtxPredicate:$predicate)> {
  let assemblyFormat = [{ 
    $tmaDescriptor `,` 
    $srcMem `,` 
    `box` `[`$coordinates `]` 
    (`,` `predicate` `=` $predicate^)?  
    attr-dict  `:` type(operands)
  }];
  let extraClassDefinition = [{
    std::string $cppClass::getPtx() {
      int dim = getCoordinates().size();
      std::string ptx = "cp.async.bulk.tensor.";
      ptx += std::to_string(dim) + "d.";
      ptx += "global.shared::cta.bulk_group";
      if(dim == 1) ptx += " [%0, {%2} ], [%1];";
      if(dim == 2) ptx += " [%0, {%2, %3} ], [%1];";
      if(dim == 3) ptx += " [%0, {%2, %3, %4} ], [%1];";
      if(dim == 4) ptx += " [%0, {%2, %3, %4, %5} ], [%1];";
      if(dim == 5) ptx += " [%0, {%2, %3, %4, %5, %6} ], [%1];";
      return ptx;
    }
  }];
  let hasVerifier = 1;
}

def NVVM_PrefetchTensorMapOp : NVVM_Op<"prefetch.tensormap",
                    [DeclareOpInterfaceMethods<BasicPtxBuilderOpInterface>]>,
  Arguments<(ins LLVM_AnyPointer:$tmaDescriptor, PtxPredicate:$predicate)> {
  let assemblyFormat = "$tmaDescriptor (`,` `predicate` `=` $predicate^)? attr-dict `:` type(operands)";
  let extraClassDefinition = [{
    std::string $cppClass::getPtx() { 
      return std::string("prefetch.tensormap [%0];");
    }
  }];
}

def NVVM_CpAsyncBulkTensorPrefetchOp :
  NVVM_Op<"cp.async.bulk.tensor.prefetch", [AttrSizedOperandSegments]> {
  let arguments = (ins
    LLVM_AnyPointer:$tmaDescriptor,
    Variadic<I32>:$coordinates,
    Variadic<I16>:$im2colOffsets,
    Optional<I64>:$l2CacheHint);

  let description = [{
    Initiates an asynchronous prefetch operation on the tensor data from global
    memory to L2 cache.

    The Op has two modes:
    1) Tiled Mode: It's the default mode. The source multi-dimensional tensor
    layout is preserved at the destination.

    2) Im2col Mode: This mode is used when `im2colOffsets` operands are present.
    the elements in the Bounding Box of the source tensor are rearranged into
    columns at the destination. In this mode, the tensor has to be at least
    3-dimensional.

    The `l2CacheHint` operand is optional, and it is used to specify cache
    eviction policy that may be used during the memory access.

    [For more information, see PTX ISA](https://docs.nvidia.com/cuda/parallel-thread-execution/index.html#data-movement-and-conversion-instructions-cp-async-bulk-prefetch-tensor)
  }];

  let assemblyFormat = [{
    $tmaDescriptor `,`
    `box` `[`$coordinates `]`
    (`im2col` `[` $im2colOffsets^ `]` )?
    (`l2_cache_hint` `=` $l2CacheHint^ )?
    attr-dict  `:` type($tmaDescriptor)
  }];

  let extraClassDeclaration = [{
    static llvm::Intrinsic::ID getIntrinsicID(int tensorDims, bool isIm2Col);
  }];

  let hasVerifier = 1;

  string llvmBuilder = [{
    // Arguments to the intrinsic:
    // tmaDesc, tensorDims, im2colOffsets
    // cache_hint(if applicable) and flag(boolean)
    llvm::SmallVector<llvm::Value *> translatedOperands;
    translatedOperands.push_back($tmaDescriptor);

    for (auto v : op.getCoordinates())
      translatedOperands.push_back(moduleTranslation.lookupValue(v));

    for (auto v : op.getIm2colOffsets())
      translatedOperands.push_back(moduleTranslation.lookupValue(v));

    llvm::LLVMContext &ctx = moduleTranslation.getLLVMContext();
    auto *i64Unused = llvm::ConstantInt::get(llvm::Type::getInt64Ty(ctx), 0);

    bool isCacheHint = op.getL2CacheHint() ? true : false;
    translatedOperands.push_back(isCacheHint ? $l2CacheHint : i64Unused);
    translatedOperands.push_back(builder.getInt1(isCacheHint));

    auto intId = NVVM::CpAsyncBulkTensorPrefetchOp::getIntrinsicID(
        op.getCoordinates().size(), op.getIm2colOffsets().size() > 0);
    createIntrinsicCall(builder, intId, translatedOperands);
  }];
}

// List of modes supported for TMA Store and Reduction Ops
def TMAStoreModeTile   : I32EnumAttrCase<"TILE", 0, "tile">;
def TMAStoreModeIm2Col : I32EnumAttrCase<"IM2COL", 1, "im2col">;

def TMAStoreMode : I32EnumAttr<"TMAStoreMode", "NVVM TMA Store Mode",
    [TMAStoreModeTile, TMAStoreModeIm2Col]> {
  let genSpecializedAttr = 0;
  let cppNamespace = "::mlir::NVVM";
}
def TMAStoreModeAttr : EnumAttr<NVVM_Dialect, TMAStoreMode, "tma_store_mode"> {
  let assemblyFormat = "`<` $value `>`";
}

// List of Reduction Ops supported with TMA Store
def TMAReduxKindAdd : I32EnumAttrCase<"ADD", 0, "add">;
def TMAReduxKindMin : I32EnumAttrCase<"MIN", 1, "min">;
def TMAReduxKindMax : I32EnumAttrCase<"MAX", 2, "max">;
def TMAReduxKindInc : I32EnumAttrCase<"INC", 3, "inc">;
def TMAReduxKindDec : I32EnumAttrCase<"DEC", 4, "dec">;
def TMAReduxKindAnd : I32EnumAttrCase<"AND", 5, "and">;
def TMAReduxKindOr  : I32EnumAttrCase<"OR",  6, "or">;
def TMAReduxKindXor : I32EnumAttrCase<"XOR", 7, "xor">;

def TMAReduxKind : I32EnumAttr<"TMAReduxKind", "NVVM TMA redux kind",
    [TMAReduxKindAdd, TMAReduxKindMax, TMAReduxKindMin,
     TMAReduxKindInc, TMAReduxKindDec, TMAReduxKindAnd,
     TMAReduxKindOr,  TMAReduxKindXor]> {
  let genSpecializedAttr = 0;
  let cppNamespace = "::mlir::NVVM";
}
def TMAReduxKindAttr : EnumAttr<NVVM_Dialect, TMAReduxKind, "tma_redux_kind"> {
  let assemblyFormat = "`<` $value `>`";
}

def NVVM_CpAsyncBulkTensorReduceOp :
  NVVM_Op<"cp.async.bulk.tensor.reduce", [AttrSizedOperandSegments]> {
  let arguments = (ins
    LLVM_AnyPointer:$tmaDescriptor,
    LLVM_PointerShared:$srcMem,
    TMAReduxKindAttr:$redKind,
    DefaultValuedAttr<TMAStoreModeAttr, "TMAStoreMode::TILE">:$mode,
    Variadic<I32>:$coordinates,
    Optional<I64>:$l2CacheHint);

  let description = [{
    Initiates an asynchronous reduction operation of tensor data in
    global memory with tensor data in shared memory.

    The `mode` attribute indicates whether the copy mode is tile or im2col.
    The `redOp` attribute specifies the reduction operations applied.
    The supported reduction operations are:
    {add, min, max, inc, dec, and, or, xor}

    The `l2CacheHint` operand is optional, and it is used to specify cache
    eviction policy that may be used during the memory access.

    [For more information, see PTX ISA](https://docs.nvidia.com/cuda/parallel-thread-execution/index.html#data-movement-and-conversion-instructions-cp-reduce-async-bulk-tensor)
  }];

  let assemblyFormat = [{
    $tmaDescriptor `,`
    $srcMem `,`
    `box` `[`$coordinates `]`
    (`l2_cache_hint` `=` $l2CacheHint^ )?
    attr-dict  `:` type($tmaDescriptor) `,` type($srcMem)
  }];

  let extraClassDeclaration = [{
    static llvm::Intrinsic::ID getIntrinsicID(int tensorDims,
                                              NVVM::TMAReduxKind kind,
                                              bool isIm2Col);
  }];

  let hasVerifier = 1;

  string llvmBuilder = [{
    // Arguments to the intrinsic:
    // shared_mem_ptr, tmaDesc, tensorDims
    // cache_hint(if applicable) and flag(boolean)
    llvm::SmallVector<llvm::Value *> translatedOperands;
    translatedOperands.push_back($srcMem);
    translatedOperands.push_back($tmaDescriptor);

    for (auto v : op.getCoordinates())
      translatedOperands.push_back(moduleTranslation.lookupValue(v));

    llvm::LLVMContext &ctx = moduleTranslation.getLLVMContext();
    auto *i64Undef = llvm::UndefValue::get(llvm::IntegerType::get(ctx, 64));

    bool isCacheHint = op.getL2CacheHint() ? true : false;
    translatedOperands.push_back(isCacheHint ? $l2CacheHint : i64Undef);
    translatedOperands.push_back(builder.getInt1(isCacheHint));

    auto intId = NVVM::CpAsyncBulkTensorReduceOp::getIntrinsicID(
                 op.getCoordinates().size(), $redKind,
                 (op.getMode() == NVVM::TMAStoreMode::IM2COL));
    createIntrinsicCall(builder, intId, translatedOperands);
  }];
}

def NVVM_CpAsyncBulkGlobalToSharedClusterOp :
  NVVM_Op<"cp.async.bulk.shared.cluster.global", [AttrSizedOperandSegments]> {
  let summary = "Async bulk copy from global memory to Shared cluster memory";
  let description = [{
    Initiates an asynchronous copy operation from global memory to cluster's
    shared memory.

    The `multicastMask` operand is optional. When it is present, the Op copies
    data from global memory to shared memory of multiple CTAs in the cluster.
    Operand `multicastMask` specifies the destination CTAs in the cluster such
    that each bit position in the 16-bit `multicastMask` operand corresponds to
    the `nvvm.read.ptx.sreg.ctaid` of the destination CTA.

    The `l2CacheHint` operand is optional, and it is used to specify cache
    eviction policy that may be used during the memory access.
    
    [For more information, see PTX ISA](https://docs.nvidia.com/cuda/parallel-thread-execution/index.html#data-movement-and-conversion-instructions-cp-async-bulk)
  }];

  let arguments = (ins
    LLVM_PointerShared:$dstMem,
    LLVM_PointerGlobal:$srcMem,
    LLVM_PointerShared:$mbar,
    I32:$size,
    Optional<I16>:$multicastMask,
    Optional<I64>:$l2CacheHint);

  let assemblyFormat = [{
    $dstMem `,` $srcMem `,` $mbar `,` $size
    (`multicast_mask` `=` $multicastMask^ )?
    (`l2_cache_hint` `=` $l2CacheHint^ )?
    attr-dict  `:` type($dstMem) `,` type($srcMem)
  }];

  string llvmBuilder = [{
    // Arguments to the intrinsic:
    // dst, mbar, src, size
    // multicast_mask, cache_hint,
    // flag for multicast_mask,
    // flag for cache_hint
    llvm::SmallVector<llvm::Value *> translatedOperands;
    translatedOperands.push_back($dstMem);
    translatedOperands.push_back($mbar);
    translatedOperands.push_back($srcMem);
    translatedOperands.push_back($size);

    // Multicast, if available
    llvm::LLVMContext &ctx = moduleTranslation.getLLVMContext();
    auto *i16Unused = llvm::ConstantInt::get(llvm::Type::getInt16Ty(ctx), 0);
    bool isMulticast = op.getMulticastMask() ? true : false;
    translatedOperands.push_back(isMulticast ? $multicastMask : i16Unused);

    // Cachehint, if available
    auto *i64Unused = llvm::ConstantInt::get(llvm::Type::getInt64Ty(ctx), 0);
    bool isCacheHint = op.getL2CacheHint() ? true : false;
    translatedOperands.push_back(isCacheHint ? $l2CacheHint : i64Unused);

    // Flag arguments for multicast and cachehint
    translatedOperands.push_back(builder.getInt1(isMulticast));
    translatedOperands.push_back(builder.getInt1(isCacheHint));

    createIntrinsicCall(builder,
      llvm::Intrinsic::nvvm_cp_async_bulk_global_to_shared_cluster, translatedOperands);
  }];
}

def NVVM_CpAsyncBulkSharedCTAToSharedClusterOp :
  NVVM_Op<"cp.async.bulk.shared.cluster.shared.cta"> {
  let summary = "Async bulk copy from Shared CTA memory to Shared cluster memory";
  let description = [{
    Initiates an asynchronous copy operation from Shared CTA memory to Shared
    cluster memory.

    [For more information, see PTX ISA](https://docs.nvidia.com/cuda/parallel-thread-execution/index.html#data-movement-and-conversion-instructions-cp-async-bulk)
  }];

  let arguments = (ins
    LLVM_PointerShared:$dstMem,
    LLVM_PointerShared:$srcMem,
    LLVM_PointerShared:$mbar,
    I32:$size);

  let assemblyFormat = [{
    $dstMem `,` $srcMem `,` $mbar `,` $size
    attr-dict  `:` type($dstMem) `,` type($srcMem)
  }];

  string llvmBuilder = [{
    createIntrinsicCall(builder,
      llvm::Intrinsic::nvvm_cp_async_bulk_shared_cta_to_cluster,
      {$dstMem, $mbar, $srcMem, $size});
  }];
}

def NVVM_CpAsyncBulkSharedCTAToGlobalOp :
  NVVM_Op<"cp.async.bulk.global.shared.cta"> {
  let summary = "Async bulk copy from Shared CTA memory to Global memory";
  let description = [{
    Initiates an asynchronous copy operation from Shared CTA memory to
    global memory.

    The `l2CacheHint` operand is optional, and it is used to specify cache
    eviction policy that may be used during the memory access.
    
    [For more information, see PTX ISA](https://docs.nvidia.com/cuda/parallel-thread-execution/index.html#data-movement-and-conversion-instructions-cp-async-bulk)
  }];

  let arguments = (ins
    LLVM_PointerGlobal:$dstMem,
    LLVM_PointerShared:$srcMem,
    I32:$size,
    Optional<I64>:$l2CacheHint);

  let assemblyFormat = [{
    $dstMem `,` $srcMem `,` $size
    (`l2_cache_hint` `=` $l2CacheHint^ )?
    attr-dict  `:` type($dstMem) `,` type($srcMem)
  }];

  string llvmBuilder = [{
    // Arguments to the intrinsic:
    // dst, src, size, cache_hint,
    // Flag for cache_hint
    //
    llvm::SmallVector<llvm::Value *> translatedOperands;
    translatedOperands.push_back($dstMem);
    translatedOperands.push_back($srcMem);
    translatedOperands.push_back($size);

    // Cachehint, if available
    llvm::LLVMContext &ctx = moduleTranslation.getLLVMContext();
    auto *i64Unused = llvm::ConstantInt::get(llvm::Type::getInt64Ty(ctx), 0);
    bool isCacheHint = op.getL2CacheHint() ? true : false;
    translatedOperands.push_back(isCacheHint ? $l2CacheHint : i64Unused);

    // Flag argument for cachehint
    translatedOperands.push_back(builder.getInt1(isCacheHint));

    createIntrinsicCall(builder,
      llvm::Intrinsic::nvvm_cp_async_bulk_shared_cta_to_global, translatedOperands);
  }];
}

//===----------------------------------------------------------------------===//
// NVVM Wgmma Ops
//===----------------------------------------------------------------------===//

def NVVM_WgmmaFenceAlignedOp : NVVM_Op<"wgmma.fence.aligned"> {
  let arguments = (ins);
  let description = [{
    Enforce an ordering of register accesses between warpgroup level matrix 
    multiplication and other operations. 
    
    [For more information, see PTX ISA](https://docs.nvidia.com/cuda/parallel-thread-execution/index.html#asynchronous-warpgroup-level-matrix-instructions-wgmma-fence)
  }];
  let assemblyFormat = "attr-dict";
  string llvmBuilder = [{
    createIntrinsicCall(builder, llvm::Intrinsic::nvvm_wgmma_fence_sync_aligned);
  }];
}

def NVVM_WgmmaGroupSyncAlignedOp : NVVM_Op<"wgmma.commit.group.sync.aligned">,
  Arguments<(ins )> {
  let assemblyFormat = "attr-dict";
  let description = [{
    Commits all prior uncommitted warpgroup level matrix multiplication operations.
    
    [For more information, see PTX ISA](https://docs.nvidia.com/cuda/parallel-thread-execution/index.html#asynchronous-warpgroup-level-matrix-instructions-wgmma-commit-group)
  }];
  string llvmBuilder = [{
    createIntrinsicCall(builder, llvm::Intrinsic::nvvm_wgmma_commit_group_sync_aligned);
  }];
}

def NVVM_WgmmaWaitGroupSyncOp : NVVM_Op<"wgmma.wait.group.sync.aligned">{
  let arguments = (ins I64Attr:$group);
  let assemblyFormat = "attr-dict $group";
  let description = [{
    Signal the completion of a preceding warpgroup operation.
    
    [For more information, see PTX ISA](https://docs.nvidia.com/cuda/parallel-thread-execution/index.html#asynchronous-warpgroup-level-matrix-instructions-wgmma-wait-group)
  }];
  string llvmBuilder = [{
    createIntrinsicCall(builder, llvm::Intrinsic::nvvm_wgmma_wait_group_sync_aligned, builder.getInt64($group));
  }];
}

/// Enum attribute type for the negating of input operands
def WGMMAScaleInNeg : I32EnumAttrCase<"neg", -1>;
def WGMMAScaleInOne : I32EnumAttrCase<"one", 1>;
def WGMMAScaleIn : I32EnumAttr<"WGMMAScaleIn", "WGMMA overflow options",
  [WGMMAScaleInOne, WGMMAScaleInNeg]> {
  let genSpecializedAttr = 0;
  let cppNamespace = "::mlir::NVVM";
}
def WGMMAScaleInAttr : EnumAttr<NVVM_Dialect, WGMMAScaleIn, "wgmma_scale_in"> {
  let assemblyFormat = "`<` $value `>`";
}

/// Enum attribute type for the output operand
def WGMMAScaleOutZero : I32EnumAttrCase<"zero", 0>;
def WGMMAScaleOutOne : I32EnumAttrCase<"one", 1>;
def WGMMAScaleOut : I32EnumAttr<"WGMMAScaleOut", "WGMMA input predicate",
  [WGMMAScaleOutZero, WGMMAScaleOutOne]> {
  let genSpecializedAttr = 0;
  let cppNamespace = "::mlir::NVVM";
}
def WGMMAScaleOutAttr : EnumAttr<NVVM_Dialect, WGMMAScaleOut, "wgmma_scale_out"> {
  let assemblyFormat = "`<` $value `>`";
}

/// Enum attribute of the different PTX element types used for WGMMA operands.
def WGMMATypeF16  : I32EnumAttrCase<"f16", 0>;
def WGMMATypeTF32 : I32EnumAttrCase<"tf32", 1>;
def WGMMATypeU8 : I32EnumAttrCase<"u8", 2>;
def WGMMATypeS8 : I32EnumAttrCase<"s8", 3>;
def WGMMATypeB1 : I32EnumAttrCase<"b1", 4>;
def WGMMATypeBF16 : I32EnumAttrCase<"bf16", 5>;
def WGMMATypeF8E4M3 : I32EnumAttrCase<"e4m3", 6>;
def WGMMATypeF8E5M2 : I32EnumAttrCase<"e5m2", 7>;
def WGMMATypeF32 : I32EnumAttrCase<"f32", 8>;
def WGMMATypeS32 : I32EnumAttrCase<"s32", 9>;

def WGMMATypes : I32EnumAttr<"WGMMATypes", "NVVM WGMMA types",
  [WGMMATypeF16, WGMMATypeTF32,
    WGMMATypeU8, WGMMATypeS8,
    WGMMATypeB1, WGMMATypeBF16, WGMMATypeF8E4M3, 
    WGMMATypeF8E5M2, WGMMATypeF32, WGMMATypeS32]> {
  let genSpecializedAttr = 0;
  let cppNamespace = "::mlir::NVVM";
}
def WGMMATypesAttr : EnumAttr<NVVM_Dialect, WGMMATypes, "wgmma_type"> {
  let assemblyFormat = "`<` $value `>`";
}


def NVVM_WgmmaMmaAsyncOp : NVVM_Op<"wgmma.mma_async", 
              [DeclareOpInterfaceMethods<BasicPtxBuilderOpInterface>,
                PredOpTrait<"input struct and result struct must be the same type",
                  TCresIsSameAsOpBase<0, 0>>,]> 
{
  let results = (outs LLVM_AnyStruct:$results);
  let arguments = (ins 
    LLVM_AnyStruct:$inouts,
    I64:$descriptorA, 
    I64:$descriptorB, 
    NVVM_MMAShapeAttr:$shape,
    WGMMATypesAttr:$typeA,
    WGMMATypesAttr:$typeB,
    WGMMATypesAttr:$typeD,
    WGMMAScaleOutAttr:$scaleD,
    WGMMAScaleInAttr:$scaleA,
    WGMMAScaleInAttr:$scaleB, 
    MMALayoutAttr:$layoutA,
    MMALayoutAttr:$layoutB,
    OptionalAttr<MMAIntOverflowAttr>:$satfinite
  );  
  
   let assemblyFormat = [{ 
      $descriptorA `,` $descriptorB `,` $inouts `,` $shape `,`
      `D` `[` $typeD `,` $scaleD (`,` $satfinite^)? `]` `,`
      `A` `[` $typeA `,` $scaleA `,` $layoutA `]` `,` 
      `B` `[` $typeB `,` $scaleB `,` $layoutB `]`
      attr-dict `:` 
      type($inouts) `->` type($results)
    }];
  
  let description = [{
    The warpgroup (128 threads) level matrix multiply and accumulate operation 
    has either of the following forms, where matrix D is called accumulator:
      D = A * B + D
      D = A * B, where the input from accumulator D is disabled.

    Supported shapes:  
    ```
    |--------------|--------------|------------|--------------|---------------|
    |              |              |            |              |f16+=e4m3*e4m3 |
    |              |              |            |              |f16+=e5m2*e5m2 |
    |f32+=tf32*tf32|f16+=f16 *f16 | s32+=s8*s8 |s32 += b1 * b1|f16+=e5m2*e4m3 |
    |              |f32+=f16 *f16 | s32+=u8*u8 |              |f16+=e4m3*e5m2 |
    |              |f32+=bf16*bf16| s32+=u8*u8 |              |f16+=e4m3*e5m2 |
    |              |f32+=bf16*bf16| s32+=s8*u8 |              |f32+=e4m3*e4m3 |
    |              |              | s32+=u8*s8 |              |f32+=e5m2*e5m2 |
    |              |              |            |              |f32+=e4m3*e5m2 |
    |              |              |            |              |f32+=e4m3*e5m2 |
    |--------------|--------------|------------|--------------|---------------|
    |   .m64n8k8   |  .m64n8k16   | .m64n8k32  | .m64n8k256   | .m64n8k32     |
    |   .m64n16k8  |  .m64n16k16  | .m64n16k32 | .m64n16k256  | .m64n16k32    |
    |   .m64n24k8  |  .m64n24k16  | .m64n24k32 | .m64n24k256  | .m64n24k32    |
    |   .m64n32k8  |  .m64n32k16  | .m64n32k32 | .m64n32k256  | .m64n32k32    |
    |   .m64n40k8  |  .m64n40k16  | .m64n48k32 | .m64n48k256  | .m64n40k32    |
    |   .m64n48k8  |  .m64n48k16  | .m64n64k32 | .m64n64k256  | .m64n48k32    |
    |   .m64n56k8  |  .m64n56k16  | .m64n80k32 | .m64n80k256  | .m64n56k32    |
    |   .m64n64k8  |  .m64n64k16  | .m64n96k32 | .m64n96k256  | .m64n64k32    |
    |   .m64n72k8  |  .m64n72k16  | .m64n112k32| .m64n112k256 | .m64n72k32    |
    |   .m64n80k8  |  .m64n80k16  | .m64n128k32| .m64n128k256 | .m64n80k32    |
    |   .m64n88k8  |  .m64n88k16  | .m64n144k32| .m64n144k256 | .m64n88k32    |
    |   .m64n96k8  |  .m64n96k16  | .m64n160k32| .m64n160k256 | .m64n96k32    |
    |   .m64n104k8 |  .m64n104k16 | .m64n176k32| .m64n176k256 | .m64n104k32   |
    |   .m64n112k8 |  .m64n112k16 | .m64n192k32| .m64n192k256 | .m64n112k32   |
    |   .m64n120k8 |  .m64n120k16 | .m64n208k32| .m64n208k256 | .m64n120k32   |
    |   .m64n128k8 |  .m64n128k16 | .m64n224k32| .m64n224k256 | .m64n128k32   |
    |   .m64n136k8 |  .m64n136k16 | .m64n240k32| .m64n240k256 | .m64n136k32   |
    |   .m64n144k8 |  .m64n144k16 | .m64n256k32| .m64n256k256 | .m64n144k32   |
    |   .m64n152k8 |  .m64n152k16 |            |              | .m64n152k32   |
    |   .m64n160k8 |  .m64n160k16 |            |              | .m64n160k32   |
    |   .m64n168k8 |  .m64n168k16 |            |              | .m64n168k32   |
    |   .m64n176k8 |  .m64n176k16 |            |              | .m64n176k32   |
    |   .m64n184k8 |  .m64n184k16 |            |              | .m64n184k32   |
    |   .m64n192k8 |  .m64n192k16 |            |              | .m64n192k32   |
    |   .m64n200k8 |  .m64n200k16 |            |              | .m64n200k32   |
    |   .m64n208k8 |  .m64n208k16 |            |              | .m64n208k32   |
    |   .m64n216k8 |  .m64n216k16 |            |              | .m64n216k32   |
    |   .m64n224k8 |  .m64n224k16 |            |              | .m64n224k32   |
    |   .m64n232k8 |  .m64n232k16 |            |              | .m64n232k32   |
    |   .m64n240k8 |  .m64n240k16 |            |              | .m64n240k32   |
    |   .m64n248k8 |  .m64n248k16 |            |              | .m64n248k32   |
    |   .m64n256k8 |  .m64n256k16 |            |              | .m64n256k32   |
    |--------------|--------------|------------|--------------|---------------|
    ```

    
    [For more information, see PTX ISA](https://docs.nvidia.com/cuda/parallel-thread-execution/index.html#asynchronous-warpgroup-level-matrix-instructions)
  }];
  
  let hasVerifier = 1;

  let extraClassDeclaration = [{
    void getAsmValues(RewriterBase &rewriter, 
        llvm::SmallVectorImpl<std::pair<mlir::Value, mlir::NVVM::PTXRegisterMod>> &asmValues);
  }];
}

//===----------------------------------------------------------------------===//
// NVVM Griddepcontrol Ops
//===----------------------------------------------------------------------===//

def NVVM_GriddepcontrolWaitOp : NVVM_IntrOp<"griddepcontrol.wait", [], 0> {
  let assemblyFormat = "attr-dict";

  let description = [{
    Causes the executing thread to wait until all prerequisite grids in flight 
    have completed and all the memory operations from the prerequisite grids 
    are performed and made visible to the current grid.


    [For more information, see PTX ISA](https://docs.nvidia.com/cuda/parallel-thread-execution/#parallel-synchronization-and-communication-instructions-griddepcontrol)
  }];
}

def NVVM_GriddepcontrolLaunchDependentsOp
    : NVVM_IntrOp<"griddepcontrol.launch.dependents", [], 0> {
  let assemblyFormat = "attr-dict";

  let description = [{
    Signals that specific dependents the runtime system designated to react to 
    this instruction can be scheduled as soon as all other CTAs in the grid 
    issue the same instruction or have completed.


    [For more information, see PTX ISA](https://docs.nvidia.com/cuda/parallel-thread-execution/#parallel-synchronization-and-communication-instructions-griddepcontrol)
  }];
}

//===----------------------------------------------------------------------===//
// NVVM Mapa Op
//===----------------------------------------------------------------------===//

def NVVM_MapaOp: NVVM_Op<"mapa",
    [TypesMatchWith<"`res` and `a` should have the same type",
                    "a", "res", "$_self">]> {
  let results = (outs AnyTypeOf<[LLVM_PointerGeneric, LLVM_PointerShared]>:$res);
  let arguments = (ins AnyTypeOf<[LLVM_PointerGeneric, LLVM_PointerShared]>:$a, I32:$b);

  string llvmBuilder = [{
    int addrSpace = llvm::cast<LLVMPointerType>(op.getA().getType()).getAddressSpace();
    
    bool isSharedMemory = addrSpace == NVVM::NVVMMemorySpace::kSharedMemorySpace;

    auto intId = isSharedMemory? llvm::Intrinsic::nvvm_mapa_shared_cluster : llvm::Intrinsic::nvvm_mapa;
    $res = createIntrinsicCall(builder, intId, {$a, $b});
  }];
  
  let assemblyFormat = "$a`,` $b attr-dict `:` type($a) `->` type($res)";
}

//===----------------------------------------------------------------------===//
// NVVM match.sync Op
//===----------------------------------------------------------------------===//

def MatchSyncKindAny : I32EnumAttrCase<"any", 0>;
def MatchSyncKindAll : I32EnumAttrCase<"all", 1>;

def MatchSyncKind : I32EnumAttr<"MatchSyncKind", "NVVM match sync kind",
  [MatchSyncKindAny, MatchSyncKindAll]> {
  let genSpecializedAttr = 0;
  let cppNamespace = "::mlir::NVVM";
}

def MatchSyncKindAttr : EnumAttr<NVVM_Dialect, MatchSyncKind, "match_sync_kind">;

def NVVM_MatchSyncOp : NVVM_Op<"match.sync">,
  Results<(outs AnyTypeOf<[I32, LLVMStructType]>:$res)>,
  Arguments<(ins I32:$thread_mask,
                 AnyTypeOf<[I32, I64]>:$val,
                 MatchSyncKindAttr:$kind)> {
  let summary = "Broadcast and compare a value across threads in warp";
  let description = [{
    The `match.sync` op performs broadcast and compare of operand `val` across 
    all non-exited threads in `thread_mask` and returns a mask depending on the 
    kind and an optional predicate.

    The matching operation kinds are:
    - `any`: Returns a mask corresponding to the non-exited threads in the 
    `thread_mask` that have the same value of operand `val`.
    - `all`: Returns a mask and a predicate. If all non-exited threads in the 
    `thread_mask` have the same value of operand `val`, the predicate is set to 
    true and the mask corresponds to the non-exited threads in the 
    `thread_mask`. Otherwise, the predicate is set to false and the mask is 0.

    [For more information, see PTX ISA](https://docs.nvidia.com/cuda/parallel-thread-execution/#parallel-synchronization-and-communication-instructions-match-sync)
  }];
  string llvmBuilder = [{
    auto intId = getMatchSyncIntrinsicId(
        op.getVal().getType(), $kind);
    $res = createIntrinsicCall(builder,
        intId, {$thread_mask, $val});
  }];
  let assemblyFormat = "$kind $thread_mask `,` $val attr-dict `:` type($val) `->` type($res)";
  let hasVerifier = 1;
}

<<<<<<< HEAD
=======
//===----------------------------------------------------------------------===//
// NVVM Bulk Store Op
//===----------------------------------------------------------------------===//

def NVVM_BulkStoreOp: NVVM_Op<"st.bulk"> {
  let arguments = (ins AnyTypeOf<[LLVM_PointerGeneric, LLVM_PointerShared]>:$addr, I64:$size, DefaultValuedAttr<I64Attr, "0">:$initVal);

  let summary = "Bulk Store Op";
  let description = [{
    Initializes a region of shared memory at the address given by `addr`.
    The `size` operand specifies the number of bytes to initialize and must be 
    a multiple of 8.
    The `initVal` operand specifies the value to initialize the memory to. The 
    only supported value is 0.

    [For more information, see PTX ISA](https://docs.nvidia.com/cuda/parallel-thread-execution/#data-movement-and-conversion-instructions-st-bulk)
  }];

  string llvmBuilder = [{
    auto intId = getStBulkIntrinsicId(
          llvm::cast<LLVM::LLVMPointerType>(op.getAddr().getType()));
    createIntrinsicCall(builder, intId,
                      {$addr, $size, builder.getInt64($initVal)});
  }];
  
  let assemblyFormat = "$addr `,` `size` `=` $size (`,` `init` `=` $initVal^)? attr-dict `:` type($addr)";
  
  let hasVerifier = 1;
}

>>>>>>> d465594a
def NVVM_Exit : NVVM_Op<"exit"> {
  let summary = "Exit Op";
  let description = [{
    Ends execution of a thread.
    [For more information, see PTX ISA](https://docs.nvidia.com/cuda/parallel-thread-execution/index.html#control-flow-instructions-exit)
  }];
  string llvmBuilder = [{
    createIntrinsicCall(builder, llvm::Intrinsic::nvvm_exit);
  }];

  let assemblyFormat = "attr-dict";
}


//===----------------------------------------------------------------------===//
// NVVM breakpoint Op
//===----------------------------------------------------------------------===//

def NVVM_Breakpoint : NVVM_Op<"breakpoint"> {
  let summary = "Breakpoint Op";
  let description = [{
    Breakpoint suspends execution of the program for debugging.
    [For more information, see PTX ISA](https://docs.nvidia.com/cuda/parallel-thread-execution/index.html#miscellaneous-instructions-brkpt)
  }];
  string llvmBuilder = [{
    createIntrinsicCall(builder, llvm::Intrinsic::debugtrap);
  }];

  let assemblyFormat = "attr-dict";
}

//===----------------------------------------------------------------------===//
// NVVM TCGEN05 Ops
//===----------------------------------------------------------------------===//
// Num CTAs in a group participating in the TCGEN05 operation.
// This corresponds to the "cta_group::1", "cta_group::2"
// modifiers in the PTX instructions.
def Tcgen05GroupCTA_1 : I32EnumAttrCase<"CTA_1", 0, "cta_1">;
def Tcgen05GroupCTA_2 : I32EnumAttrCase<"CTA_2", 1, "cta_2">;

def Tcgen05GroupKind : I32EnumAttr<"Tcgen05GroupKind",
                            "NVVM Tcgen05 group kind",
  [Tcgen05GroupCTA_1, Tcgen05GroupCTA_2]> {
  let genSpecializedAttr = 0;
  let cppNamespace = "::mlir::NVVM";
}
def Tcgen05GroupKindAttr :
  EnumAttr<NVVM_Dialect, Tcgen05GroupKind, "tcgen05_group"> {
  let assemblyFormat = "`<` $value `>`";
}

def Tcgen05FenceBefore : I32EnumAttrCase<"BEFORE_THREAD_SYNC", 0, "before">;
def Tcgen05FenceAfter  : I32EnumAttrCase<"AFTER_THREAD_SYNC",  1, "after">;
def Tcgen05FenceKind : I32EnumAttr<"Tcgen05FenceKind", "NVVM Tcgen05 fence kind",
  [Tcgen05FenceBefore, Tcgen05FenceAfter]> {
  let genSpecializedAttr = 0;
  let cppNamespace = "::mlir::NVVM";
}
def Tcgen05FenceKindAttr :
  EnumAttr<NVVM_Dialect, Tcgen05FenceKind, "tcgen05_fence"> {
  let assemblyFormat = "`<` $value `>`";
}

def Tcgen05WaitLoad  : I32EnumAttrCase<"LOAD",  0, "load">;
def Tcgen05WaitStore : I32EnumAttrCase<"STORE", 1, "store">;
def Tcgen05WaitKind : I32EnumAttr<"Tcgen05WaitKind", "NVVM Tcgen05 wait kind",
  [Tcgen05WaitLoad, Tcgen05WaitStore]> {
  let genSpecializedAttr = 0;
  let cppNamespace = "::mlir::NVVM";
}
def Tcgen05WaitKindAttr :
  EnumAttr<NVVM_Dialect, Tcgen05WaitKind, "tcgen05_wait"> {
  let assemblyFormat = "`<` $value `>`";
}

def NVVM_Tcgen05AllocOp : NVVM_Op<"tcgen05.alloc"> {
  let summary = "Tcgen05 alloc operation";
  let description = [{
    The `tcgen05.alloc` Op allocates tensor core memory for
    the amount specified by `nCols` and writes the destination
    address to the `addr` argument. The `nCols` operand specifies the
    number of columns to be allocated and it must be a power-of-two.
    [For more information, see PTX ISA](https://docs.nvidia.com/cuda/parallel-thread-execution/#tcgen05-memory-alloc-manage-instructions)
  }];

  let arguments = (ins
    AnyTypeOf<[LLVM_AnyPointer, LLVM_PointerShared]>:$addr,
    I32:$nCols,
    DefaultValuedAttr<Tcgen05GroupKindAttr, "Tcgen05GroupKind::CTA_1">:$group);

  let assemblyFormat = "$addr `,` $nCols attr-dict `:` type(operands)";

  let extraClassDeclaration = [{
    static llvm::Intrinsic::ID
      getIntrinsicIDAndArgs(Operation &op, LLVM::ModuleTranslation &mt,
                            llvm::SmallVector<llvm::Value *> &args);
  }];
  string llvmBuilder = [{
    llvm::SmallVector<llvm::Value *> args;
    auto id = NVVM::Tcgen05AllocOp::getIntrinsicIDAndArgs(
      *op, moduleTranslation, args);
    createIntrinsicCall(builder, id, args);
  }];
}

def NVVM_Tcgen05DeallocOp : NVVM_Op<"tcgen05.dealloc"> {
  let summary = "Tcgen05 dealloc operation";
  let description = [{
    The `tcgen05.dealloc` Op de-allocates the tensor core memory
    specified by `tmemAddr`, which must be from a previous tensor
    memory allocation. The `nCols` operand specifies the number
    of columns to be de-allocated, and it must be a power-of-two.
    [For more information, see PTX ISA](https://docs.nvidia.com/cuda/parallel-thread-execution/#tcgen05-memory-alloc-manage-instructions)
  }];

  let arguments = (ins LLVM_PointerTensor:$taddr, I32:$nCols,
    DefaultValuedAttr<Tcgen05GroupKindAttr, "Tcgen05GroupKind::CTA_1">:$group);

  let assemblyFormat = "$taddr `,` $nCols attr-dict `:` type(operands)";

  let extraClassDeclaration = [{
    static llvm::Intrinsic::ID
      getIntrinsicIDAndArgs(Operation &op, LLVM::ModuleTranslation &mt,
                            llvm::SmallVector<llvm::Value *> &args);
  }];
  string llvmBuilder = [{
    llvm::SmallVector<llvm::Value *> args;
    auto id = NVVM::Tcgen05DeallocOp::getIntrinsicIDAndArgs(
      *op, moduleTranslation, args);
    createIntrinsicCall(builder, id, args);
  }];
}

def NVVM_Tcgen05RelinquishAllocPermitOp : NVVM_Op<"tcgen05.relinquish_alloc_permit"> {
  let summary = "Tcgen05 Op to relinquish the right to allocate";
  let description = [{
    The `tcgen05.relinquish_alloc_permit` Op specifies that the CTA
    of the executing thread is relinquishing the right to allocate
    Tensor Memory. So, it is illegal for a CTA to perform `tcgen05.alloc`
    after any of its constituent threads execute `tcgen05.relinquish_alloc_permit`.
    [For more information, see PTX ISA](https://docs.nvidia.com/cuda/parallel-thread-execution/#tcgen05-memory-alloc-manage-instructions)
  }];

  let arguments = (ins
    DefaultValuedAttr<Tcgen05GroupKindAttr, "Tcgen05GroupKind::CTA_1">:$group);

  let assemblyFormat = "attr-dict";

  string llvmBuilder = [{
    auto id = ($group == NVVM::Tcgen05GroupKind::CTA_1) ?
      llvm::Intrinsic::nvvm_tcgen05_relinq_alloc_permit_cg1 :
      llvm::Intrinsic::nvvm_tcgen05_relinq_alloc_permit_cg2;
    createIntrinsicCall(builder, id);
  }];
}

def NVVM_Tcgen05FenceOp : NVVM_Op<"tcgen05.fence"> {
  let summary = "Tcgen05 fence operations";
  let description = [{
    The `tcgen05.fence<before>` orders all prior async tcgen05 operations
    with respect to the subsequent tcgen05 and execution ordering operations.
    The `tcgen05.fence<after>` orders all subsequent async tcgen05 operations
    with respect to the prior tcgen05 and execution ordering operations.

    [For more information, see PTX ISA](https://docs.nvidia.com/cuda/parallel-thread-execution/#tensorcore-5th-generation-instructions-tcgen05-fence)
  }];

  let arguments = (ins Tcgen05FenceKindAttr:$kind);
  let assemblyFormat = "$kind attr-dict";

  string llvmBuilder = [{
    auto id = ($kind == NVVM::Tcgen05FenceKind::BEFORE_THREAD_SYNC)
      ? llvm::Intrinsic::nvvm_tcgen05_fence_before_thread_sync
      : llvm::Intrinsic::nvvm_tcgen05_fence_after_thread_sync;
    createIntrinsicCall(builder, id);
  }];
}

def NVVM_Tcgen05WaitOp : NVVM_Op<"tcgen05.wait"> {
  let summary = "Tcgen05 wait operations";
  let description = [{
    The `tcgen05.wait<load>` causes the executing thread to block until
    all prior `tcgen05.ld` operations issued by the executing thread
    have completed. Similarly, the `tcgen05.wait<store>` causes the executing
    thread to block until all prior `tcgen05.st` operations issued by the
    executing thread have completed.
    [For more information, see PTX ISA](https://docs.nvidia.com/cuda/parallel-thread-execution/#tcgen05-instructions-tcgen05-wait)
  }];

  let arguments = (ins Tcgen05WaitKindAttr:$kind);
  let assemblyFormat = "$kind attr-dict";

  string llvmBuilder = [{
    auto id = ($kind == NVVM::Tcgen05WaitKind::LOAD)
      ? llvm::Intrinsic::nvvm_tcgen05_wait_ld
      : llvm::Intrinsic::nvvm_tcgen05_wait_st;
    createIntrinsicCall(builder, id);
  }];
}

def NVVM_Tcgen05CommitOp : NVVM_Op<"tcgen05.commit"> {
  let summary = "Tcgen05 commit operations";
  let description = [{
    The `tcgen05.commit` makes the mbarrier object, specified by
    the operand `addr`, track the completion of all the prior
    async-tcgen05 operations initiated by the executing thread.
    The multicast variants allow signaling on the mbarrier objects
    of multiple CTAs within the cluster. Operand `multicastMask`,
    when present, specifies the destination CTAs in the cluster such
    that each bit position in the 16-bit `multicastMask` operand
    corresponds to the `nvvm.read.ptx.sreg.ctaid` of the destination CTA.
    [For more information, see PTX ISA](https://docs.nvidia.com/cuda/parallel-thread-execution/#tcgen-async-sync-operations-commit)
  }];

  let arguments = (ins
    AnyTypeOf<[LLVM_AnyPointer, LLVM_PointerShared]>:$addr,
    Optional<I16>:$multicastMask,
    DefaultValuedAttr<Tcgen05GroupKindAttr, "Tcgen05GroupKind::CTA_1">:$group);

  let assemblyFormat = [{
    $addr (`,` `multicast_mask` `=` $multicastMask^)?
    attr-dict `:` type(operands)
  }];

  let extraClassDeclaration = [{
    static llvm::Intrinsic::ID
      getIntrinsicIDAndArgs(Operation &op, LLVM::ModuleTranslation &mt,
                            llvm::SmallVector<llvm::Value *> &args);
  }];

  string llvmBuilder = [{
    llvm::SmallVector<llvm::Value *> args;
    auto id = NVVM::Tcgen05CommitOp::getIntrinsicIDAndArgs(
      *op, moduleTranslation, args);
    createIntrinsicCall(builder, id, args);
  }];
}

def NVVM_Tcgen05ShiftOp : NVVM_Op<"tcgen05.shift"> {
  let summary = "Tcgen05 shift operation";
  let description = [{
    The `tcgen05.shift` is an asynchronous instruction which initiates
    the shifting of 32-byte elements downwards across all the rows,
    except the last, by one row. The operand `taddr` specifies the base
    address of the matrix in Tensor Memory whose rows must be down shifted.

    [For more information, see PTX ISA](https://docs.nvidia.com/cuda/parallel-thread-execution/#tcgen05-instructions-tcgen05-shift)
  }];

  let arguments = (ins LLVM_PointerTensor:$taddr,
    DefaultValuedAttr<Tcgen05GroupKindAttr, "Tcgen05GroupKind::CTA_1">:$group);

  let assemblyFormat = "$taddr attr-dict `:` type(operands)";

  string llvmBuilder = [{
    auto id = ($group == NVVM::Tcgen05GroupKind::CTA_1) ?
      llvm::Intrinsic::nvvm_tcgen05_shift_down_cg1 :
      llvm::Intrinsic::nvvm_tcgen05_shift_down_cg2;
    createIntrinsicCall(builder, id, {$taddr});
  }];
}

def Shape128x256b : I32EnumAttrCase<"SHAPE_128x256b", 0, "shape_128x256b">;
def Shape4x256b   : I32EnumAttrCase<"SHAPE_4x256b",   1, "shape_4x256b">;
def Shape128x128b : I32EnumAttrCase<"SHAPE_128x128b", 2, "shape_128x128b">;
def Shape64x128b  : I32EnumAttrCase<"SHAPE_64x128b",  3, "shape_64x128b">;
def Shape32x128b  : I32EnumAttrCase<"SHAPE_32x128b",  4, "shape_32x128b">;

def Tcgen05CpShape : I32EnumAttr<"Tcgen05CpShape", "tcgen05 cp shapes",
  [Shape128x256b, Shape4x256b, Shape128x128b, Shape64x128b, Shape32x128b]> {
    let cppNamespace = "::mlir::NVVM";
    let genSpecializedAttr = 0;
}
def Tcgen05CpShapeAttr : EnumAttr<NVVM_Dialect, Tcgen05CpShape, "tcgen05_cp_shape"> {
  let assemblyFormat = "`<` $value `>`";
}

def Tcgen05CpMulticastNone: I32EnumAttrCase<"NONE", 0, "none">;
def Tcgen05CpMulticastWarpx2_02_13: I32EnumAttrCase<"WARPX2_02_13", 1, "warpx2_02_13">;
def Tcgen05CpMulticastWarpx2_01_23: I32EnumAttrCase<"WARPX2_01_23", 2, "warpx2_01_23">;
def Tcgen05CpMulticastWarpx4: I32EnumAttrCase<"WARPX4", 3, "warpx4">;

def Tcgen05CpMulticast : I32EnumAttr<"Tcgen05CpMulticast", "tcgen05 cp multicast",
  [Tcgen05CpMulticastNone, Tcgen05CpMulticastWarpx2_02_13,
   Tcgen05CpMulticastWarpx2_01_23, Tcgen05CpMulticastWarpx4]> {
    let cppNamespace = "::mlir::NVVM";
    let genSpecializedAttr = 0;
}
def Tcgen05CpMulticastAttr : EnumAttr<NVVM_Dialect, Tcgen05CpMulticast, "tcgen05_cp_multicast"> {
  let assemblyFormat = "`<` $value `>`";
}

def FormatB6x16_P32: I32EnumAttrCase<"B6x16_P32", 0, "b6x16_p32">;
def FormatB4x16_P64: I32EnumAttrCase<"B4x16_P64", 1, "b4x16_p64">;

def Tcgen05CpSrcFormat : I32EnumAttr<"Tcgen05CpSrcFormat", "tcgen05 cp source format",
  [FormatB6x16_P32, FormatB4x16_P64]> {
    let cppNamespace = "::mlir::NVVM";
    let genSpecializedAttr = 0;
}
def Tcgen05CpSrcFormatAttr : EnumAttr<NVVM_Dialect, Tcgen05CpSrcFormat, "tcgen05_cp_src_fmt"> {
  let assemblyFormat = "`<` $value `>`";
}

def NVVM_Tcgen05CpOp : NVVM_Op<"tcgen05.cp"> {
  let summary = "Tcgen05 copy operation";
  let description = [{
    Instruction tcgen05.cp initiates an asynchronous copy operation from
    shared memory to the location specified by the address operand `taddr`
    in the Tensor Memory. The 64-bit register operand `smem_desc` specifies
    the matrix descriptor representing the source matrix in the shared memory
    that needs to be copied.

    Example:
    ```mlir
      nvvm.tcgen05.cp %taddr, %smem_desc {
        group = #nvvm.tcgen05_group<cta_2>,
        shape = #nvvm.tcgen05_cp_shape<shape_64x128b>,
        multicast = #nvvm.tcgen05_cp_multicast<warpx2_01_23>,
        srcFormat = #nvvm.tcgen05_cp_src_fmt<b6x16_p32>
      }
    ```
    [For more information, see PTX ISA](https://docs.nvidia.com/cuda/parallel-thread-execution/#tensorcore-5th-generation-instructions-tcgen05-cp)
  }];

  let arguments = (ins
    Tcgen05CpShapeAttr:$shape,
    DefaultValuedAttr<Tcgen05GroupKindAttr, "Tcgen05GroupKind::CTA_1">:$group,
    DefaultValuedAttr<Tcgen05CpMulticastAttr, "Tcgen05CpMulticast::NONE">:$multicast,
    OptionalAttr<Tcgen05CpSrcFormatAttr>:$srcFormat,
    LLVM_PointerTensor:$taddr,
    I64:$smem_desc);

  let assemblyFormat = "$taddr`,` $smem_desc attr-dict";
  let hasVerifier = 1;

  let extraClassDeclaration = [{
    static llvm::Intrinsic::ID getIntrinsicID(Operation &op);
  }];

  string llvmBuilder = [{
    auto id = NVVM::Tcgen05CpOp::getIntrinsicID(*op);
    createIntrinsicCall(builder, id, {$taddr, $smem_desc});
  }];
}

//===----------------------------------------------------------------------===//
// NVVM tcgen05 LdSt Shape Attr
//===----------------------------------------------------------------------===//

def Tcgen05LdStShape16x64b: I32EnumAttrCase<"SHAPE_16X64B", 0, "shape_16x64b">;
def Tcgen05LdStShape16x128b: I32EnumAttrCase<"SHAPE_16X128B", 1, "shape_16x128b">;
def Tcgen05LdStShape16x256b: I32EnumAttrCase<"SHAPE_16X256B", 2, "shape_16x256b">;
def Tcgen05LdStShape32x32b: I32EnumAttrCase<"SHAPE_32X32B", 3, "shape_32x32b">;
def Tcgen05LdStShape16x32bx2: I32EnumAttrCase<"SHAPE_16X32BX2", 4, "shape_16x32bx2">;

def Tcgen05LdStShape: I32EnumAttr<
  "Tcgen05LdStShape",
  "",
  [Tcgen05LdStShape16x64b, Tcgen05LdStShape16x128b, Tcgen05LdStShape16x256b,
   Tcgen05LdStShape32x32b, Tcgen05LdStShape16x32bx2]
> {
  let cppNamespace = "::mlir::NVVM";
  let genSpecializedAttr = 0;
}

def Tcgen05LdStShapeAttr: EnumAttr<NVVM_Dialect, Tcgen05LdStShape, "tcgen05_ldst_shape"> {
  let assemblyFormat = "`<` $value `>`";
}

//===----------------------------------------------------------------------===//
// NVVM tcgen05.ld Op
//===----------------------------------------------------------------------===//

def NVVM_Tcgen05LdOp : NVVM_Op<"tcgen05.ld"> {
  let summary = "tensor memory load instructions";
  let arguments = (ins
    // Attributes
    UnitAttr:$pack,
    Tcgen05LdStShapeAttr:$shape,
    // Arguments
    LLVM_PointerTensor:$tmemAddr,
    Optional<I64>:$offset
  );

  let results = (outs AnyTypeOf<[I32, VectorOfLengthAndType<
                                  [2, 4, 8, 16, 32, 64, 128], [I32]>]>:$res);

  let assemblyFormat = [{
    $tmemAddr (`,` $offset^)? (`pack` $pack^)? attr-dict `:` type($res)
  }];

  let description = [{
    Instruction `tcgen05.ld` asynchronously loads data from the Tensor Memory at
    the location specified by the 32-bit address operand `tmemAddr` into the
    destination register `res`, collectively across all threads of the warps.

    The `shape` and the `num` attribute together determines the total
    dimension of the data which is loaded from the Tensor Memory. The `shape`
    attribute indicates the base dimension of data to be accessed as described
    in the Data Movement Shape. The `num` attribute indicates the repeat
    factor on the base dimension resulting in the total dimension of the data
    that is accessed.

    The shape `16x32bx2` performs two accesses into Tensor Memory of the shape
    `16x32b`. The base address of the first access is specified by `tmemAddr`
    and the base address of the second access is specified by
    `tmemAddr + offset`, where `offset` is an immediate argument.

    The unit attribute `pack` can be used to pack two 16-bit
    elements from adjacent columns into a single 32-bit element during the load.

    The following table describes the size of the vector for various combinations
    of `num` and `shape` attributes
    |=====================================================================|
    | num/shape      |     16x32bx2/16x64b/32x32b |  16x128b   | 16x256b  |
    |=====================================================================|
    | x1             |          1                 |    2       |    4     |
    | x2             |          2                 |    4       |    8     |
    | x4             |          4                 |    8       |    16    |
    | x8             |          8                 |    16      |    32    |
    | x16            |          16                |    32      |    64    |
    | x32            |          32                |    64      |    128   |
    | x64            |          64                |    128     |    NA    |
    | x128           |          128               |    NA      |    NA    |
    |=====================================================================|

    Example:
    ```mlir
      nvvm.tcgen05.ld %tmemAddr, %offset pack {
        shape = #nvvm.tcgen05_ldst_shape<shape_16x32bx2>,
      } : <2xi32>
    ```

    [For more information, see PTX ISA](https://docs.nvidia.com/cuda/parallel-thread-execution/#tcgen05-instructions-tcgen05-st)
  }];

  let hasVerifier = 1;

  string llvmBuilder = [{
    llvm::LLVMContext &Context = moduleTranslation.getLLVMContext();
    auto Pack = llvm::ConstantInt::get(Context, llvm::APInt(1, $pack));

    unsigned num = $_resultType->isVectorTy()
                       ? llvm::cast<llvm::VectorType>($_resultType)
                             ->getElementCount()
                             .getFixedValue()
                       : 1;

    auto ID = getTcgen05LdIntrinsicID($shape, num);
    if (ID == llvm::Intrinsic::not_intrinsic)
      llvm::report_fatal_error("unknow intrinsic signature for tcgen05.ld");

    if ($offset)
      $res = createIntrinsicCall(builder, ID, {$tmemAddr, $offset, Pack});
    else
      $res = createIntrinsicCall(builder, ID, {$tmemAddr, Pack});
  }];
}

//===----------------------------------------------------------------------===//
// NVVM tcgen05.st Op
//===----------------------------------------------------------------------===//

def NVVM_Tcgen05StOp : NVVM_Op<"tcgen05.st"> {
  let summary = "tensor memory store instructions";
  let arguments = (ins
    // Attributes
    UnitAttr:$unpack,
    Tcgen05LdStShapeAttr:$shape,
    // Arguments
    LLVM_PointerTensor:$tmemAddr,
    AnyTypeOf<[I32, VectorOfLengthAndType<
                      [2, 4, 8, 16, 32, 64, 128], [I32]>]>:$val,
    Optional<I64>:$offset
  );

  let assemblyFormat = [{
    $tmemAddr `,` $val (`,` $offset^)? (`unpack` $unpack^)? attr-dict `:` type($val)
  }];

  let description = [{
    Instruction `tcgen05.st` asynchronously stores data from the source register `r`
    into the Tensor Memory at the location specified by the 32-bit address operand
    `tmemAddr`, collectively across all threads of the warps.

    The `shape` and the `num` attribute together determines the total dimension of
    the data which is stored to the Tensor Memory. The `shape` indicates the base
    dimension of data to be accessed. The `num` attribute indicates the repeat
    factor on the base dimension resulting in the total dimension of the data that
    is accessed.

    The shape `16x32bx2` performs two accesses into Tensor Memory of the shape
    `16x32b`. The base address of the first access is specified by `tmemAddr`
    and the base address of the second access is specified by
    `tmemAddr + offset`, where `offset` is an immediate argument.

    The unit attribute `unpack` can be used to unpack a 32-bit element
    in the register into two 16-bit elements and store them in adjacent columns.

    The following table describes the size of the vector for various combinations
    of `num` and `shape` attributes
    |=====================================================================|
    | num/shape      |     16x32bx2/16x64b/32x32b |  16x128b   | 16x256b  |
    |=====================================================================|
    | x1             |          1                 |    2       |    4     |
    | x2             |          2                 |    4       |    8     |
    | x4             |          4                 |    8       |    16    |
    | x8             |          8                 |    16      |    32    |
    | x16            |          16                |    32      |    64    |
    | x32            |          32                |    64      |    128   |
    | x64            |          64                |    128     |    NA    |
    | x128           |          128               |    NA      |    NA    |
    |=====================================================================|

    Example:
    ```mlir
      nvvm.tcgen05.st %tmemAddr, %val, %offset unpack {
        shape = #nvvm.tcgen05_ldst_shape<shape_16x32bx2>,
      } : <2xi32>
    ```

    [For more information, see PTX ISA](https://docs.nvidia.com/cuda/parallel-thread-execution/#tcgen05-instructions-tcgen05-st)
  }];

  string llvmBuilder = [{
    llvm::LLVMContext &Context = moduleTranslation.getLLVMContext();
    auto Unpack = llvm::ConstantInt::get(Context, llvm::APInt(1, $unpack));

    auto valTy = $val->getType();
    uint32_t num = valTy->isVectorTy() ? llvm::cast<llvm::VectorType>(valTy)
                                             ->getElementCount()
                                             .getFixedValue()
                                       : 1;

    auto ID = getTcgen05StIntrinsicID($shape, num);
    if (ID == llvm::Intrinsic::not_intrinsic)
      llvm::report_fatal_error("unknow intrinsic signature for tcgen05.st");

    if ($offset)
      createIntrinsicCall(builder, ID, {$tmemAddr, $offset, $val, Unpack});
    else
      createIntrinsicCall(builder, ID, {$tmemAddr, $val, Unpack});
  }];

  let hasVerifier = 1;
}

//===----------------------------------------------------------------------===//
// NVVM target attribute.
//===----------------------------------------------------------------------===//

def NVVM_TargettAttr : NVVM_Attr<"NVVMTarget", "target"> {
  let description = [{
    GPU target attribute for controlling compilation of NVIDIA targets. All
    parameters decay into default values if not present.

    Examples:

    1. Target with default values.
    ```
      gpu.module @mymodule [#nvvm.target] attributes {...} {
        ...
      }
    ```

    2. Target with `sm_90` chip and fast math.
    ```
      gpu.module @mymodule [#nvvm.target<chip = "sm_90", flags = {fast}>] {
        ...
      }
    ```
  }];
  let parameters = (ins
    DefaultValuedParameter<"int", "2", "Optimization level to apply.">:$O,
    StringRefParameter<"Target triple.", "\"nvptx64-nvidia-cuda\"">:$triple,
    StringRefParameter<"Target chip.", "\"sm_50\"">:$chip,
    StringRefParameter<"Target chip features.", "\"+ptx60\"">:$features,
    OptionalParameter<"DictionaryAttr", "Target specific flags.">:$flags,
    OptionalParameter<"ArrayAttr", "Files to link to the LLVM module.">:$link
  );
  let assemblyFormat = [{
    (`<` struct($O, $triple, $chip, $features, $flags, $link)^ `>`)?
  }];
  let builders = [
    AttrBuilder<(ins CArg<"int", "2">:$optLevel,
                     CArg<"StringRef", "\"nvptx64-nvidia-cuda\"">:$triple,
                     CArg<"StringRef", "\"sm_50\"">:$chip,
                     CArg<"StringRef", "\"+ptx60\"">:$features,
                     CArg<"DictionaryAttr", "nullptr">:$targetFlags,
                     CArg<"ArrayAttr", "nullptr">:$linkFiles), [{
      return Base::get($_ctxt, optLevel, triple, chip, features, targetFlags, linkFiles);
    }]>
  ];
  let skipDefaultBuilders = 1;
  let genVerifyDecl = 1;
  let extraClassDeclaration = [{
    bool hasFlag(StringRef flag) const;
    bool hasFastMath() const;
    bool hasFtz() const;
    bool hasCmdOptions() const;
    std::optional<mlir::NamedAttribute> getCmdOptions() const;
  }];
  let extraClassDefinition = [{
    bool $cppClass::hasFlag(StringRef flag) const {
      if (DictionaryAttr flags = getFlags())
        return flags.get(flag) != nullptr;
      return false;
    }
    bool $cppClass::hasFastMath() const {
      return hasFlag("fast");
    }
    bool $cppClass::hasFtz() const {
      return hasFlag("ftz");
    }
    bool $cppClass::hasCmdOptions() const {
      return hasFlag("ptxas-cmd-options");
    }
    std::optional<mlir::NamedAttribute> $cppClass::getCmdOptions() const {
      return getFlags().getNamed("ptxas-cmd-options");
    }
  }];
}

#endif // NVVMIR_OPS<|MERGE_RESOLUTION|>--- conflicted
+++ resolved
@@ -2664,8 +2664,6 @@
   let hasVerifier = 1;
 }
 
-<<<<<<< HEAD
-=======
 //===----------------------------------------------------------------------===//
 // NVVM Bulk Store Op
 //===----------------------------------------------------------------------===//
@@ -2696,7 +2694,6 @@
   let hasVerifier = 1;
 }
 
->>>>>>> d465594a
 def NVVM_Exit : NVVM_Op<"exit"> {
   let summary = "Exit Op";
   let description = [{
