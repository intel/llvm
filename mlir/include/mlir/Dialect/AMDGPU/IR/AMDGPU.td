//===-- AMDGPU.td - AMDGPU dialect definitions *- tablegen -*------===//
//
// Part of the LLVM Project, under the Apache License v2.0 with LLVM Exceptions.
// See https://llvm.org/LICENSE.txt for license information.
// SPDX-License-Identifier: Apache-2.0 WITH LLVM-exception
//
//===----------------------------------------------------------------------===//

#ifndef AMDGPU
#define AMDGPU

include "mlir/Interfaces/InferTypeOpInterface.td"
include "mlir/Interfaces/SideEffectInterfaces.td"
include "mlir/Interfaces/ViewLikeInterface.td"
include "mlir/IR/EnumAttr.td"
include "mlir/IR/Properties.td"
include "mlir/IR/OpBase.td"

def AMDGPU_Dialect : Dialect {
  let name = "amdgpu";
  let cppNamespace = "::mlir::amdgpu";
  let description = [{
    The `AMDGPU` dialect provides wrappers around AMD-specific functionality
    and LLVM intrinsics. These wrappers should be used in conjunction with
    more generic dialects, such as `gpu` and `vector`, when generating LLVM IR
    that will eventually be executed on AMD hardware.
  }];


  let dependentDialects = [
    "ROCDL::ROCDLDialect",
    "arith::ArithDialect",
    "gpu::GPUDialect"
  ];
  let useDefaultAttributePrinterParser = 1;
}

//===----------------------------------------------------------------------===//
// AMDGPU general attribute definitions
//===----------------------------------------------------------------------===//

def AMDGPU_AddressSpace : I32EnumAttr<"AddressSpace",
    "AMDGPU-specific address spaces",
    [
      I32EnumAttrCase<"FatRawBuffer",        0, "fat_raw_buffer">,
      I32EnumAttrCase<"BufferRsrc",          1, "buffer_rsrc">,
      I32EnumAttrCase<"FatStructuredBuffer", 2, "fat_structured_buffer">,
    ]> {
  let genSpecializedAttr = 0;
  let cppNamespace = "::mlir::amdgpu";
}

def AMDGPU_AddressSpaceAttr : EnumAttr<AMDGPU_Dialect, AMDGPU_AddressSpace,
    "address_space"> {
  let description = [{
    AMDGPU-specific memory spaces that may not have exact analogues on other
    GPU targets or backends.

    - `fat_raw_buffer` is the memory space used when a memref is stored as
    as a "buffer fat pointer" - that is, a buffer resource (that is set up to
    use raw byte-level indexing) along with its offset. The AMDGPU backend
    implements `ptr addrspace(7)` to represent these fat pointers so that
    buffer resources (which allow advanced features like bounds checking or
    cache swizzling) can be used like ordinary LLVM pointers or memrefs.
    See also the `fat_raw_buffer_cast` operation
    - `buffer_rsrc` is the memory space for `ptr addrspace(8)`, representing a
    buffer resource. It should not be used for memrefs, since it does not support
    indexing
    - `fat_structured_buffer` represents `ptr addrspace(9)`, a buffer resource
    that carries both an index and offset field, which are used for complex
    structured indexing that is primarily seen in graphics applications. This
    is also incompatible with the simple indexing model supported by memref.
  }];
  let assemblyFormat = "`<` $value `>`";
}

//===----------------------------------------------------------------------===//
// AMDGPU Op definitions
//===----------------------------------------------------------------------===//

class AMDGPU_Op<string mnemonic, list<Trait> traits = []> :
  Op<AMDGPU_Dialect, mnemonic, traits> {}

def AMDGPU_ExtPackedFp8Op :
    AMDGPU_Op<"ext_packed_fp8", [Pure]>,
    Arguments<(ins AnyTypeOf<[F8E5M2FNUZ, F8E4M3FNUZ, F8E5M2, F8E4M3FN,
        VectorOfLengthAndType<[1, 2, 3, 4], [F8E5M2FNUZ, F8E4M3FNUZ, F8E5M2, F8E4M3FN]>]>:$source,
      ConfinedAttr<I32Attr, [IntNonNegative, IntMaxValue<3>]>:$index)>,
    Results<(outs AnyTypeOf<[F32, FixedVectorOfLengthAndType<[2], [F32]>]>:$res)> {
  let summary = "Extend a fp8 value to a float or a vector of packed fp8 values to two floats";

  let description = [{
    Extend one or two 8-bit floats in `source[index]` to a 32-bit float or
    two floats and return them.

    This rather unusual signature arises from the fact that AMD GPUs cannot
    easily work with sub 32-bit quantities, so the compiler intrinsics for
    extending 8-bit floats (which are, currently, the only way to work with
    this operation) take packed vectors of 4 such floats.

    If the passed-in vector has fewer than four elements, or the input is scalar,
    the remaining values in the <4 x i8> will be filled with
    undefined values as needed.
  }];
  let assemblyFormat = [{
    attr-dict $source `[` $index `]` `:` type($source) `to` type($res)
  }];
}

def AMDGPU_PackedTrunc2xFp8Op :
    AMDGPU_Op<"packed_trunc_2xfp8", [Pure, AttrSizedOperandSegments]>,
    Arguments<(ins F32:$sourceA,
      Optional<F32>:$sourceB,
      ConfinedAttr<I32Attr, [IntNonNegative, IntMaxValue<1>]>:$wordIndex,
      Optional<FixedVectorOfLengthAndType<[4], [F8E4M3FNUZ, F8E5M2FNUZ, F8E4M3FN, F8E5M2]>>:$existing)>,
    Results<(outs FixedVectorOfLengthAndType<[4], [F8E4M3FNUZ, F8E5M2FNUZ, F8E4M3FN, F8E5M2]>:$res)> {
  let summary = "Round two floats into a packed vector of 8-bit floats";
  let description = [{
    Round the inputs `sourceA` and `sourceB` (which is undefined if not
    specified) into the low or high word (bottom two or top two) elements
    of the returned vector, keeping the other two elements of `existing`
    unchanged if present (or undefined if it was not passed in).

    The reason for this odd signature is that AMD GPUs cannot easily work with
    sub-registers, and so the conversion intrinsics (which are currently the
    only way to work with 8-bit float types) take packed vectors of 4 8-bit
    values.
  }];
  let assemblyFormat = [{
    attr-dict $sourceA `,` ($sourceB^):(`undef`)?
    `into` ($existing^):(`undef`)? `[` `word` $wordIndex `]`
    `:` type($sourceA) `to` type($res) (`into` type($existing)^)?
  }];
  let hasVerifier = 1;
}

def AMDGPU_PackedStochRoundFp8Op :
    AMDGPU_Op<"packed_stoch_round_fp8", [Pure]>,
    Arguments<(ins F32:$source,
      I32:$stochiasticParam,
      ConfinedAttr<I32Attr, [IntNonNegative, IntMaxValue<3>]>:$storeIndex,
      Optional<FixedVectorOfLengthAndType<[4], [F8E4M3FNUZ, F8E5M2FNUZ, F8E4M3FN, F8E5M2]>>:$existing)>,
    Results<(outs FixedVectorOfLengthAndType<[4], [F8E4M3FNUZ, F8E5M2FNUZ, F8E4M3FN, F8E5M2]>:$res)> {
  let summary = "Round float stochiastically into a packed vector of 8-bit floats";
  let description = [{
    Round the input `source`, adding in `stochiasticParam`, and place it into
    the `storeIndex`th element of `res`.

    If `existing` is passed in, elements of `res` other than the one at `storeIndex`
    are copied from `existing`.

    The reason for this odd signature is that AMD GPUs cannot easily work with
    sub-registers, and so the conversion intrinsics (which are currently the
    only way to work with 8-bit float types) take packed vectors of 4 8-bit
    values.
  }];
  let assemblyFormat = [{
    attr-dict $source `+` $stochiasticParam
    `into` ($existing^):(`undef`)? `[` $storeIndex `]`
    `:` type($source) `to` type($res) (`into` type($existing)^)?
  }];
  let hasVerifier = 1;
}

def AMDGPU_FatRawBufferCastOp :
    AMDGPU_Op<"fat_raw_buffer_cast",
      [Pure,
       DeclareOpInterfaceMethods<InferTypeOpInterface>,
       ViewLikeOpInterface, AttrSizedOperandSegments]>,
    Arguments<(ins AnyMemRef:$source,
      Optional<I32>:$validBytes,
      Optional<I<14>>:$cacheSwizzleStride,
      DefaultValuedProp<BoolProp, "true">:$boundsCheck,
      UnitProp:$resetOffset)>,
    Results<(outs AnyMemRef:$result)> {
  let summary = "Create a raw buffer fat pointer that matches `memref`";
  let description = [{
    Wraps the memory pointed to by `source` as a raw buffer fat pointer, or,
    in LLVM terms, a `ptr addrspace(7)`, returning a memref that has the same
    sizes and layout but the `#amdgpu.address_space<fat_raw_buffer>`
    address space.

    This memref can be used with standard memref operations like `memref.load`,
    `memref.store`, and `memref.atomicrmw`, which will be lowered to the relevant
    buffer intrinsics. (`vector.masked_load/store` will work once there's backend
    support for lowering them, and then this document will be updated)

    If `validBytes` is given, it is the number of bytes that will be valid as
    an offset to `out`. If it is not provided, this will be inferred from
    the size of the memref during lowering. This size is
    max_{d = 0 upto rank(source)} (sizes[d] * strides[d]) * sizeof(element type).

    The flags of the buffer descriptor will be set up to enable raw usage -
    for example, stride = 0, add_tid = 0, and so on. The `boundsCheck`
    property determines if bounds checking is enabled or not (on architectures
    where this can be controlled - that is, on RDNA chips).

    If `cacheSwizzleStride` is provided, L1 cache swizzling will be enabled
    on architectures that support it. This swizzling, unlike the main swizzling
    mode (whose usage makes a buffer non-raw) does not affect index calculation,
    but does affect cache behavior. Mixing access between cache-swizzled raw
    buffers and other forms of memory access, like ordinary pointer loads or
    unswizzled buffer pointers can cause incorrect behavior and must be avoided.

    This operation preserves the sizes, strides, and offset of the input
    memref - they'll be added in by `memref.load` later. However, if
    `resetOffset` is set, that offset will be added to the base pointer.
    If the value of the memref's offset is not uniform (independent of the lane/thread ID),
    this will lead to substantially decreased performance due to the need for
    a waterfall loop on the base address of the buffer resource.
  }];

  let extraClassDeclaration = [{
    Value getViewSource() { return getSource(); }
  }];

  let assemblyFormat = [{
    $source oilist (`validBytes` `(` $validBytes `)`
      | `cacheSwizzleStride` `(` $cacheSwizzleStride `)`
      | `boundsCheck` `(` $boundsCheck `)`
      | `resetOffset` $resetOffset )
    attr-dict `:` type($source) `to` type($result)
  }];

  let hasVerifier = 1;
}

/// Raw buffer load
def AMDGPU_RawBufferLoadOp :
    AMDGPU_Op<"raw_buffer_load", [AllElementTypesMatch<["value", "memref"]>,
      AttrSizedOperandSegments]>,
    Arguments<(ins Arg<AnyMemRef, "buffer to load from", [MemRead]>:$memref,
                   Variadic<I32>:$indices,
                   DefaultValuedAttr<BoolAttr, "true">:$boundsCheck,
                   OptionalAttr<I32Attr>:$indexOffset,
                   Optional<I32>:$sgprOffset)>,
    Results<(outs AnyType:$value)> {

  let summary = "Raw Buffer load, exposing GCN features";
  let description = [{
    The `amdgpu.raw_buffer_load` op is a wrapper around the buffer load intrinsics
    available on AMD GPUs, including extensions in newer GPUs.

    The index into the buffer is computed as for `memref.load` with the additon
    of `indexOffset` and `sgprOffset` (which **may or may not** be considered
    in bounds checks and includes any offset present on the memref type if it's
    non-zero).

    All indices and offsets are in units of the memref's data type and are
    converted to bytes during lowering.

    When a load is out of bounds, the instruction returns zero.
    Partially-out of bounds have chipset-dependent behavior: whether reading
    2 elements starting at index 7 of a `memref<8xf32>` returns the last element
    in the first vector component depends on the architecture.

    The memref struct is converted into a buffer resource (a V#) and the arguments
    are translated to intrinsic arguments as follows:
    - The base address of the buffer is the base address of the memref
    - The stride is 0 to enable raw mode
    - The number of records is the size of the memref, in bytes
      In the case of dynamically-shaped memrefs, this is computed at runtime
      as max_d (size(d) * stride(d)) * sizeof(elementType(memref))
    - The offset enable bit is 1, the index enable bit is 0.
    - The thread ID addition bit is off
    - If `boundsCheck` is false and the target chipset is RDNA, OOB_SELECT is set
      to 2 to disable bounds checks, otherwise it is 3
    - The cache coherency bits are off
  }];
  let assemblyFormat = [{
    attr-dict $memref `[` $indices `]`
      (`sgprOffset` $sgprOffset^)? `:`
      type($memref) (`,` type($indices)^)? `->` type($value)
  }];
  let hasCanonicalizer = 1;
  let hasVerifier = 1;
}

/// Raw buffer store
def AMDGPU_RawBufferStoreOp :
    AMDGPU_Op<"raw_buffer_store", [AllElementTypesMatch<["value", "memref"]>,
      AttrSizedOperandSegments]>,
    Arguments<(ins AnyType:$value,
                   Arg<AnyMemRef, "buffer to store to", [MemWrite]>:$memref,
                   Variadic<I32>:$indices,
                   DefaultValuedAttr<BoolAttr, "true">:$boundsCheck,
                   OptionalAttr<I32Attr>:$indexOffset,
                   Optional<I32>:$sgprOffset)> {

  let summary = "Raw Buffer Store, exposing GCN features";
  let description = [{
    The `amdgpu.raw_buffer_store` op is a wrapper around the buffer store
    intrinsics available on AMD GPUs, including extensions in newer GPUs.

    The store index is computed as in `memref.store` with the addition of
    `indexOffset` (which is included for uniformity with atomics and may be useful
    when writing vectorized code) and `sgprOffset` (which is added after bounds
    checks and implicitly includes the offset of the memref type if non-zero).
    All index components are in terms of the elements of the memref, not bytes,
    and are scaled up appropriately.

    Out of bounds stores are ignored in hardware.
    Wthether a vector write that includes some in-bounds and soeme out-of-bounds
    components is partically completed is chipset-dependent.

    See `amdgpu.raw_buffer_load` for a description of how the underlying
    instruction is constructed.
  }];
  let assemblyFormat = [{
    attr-dict $value `->` $memref `[` $indices `]`
      (`sgprOffset` $sgprOffset^)? `:`
      type($value) `->` type($memref) (`,` type($indices)^)?
  }];
  let hasCanonicalizer = 1;
  let hasVerifier = 1;
}

// Raw buffer atomic compare-and-swap
def AMDGPU_RawBufferAtomicCmpswapOp :
    AMDGPU_Op<"raw_buffer_atomic_cmpswap", [
      AttrSizedOperandSegments,
      AllTypesMatch<["src", "cmp", "value"]>,
      AllElementTypesMatch<["value", "memref"]>]>,
    Arguments<(ins AnyType:$src,
                   AnyType:$cmp,
                   Arg<AnyMemRef, "buffer to operate on", [MemRead, MemWrite]>:$memref,
                   Variadic<I32>:$indices,
                   DefaultValuedAttr<BoolAttr, "true">:$boundsCheck,
                   OptionalAttr<I32Attr>:$indexOffset,
                   Optional<I32>:$sgprOffset)>,
    Results<(outs AnyType:$value)> {

  let summary = "Raw Buffer Atomic compare-and-swap";
  let description = [{
    The `amdgpu.raw_buffer_atomic_cmpswap` op is a wrapper around the
    buffer-based atomic compare-and-swap min available on AMD GPUs.

    The index into the buffer is computed as for `memref.store` with the addition
    of `indexOffset` (which is used to aid in emitting vectorized code) and,
    if present `sgprOffset` (which is added after bounds checks and includes
    any non-zero offset on the memref type).

    All indexing components are given in terms of the memref's element size, not
    the byte lengths required by the intrinsic.

    Out of bounds atomic operations are ignored in hardware.

    See `amdgpu.raw_buffer_load` for a description of how the underlying
    instruction is constructed.
  }];
  let assemblyFormat = [{
    attr-dict $src `,` $cmp `->` $memref `[` $indices `]`
      (`sgprOffset` $sgprOffset^)? `:`
      type($value) `->` type($memref) `,` type($indices)
  }];
  let hasCanonicalizer = 1;
  let hasVerifier = 1;
}

// Raw buffer atomic floating point add
def AMDGPU_RawBufferAtomicFaddOp :
    AMDGPU_Op<"raw_buffer_atomic_fadd", [AllElementTypesMatch<["value", "memref"]>,
      AttrSizedOperandSegments]>,
    Arguments<(ins AnyTypeOf<[F32, VectorOfLengthAndType<[2], [F16, BF16]>]>:$value,
                   Arg<AnyMemRef, "buffer to operate on", [MemRead, MemWrite]>:$memref,
                   Variadic<I32>:$indices,
                   DefaultValuedAttr<BoolAttr, "true">:$boundsCheck,
                   OptionalAttr<I32Attr>:$indexOffset,
                   Optional<I32>:$sgprOffset)> {

  let summary = "Raw Buffer Floating-point Atomic Add (MI-* only)";
  let description = [{
    The `amdgpu.raw_buffer_atomic_fadd` op is a wrapper around the
    buffer-based atomic floating point addition available on the MI-* series
    of AMD GPUs.

    The index into the buffer is computed as for `memref.store` with the addition
    of `indexOffset` (which is used to aid in emitting vectorized code) and,
    if present `sgprOffset` (which is added after bounds checks and includes
    any non-zero offset on the memref type).

    All indexing components are given in terms of the memref's element size, not
    the byte lengths required by the intrinsic.

    Out of bounds atomic operations are ignored in hardware.

    See `amdgpu.raw_buffer_load` for a description of how the underlying
    instruction is constructed.
  }];
  let assemblyFormat = [{
    attr-dict $value `->` $memref `[` $indices `]`
      (`sgprOffset` $sgprOffset^)? `:`
      type($value) `->` type($memref) `,` type($indices)
  }];
  let hasCanonicalizer = 1;
  let hasVerifier = 1;
}

// Raw buffer atomic floating point max
def AMDGPU_RawBufferAtomicFmaxOp :
    AMDGPU_Op<"raw_buffer_atomic_fmax", [AllElementTypesMatch<["value", "memref"]>,
      AttrSizedOperandSegments]>,
    Arguments<(ins AnyTypeOf<[F32, F64]>:$value,
                   Arg<AnyMemRef, "buffer to operate on", [MemRead, MemWrite]>:$memref,
                   Variadic<I32>:$indices,
                   DefaultValuedAttr<BoolAttr, "true">:$boundsCheck,
                   OptionalAttr<I32Attr>:$indexOffset,
                   Optional<I32>:$sgprOffset)> {

  let summary = "Raw Buffer Floating-point Atomic Max (non-GFX9)";
  let description = [{
    The `amdgpu.raw_buffer_atomic_fmax` op is a wrapper around the
    buffer-based atomic floating point max available on AMD GPUs (except GFX9).

    The index into the buffer is computed as for `memref.store` with the addition
    of `indexOffset` (which is used to aid in emitting vectorized code) and,
    if present `sgprOffset` (which is added after bounds checks and includes
    any non-zero offset on the memref type).

    All indexing components are given in terms of the memref's element size, not
    the byte lengths required by the intrinsic.

    Out of bounds atomic operations are ignored in hardware.

    See `amdgpu.raw_buffer_load` for a description of how the underlying
    instruction is constructed.
  }];
  let assemblyFormat = [{
    attr-dict $value `->` $memref `[` $indices `]`
      (`sgprOffset` $sgprOffset^)? `:`
      type($value) `->` type($memref) `,` type($indices)
  }];
  let hasCanonicalizer = 1;
  let hasVerifier = 1;
}

// Raw buffer atomic signed integer max
def AMDGPU_RawBufferAtomicSmaxOp :
    AMDGPU_Op<"raw_buffer_atomic_smax", [
      AttrSizedOperandSegments]>,
    Arguments<(ins I32:$value,
                   Arg<AnyMemRef, "buffer to operate on", [MemRead, MemWrite]>:$memref,
                   Variadic<I32>:$indices,
                   DefaultValuedAttr<BoolAttr, "true">:$boundsCheck,
                   OptionalAttr<I32Attr>:$indexOffset,
                   Optional<I32>:$sgprOffset)> {

  let summary = "Raw Buffer Signed Integer Atomic Max";
  let description = [{
    The `amdgpu.raw_buffer_atomic_smax` op is a wrapper around the
    buffer-based atomic signed integer max available on AMD GPUs.

    The index into the buffer is computed as for `memref.store` with the addition
    of `indexOffset` (which is used to aid in emitting vectorized code) and,
    if present `sgprOffset` (which is added after bounds checks and includes
    any non-zero offset on the memref type).

    All indexing components are given in terms of the memref's element size, not
    the byte lengths required by the intrinsic.

    Out of bounds atomic operations are ignored in hardware.

    See `amdgpu.raw_buffer_load` for a description of how the underlying
    instruction is constructed.
  }];
  let assemblyFormat = [{
    attr-dict $value `->` $memref `[` $indices `]`
      (`sgprOffset` $sgprOffset^)? `:`
      type($value) `->` type($memref) `,` type($indices)
  }];
  let hasCanonicalizer = 1;
  let hasVerifier = 1;
}

// Raw buffer atomic unsigned integer min
def AMDGPU_RawBufferAtomicUminOp :
    AMDGPU_Op<"raw_buffer_atomic_umin", [
      AttrSizedOperandSegments]>,
    Arguments<(ins I32:$value,
                   Arg<AnyMemRef, "buffer to operate on", [MemRead, MemWrite]>:$memref,
                   Variadic<I32>:$indices,
                   DefaultValuedAttr<BoolAttr, "true">:$boundsCheck,
                   OptionalAttr<I32Attr>:$indexOffset,
                   Optional<I32>:$sgprOffset)> {

  let summary = "Raw Buffer Unsigned Integer Atomic Min";
  let description = [{
    The `amdgpu.raw_buffer_atomic_umin` op is a wrapper around the
    buffer-based atomic signed integer min available on AMD GPUs.

    The index into the buffer is computed as for `memref.store` with the addition
    of `indexOffset` (which is used to aid in emitting vectorized code) and,
    if present `sgprOffset` (which is added after bounds checks and includes
    any non-zero offset on the memref type).

    All indexing components are given in terms of the memref's element size, not
    the byte lengths required by the intrinsic.

    Out of bounds atomic operations are ignored in hardware.

    See `amdgpu.raw_buffer_load` for a description of how the underlying
    instruction is constructed.
  }];
  let assemblyFormat = [{
    attr-dict $value `->` $memref `[` $indices `]`
      (`sgprOffset` $sgprOffset^)? `:`
      type($value) `->` type($memref) `,` type($indices)
  }];
  let hasCanonicalizer = 1;
  let hasVerifier = 1;
}

def AMDGPU_DPPPerm : I32EnumAttr<"DPPPerm",
    "The possible permutations for a DPP operation",
    [
      I32EnumAttrCase<"quad_perm",  0>,
      I32EnumAttrCase<"row_shl",    1>,
      I32EnumAttrCase<"row_shr",    2>,
      I32EnumAttrCase<"row_ror",    3>,
      I32EnumAttrCase<"wave_shl",   4>,
      I32EnumAttrCase<"wave_shr",   5>,
      I32EnumAttrCase<"wave_ror",   6>,
      I32EnumAttrCase<"wave_rol",   7>,
      I32EnumAttrCase<"row_mirror", 8>,
      I32EnumAttrCase<"row_half_mirror", 9>,
      I32EnumAttrCase<"row_bcast_15", 10>,
      I32EnumAttrCase<"row_bcast_31", 11>
    ]> {
  let genSpecializedAttr = 0;
  let cppNamespace = "::mlir::amdgpu";
}

def AMDGPU_DPPPermAttr : EnumAttr<AMDGPU_Dialect, AMDGPU_DPPPerm,
  "dpp_perm">;

def AMDGPU_DPPOp : AMDGPU_Op<"dpp", [SameTypeOperands, AllTypesMatch<["result", "old", "src"]>]>,
  Arguments<(ins AnyType:$old,
                  AnyType:$src,
                  AMDGPU_DPPPermAttr:$kind,
                  OptionalAttr<AnyAttrOf<[I32Attr, ArrayAttr, UnitAttr]>>:$permArgument,
                  DefaultValuedAttr<I32Attr, "0xf">:$row_mask,
                  DefaultValuedAttr<I32Attr, "0xf">:$bank_mask,
                  DefaultValuedAttr<BoolAttr, "false">:$bound_ctrl)> {
  let summary = "AMDGPU DPP operation";
  let description = [{
    This operation represents DPP functionality in a GPU program.
     DPP provides the following operations:
    - Full crossbar in a group of four (`quad_perm`)
    - Wavefront shift left by one lane (`wave_shl`)
    - Wavefront shift right by one lane (`wave_shr`)
    - Wavefront rotate right by one lane (`wave_ror`)
    - Wavefront rotate left by one lane (`wave_rol`)
    - Row shift left by 1–15 lanes (`row_shl`)
    - Row shift right by 1–15 lanes (`row_shr`)
    - Row rotate right by 1–15 lanes (`row_ror`)
    - Reverse within a row (`row_mirror`)
    - Reverse within a half-row (`row_half_mirror`)
    - Broadcast the 15th lane of each row to the next row (`row_bcast`)
    - Broadcast lane 31 to rows 2 and 3 (`row_bcast`)
  }];
  let results = (outs AnyType:$result);
  let assemblyFormat = [{
    $old $src $kind (`(` $permArgument^ `)`)? attr-dict `:` type($result)
  }];
  let hasVerifier = 1;
}

def AMDGPU_LDSBarrierOp : AMDGPU_Op<"lds_barrier"> {
  let summary = "Barrier that includes a wait for LDS memory operations.";
  let description = [{
    `amdgpu.lds_barrier` is both a barrier (all workitems in a workgroup must reach
    the barrier before any of them may proceed past it) and a wait for all
    operations that affect the Local Data Store (LDS) issued from that wrokgroup
    to complete before the workgroup may continue. Since the LDS is per-workgroup
    memory, this barrier may be used, for example, to ensure all workitems have
    written data to LDS before any workitem attempts to read from it.

    Note that `lds_barrier` does **not** force reads to or from global memory
    to complete before execution continues. Therefore, it should be used when
    operations on global memory can be issued far in advance of when their results
    are used (for example, by writing them to LDS).

    WARNING: On architectures that do not support the BackOffBarrier feature,
    (those which will implement this barrier by emitting inline assembly),
    use of this operation will impede the usabiliity of memory watches (including
    breakpoints set on variables) when debugging.
  }];
  let assemblyFormat = "attr-dict";
}

def AMDGPU_SchedBarrierOpOpt : I32BitEnumAttr<"sched_barrier_opt_enum",
    "The possible options for scheduling barriers",
    [
      I32BitEnumAttrCaseNone<"none">,
      I32BitEnumAttrCaseBit<"non_mem_non_sideffect", 0>,
      I32BitEnumAttrCaseBit<"valu", 1>,
      I32BitEnumAttrCaseBit<"salu", 2>,
      I32BitEnumAttrCaseBit<"mfma_wmma",  3>,
      I32BitEnumAttrCaseBit<"all_vmem",  4>,
      I32BitEnumAttrCaseBit<"vmem_read",  5>,
      I32BitEnumAttrCaseBit<"vmem_write", 6>,
      I32BitEnumAttrCaseBit<"all_ds", 7>,
      I32BitEnumAttrCaseBit<"ds_read", 8>,
      I32BitEnumAttrCaseBit<"ds_write", 9>,
      I32BitEnumAttrCaseBit<"transcendental", 10>
    ]> {
  let genSpecializedAttr = 0;
  let cppNamespace = "::mlir::amdgpu";
}

def AMDGPU_SchedBarrierOpOptAttr : EnumAttr<AMDGPU_Dialect, AMDGPU_SchedBarrierOpOpt,
  "sched_barrier_opt">{
   let assemblyFormat = "`<` $value `>`";
}

def AMDGPU_SchedBarrierOp :
  AMDGPU_Op<"sched_barrier">,
  Arguments<(ins  AMDGPU_SchedBarrierOpOptAttr:$opts)>
  {
  let summary = "Barrier that limits the backend scheduler of instruction movement";
  let description = [{
    `amdgpu.sched_barrier` serves as a barrier that could be
    configured to restrict movements of instructions through it as
    defined by sched_barrier_opts.
  }];
  let assemblyFormat = [{
    `allow` `=` $opts attr-dict
  }];
}

def AMDGPU_MFMAPermB : I32EnumAttr<"MFMAPermB",
    "The possible permutations of the lanes storing B available in an MFMA",
    [
      I32EnumAttrCase<"none",            0>,
      I32EnumAttrCase<"bcast_first_32",  1>,
      I32EnumAttrCase<"bcast_second_32", 2>,
      I32EnumAttrCase<"rotate_16_right", 3>,
      I32EnumAttrCase<"bcast_first_16",  4>,
      I32EnumAttrCase<"bcast_second_16", 5>,
      I32EnumAttrCase<"bcast_third_16",  6>,
      I32EnumAttrCase<"bcast_fourth_16", 7>
    ]> {
  let genSpecializedAttr = 0;
  let cppNamespace = "::mlir::amdgpu";
}

def AMDGPU_MFMAPermBAttr : EnumAttr<AMDGPU_Dialect, AMDGPU_MFMAPermB,
  "mfma_perm_b">;

// mfma
def MFMAInTypes : AnyTypeOf<[F32, F64, I32, I64,
                             VectorOfLengthAndType<[2], [F32]>,
<<<<<<< HEAD
                             VectorOfLengthAndType<[4], [F16]>,
                             VectorOfLengthAndType<[2, 4], [BF16]>,
                             VectorOfLengthAndType<[4, 8], [I8]>,
                             VectorOfLengthAndType<[8], [F8E5M2FNUZ, F8E4M3FNUZ, F8E5M2, F8E4M3FN]>]>;
=======
                             VectorOfLengthAndType<[4, 8], [F16]>,
                             VectorOfLengthAndType<[2, 4, 8], [BF16]>,
                             VectorOfLengthAndType<[4, 8, 16], [I8]>,
                             VectorOfLengthAndType<[8], [F8E5M2FNUZ, F8E4M3FNUZ]>,
                             VectorOfLengthAndType<[8, 32], [F8E5M2, F8E4M3FN]>,
                             VectorOfLengthAndType<[32], [F6E2M3FN, F6E3M2FN, F4E2M1FN]>]>;
>>>>>>> d465594a
def MFMAOutTypes : AnyTypeOf<[F64,
                              VectorOfLengthAndType<[4, 16, 32], [F32]>,
                              VectorOfLengthAndType<[4, 16, 32], [I32]>,
                              VectorOfLengthAndType<[4], [F64]>]>;
// wmma
def WMMAInTypes : AnyTypeOf<[VectorOfLengthAndType<
                             [4, 8, 16],
                             [F16, BF16,
                              I8, SI8, UI8,
                              I<4>, SI<4>, UI<4>,
                              F8E4M3FN, F8E5M2]>]>;
def WMMAOutTypes : AnyTypeOf<[VectorOfLengthAndType<[4, 8], [F32, I32]>,
                              VectorOfLengthAndType<[4, 8, 16], [F16, BF16]>]>;

def AMDGPU_MFMAOp :
    AMDGPU_Op<"mfma", [AllTypesMatch<["destC", "destD"]>,
                        Pure]>,
    Arguments<(ins
                   I32Attr:$m,
                   I32Attr:$n,
                   I32Attr:$k,
                   I32Attr:$blocks,
                   MFMAInTypes:$sourceA,
                   MFMAInTypes:$sourceB,
                   MFMAOutTypes:$destC,
                   DefaultValuedAttr<I32Attr, "0">:$cbsz,
                   DefaultValuedAttr<I32Attr, "0">:$abid,
                   DefaultValuedAttr<AMDGPU_MFMAPermBAttr,
                    "::mlir::amdgpu::MFMAPermB::none">:$blgp,
                   UnitAttr:$reducePrecision,
                   UnitAttr:$negateA,
                   UnitAttr:$negateB,
                   UnitAttr:$negateC)>,
    Results<(outs MFMAOutTypes: $destD)> {
  let summary = "MLIR wrapper for CDNA mfma instructions";
  let description = [{
    The `amdgpu.mfma` op is an MLIR wrapper around intrinsics
    for various `mfma` instructions in the CDNA architecture, which perform
    multiple outer products in order to allow fast matrix multiplication.

    The wrapper will select an appropriate `mfma` instruction, if one is available,
    based on the provided `m`, `k`, `n`, and `nBlks` attributes, along with the
    types of the source and destination arguments.

    For information on the layouts of the input and output matrces (which are stored
    in `sourceA`, `sourceB`, `destC`, and `destD`), see the CDNA ISA documentation.

    The `cbsz`, `abid`, and `blgp` parameters control how the lanes of the wave
    are permuted when matrix data is being loaded: `blgp` can be any number of
    fixed permutations, `cbsz` specifies the log_2 of the number of chunks the lanes
    holding sourceA are split into, and `abid` selects one of those chunks.

    Note, this wrapper allows specifying `vector<4Kxi8>` arguments to MFMA
    intrinsics that take an integer type of width `4K`. For example,
    one can provide a vector<4xi8> as an argument to an MFMA instruction that
    logically takes 4 i8s but whose intrinsics are specified to take an i32.
    In these cases, the bytes in the vector will be concatenated in little-endian
    order (that is, v[0] will go to arg[7:0], v[1] to arg[15:8] and so on).

    The negateA, negateB, and negateC flags are only supported for double-precision
    operations on gfx94x.
  }];
  let assemblyFormat = [{
    $sourceA `*` $sourceB `+` $destC
    attr-dict
    `blgp` `=` $blgp
    `:` type($sourceA) `,` type($sourceB) `,` type($destC)
  }];
  let hasVerifier = 1;
}

def AMDGPU_WMMAOp :
    AMDGPU_Op<"wmma", [AllTypesMatch<["destC", "destD"]>,
                       Pure]>,
    Arguments<(ins
                   WMMAInTypes:$sourceA,
                   WMMAInTypes:$sourceB,
                   WMMAOutTypes:$destC,
                   DefaultValuedAttr<ConfinedAttr<I32Attr, [IntMinValue<0>, IntMaxValue<1>]>, "0">:$subwordOffset,
                   UnitAttr:$unsignedA,
                   UnitAttr:$unsignedB,
                   UnitAttr:$clamp)>,
    Results<(outs WMMAOutTypes: $destD)> {
  let summary = "MLIR wrapper for RDNA3 wmma instructions";
  let description = [{
    The `amdgpu.wmma` op is an MLIR wrapper around intrinsics
    for various `wmma` instructions in the RDNA3 or RDNA4 architecture, which
    perform a 16x16 * 16x16 matrix multiplication for different data types.
    Note that in gfx12/RDNA4, there is also a 16x32 * 32x16 instruction for 4-bit
    integer inputs.

    On gfx11/RDNA3, emitting f16->f16 (or bf16->bf16) wmma the output is a 16xf16
    (or 16xbf16) vector containing only 8 valid values:
      - If `subwordOffset` is 0, then the output is stored at indices 0, 2, 4, ..., 14.
      - If `subwordOffset` is 1, then the output is stored at indices 1, 3, 5, ..., 15.
    On gfx12/RDNA4, the result is instead returned as a vector<8 x f16/bf16> where
    all values are valid and the `subwordOffset` must be `0`, as it cannot be used.

    `unsignedA` and `unsignedB` flag that the `int8` LLVM inputs are unsigned.

    The `clamp` flag is used to saturate the output of type T to numeric_limits<T>::max()
    in case of overflow.
  }];
  let assemblyFormat = [{
    $sourceA `*` $sourceB `+` $destC
    attr-dict
    `:` type($sourceA) `,` type($sourceB) `,` type($destC)
  }];
  let hasVerifier = 1;
}

#endif // AMDGPU<|MERGE_RESOLUTION|>--- conflicted
+++ resolved
@@ -650,19 +650,12 @@
 // mfma
 def MFMAInTypes : AnyTypeOf<[F32, F64, I32, I64,
                              VectorOfLengthAndType<[2], [F32]>,
-<<<<<<< HEAD
-                             VectorOfLengthAndType<[4], [F16]>,
-                             VectorOfLengthAndType<[2, 4], [BF16]>,
-                             VectorOfLengthAndType<[4, 8], [I8]>,
-                             VectorOfLengthAndType<[8], [F8E5M2FNUZ, F8E4M3FNUZ, F8E5M2, F8E4M3FN]>]>;
-=======
                              VectorOfLengthAndType<[4, 8], [F16]>,
                              VectorOfLengthAndType<[2, 4, 8], [BF16]>,
                              VectorOfLengthAndType<[4, 8, 16], [I8]>,
                              VectorOfLengthAndType<[8], [F8E5M2FNUZ, F8E4M3FNUZ]>,
                              VectorOfLengthAndType<[8, 32], [F8E5M2, F8E4M3FN]>,
                              VectorOfLengthAndType<[32], [F6E2M3FN, F6E3M2FN, F4E2M1FN]>]>;
->>>>>>> d465594a
 def MFMAOutTypes : AnyTypeOf<[F64,
                               VectorOfLengthAndType<[4, 16, 32], [F32]>,
                               VectorOfLengthAndType<[4, 16, 32], [I32]>,
