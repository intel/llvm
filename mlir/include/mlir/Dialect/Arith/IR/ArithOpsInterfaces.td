//===-- ArithOpsInterfaces.td - arith op interfaces ---*- tablegen -*-===//
//
// Part of the LLVM Project, under the Apache License v2.0 with LLVM Exceptions.
// See https://llvm.org/LICENSE.txt for license information.
// SPDX-License-Identifier: Apache-2.0 WITH LLVM-exception
//
//===----------------------------------------------------------------------===//
//
// This is the Arith interfaces definition file.
//
//===----------------------------------------------------------------------===//

#ifndef ARITH_OPS_INTERFACES
#define ARITH_OPS_INTERFACES

include "mlir/IR/OpBase.td"

def ArithFastMathInterface : OpInterface<"ArithFastMathInterface"> {
  let description = [{
    Access to operation fastmath flags.
  }];

  let cppNamespace = "::mlir::arith";

  let methods = [
    InterfaceMethod<
      /*desc=*/        "Returns a FastMathFlagsAttr attribute for the operation",
      /*returnType=*/  "FastMathFlagsAttr",
      /*methodName=*/  "getFastMathFlagsAttr",
      /*args=*/        (ins),
      /*methodBody=*/  [{}],
      /*defaultImpl=*/ [{
        ConcreteOp op = cast<ConcreteOp>(this->getOperation());
        return op.getFastmathAttr();
      }]
      >,
    StaticInterfaceMethod<
      /*desc=*/        [{Returns the name of the FastMathFlagsAttr attribute
                         for the operation}],
      /*returnType=*/  "StringRef",
      /*methodName=*/  "getFastMathAttrName",
      /*args=*/        (ins),
      /*methodBody=*/  [{}],
      /*defaultImpl=*/ [{
        return "fastmath";
      }]
      >

  ];
}

def ArithIntegerOverflowFlagsInterface : OpInterface<"ArithIntegerOverflowFlagsInterface"> {
  let description = [{
    Access to op integer overflow flags.
  }];

  let cppNamespace = "::mlir::arith";

  let methods = [
    InterfaceMethod<
      /*desc=*/        "Returns an IntegerOverflowFlagsAttr attribute for the operation",
      /*returnType=*/  "IntegerOverflowFlagsAttr",
      /*methodName=*/  "getOverflowAttr",
      /*args=*/        (ins),
      /*methodBody=*/  [{}],
      /*defaultImpl=*/ [{
        auto op = cast<ConcreteOp>(this->getOperation());
        return op.getOverflowFlagsAttr();
      }]
      >,
    InterfaceMethod<
      /*desc=*/        "Returns whether the operation has the No Unsigned Wrap keyword",
      /*returnType=*/  "bool",
      /*methodName=*/  "hasNoUnsignedWrap",
      /*args=*/        (ins),
      /*methodBody=*/  [{}],
      /*defaultImpl=*/ [{
        auto op = cast<ConcreteOp>(this->getOperation());
        IntegerOverflowFlags flags = op.getOverflowFlagsAttr().getValue();
        return bitEnumContainsAll(flags, IntegerOverflowFlags::nuw);
      }]
      >,
    InterfaceMethod<
      /*desc=*/        "Returns whether the operation has the No Signed Wrap keyword",
      /*returnType=*/  "bool",
      /*methodName=*/  "hasNoSignedWrap",
      /*args=*/        (ins),
      /*methodBody=*/  [{}],
      /*defaultImpl=*/ [{
        auto op = cast<ConcreteOp>(this->getOperation());
        IntegerOverflowFlags flags = op.getOverflowFlagsAttr().getValue();
        return bitEnumContainsAll(flags, IntegerOverflowFlags::nsw);
      }]
      >,
    StaticInterfaceMethod<
      /*desc=*/        [{Returns the name of the IntegerOverflowFlagsAttr attribute
                         for the operation}],
      /*returnType=*/  "StringRef",
      /*methodName=*/  "getIntegerOverflowAttrName",
      /*args=*/        (ins),
      /*methodBody=*/  [{}],
      /*defaultImpl=*/ [{
        return "overflowFlags";
      }]
      >
  ];
}

def ArithRoundingModeInterface : OpInterface<"ArithRoundingModeInterface"> {
  let description = [{
    Access to op rounding mode.
  }];

  let cppNamespace = "::mlir::arith";

  let methods = [
    InterfaceMethod<
<<<<<<< HEAD
      /*desc=*/        "Returns an RoundingModeAttr attribute for the operation",
=======
      /*desc=*/        "Returns a RoundingModeAttr attribute for the operation",
>>>>>>> ed4e505c
      /*returnType=*/  "RoundingModeAttr",
      /*methodName=*/  "getRoundingModeAttr",
      /*args=*/        (ins),
      /*methodBody=*/  [{}],
      /*defaultImpl=*/ [{
        auto op = cast<ConcreteOp>(this->getOperation());
<<<<<<< HEAD
        return op.getRoundingModeAttr();
      }]
      >,
=======
        return op.getRoundingmodeAttr();
      }]
    >,
    StaticInterfaceMethod<
      /*desc=*/        [{Returns the name of the RoundingModeAttr attribute for
                         the operation}],
      /*returnType=*/  "StringRef",
      /*methodName=*/  "getRoundingModeAttrName",
      /*args=*/        (ins),
      /*methodBody=*/  [{}],
      /*defaultImpl=*/ [{
        return "roundingmode";
      }]
    >
>>>>>>> ed4e505c
  ];
}

#endif // ARITH_OPS_INTERFACES<|MERGE_RESOLUTION|>--- conflicted
+++ resolved
@@ -115,22 +115,13 @@
 
   let methods = [
     InterfaceMethod<
-<<<<<<< HEAD
-      /*desc=*/        "Returns an RoundingModeAttr attribute for the operation",
-=======
       /*desc=*/        "Returns a RoundingModeAttr attribute for the operation",
->>>>>>> ed4e505c
       /*returnType=*/  "RoundingModeAttr",
       /*methodName=*/  "getRoundingModeAttr",
       /*args=*/        (ins),
       /*methodBody=*/  [{}],
       /*defaultImpl=*/ [{
         auto op = cast<ConcreteOp>(this->getOperation());
-<<<<<<< HEAD
-        return op.getRoundingModeAttr();
-      }]
-      >,
-=======
         return op.getRoundingmodeAttr();
       }]
     >,
@@ -145,7 +136,6 @@
         return "roundingmode";
       }]
     >
->>>>>>> ed4e505c
   ];
 }
 
