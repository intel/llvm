//===-- OpenMPOps.td - OpenMP dialect operation definitions *- tablegen -*-===//
//
// Part of the LLVM Project, under the Apache License v2.0 with LLVM Exceptions.
// See https://llvm.org/LICENSE.txt for license information.
// SPDX-License-Identifier: Apache-2.0 WITH LLVM-exception
//
//===----------------------------------------------------------------------===//
//
// This file defines the basic operations for the OpenMP dialect.
//
//===----------------------------------------------------------------------===//


#ifndef OPENMP_OPS
#define OPENMP_OPS

include "mlir/Dialect/LLVMIR/LLVMOpBase.td"
include "mlir/Dialect/OpenACCMPCommon/Interfaces/AtomicInterfaces.td"
include "mlir/Dialect/OpenACCMPCommon/Interfaces/OpenACCMPOpsInterfaces.td"
<<<<<<< HEAD
include "mlir/Dialect/OpenMP/OpenMPAttrDefs.td"
=======
include "mlir/Dialect/OpenMP/OpenMPClauses.td"
>>>>>>> 4fe5a3cc
include "mlir/Dialect/OpenMP/OpenMPOpBase.td"
include "mlir/Interfaces/ControlFlowInterfaces.td"
include "mlir/Interfaces/SideEffectInterfaces.td"
include "mlir/IR/EnumAttr.td"
include "mlir/IR/OpBase.td"
include "mlir/IR/SymbolInterfaces.td"

//===----------------------------------------------------------------------===//
// 2.19.4 Data-Sharing Attribute Clauses
//===----------------------------------------------------------------------===//

def PrivateClauseOp : OpenMP_Op<"private", [IsolatedFromAbove, RecipeInterface]> {
  let summary = "Provides declaration of [first]private logic.";
  let description = [{
    This operation provides a declaration of how to implement the
    [first]privatization of a variable. The dialect users should provide
    information about how to create an instance of the type in the alloc region,
    how to initialize the copy from the original item in the copy region, and if
    needed, how to deallocate allocated memory in the dealloc region.

    Examples:

    * `private(x)` would be emitted as:
    ```mlir
    omp.private {type = private} @x.privatizer : !fir.ref<i32> alloc {
    ^bb0(%arg0: !fir.ref<i32>):
    %0 = ... allocate proper memory for the private clone ...
    omp.yield(%0 : !fir.ref<i32>)
    }
    ```

    * `firstprivate(x)` would be emitted as:
    ```mlir
    omp.private {type = firstprivate} @x.privatizer : !fir.ref<i32> alloc {
    ^bb0(%arg0: !fir.ref<i32>):
    %0 = ... allocate proper memory for the private clone ...
    omp.yield(%0 : !fir.ref<i32>)
    } copy {
    ^bb0(%arg0: !fir.ref<i32>, %arg1: !fir.ref<i32>):
    // %arg0 is the original host variable. Same as for `alloc`.
    // %arg1 represents the memory allocated in `alloc`.
    ... copy from host to the privatized clone ....
    omp.yield(%arg1 : !fir.ref<i32>)
    }
    ```

    * `private(x)` for "allocatables" would be emitted as:
    ```mlir
    omp.private {type = private} @x.privatizer : !some.type alloc {
    ^bb0(%arg0: !some.type):
    %0 = ... allocate proper memory for the private clone ...
    omp.yield(%0 : !fir.ref<i32>)
    } dealloc {
    ^bb0(%arg0: !some.type):
    ... deallocate allocated memory ...
    omp.yield
    }
    ```

    There are no restrictions on the body except for:
    - The `alloc` & `dealloc` regions have a single argument.
    - The `copy` region has 2 arguments.
    - All three regions are terminated by `omp.yield` ops.
    The above restrictions and other obvious restrictions (e.g. verifying the
    type of yielded values) are verified by the custom op verifier. The actual
    contents of the blocks inside all regions are not verified.

    Instances of this op would then be used by ops that model directives that
    accept data-sharing attribute clauses.

    The $sym_name attribute provides a symbol by which the privatizer op can be
    referenced by other dialect ops.

    The $type attribute is the type of the value being privatized.

    The $data_sharing_type attribute specifies whether privatizer corresponds
    to a `private` or a `firstprivate` clause.
  }];

  let arguments = (ins SymbolNameAttr:$sym_name,
                       TypeAttrOf<AnyType>:$type,
                       DataSharingClauseTypeAttr:$data_sharing_type);

  let regions = (region MinSizedRegion<1>:$alloc_region,
                        AnyRegion:$copy_region,
                        AnyRegion:$dealloc_region);

  let assemblyFormat = [{
    $data_sharing_type $sym_name `:` $type
      `alloc` $alloc_region
      (`copy` $copy_region^)?
      (`dealloc` $dealloc_region^)?
      attr-dict
  }];

  let builders = [
    OpBuilder<(ins CArg<"TypeRange">:$result,
                   CArg<"StringAttr">:$sym_name,
                   CArg<"TypeAttr">:$type)>
  ];

  let hasVerifier = 1;
}

//===----------------------------------------------------------------------===//
// 2.6 parallel Construct
//===----------------------------------------------------------------------===//

def ParallelOp : OpenMP_Op<"parallel", traits = [
    AttrSizedOperandSegments, AutomaticAllocationScope,
    DeclareOpInterfaceMethods<LoopWrapperInterface>,
    DeclareOpInterfaceMethods<OutlineableOpenMPOpInterface>,
    RecursiveMemoryEffects
  ], clauses = [
    // TODO: Sort clauses alphabetically.
    OpenMP_IfClause, OpenMP_NumThreadsClause, OpenMP_AllocateClause,
    OpenMP_ReductionClause, OpenMP_ProcBindClause, OpenMP_PrivateClause
  ], singleRegion = true> {
  let summary = "parallel construct";
  let description = [{
    The parallel construct includes a region of code which is to be executed
    by a team of threads.

    The optional `if_expr` parameter specifies a boolean result of a
    conditional check. If this value is 1 or is not provided then the parallel
    region runs as normal, if it is 0 then the parallel region is executed with
    one thread.
  }] # clausesDescription;

  let builders = [
    OpBuilder<(ins CArg<"ArrayRef<NamedAttribute>", "{}">:$attributes)>,
    OpBuilder<(ins CArg<"const ParallelClauseOps &">:$clauses)>
  ];
<<<<<<< HEAD
  let extraClassDeclaration = [{
    unsigned getNumAllocateVars() { return getAllocateVars().size(); }

    unsigned getNumAllocatorsVars() { return getAllocatorsVars().size(); }

    /// Returns the number of reduction variables.
    unsigned getNumReductionVars() { return getReductionVars().size(); }
  }];
=======

  // TODO: Use default assembly format inherited from OpenMP_Op once printing
  // and parsing of the parallel region is not intermingled with printing and
  // parsing of reduction and private clauses.
>>>>>>> 4fe5a3cc
  let assemblyFormat = [{
    oilist(
          `if` `(` $if_expr `)`
          | `num_threads` `(` $num_threads_var `:` type($num_threads_var) `)`
          | `allocate` `(`
              custom<AllocateAndAllocator>(
                $allocate_vars, type($allocate_vars),
                $allocators_vars, type($allocators_vars)
              ) `)`
          | `proc_bind` `(` custom<ClauseAttr>($proc_bind_val) `)`
    ) custom<ParallelRegion>($region, $reduction_vars, type($reduction_vars),
                             $reduction_vars_byref, $reductions, $private_vars,
                             type($private_vars), $privatizers) attr-dict
  }];

  let hasVerifier = 1;
}

def TerminatorOp : OpenMP_Op<"terminator", [Terminator, Pure]> {
  let summary = "terminator for OpenMP regions";
  let description = [{
    A terminator operation for regions that appear in the body of OpenMP
    operation.  These regions are not expected to return any value so the
    terminator takes no operands. The terminator op returns control to the
    enclosing op.
  }];

  let assemblyFormat = "attr-dict";
}

//===----------------------------------------------------------------------===//
// 2.7 teams Construct
//===----------------------------------------------------------------------===//
def TeamsOp : OpenMP_Op<"teams", traits = [
    AttrSizedOperandSegments, RecursiveMemoryEffects
  ], clauses = [
    // TODO: Complete clause list (private).
    // TODO: Sort clauses alphabetically.
    OpenMP_NumTeamsClause, OpenMP_IfClause, OpenMP_ThreadLimitClause,
    OpenMP_AllocateClause, OpenMP_ReductionClause
  ], singleRegion = true> {
  let summary = "teams construct";
  let description = [{
    The teams construct defines a region of code that triggers the creation of a
    league of teams. Once created, the number of teams remains constant for the
    duration of its code region.

    If the `if_expr` is present and it evaluates to `false`, the number of teams
    created is one.
  }] # clausesDescription;

  let builders = [
    OpBuilder<(ins CArg<"const TeamsClauseOps &">:$clauses)>
  ];

  let hasVerifier = 1;
}

//===----------------------------------------------------------------------===//
// 2.8.1 Sections Construct
//===----------------------------------------------------------------------===//

def SectionOp : OpenMP_Op<"section", [HasParent<"SectionsOp">],
                          singleRegion = true> {
  let summary = "section directive";
  let description = [{
    A section operation encloses a region which represents one section in a
    sections construct. A section op should always be surrounded by an
    `omp.sections` operation.
  }];
  let assemblyFormat = "$region attr-dict";
}

def SectionsOp : OpenMP_Op<"sections", traits = [
    AttrSizedOperandSegments
  ], clauses = [
    // TODO: Complete clause list (private).
    // TODO: Sort clauses alphabetically.
    OpenMP_ReductionClause, OpenMP_AllocateClause, OpenMP_NowaitClause
  ], singleRegion = true> {
  let summary = "sections construct";
  let description = [{
    The sections construct is a non-iterative worksharing construct that
    contains `omp.section` operations. The `omp.section` operations are to be
    distributed among and executed by the threads in a team. Each `omp.section`
    is executed once by one of the threads in the team in the context of its
    implicit task.
  }] # clausesDescription;

  // Override region definition.
  let regions = (region SizedRegion<1>:$region);

  let builders = [
    OpBuilder<(ins CArg<"const SectionsClauseOps &">:$clauses)>
  ];

  let hasVerifier = 1;
  let hasRegionVerifier = 1;
}

//===----------------------------------------------------------------------===//
// 2.8.2 Single Construct
//===----------------------------------------------------------------------===//

def SingleOp : OpenMP_Op<"single", traits = [
    AttrSizedOperandSegments
  ], clauses = [
    // TODO: Complete clause list (private).
    OpenMP_AllocateClause, OpenMP_CopyprivateClause, OpenMP_NowaitClause
  ], singleRegion = true> {
  let summary = "single directive";
  let description = [{
    The single construct specifies that the associated structured block is
    executed by only one of the threads in the team (not necessarily the
    master thread), in the context of its implicit task. The other threads
    in the team, which do not execute the block, wait at an implicit barrier
    at the end of the single construct.
  }] # clausesDescription;

  let builders = [
    OpBuilder<(ins CArg<"const SingleClauseOps &">:$clauses)>
  ];

  let hasVerifier = 1;
}

//===----------------------------------------------------------------------===//
// Loop Nest
//===----------------------------------------------------------------------===//

def LoopNestOp : OpenMP_Op<"loop_nest", traits = [
    RecursiveMemoryEffects, SameVariadicOperandSize
  ], clauses = [
    OpenMP_CollapseClause
  ], singleRegion = true> {
  let summary = "rectangular loop nest";
  let description = [{
    This operation represents a collapsed rectangular loop nest. For each
    rectangular loop of the nest represented by an instance of this operation,
    lower and upper bounds, as well as a step variable, must be defined.

    The lower and upper bounds specify a half-open range: the range includes the
    lower bound but does not include the upper bound. If the `inclusive`
    attribute is specified then the upper bound is also included.

    The body region can contain any number of blocks. The region is terminated
    by an `omp.yield` instruction without operands. The induction variables,
    represented as entry block arguments to the loop nest operation's single
    region, match the types of the `lowerBound`, `upperBound` and `step`
    arguments.

    ```mlir
    omp.loop_nest (%i1, %i2) : i32 = (%c0, %c0) to (%c10, %c10) step (%c1, %c1) {
      %a = load %arrA[%i1, %i2] : memref<?x?xf32>
      %b = load %arrB[%i1, %i2] : memref<?x?xf32>
      %sum = arith.addf %a, %b : f32
      store %sum, %arrC[%i1, %i2] : memref<?x?xf32>
      omp.yield
    }
    ```

    This is a temporary simplified definition of a loop based on existing OpenMP
    loop operations intended to serve as a stopgap solution until the long-term
    representation of canonical loops is defined. Specifically, this operation
    is intended to serve as a unique source for loop information during the
    transition to making `omp.distribute`, `omp.simd`, `omp.taskloop` and
    `omp.wsloop` wrapper operations. It is not intended to help with the
    addition of support for loop transformations, non-rectangular loops and
    non-perfectly nested loops.
  }];

  let arguments = !con(clausesArgs, (ins UnitAttr:$inclusive));

  let builders = [
    OpBuilder<(ins CArg<"const LoopNestClauseOps &">:$clauses)>
  ];

  let extraClassDeclaration = [{
    /// Returns the induction variables of the loop nest.
    ArrayRef<BlockArgument> getIVs() { return getRegion().getArguments(); }

    /// Fills a list of wrapper operations around this loop nest. Wrappers
    /// in the resulting vector will be sorted from innermost to outermost.
    void gatherWrappers(SmallVectorImpl<LoopWrapperInterface> &wrappers);
  }] # clausesExtraClassDeclaration;

  // Disable inherited clause-based declarative assembly format and instead
  // enable using the custom parser-printer implemented in C++.
  let assemblyFormat = ?;
  let hasCustomAssemblyFormat = 1;
  let hasVerifier = 1;
}

//===----------------------------------------------------------------------===//
// 2.9.2 Workshare Loop Construct
//===----------------------------------------------------------------------===//

def WsloopOp : OpenMP_Op<"wsloop", traits = [
    AttrSizedOperandSegments, DeclareOpInterfaceMethods<LoopWrapperInterface>,
    RecursiveMemoryEffects, SingleBlockImplicitTerminator<"TerminatorOp">
  ], clauses = [
    // TODO: Complete clause list (allocate, private).
    // TODO: Sort clauses alphabetically.
    OpenMP_LinearClause, OpenMP_ReductionClause, OpenMP_ScheduleClause,
    OpenMP_NowaitClause, OpenMP_OrderedClause, OpenMP_OrderClause
  ], singleRegion = true> {
  let summary = "worksharing-loop construct";
  let description = [{
    The worksharing-loop construct specifies that the iterations of the loop(s)
    will be executed in parallel by threads in the current context. These
    iterations are spread across threads that already exist in the enclosing
    parallel region.

    The body region can only contain a single block which must contain a single
    operation and a terminator. The operation must be another compatible loop
    wrapper or an `omp.loop_nest`.

    ```
    omp.wsloop <clauses> {
      omp.loop_nest (%i1, %i2) : index = (%c0, %c0) to (%c10, %c10) step (%c1, %c1) {
        %a = load %arrA[%i1, %i2] : memref<?x?xf32>
        %b = load %arrB[%i1, %i2] : memref<?x?xf32>
        %sum = arith.addf %a, %b : f32
        store %sum, %arrC[%i1, %i2] : memref<?x?xf32>
        omp.yield
      }
      omp.terminator
    }
    ```
<<<<<<< HEAD

    The `linear_step_vars` operand additionally specifies the step for each
    associated linear operand. Note that the `linear_vars` and
    `linear_step_vars` variadic lists should contain the same number of
    elements.

    Reductions can be performed in a worksharing-loop by specifying reduction
    accumulator variables in `reduction_vars`, symbols referring to reduction
    declarations in the `reductions` attribute, and whether the reduction
    variable should be passed by reference or value in `reduction_vars_byref`.
    Each reduction is identified by the accumulator it uses and accumulators
    must not be repeated in the same reduction. A private variable corresponding
    to the accumulator is used in place of the accumulator inside the body of
    the worksharing-loop. The reduction declaration specifies how to combine the
    values from each iteration into the final value, which is available in the
    accumulator after the loop completes.

    The optional `schedule_val` attribute specifies the loop schedule for this
    loop, determining how the loop is distributed across the parallel threads.
    The optional `schedule_chunk_var` associated with this determines further
    controls this distribution.

    Collapsed loops are represented by the worksharing-loop having a list of
    indices, bounds and steps where the size of the list is equal to the
    collapse value.

    The `nowait` attribute, when present, signifies that there should be no
    implicit barrier at the end of the loop.

    The optional `ordered_val` attribute specifies how many loops are associated
    with the worksharing-loop construct. The value of zero refers to the ordered
    clause specified without parameter.

    The optional `order` attribute specifies which order the iterations of the
    associate loops are executed in. Currently the only option for this
    attribute is "concurrent".
  }];

  let arguments = (ins Variadic<AnyType>:$linear_vars,
             Variadic<I32>:$linear_step_vars,
             Variadic<OpenMP_PointerLikeType>:$reduction_vars,
             OptionalAttr<DenseBoolArrayAttr>:$reduction_vars_byref,
             OptionalAttr<SymbolRefArrayAttr>:$reductions,
             OptionalAttr<ScheduleKindAttr>:$schedule_val,
             Optional<AnyType>:$schedule_chunk_var,
             OptionalAttr<ScheduleModifierAttr>:$schedule_modifier,
             UnitAttr:$simd_modifier,
             UnitAttr:$nowait,
             ConfinedAttr<OptionalAttr<I64Attr>, [IntMinValue<0>]>:$ordered_val,
             OptionalAttr<OrderKindAttr>:$order_val,
             OptionalAttr<OrderModifierAttr>:$order_mod);
=======
  }] # clausesDescription;
>>>>>>> 4fe5a3cc

  let builders = [
    OpBuilder<(ins CArg<"ArrayRef<NamedAttribute>", "{}">:$attributes)>,
    OpBuilder<(ins CArg<"const WsloopClauseOps &">:$clauses)>
  ];

  // TODO: Use default assembly format inherited from OpenMP_Op once printing
  // and parsing of the workshare loop region is not intermingled with printing
  // and parsing of reduction clauses.
  let assemblyFormat = [{
    oilist(`linear` `(`
              custom<LinearClause>($linear_vars, type($linear_vars),
                                   $linear_step_vars) `)`
          |`schedule` `(`
              custom<ScheduleClause>(
                $schedule_val, $schedule_modifier, $simd_modifier,
                $schedule_chunk_var, type($schedule_chunk_var)) `)`
          |`nowait` $nowait
          |`ordered` `(` $ordered_val `)`
          |`order` `(` custom<OrderClause>($order_val, $order_mod) `)`
    ) custom<Wsloop>($region, $reduction_vars, type($reduction_vars),
                     $reduction_vars_byref, $reductions) attr-dict
  }];

  let hasVerifier = 1;
}

//===----------------------------------------------------------------------===//
// Simd construct [2.9.3.1]
//===----------------------------------------------------------------------===//

def SimdOp : OpenMP_Op<"simd", traits = [
    AttrSizedOperandSegments, DeclareOpInterfaceMethods<LoopWrapperInterface>,
    RecursiveMemoryEffects, SingleBlockImplicitTerminator<"TerminatorOp">
  ], clauses = [
    // TODO: Complete clause list (linear, private, reduction).
    OpenMP_AlignedClause, OpenMP_IfClause, OpenMP_NontemporalClause,
    OpenMP_OrderClause, OpenMP_SafelenClause, OpenMP_SimdlenClause
  ], singleRegion = true> {
  let summary = "simd construct";
  let description = [{
    The simd construct can be applied to a loop to indicate that the loop can be
    transformed into a SIMD loop (that is, multiple iterations of the loop can
    be executed concurrently using SIMD instructions).

    The body region can only contain a single block which must contain a single
    operation and a terminator. The operation must be another compatible loop
    wrapper or an `omp.loop_nest`.

    ```
    omp.simd <clauses> {
      omp.loop_nest (%i1, %i2) : index = (%c0, %c0) to (%c10, %c10) step (%c1, %c1) {
        %a = load %arrA[%i1, %i2] : memref<?x?xf32>
        %b = load %arrB[%i1, %i2] : memref<?x?xf32>
        %sum = arith.addf %a, %b : f32
        store %sum, %arrC[%i1, %i2] : memref<?x?xf32>
        omp.yield
      }
      omp.terminator
    }
    ```

<<<<<<< HEAD
  // TODO: Add other clauses
  let arguments = (ins Variadic<OpenMP_PointerLikeType>:$aligned_vars,
             OptionalAttr<I64ArrayAttr>:$alignment_values,
             Optional<I1>:$if_expr,
             Variadic<OpenMP_PointerLikeType>:$nontemporal_vars,
             OptionalAttr<OrderKindAttr>:$order_val,
             OptionalAttr<OrderModifierAttr>:$order_mod,
             ConfinedAttr<OptionalAttr<I64Attr>, [IntPositive]>:$simdlen,
             ConfinedAttr<OptionalAttr<I64Attr>, [IntPositive]>:$safelen
     );

  let regions = (region AnyRegion:$region);
=======
    When an if clause is present and evaluates to false, the preferred number of
    iterations to be executed concurrently is one, regardless of whether
    a simdlen clause is specified.
  }] # clausesDescription;
>>>>>>> 4fe5a3cc

  let builders = [
    OpBuilder<(ins CArg<"const SimdClauseOps &">:$clauses)>
  ];

<<<<<<< HEAD
  let assemblyFormat = [{
    oilist(`aligned` `(`
              custom<AlignedClause>($aligned_vars, type($aligned_vars),
                                   $alignment_values) `)`
          |`if` `(` $if_expr `)`
          |`nontemporal` `(`  $nontemporal_vars `:` type($nontemporal_vars) `)`
          |`order` `(` custom<OrderClause>($order_val, $order_mod) `)`
          |`simdlen` `(` $simdlen  `)`
          |`safelen` `(` $safelen  `)`
    ) $region attr-dict
  }];

  let hasCustomAssemblyFormat = 1;
=======
>>>>>>> 4fe5a3cc
  let hasVerifier = 1;
}


def YieldOp : OpenMP_Op<"yield",
    [Pure, ReturnLike, Terminator,
     ParentOneOf<["AtomicUpdateOp", "DeclareReductionOp", "LoopNestOp",
                  "PrivateClauseOp"]>]> {
  let summary = "loop yield and termination operation";
  let description = [{
    "omp.yield" yields SSA values from the OpenMP dialect op region and
    terminates the region. The semantics of how the values are yielded is
    defined by the parent operation.
  }];

  let arguments = (ins Variadic<AnyType>:$results);

  let builders = [
    OpBuilder<(ins), [{ build($_builder, $_state, {}); }]>
  ];

  let assemblyFormat = "( `(` $results^ `:` type($results) `)` )? attr-dict";
}

//===----------------------------------------------------------------------===//
// Distribute construct [2.9.4.1]
//===----------------------------------------------------------------------===//
def DistributeOp : OpenMP_Op<"distribute", traits = [
    AttrSizedOperandSegments, DeclareOpInterfaceMethods<LoopWrapperInterface>,
    RecursiveMemoryEffects, SingleBlockImplicitTerminator<"TerminatorOp">
  ], clauses = [
    // TODO: Complete clause list (private).
    // TODO: Sort clauses alphabetically.
    OpenMP_DistScheduleClause, OpenMP_AllocateClause, OpenMP_OrderClause
  ], singleRegion = true> {
  let summary = "distribute construct";
  let description = [{
    The distribute construct specifies that the iterations of one or more loops
    (optionally specified using collapse clause) will be executed by the
    initial teams in the context of their implicit tasks. The loops that the
    distribute op is associated with starts with the outermost loop enclosed by
    the distribute op region and going down the loop nest toward the innermost
    loop. The iterations are distributed across the initial threads of all
    initial teams that execute the teams region to which the distribute region
    binds.

    The distribute loop construct specifies that the iterations of the loop(s)
    will be executed in parallel by threads in the current context. These
    iterations are spread across threads that already exist in the enclosing
    region.
    
    The body region can only contain a single block which must contain a single
    operation and a terminator. The operation must be another compatible loop
    wrapper or an `omp.loop_nest`.

    ```mlir
    omp.distribute <clauses> {
      omp.loop_nest (%i1, %i2) : index = (%c0, %c0) to (%c10, %c10) step (%c1, %c1) {
        %a = load %arrA[%i1, %i2] : memref<?x?xf32>
        %b = load %arrB[%i1, %i2] : memref<?x?xf32>
        %sum = arith.addf %a, %b : f32
        store %sum, %arrC[%i1, %i2] : memref<?x?xf32>
        omp.yield
      }
      omp.terminator
    }
    ```
<<<<<<< HEAD
    // TODO: private_var, firstprivate_var, lastprivate_var, collapse
  }];
  let arguments = (ins
             UnitAttr:$dist_schedule_static,
             Optional<IntLikeType>:$chunk_size,
             Variadic<AnyType>:$allocate_vars,
             Variadic<AnyType>:$allocators_vars,
             OptionalAttr<OrderKindAttr>:$order_val,
             OptionalAttr<OrderModifierAttr>:$order_mod);

  let regions = (region AnyRegion:$region);
=======
  }] # clausesDescription;
>>>>>>> 4fe5a3cc

  let builders = [
    OpBuilder<(ins CArg<"const DistributeClauseOps &">:$clauses)>
  ];

<<<<<<< HEAD
  let assemblyFormat = [{
    oilist(`dist_schedule_static` $dist_schedule_static
          |`chunk_size` `(` $chunk_size `:` type($chunk_size) `)`
          |`order` `(` custom<OrderClause>($order_val, $order_mod) `)`
          |`allocate` `(`
             custom<AllocateAndAllocator>(
               $allocate_vars, type($allocate_vars),
               $allocators_vars, type($allocators_vars)
             ) `)`
    ) $region attr-dict
  }];

=======
>>>>>>> 4fe5a3cc
  let hasVerifier = 1;
}

//===----------------------------------------------------------------------===//
// 2.10.1 task Construct
//===----------------------------------------------------------------------===//

def TaskOp : OpenMP_Op<"task", traits = [
    AttrSizedOperandSegments, AutomaticAllocationScope,
    OutlineableOpenMPOpInterface
  ], clauses = [
    // TODO: Complete clause list (affinity, detach, private).
    // TODO: Sort clauses alphabetically.
    OpenMP_IfClause, OpenMP_FinalClause, OpenMP_UntiedClause,
    OpenMP_MergeableClause, OpenMP_InReductionClause,
    OpenMP_PriorityClause, OpenMP_DependClause, OpenMP_AllocateClause
  ], singleRegion = true> {
  let summary = "task construct";
  let description = [{
    The task construct defines an explicit task.

    For definitions of "undeferred task", "included task", "final task" and
    "mergeable task", please check OpenMP Specification.

    When an `if` clause is present on a task construct, and the value of
    `if_expr` evaluates to `false`, an "undeferred task" is generated, and the
    encountering thread must suspend the current task region, for which
    execution cannot be resumed until execution of the structured block that is
    associated with the generated task is completed.

    The `in_reduction` clause specifies that this particular task (among all the
    tasks in current taskgroup, if any) participates in a reduction.
    `in_reduction_vars_byref` indicates whether each reduction variable should
    be passed by value or by reference.
  }] # clausesDescription;

  let builders = [
    OpBuilder<(ins CArg<"const TaskClauseOps &">:$clauses)>
  ];

  let hasVerifier = 1;
}

def TaskloopOp : OpenMP_Op<"taskloop", traits = [
    AttrSizedOperandSegments, AutomaticAllocationScope,
    DeclareOpInterfaceMethods<LoopWrapperInterface>, RecursiveMemoryEffects,
    SingleBlockImplicitTerminator<"TerminatorOp">
  ], clauses = [
    // TODO: Complete clause list (private).
    // TODO: Sort clauses alphabetically.
    OpenMP_IfClause, OpenMP_FinalClause, OpenMP_UntiedClause,
    OpenMP_MergeableClause,
    OpenMP_InReductionClauseSkip<extraClassDeclaration = true>,
    OpenMP_ReductionClauseSkip<extraClassDeclaration = true>,
    OpenMP_PriorityClause, OpenMP_AllocateClause, OpenMP_GrainsizeClause,
    OpenMP_NumTasksClause, OpenMP_NogroupClause
  ], singleRegion = true> {
  let summary = "taskloop construct";
  let description = [{
    The taskloop construct specifies that the iterations of one or more
    associated loops will be executed in parallel using explicit tasks. The
    iterations are distributed across tasks generated by the construct and
    scheduled to be executed.

    The body region can only contain a single block which must contain a single
    operation and a terminator. The operation must be another compatible loop
    wrapper or an `omp.loop_nest`.

    ```
    omp.taskloop <clauses> {
      omp.loop_nest (%i1, %i2) : index = (%c0, %c0) to (%c10, %c10) step (%c1, %c1) {
        %a = load %arrA[%i1, %i2] : memref<?x?xf32>
        %b = load %arrB[%i1, %i2] : memref<?x?xf32>
        %sum = arith.addf %a, %b : f32
        store %sum, %arrC[%i1, %i2] : memref<?x?xf32>
        omp.yield
      }
      omp.terminator
    }
    ```

    For definitions of "undeferred task", "included task", "final task" and
    "mergeable task", please check OpenMP Specification.

    When an `if` clause is present on a taskloop construct, and if the `if`
    clause expression evaluates to `false`, undeferred tasks are generated. The
    use of a variable in an `if` clause expression of a taskloop construct
    causes an implicit reference to the variable in all enclosing constructs.
  }] # clausesDescription # [{
    If an `in_reduction` clause is present on the taskloop construct, the
    behavior is as if each generated task was defined by a task construct on
    which an `in_reduction` clause with the same reduction operator and list
    items is present. Thus, the generated tasks are participants of a reduction
    previously defined by a reduction scoping clause. In this case, accumulator
    variables are specified in `in_reduction_vars`, symbols referring to
    reduction declarations in `in_reductions` and `in_reduction_vars_byref`
    indicate for each reduction variable whether it should be passed by value or
    by reference.

    If a `reduction` clause is present on the taskloop construct, the behavior
    is as if a `task_reduction` clause with the same reduction operator and list
    items was applied to the implicit taskgroup construct enclosing the taskloop
    construct. The taskloop construct executes as if each generated task was
    defined by a task construct on which an `in_reduction` clause with the same
    reduction operator and list items is present. Thus, the generated tasks are
    participants of the reduction defined by the `task_reduction` clause that
    was applied to the implicit taskgroup construct.
  }];

  let builders = [
    OpBuilder<(ins CArg<"const TaskloopClauseOps &">:$clauses)>
  ];

  let extraClassDeclaration = [{
    /// Returns the reduction variables
    SmallVector<Value> getAllReductionVars();

    void getEffects(SmallVectorImpl<MemoryEffects::EffectInstance> &effects);
  }] # clausesExtraClassDeclaration;

  let hasVerifier = 1;
}

def TaskgroupOp : OpenMP_Op<"taskgroup", traits = [
    AttrSizedOperandSegments, AutomaticAllocationScope
  ], clauses = [
    // TODO: Sort clauses alphabetically.
    OpenMP_TaskReductionClause, OpenMP_AllocateClause
  ], singleRegion = true> {
  let summary = "taskgroup construct";
  let description = [{
    The taskgroup construct specifies a wait on completion of child tasks of the
    current task and their descendent tasks.

    When a thread encounters a taskgroup construct, it starts executing the
    region. All child tasks generated in the taskgroup region and all of their
    descendants that bind to the same parallel region as the taskgroup region
    are part of the taskgroup set associated with the taskgroup region. There is
    an implicit task scheduling point at the end of the taskgroup region. The
    current task is suspended at the task scheduling point until all tasks in
    the taskgroup set complete execution.
  }] # clausesDescription;

  let builders = [
    OpBuilder<(ins CArg<"const TaskgroupClauseOps &">:$clauses)>
  ];

  let hasVerifier = 1;
}

//===----------------------------------------------------------------------===//
// 2.10.4 taskyield Construct
//===----------------------------------------------------------------------===//

def TaskyieldOp : OpenMP_Op<"taskyield"> {
  let summary = "taskyield construct";
  let description = [{
    The taskyield construct specifies that the current task can be suspended
    in favor of execution of a different task.
  }];

  let assemblyFormat = "attr-dict";
}

//===----------------------------------------------------------------------===//
// 2.13.7 flush Construct
//===----------------------------------------------------------------------===//
def FlushOp : OpenMP_Op<"flush", clauses = [
    // TODO: Complete clause list (memory_order).
  ]> {
  let summary = "flush construct";
  let description = [{
    The flush construct executes the OpenMP flush operation. This operation
    makes a thread's temporary view of memory consistent with memory and
    enforces an order on the memory operations of the variables explicitly
    specified or implied.
  }] # clausesDescription;

  let arguments = !con((ins Variadic<OpenMP_PointerLikeType>:$varList),
                       clausesArgs);

  // Override inherited assembly format to include `varList`.
  let assemblyFormat = "( `(` $varList^ `:` type($varList) `)` )? attr-dict";

  let extraClassDeclaration = [{
    /// The number of variable operands.
    unsigned getNumVariableOperands() {
      return getOperation()->getNumOperands();
    }
    /// The i-th variable operand passed.
    Value getVariableOperand(unsigned i) {
      return getOperand(i);
    }
  }] # clausesExtraClassDeclaration;
}

//===----------------------------------------------------------------------===//
// Map related constructs
//===----------------------------------------------------------------------===//

def MapBoundsOp : OpenMP_Op<"map.bounds",
    [AttrSizedOperandSegments, NoMemoryEffect]> {
  let summary = "Represents normalized bounds information for map clauses.";

  let description = [{
    This operation is a variation on the OpenACC dialects DataBoundsOp. Within
    the OpenMP dialect it stores the bounds/range of data to be mapped to a
    device specified by map clauses on target directives. Within
    the OpenMP dialect, the MapBoundsOp is associated with MapInfoOp,
    helping to store bounds information for the mapped variable.

    It is used to support OpenMP array sectioning, Fortran pointer and
    allocatable mapping and pointer/allocatable member of derived types.
    In all cases the MapBoundsOp holds information on the section of
    data to be mapped. Such as the upper bound and lower bound of the
    section of data to be mapped. This information is currently
    utilised by the LLVM-IR lowering to help generate instructions to
    copy data to and from the device when processing target operations.

    The example below copys a section of a 10-element array; all except the
    first element, utilising OpenMP array sectioning syntax where array
    subscripts are provided to specify the bounds to be mapped to device.
    To simplify the examples, the constants are used directly, in reality
    they will be MLIR SSA values.

    C++:
    ```
    int array[10];
    #pragma target map(array[1:9])
    ```
    =>
    ```mlir
    omp.map.bounds lower_bound(1) upper_bound(9) extent(9) start_idx(0)
    ```

    Fortran:
    ```
    integer :: array(1:10)
    !$target map(array(2:10))
    ```
    =>
    ```mlir
    omp.map.bounds lower_bound(1) upper_bound(9) extent(9) start_idx(1)
    ```

    For Fortran pointers and allocatables (as well as those that are
    members of derived types) the bounds information is provided by
    the Fortran compiler and runtime through descriptor information.

    A basic pointer example can be found below (constants again
    provided for simplicity, where in reality SSA values will be
    used, in this case that point to data yielded by Fortran's
    descriptors):

    Fortran:
    ```
    integer, pointer :: ptr(:)
    allocate(ptr(10))
    !$target map(ptr)
    ```
    =>
    ```mlir
    omp.map.bounds lower_bound(0) upper_bound(9) extent(10) start_idx(1)
    ```

    This operation records the bounds information in a normalized fashion
    (zero-based). This works well with the `PointerLikeType`
    requirement in data clauses - since a `lower_bound` of 0 means looking
    at data at the zero offset from pointer.

    This operation must have an `upper_bound` or `extent` (or both are allowed -
    but not checked for consistency). When the source language's arrays are
    not zero-based, the `start_idx` must specify the zero-position index.
  }];

  let arguments = (ins Optional<IntLikeType>:$lower_bound,
                       Optional<IntLikeType>:$upper_bound,
                       Optional<IntLikeType>:$extent,
                       Optional<IntLikeType>:$stride,
                       DefaultValuedAttr<BoolAttr, "false">:$stride_in_bytes,
                       Optional<IntLikeType>:$start_idx);
  let results = (outs OpenMP_MapBoundsType:$result);

  let assemblyFormat = [{
    oilist(
        `lower_bound` `(` $lower_bound `:` type($lower_bound) `)`
      | `upper_bound` `(` $upper_bound `:` type($upper_bound) `)`
      | `extent` `(` $extent `:` type($extent) `)`
      | `stride` `(` $stride `:` type($stride) `)`
      | `start_idx` `(` $start_idx `:` type($start_idx) `)`
    ) attr-dict
  }];

  let extraClassDeclaration = [{
    /// The number of variable operands.
    unsigned getNumVariableOperands() {
      return getNumOperands();
    }

    /// The i-th variable operand passed.
    Value getVariableOperand(unsigned i) {
      return getOperands()[i];
    }
  }];

  let hasVerifier = 1;
}

def MapInfoOp : OpenMP_Op<"map.info", [AttrSizedOperandSegments]> {
  let arguments = (ins OpenMP_PointerLikeType:$var_ptr,
                       TypeAttr:$var_type,
                       Optional<OpenMP_PointerLikeType>:$var_ptr_ptr,
                       Variadic<OpenMP_PointerLikeType>:$members,
                       OptionalAttr<AnyIntElementsAttr>:$members_index,
                       Variadic<OpenMP_MapBoundsType>:$bounds, /* rank-0 to rank-{n-1} */
                       OptionalAttr<UI64Attr>:$map_type,
                       OptionalAttr<VariableCaptureKindAttr>:$map_capture_type,
                       OptionalAttr<StrAttr>:$name,
                       DefaultValuedAttr<BoolAttr, "false">:$partial_map);
  let results = (outs OpenMP_PointerLikeType:$omp_ptr);

  let description = [{
    The MapInfoOp captures information relating to individual OpenMP map clauses
    that are applied to certain OpenMP directives such as Target and Target Data.

    For example, the map type modifier; such as from, tofrom and to, the variable
    being captured or the bounds of an array section being mapped.

    It can be used to capture both implicit and explicit map information, where
    explicit is an argument directly specified to an OpenMP map clause or implicit
    where a variable is utilised in a target region but is defined externally to
    the target region.

    This map information is later used to aid the lowering of the target operations
    they are attached to providing argument input and output context for kernels
    generated or the target data mapping environment.

    Example (Fortran):

    ```
    integer :: index
    !$target map(to: index)
    ```
    =>
    ```mlir
    omp.map.info var_ptr(%index_ssa) map_type(to) map_capture_type(ByRef)
      name(index)
    ```

    Description of arguments:
    - `var_ptr`: The address of variable to copy.
    - `var_type`: The type of the variable to copy.
    - `var_ptr_ptr`: Used when the variable copied is a member of a class, structure
      or derived type and refers to the originating struct.
    - `members`: Used to indicate mapped child members for the current MapInfoOp,
       represented as other MapInfoOp's, utilised in cases where a parent structure
       type and members of the structure type are being mapped at the same time.
       For example: map(to: parent, parent->member, parent->member2[:10])
    - `members_index`: Used to indicate the ordering of members within the containing
       parent (generally a record type such as a structure, class or derived type),
       e.g. struct {int x, float y, double z}, x would be 0, y would be 1, and z
       would be 2. This aids the mapping.
    - `bounds`: Used when copying slices of array's, pointers or pointer members of
       objects (e.g. derived types or classes), indicates the bounds to be copied
       of the variable. When it's an array slice it is in rank order where rank 0
       is the inner-most dimension.
    - 'map_clauses': OpenMP map type for this map capture, for example: from, to and
       always. It's a bitfield composed of the OpenMP runtime flags stored in
       OpenMPOffloadMappingFlags.
    - 'map_capture_type': Capture type for the variable e.g. this, byref, byvalue, byvla
       this can affect how the variable is lowered.
    - `name`: Holds the name of variable as specified in user clause (including bounds).
    - `partial_map`: The record type being mapped will not be mapped in its entirety,
       it may be used however, in a mapping to bind it's mapped components together.
  }];

  let assemblyFormat = [{
    `var_ptr` `(` $var_ptr `:` type($var_ptr) `,` $var_type `)`
    oilist(
        `var_ptr_ptr` `(` $var_ptr_ptr `:` type($var_ptr_ptr) `)`
      | `map_clauses` `(` custom<MapClause>($map_type) `)`
      | `capture` `(` custom<CaptureType>($map_capture_type) `)`
      | `members` `(` $members `:` custom<MembersIndex>($members_index) `:` type($members) `)`
      | `bounds` `(` $bounds `)`
    ) `->` type($omp_ptr) attr-dict
  }];

  let extraClassDeclaration = [{
    /// The number of variable operands.
    unsigned getNumVariableOperands() {
      return getNumOperands();
    }

    /// The i-th variable operand passed.
    Value getVariableOperand(unsigned i) {
      return getOperands()[i];
    }
  }];
}

//===---------------------------------------------------------------------===//
// 2.14.2 target data Construct
//===---------------------------------------------------------------------===//

def TargetDataOp: OpenMP_Op<"target_data", traits = [
    AttrSizedOperandSegments
  ], clauses = [
    // TODO: Sort clauses alphabetically.
    OpenMP_IfClause, OpenMP_DeviceClause, OpenMP_UseDevicePtrClause,
    OpenMP_UseDeviceAddrClause, OpenMP_MapClause
  ], singleRegion = true> {
  let summary = "target data construct";
  let description = [{
    Map variables to a device data environment for the extent of the region.

    The omp target data directive maps variables to a device data
    environment, and defines the lexical scope of the data environment
    that is created. The omp target data directive can reduce data copies
    to and from the offloading device when multiple target regions are using
    the same data.

    The optional `if_expr` parameter specifies a boolean result of a
    conditional check. If this value is 1 or is not provided then the target
    region runs on a device, if it is 0 then the target region is executed
    on the host device.
  }] # clausesDescription;

  let builders = [
    OpBuilder<(ins CArg<"const TargetDataClauseOps &">:$clauses)>
  ];

  let hasVerifier = 1;
}

//===---------------------------------------------------------------------===//
// 2.14.3 target enter data Construct
//===---------------------------------------------------------------------===//

def TargetEnterDataOp: OpenMP_Op<"target_enter_data", traits = [
    AttrSizedOperandSegments
  ], clauses = [
    // TODO: Sort clauses alphabetically.
    OpenMP_IfClause, OpenMP_DeviceClause, OpenMP_DependClause,
    OpenMP_NowaitClause, OpenMP_MapClause
  ]> {
  let summary = "target enter data construct";
  let description = [{
    The target enter data directive specifies that variables are mapped to
    a device data environment. The target enter data directive is a
    stand-alone directive.

    The optional `if_expr` parameter specifies a boolean result of a
    conditional check. If this value is 1 or is not provided then the target
    region runs on a device, if it is 0 then the target region is executed on
    the host device.
  }] # clausesDescription;

  let builders = [
    OpBuilder<(ins CArg<"const TargetEnterExitUpdateDataClauseOps &">:$clauses)>
  ];

  let hasVerifier = 1;
}

//===---------------------------------------------------------------------===//
// 2.14.4 target exit data Construct
//===---------------------------------------------------------------------===//

def TargetExitDataOp: OpenMP_Op<"target_exit_data", traits = [
    AttrSizedOperandSegments
  ], clauses = [
    // TODO: Sort clauses alphabetically.
    OpenMP_IfClause, OpenMP_DeviceClause, OpenMP_DependClause,
    OpenMP_NowaitClause, OpenMP_MapClause
  ]> {
  let summary = "target exit data construct";
  let description = [{
    The target exit data directive specifies that variables are mapped to a
    device data environment. The target exit data directive is
    a stand-alone directive.

    The optional `if_expr` parameter specifies a boolean result of a
    conditional check. If this value is 1 or is not provided then the target
    region runs on a device, if it is 0 then the target region is executed
    on the host device.
  }] # clausesDescription;

  let builders = [
    OpBuilder<(ins CArg<"const TargetEnterExitUpdateDataClauseOps &">:$clauses)>
  ];

  let hasVerifier = 1;
}

//===---------------------------------------------------------------------===//
// 2.14.6 target update Construct
//===---------------------------------------------------------------------===//

def TargetUpdateOp: OpenMP_Op<"target_update", traits = [
    AttrSizedOperandSegments
  ], clauses = [
    // TODO: Sort clauses alphabetically.
    OpenMP_IfClause, OpenMP_DeviceClause, OpenMP_DependClause,
    OpenMP_NowaitClause, OpenMP_MapClause
  ]> {
  let summary = "target update construct";
  let description = [{
    The target update directive makes the corresponding list items in the device
    data environment consistent with their original list items, according to the
    specified motion clauses. The target update construct is a stand-alone
    directive.

    The optional `if_expr` parameter specifies a boolean result of a
    conditional check. If this value is 1 or is not provided then the target
    region runs on a device, if it is 0 then the target region is executed
    on the host device.

    We use `MapInfoOp` to model the motion clauses and their modifiers. Even
    though the spec differentiates between map-types & map-type-modifiers vs.
    motion-clauses & motion-modifiers, the motion clauses and their modifiers
    are a subset of map types and their modifiers. The subset relation is
    handled in during verification to make sure the restrictions for target
    update are respected.
  }] # clausesDescription;

  let builders = [
    OpBuilder<(ins CArg<"const TargetEnterExitUpdateDataClauseOps &">:$clauses)>
  ];

  let hasVerifier = 1;
}

//===----------------------------------------------------------------------===//
// 2.14.5 target construct
//===----------------------------------------------------------------------===//

def TargetOp : OpenMP_Op<"target", traits = [
    AttrSizedOperandSegments, IsolatedFromAbove, OutlineableOpenMPOpInterface
  ], clauses = [
    // TODO: Complete clause list (allocate, defaultmap, in_reduction,
    // uses_allocators).
    // TODO: Sort clauses alphabetically.
    OpenMP_IfClause, OpenMP_DeviceClause, OpenMP_ThreadLimitClause,
    OpenMP_DependClause, OpenMP_NowaitClause, OpenMP_IsDevicePtrClause,
    OpenMP_HasDeviceAddrClause, OpenMP_MapClause, OpenMP_PrivateClause
  ], singleRegion = true> {
  let summary = "target construct";
  let description = [{
    The target construct includes a region of code which is to be executed
    on a device.

    The optional `if_expr` parameter specifies a boolean result of a
    conditional check. If this value is 1 or is not provided then the target
    region runs on a device, if it is 0 then the target region is executed on the
    host device.
  }] # clausesDescription;

  let builders = [
    OpBuilder<(ins CArg<"const TargetClauseOps &">:$clauses)>
  ];

  let hasVerifier = 1;
}


//===----------------------------------------------------------------------===//
// 2.16 master Construct
//===----------------------------------------------------------------------===//
def MasterOp : OpenMP_Op<"master", singleRegion = true> {
  let summary = "master construct";
  let description = [{
    The master construct specifies a structured block that is executed by
    the master thread of the team.
  }];

  let assemblyFormat = "$region attr-dict";
}

//===----------------------------------------------------------------------===//
// 2.17.1 critical Construct
//===----------------------------------------------------------------------===//
def CriticalDeclareOp : OpenMP_Op<"critical.declare", traits = [
    Symbol
  ], clauses = [
    OpenMP_CriticalNameClause, OpenMP_HintClause
  ]> {
  let summary = "declares a named critical section.";
  let description = [{
    Declares a named critical section.
  }] # clausesDescription;

  let builders = [
    OpBuilder<(ins CArg<"const CriticalClauseOps &">:$clauses)>
  ];

  let hasVerifier = 1;
}


def CriticalOp : OpenMP_Op<"critical", [
    DeclareOpInterfaceMethods<SymbolUserOpInterface>
  ], singleRegion = 1> {
  let summary = "critical construct";
  let description = [{
    The critical construct imposes a restriction on the associated structured
    block (region) to be executed by only a single thread at a time.

    The optional `name` argument of critical constructs is used to identify
    them. Unnamed critical constructs behave as though an identical name was
    specified.
  }];

  let arguments = (ins OptionalAttr<FlatSymbolRefAttr>:$name);

  let assemblyFormat = [{
    (`(` $name^ `)`)? $region attr-dict
  }];
}

//===----------------------------------------------------------------------===//
// 2.17.2 barrier Construct
//===----------------------------------------------------------------------===//

def BarrierOp : OpenMP_Op<"barrier"> {
  let summary = "barrier construct";
  let description = [{
    The barrier construct specifies an explicit barrier at the point at which
    the construct appears.
  }];

  let assemblyFormat = "attr-dict";
}

//===----------------------------------------------------------------------===//
// [5.1] 2.19.9 ordered Construct
//===----------------------------------------------------------------------===//

def OrderedOp : OpenMP_Op<"ordered", clauses = [OpenMP_DoacrossClause]> {
  let summary = "ordered construct without region";
  let description = [{
    The ordered construct without region is a stand-alone directive that
    specifies cross-iteration dependencies in a doacross loop nest.
  }] # clausesDescription;

  let builders = [
    OpBuilder<(ins CArg<"const OrderedOpClauseOps &">:$clauses)>
  ];

  let hasVerifier = 1;
}

def OrderedRegionOp : OpenMP_Op<"ordered.region", clauses = [
    OpenMP_ParallelizationLevelClause
  ], singleRegion = true> {
  let summary = "ordered construct with region";
  let description = [{
    The ordered construct with region specifies a structured block in a
    worksharing-loop, SIMD, or worksharing-loop SIMD region that is executed in
    the order of the loop iterations.
  }] # clausesDescription;

  let builders = [
    OpBuilder<(ins CArg<"const OrderedRegionClauseOps &">:$clauses)>
  ];

  let hasVerifier = 1;
}

//===----------------------------------------------------------------------===//
// 2.17.5 taskwait Construct
//===----------------------------------------------------------------------===//

def TaskwaitOp : OpenMP_Op<"taskwait", clauses = [
    // TODO: Complete clause list (depend, nowait).
  ]> {
  let summary = "taskwait construct";
  let description = [{
    The taskwait construct specifies a wait on the completion of child tasks
    of the current task.
  }] # clausesDescription;

  let builders = [
    OpBuilder<(ins CArg<"const TaskwaitClauseOps &">:$clauses)>
  ];

  // TODO: Remove overriden `assemblyFormat` once a clause is added.
  let assemblyFormat = "attr-dict";
}

//===----------------------------------------------------------------------===//
// 2.17.7 atomic construct
//===----------------------------------------------------------------------===//

// In the OpenMP Specification, atomic construct has an `atomic-clause` which
// can take the values `read`, `write`, `update` and `capture`. These four
// kinds of atomic constructs are fundamentally independent and are handled
// separately while lowering. Having four separate operations (one for each
// value of the clause) here decomposes handling of this construct into a
// two-step process.

def AtomicReadOp : OpenMP_Op<"atomic.read", traits = [
    AllTypesMatch<["x", "v"]>, AtomicReadOpInterface
  ], clauses = [
    OpenMP_HintClause, OpenMP_MemoryOrderClause
  ]> {
  let summary = "performs an atomic read";
  let description = [{
    This operation performs an atomic read.

    The operand `x` is the address from where the value is atomically read.
    The operand `v` is the address where the value is stored after reading.
  }] # clausesDescription;

  let arguments = !con((ins OpenMP_PointerLikeType:$x,
                            OpenMP_PointerLikeType:$v,
                            TypeAttr:$element_type), clausesArgs);

  // Override clause-based assemblyFormat.
  let assemblyFormat = [{
    $v `=` $x
    oilist( `memory_order` `(` custom<ClauseAttr>($memory_order_val) `)`
          | `hint` `(` custom<SynchronizationHint>($hint_val) `)`)
    `:` type($x) `,` $element_type attr-dict
  }];

  let extraClassDeclaration = [{
    /// The number of variable operands.
    unsigned getNumVariableOperands() {
      assert(getX() && "expected 'x' operand");
      assert(getV() && "expected 'v' operand");
      return 2;
    }

    /// The i-th variable operand passed.
    Value getVariableOperand(unsigned i) {
      assert(i < 2 && "invalid index position for an operand");
      return i == 0 ? getX() : getV();
    }
  }] # clausesExtraClassDeclaration;

  let hasVerifier = 1;
}

def AtomicWriteOp : OpenMP_Op<"atomic.write", traits = [
    AtomicWriteOpInterface
  ], clauses = [
    OpenMP_HintClause, OpenMP_MemoryOrderClause
  ]> {
  let summary = "performs an atomic write";
  let description = [{
    This operation performs an atomic write.

    The operand `x` is the address to where the `expr` is atomically
    written w.r.t. multiple threads. The evaluation of `expr` need not be
    atomic w.r.t. the write to address. In general, the type(x) must
    dereference to type(expr).
  }] # clausesDescription;

  let arguments = !con((ins OpenMP_PointerLikeType:$x,
                            AnyType:$expr), clausesArgs);

  // Override clause-based assemblyFormat.
  let assemblyFormat = [{
    $x `=` $expr
    oilist( `hint` `(` custom<SynchronizationHint>($hint_val) `)`
          | `memory_order` `(` custom<ClauseAttr>($memory_order_val) `)`)
    `:` type($x) `,` type($expr)
    attr-dict
  }];

  let extraClassDeclaration = [{
    /// The number of variable operands.
    unsigned getNumVariableOperands() {
      assert(getX() && "expected address operand");
      assert(getExpr() && "expected value operand");
      return 2;
    }

    /// The i-th variable operand passed.
    Value getVariableOperand(unsigned i) {
      assert(i < 2 && "invalid index position for an operand");
      return i == 0 ? getX() : getExpr();
    }
  }] # clausesExtraClassDeclaration;

  let hasVerifier = 1;
}

def AtomicUpdateOp : OpenMP_Op<"atomic.update", traits = [
    AtomicUpdateOpInterface, RecursiveMemoryEffects,
    SingleBlockImplicitTerminator<"YieldOp">
  ], clauses = [
    OpenMP_HintClause, OpenMP_MemoryOrderClause
  ], singleRegion = 1> {
  let summary = "performs an atomic update";
  let description = [{
    This operation performs an atomic update.

    The operand `x` is exactly the same as the operand `x` in the OpenMP
    Standard (OpenMP 5.0, section 2.17.7). It is the address of the variable
    that is being updated. `x` is atomically read/written.

    The region describes how to update the value of `x`. It takes the value at
    `x` as an input and must yield the updated value. Only the update to `x` is
    atomic. Generally the region must have only one instruction, but can
    potentially have more than one instructions too. The update is sematically
    similar to a compare-exchange loop based atomic update.

    The syntax of atomic update operation is different from atomic read and
    atomic write operations. This is because only the host dialect knows how to
    appropriately update a value. For example, while generating LLVM IR, if
    there are no special `atomicrmw` instructions for the operation-type
    combination in atomic update, a compare-exchange loop is generated, where
    the core update operation is directly translated like regular operations by
    the host dialect. The front-end must handle semantic checks for allowed
    operations.
  }] # clausesDescription;

  let arguments = !con((ins Arg<OpenMP_PointerLikeType,
                                "Address of variable to be updated",
                                [MemRead, MemWrite]>:$x), clausesArgs);

  // Override region definition.
  let regions = (region SizedRegion<1>:$region);

  // Override clause-based assemblyFormat.
  let assemblyFormat = [{
    oilist( `memory_order` `(` custom<ClauseAttr>($memory_order_val) `)`
          | `hint` `(` custom<SynchronizationHint>($hint_val) `)`)
    $x `:` type($x) $region attr-dict
  }];

  let extraClassDeclaration = [{
    /// The number of variable operands.
    unsigned getNumVariableOperands() {
      assert(getX() && "expected 'x' operand");
      return 1;
    }

    /// The i-th variable operand passed.
    Value getVariableOperand(unsigned i) {
      assert(i == 0 && "invalid index position for an operand");
      return getX();
    }
  }] # clausesExtraClassDeclaration;

  let hasVerifier = 1;
  let hasRegionVerifier = 1;
  let hasCanonicalizeMethod = 1;
}

def AtomicCaptureOp : OpenMP_Op<"atomic.capture", traits = [
    AtomicCaptureOpInterface, RecursiveMemoryEffects,
    SingleBlockImplicitTerminator<"TerminatorOp">
  ], clauses = [
    OpenMP_HintClause, OpenMP_MemoryOrderClause
  ], singleRegion = 1> {
  let summary = "performs an atomic capture";
  let description = [{
    This operation performs an atomic capture.

    The region has the following allowed forms:
    ```
      omp.atomic.capture {
        omp.atomic.update ...
        omp.atomic.read ...
        omp.terminator
      }

      omp.atomic.capture {
        omp.atomic.read ...
        omp.atomic.update ...
        omp.terminator
      }

      omp.atomic.capture {
        omp.atomic.read ...
        omp.atomic.write ...
        omp.terminator
      }
    ```
  }] # clausesDescription;

  // Override region definition.
  let regions = (region SizedRegion<1>:$region);

  let extraClassDeclaration = [{
    /// Returns the `atomic.read` operation inside the region, if any.
    /// Otherwise, it returns nullptr.
    AtomicReadOp getAtomicReadOp();

    /// Returns the `atomic.write` operation inside the region, if any.
    /// Otherwise, it returns nullptr.
    AtomicWriteOp getAtomicWriteOp();

    /// Returns the `atomic.update` operation inside the region, if any.
    /// Otherwise, it returns nullptr.
    AtomicUpdateOp getAtomicUpdateOp();
  }] # clausesExtraClassDeclaration;

  let hasRegionVerifier = 1;
  let hasVerifier = 1;
}

//===----------------------------------------------------------------------===//
// [5.1] 2.21.2 threadprivate Directive
//===----------------------------------------------------------------------===//

def ThreadprivateOp : OpenMP_Op<"threadprivate",
                                [AllTypesMatch<["sym_addr", "tls_addr"]>]> {
  let summary = "threadprivate directive";
  let description = [{
    The threadprivate directive specifies that variables are replicated, with
    each thread having its own copy.

    The current implementation uses the OpenMP runtime to provide thread-local
    storage (TLS). Using the TLS feature of the LLVM IR will be supported in
    future.

    This operation takes in the address of a symbol that represents the original
    variable and returns the address of its TLS. All occurrences of
    threadprivate variables in a parallel region should use the TLS returned by
    this operation.

    The `sym_addr` refers to the address of the symbol, which is a pointer to
    the original variable.
  }];

  let arguments = (ins OpenMP_PointerLikeType:$sym_addr);
  let results = (outs OpenMP_PointerLikeType:$tls_addr);
  let assemblyFormat = [{
    $sym_addr `:` type($sym_addr) `->` type($tls_addr) attr-dict
  }];
  let extraClassDeclaration = [{
    /// The number of variable operands.
    unsigned getNumVariableOperands() {
      assert(getSymAddr() && "expected one variable operand");
      return 1;
    }

    /// The i-th variable operand passed.
    Value getVariableOperand(unsigned i) {
      assert(i == 0 && "invalid index position for an operand");
      return getSymAddr();
    }
  }];
}

//===----------------------------------------------------------------------===//
// 2.18.1 Cancel Construct
//===----------------------------------------------------------------------===//
def CancelOp : OpenMP_Op<"cancel", clauses = [
    OpenMP_CancelDirectiveNameClause, OpenMP_IfClause
  ]> {
  let summary = "cancel directive";
  let description = [{
    The cancel construct activates cancellation of the innermost enclosing
    region of the type specified.
  }] # clausesDescription;

  let builders = [
    OpBuilder<(ins CArg<"const CancelClauseOps &">:$clauses)>
  ];

  let hasVerifier = 1;
}

//===----------------------------------------------------------------------===//
// 2.18.2 Cancellation Point Construct
//===----------------------------------------------------------------------===//
def CancellationPointOp : OpenMP_Op<"cancellation_point", clauses = [
    OpenMP_CancelDirectiveNameClause
  ]> {
  let summary = "cancellation point directive";
  let description = [{
    The cancellation point construct introduces a user-defined cancellation
    point at which implicit or explicit tasks check if cancellation of the
    innermost enclosing region of the type specified has been activated.
  }] # clausesDescription;

  let builders = [
    OpBuilder<(ins CArg<"const CancellationPointClauseOps &">:$clauses)>
  ];

  let hasVerifier = 1;
}

//===----------------------------------------------------------------------===//
// 2.19.5.7 declare reduction Directive
//===----------------------------------------------------------------------===//

<<<<<<< HEAD
def DeclareReductionOp : OpenMP_Op<"declare_reduction", [Symbol,
                                                         IsolatedFromAbove,
                                                         RecipeInterface]> {
=======
def DeclareReductionOp : OpenMP_Op<"declare_reduction", [IsolatedFromAbove,
                                                         RecipeInterface,
                                                         Symbol]> {
>>>>>>> 4fe5a3cc
  let summary = "declares a reduction kind";
  let description = [{
    Declares an OpenMP reduction kind. This requires two mandatory and two
    optional regions.

      1. The initializer region specifies how to initialize the thread-local
         reduction value. This is usually the neutral element of the reduction.
         For convenience, the region has an argument that contains the value
         of the reduction accumulator at the start of the reduction. It is
         expected to `omp.yield` the new value on all control flow paths.
      2. The reduction region specifies how to combine two values into one, i.e.
         the reduction operator. It accepts the two values as arguments and is
         expected to `omp.yield` the combined value on all control flow paths.
      3. The atomic reduction region is optional and specifies how two values
         can be combined atomically given local accumulator variables. It is
         expected to store the combined value in the first accumulator variable.
      4. The cleanup region is optional and specifies how to clean up any memory
         allocated by the initializer region. The region has an argument that
         contains the value of the thread-local reduction accumulator. This will
         be executed after the reduction has completed.

    Note that the MLIR type system does not allow for type-polymorphic
    reductions. Separate reduction declarations should be created for different
    element and accumulator types.

    For initializer and reduction regions, the operand to `omp.yield` must
    match the parent operation's results.
  }];

  let arguments = (ins SymbolNameAttr:$sym_name,
                       TypeAttr:$type);

  let regions = (region AnyRegion:$initializerRegion,
                        AnyRegion:$reductionRegion,
                        AnyRegion:$atomicReductionRegion,
                        AnyRegion:$cleanupRegion);

  let assemblyFormat = "$sym_name `:` $type attr-dict-with-keyword "
                       "`init` $initializerRegion "
                       "`combiner` $reductionRegion "
                       "custom<AtomicReductionRegion>($atomicReductionRegion) "
                       "custom<CleanupReductionRegion>($cleanupRegion)";

  let extraClassDeclaration = [{
    PointerLikeType getAccumulatorType() {
      if (getAtomicReductionRegion().empty())
        return {};

      return cast<PointerLikeType>(getAtomicReductionRegion().front().getArgument(0).getType());
    }
  }];
  let hasRegionVerifier = 1;
}

#endif // OPENMP_OPS<|MERGE_RESOLUTION|>--- conflicted
+++ resolved
@@ -17,11 +17,7 @@
 include "mlir/Dialect/LLVMIR/LLVMOpBase.td"
 include "mlir/Dialect/OpenACCMPCommon/Interfaces/AtomicInterfaces.td"
 include "mlir/Dialect/OpenACCMPCommon/Interfaces/OpenACCMPOpsInterfaces.td"
-<<<<<<< HEAD
-include "mlir/Dialect/OpenMP/OpenMPAttrDefs.td"
-=======
 include "mlir/Dialect/OpenMP/OpenMPClauses.td"
->>>>>>> 4fe5a3cc
 include "mlir/Dialect/OpenMP/OpenMPOpBase.td"
 include "mlir/Interfaces/ControlFlowInterfaces.td"
 include "mlir/Interfaces/SideEffectInterfaces.td"
@@ -155,21 +151,10 @@
     OpBuilder<(ins CArg<"ArrayRef<NamedAttribute>", "{}">:$attributes)>,
     OpBuilder<(ins CArg<"const ParallelClauseOps &">:$clauses)>
   ];
-<<<<<<< HEAD
-  let extraClassDeclaration = [{
-    unsigned getNumAllocateVars() { return getAllocateVars().size(); }
-
-    unsigned getNumAllocatorsVars() { return getAllocatorsVars().size(); }
-
-    /// Returns the number of reduction variables.
-    unsigned getNumReductionVars() { return getReductionVars().size(); }
-  }];
-=======
 
   // TODO: Use default assembly format inherited from OpenMP_Op once printing
   // and parsing of the parallel region is not intermingled with printing and
   // parsing of reduction and private clauses.
->>>>>>> 4fe5a3cc
   let assemblyFormat = [{
     oilist(
           `if` `(` $if_expr `)`
@@ -399,61 +384,7 @@
       omp.terminator
     }
     ```
-<<<<<<< HEAD
-
-    The `linear_step_vars` operand additionally specifies the step for each
-    associated linear operand. Note that the `linear_vars` and
-    `linear_step_vars` variadic lists should contain the same number of
-    elements.
-
-    Reductions can be performed in a worksharing-loop by specifying reduction
-    accumulator variables in `reduction_vars`, symbols referring to reduction
-    declarations in the `reductions` attribute, and whether the reduction
-    variable should be passed by reference or value in `reduction_vars_byref`.
-    Each reduction is identified by the accumulator it uses and accumulators
-    must not be repeated in the same reduction. A private variable corresponding
-    to the accumulator is used in place of the accumulator inside the body of
-    the worksharing-loop. The reduction declaration specifies how to combine the
-    values from each iteration into the final value, which is available in the
-    accumulator after the loop completes.
-
-    The optional `schedule_val` attribute specifies the loop schedule for this
-    loop, determining how the loop is distributed across the parallel threads.
-    The optional `schedule_chunk_var` associated with this determines further
-    controls this distribution.
-
-    Collapsed loops are represented by the worksharing-loop having a list of
-    indices, bounds and steps where the size of the list is equal to the
-    collapse value.
-
-    The `nowait` attribute, when present, signifies that there should be no
-    implicit barrier at the end of the loop.
-
-    The optional `ordered_val` attribute specifies how many loops are associated
-    with the worksharing-loop construct. The value of zero refers to the ordered
-    clause specified without parameter.
-
-    The optional `order` attribute specifies which order the iterations of the
-    associate loops are executed in. Currently the only option for this
-    attribute is "concurrent".
-  }];
-
-  let arguments = (ins Variadic<AnyType>:$linear_vars,
-             Variadic<I32>:$linear_step_vars,
-             Variadic<OpenMP_PointerLikeType>:$reduction_vars,
-             OptionalAttr<DenseBoolArrayAttr>:$reduction_vars_byref,
-             OptionalAttr<SymbolRefArrayAttr>:$reductions,
-             OptionalAttr<ScheduleKindAttr>:$schedule_val,
-             Optional<AnyType>:$schedule_chunk_var,
-             OptionalAttr<ScheduleModifierAttr>:$schedule_modifier,
-             UnitAttr:$simd_modifier,
-             UnitAttr:$nowait,
-             ConfinedAttr<OptionalAttr<I64Attr>, [IntMinValue<0>]>:$ordered_val,
-             OptionalAttr<OrderKindAttr>:$order_val,
-             OptionalAttr<OrderModifierAttr>:$order_mod);
-=======
-  }] # clausesDescription;
->>>>>>> 4fe5a3cc
+  }] # clausesDescription;
 
   let builders = [
     OpBuilder<(ins CArg<"ArrayRef<NamedAttribute>", "{}">:$attributes)>,
@@ -516,46 +447,15 @@
     }
     ```
 
-<<<<<<< HEAD
-  // TODO: Add other clauses
-  let arguments = (ins Variadic<OpenMP_PointerLikeType>:$aligned_vars,
-             OptionalAttr<I64ArrayAttr>:$alignment_values,
-             Optional<I1>:$if_expr,
-             Variadic<OpenMP_PointerLikeType>:$nontemporal_vars,
-             OptionalAttr<OrderKindAttr>:$order_val,
-             OptionalAttr<OrderModifierAttr>:$order_mod,
-             ConfinedAttr<OptionalAttr<I64Attr>, [IntPositive]>:$simdlen,
-             ConfinedAttr<OptionalAttr<I64Attr>, [IntPositive]>:$safelen
-     );
-
-  let regions = (region AnyRegion:$region);
-=======
     When an if clause is present and evaluates to false, the preferred number of
     iterations to be executed concurrently is one, regardless of whether
     a simdlen clause is specified.
   }] # clausesDescription;
->>>>>>> 4fe5a3cc
 
   let builders = [
     OpBuilder<(ins CArg<"const SimdClauseOps &">:$clauses)>
   ];
 
-<<<<<<< HEAD
-  let assemblyFormat = [{
-    oilist(`aligned` `(`
-              custom<AlignedClause>($aligned_vars, type($aligned_vars),
-                                   $alignment_values) `)`
-          |`if` `(` $if_expr `)`
-          |`nontemporal` `(`  $nontemporal_vars `:` type($nontemporal_vars) `)`
-          |`order` `(` custom<OrderClause>($order_val, $order_mod) `)`
-          |`simdlen` `(` $simdlen  `)`
-          |`safelen` `(` $safelen  `)`
-    ) $region attr-dict
-  }];
-
-  let hasCustomAssemblyFormat = 1;
-=======
->>>>>>> 4fe5a3cc
   let hasVerifier = 1;
 }
 
@@ -623,41 +523,12 @@
       omp.terminator
     }
     ```
-<<<<<<< HEAD
-    // TODO: private_var, firstprivate_var, lastprivate_var, collapse
-  }];
-  let arguments = (ins
-             UnitAttr:$dist_schedule_static,
-             Optional<IntLikeType>:$chunk_size,
-             Variadic<AnyType>:$allocate_vars,
-             Variadic<AnyType>:$allocators_vars,
-             OptionalAttr<OrderKindAttr>:$order_val,
-             OptionalAttr<OrderModifierAttr>:$order_mod);
-
-  let regions = (region AnyRegion:$region);
-=======
-  }] # clausesDescription;
->>>>>>> 4fe5a3cc
+  }] # clausesDescription;
 
   let builders = [
     OpBuilder<(ins CArg<"const DistributeClauseOps &">:$clauses)>
   ];
 
-<<<<<<< HEAD
-  let assemblyFormat = [{
-    oilist(`dist_schedule_static` $dist_schedule_static
-          |`chunk_size` `(` $chunk_size `:` type($chunk_size) `)`
-          |`order` `(` custom<OrderClause>($order_val, $order_mod) `)`
-          |`allocate` `(`
-             custom<AllocateAndAllocator>(
-               $allocate_vars, type($allocate_vars),
-               $allocators_vars, type($allocators_vars)
-             ) `)`
-    ) $region attr-dict
-  }];
-
-=======
->>>>>>> 4fe5a3cc
   let hasVerifier = 1;
 }
 
@@ -1649,15 +1520,9 @@
 // 2.19.5.7 declare reduction Directive
 //===----------------------------------------------------------------------===//
 
-<<<<<<< HEAD
-def DeclareReductionOp : OpenMP_Op<"declare_reduction", [Symbol,
-                                                         IsolatedFromAbove,
-                                                         RecipeInterface]> {
-=======
 def DeclareReductionOp : OpenMP_Op<"declare_reduction", [IsolatedFromAbove,
                                                          RecipeInterface,
                                                          Symbol]> {
->>>>>>> 4fe5a3cc
   let summary = "declares a reduction kind";
   let description = [{
     Declares an OpenMP reduction kind. This requires two mandatory and two
