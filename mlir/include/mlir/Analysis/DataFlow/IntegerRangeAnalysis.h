//===-IntegerRangeAnalysis.h - Integer range analysis -----------*- C++ -*-===//
//
// Part of the LLVM Project, under the Apache License v2.0 with LLVM Exceptions.
// See https://llvm.org/LICENSE.txt for license information.
// SPDX-License-Identifier: Apache-2.0 WITH LLVM-exception
//
//===----------------------------------------------------------------------===//
//
// This file declares the dataflow analysis class for integer range inference
// so that it can be used in transformations over the `arith` dialect such as
// branch elimination or signed->unsigned rewriting.
//
// One can also implement InferIntRangeInterface on ops in custom dialects,
// and then use this analysis to propagate ranges with custom semantics.
//
//===----------------------------------------------------------------------===//

#ifndef MLIR_ANALYSIS_DATAFLOW_INTEGERANGEANALYSIS_H
#define MLIR_ANALYSIS_DATAFLOW_INTEGERANGEANALYSIS_H

#include "mlir/Analysis/DataFlow/SparseAnalysis.h"
#include "mlir/Interfaces/InferIntRangeInterface.h"

namespace mlir {
class RewriterBase;
namespace dataflow {

/// This lattice element represents the integer value range of an SSA value.
/// When this lattice is updated, it automatically updates the constant value
/// of the SSA value (if the range can be narrowed to one).
class IntegerValueRangeLattice : public Lattice<IntegerValueRange> {
public:
  using Lattice::Lattice;

  /// If the range can be narrowed to an integer constant, update the constant
  /// value of the SSA value.
  void onUpdate(DataFlowSolver *solver) const override;
};

/// Integer range analysis determines the integer value range of SSA values
/// using operations that define `InferIntRangeInterface` and also sets the
/// range of iteration indices of loops with known bounds.
///
/// This analysis depends on DeadCodeAnalysis, and will be a silent no-op
/// if DeadCodeAnalysis is not loaded in the same solver context.
class IntegerRangeAnalysis
    : public SparseForwardDataFlowAnalysis<IntegerValueRangeLattice> {
public:
  using SparseForwardDataFlowAnalysis::SparseForwardDataFlowAnalysis;

  /// At an entry point, we cannot reason about interger value ranges.
  void setToEntryState(IntegerValueRangeLattice *lattice) override {
    propagateIfChanged(lattice, lattice->join(IntegerValueRange::getMaxRange(
                                    lattice->getAnchor())));
  }

  /// Visit an operation. Invoke the transfer function on each operation that
  /// implements `InferIntRangeInterface`.
  LogicalResult
  visitOperation(Operation *op,
                 ArrayRef<const IntegerValueRangeLattice *> operands,
                 ArrayRef<IntegerValueRangeLattice *> results) override;

  /// Visit block arguments or operation results of an operation with region
  /// control-flow for which values are not defined by region control-flow. This
  /// function calls `InferIntRangeInterface` to provide values for block
  /// arguments or tries to reduce the range on loop induction variables with
  /// known bounds.
  void
  visitNonControlFlowArguments(Operation *op, const RegionSuccessor &successor,
                               ArrayRef<IntegerValueRangeLattice *> argLattices,
                               unsigned firstIndex) override;
};

/// Succeeds if an op can be converted to its unsigned equivalent without
/// changing its semantics. This is the case when none of its openands or
/// results can be below 0 when analyzed from a signed perspective.
LogicalResult staticallyNonNegative(DataFlowSolver &solver, Operation *op);

/// Succeeds when a value is statically non-negative in that it has a lower
/// bound on its value (if it is treated as signed) and that bound is
/// non-negative.
/// Note, the results of this query may not be accurate for `index` if you plan
/// to use a non-64-bit index.
LogicalResult staticallyNonNegative(DataFlowSolver &solver, Value v);

<<<<<<< HEAD
=======
LogicalResult maybeReplaceWithConstant(DataFlowSolver &solver,
                                       RewriterBase &rewriter, Value value);

>>>>>>> d465594a
} // end namespace dataflow
} // end namespace mlir

#endif // MLIR_ANALYSIS_DATAFLOW_INTEGERANGEANALYSIS_H<|MERGE_RESOLUTION|>--- conflicted
+++ resolved
@@ -84,12 +84,9 @@
 /// to use a non-64-bit index.
 LogicalResult staticallyNonNegative(DataFlowSolver &solver, Value v);
 
-<<<<<<< HEAD
-=======
 LogicalResult maybeReplaceWithConstant(DataFlowSolver &solver,
                                        RewriterBase &rewriter, Value value);
 
->>>>>>> d465594a
 } // end namespace dataflow
 } // end namespace mlir
 
