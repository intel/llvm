//===-- TosaToLinalg.h - TOSA optimization pass declarations ----------*- C++
//-*-===//
//
// Part of the LLVM Project, under the Apache License v2.0 with LLVM Exceptions.
// See https://llvm.org/LICENSE.txt for license information.
// SPDX-License-Identifier: Apache-2.0 WITH LLVM-exception
//
//===----------------------------------------------------------------------===//
//
// This file declares the passes for the TOSA Linalg Dialect in MLIR.
//
//===----------------------------------------------------------------------===//

#ifndef MLIR_CONVERSION_TOSATOLINALG_TOSATOLINALG_H
#define MLIR_CONVERSION_TOSATOLINALG_TOSATOLINALG_H

#include "mlir/Dialect/Tosa/Transforms/Passes.h"
#include "mlir/Pass/Pass.h"

namespace mlir {

#define GEN_PASS_DECL_TOSATOLINALG
#define GEN_PASS_DECL_TOSATOLINALGNAMED
#include "mlir/Conversion/Passes.h.inc"

namespace tosa {

std::unique_ptr<Pass> createTosaToLinalg();
std::unique_ptr<Pass> createTosaToLinalgNamed(
    const TosaToLinalgNamedOptions &options = TosaToLinalgNamedOptions());

/// Populates passes to convert from TOSA to Linalg on buffers. At the end of
/// the pass, the function will only contain linalg ops or standard ops if the
/// pipeline succeeds.  The option to disable decompositions is available for
/// benchmarking performance improvements from the canonicalizations.
void addTosaToLinalgPasses(
    OpPassManager &pm, const TosaToLinalgOptions &options,
    const TosaToLinalgNamedOptions &tosaToLinalgNamedOptions =
        TosaToLinalgNamedOptions(),
    // Note: Default to 'none' level unless otherwise specified.
    std::optional<tosa::TosaValidationOptions> validationOptions =
        tosa::TosaValidationOptions{
<<<<<<< HEAD
            {"none"}, {"none"}, false, tosa::TosaLevelEnum::None});
=======
            {"none"}, {"none"}, false, false, tosa::TosaLevelEnum::None});
>>>>>>> d465594a

/// Populates TOSA to linalg pipelines
/// Currently, this includes only the "tosa-to-linalg-pipeline".
void registerTosaToLinalgPipelines();

/// Populates conversion passes from TOSA dialect to Linalg dialect.
void populateTosaToLinalgConversionPatterns(const TypeConverter &converter,
                                            RewritePatternSet *patterns);

/// Populates conversion passes from TOSA dialect to Linalg named operations.
void populateTosaToLinalgNamedConversionPatterns(
    const TypeConverter &converter, RewritePatternSet *patterns,
    const TosaToLinalgNamedOptions &options);

} // namespace tosa
} // namespace mlir

#endif // MLIR_CONVERSION_TOSATOLINALG_TOSATOLINALG_H<|MERGE_RESOLUTION|>--- conflicted
+++ resolved
@@ -40,11 +40,7 @@
     // Note: Default to 'none' level unless otherwise specified.
     std::optional<tosa::TosaValidationOptions> validationOptions =
         tosa::TosaValidationOptions{
-<<<<<<< HEAD
-            {"none"}, {"none"}, false, tosa::TosaLevelEnum::None});
-=======
             {"none"}, {"none"}, false, false, tosa::TosaLevelEnum::None});
->>>>>>> d465594a
 
 /// Populates TOSA to linalg pipelines
 /// Currently, this includes only the "tosa-to-linalg-pipeline".
