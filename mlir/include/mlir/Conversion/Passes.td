--- conflicted
+++ resolved
@@ -541,7 +541,6 @@
 }
 
 //===----------------------------------------------------------------------===//
-<<<<<<< HEAD
 // GPUToGEN
 //===----------------------------------------------------------------------===//
 
@@ -561,30 +560,34 @@
     "cf::ControlFlowDialect",
     "memref::MemRefDialect",
     "GENX::GENXDialect",
-=======
-// GPUToLLVMSPV
-//===----------------------------------------------------------------------===//
-
-def ConvertGpuOpsToLLVMSPVOps : Pass<"convert-gpu-to-llvm-spv", "gpu::GPUModuleOp"> {
-  let summary =
-    "Generate LLVM operations to be ingested by a SPIR-V backend for gpu operations";
-  let dependentDialects = [
-    "LLVM::LLVMDialect",
-    "spirv::SPIRVDialect",
->>>>>>> e4790ce2
   ];
   let options = [
     Option<"indexBitwidth", "index-bitwidth", "unsigned",
            /*default=kDeriveIndexBitwidthFromDataLayout*/"0",
            "Bitwidth of the index type, 0 to use size of machine word">,
-<<<<<<< HEAD
     Option<"hasRedux", "has-redux", "bool", /*default=*/"false",
            "Target gpu supports redux">,
     Option<"useOpaquePointers", "use-opaque-pointers", "bool",
                    /*default=*/"true", "Generate LLVM IR using opaque pointers "
                    "instead of typed pointers">,
-=======
->>>>>>> e4790ce2
+  ];
+}
+
+//===----------------------------------------------------------------------===//
+// GPUToLLVMSPV
+//===----------------------------------------------------------------------===//
+
+def ConvertGpuOpsToLLVMSPVOps : Pass<"convert-gpu-to-llvm-spv", "gpu::GPUModuleOp"> {
+  let summary =
+    "Generate LLVM operations to be ingested by a SPIR-V backend for gpu operations";
+  let dependentDialects = [
+    "LLVM::LLVMDialect",
+    "spirv::SPIRVDialect",
+  ];
+  let options = [
+    Option<"indexBitwidth", "index-bitwidth", "unsigned",
+           /*default=kDeriveIndexBitwidthFromDataLayout*/"0",
+           "Bitwidth of the index type, 0 to use size of machine word">,
   ];
 }
 
