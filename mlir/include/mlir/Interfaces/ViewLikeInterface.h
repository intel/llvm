--- conflicted
+++ resolved
@@ -60,11 +60,7 @@
 void printDynamicIndexList(
     OpAsmPrinter &printer, Operation *op, OperandRange values,
     ArrayRef<int64_t> integers, TypeRange valueTypes = TypeRange(),
-<<<<<<< HEAD
-    BoolAttr isTrailingIdxScalable = {},
-=======
     ArrayRef<bool> scalables = {},
->>>>>>> bac3a63c
     AsmParser::Delimiter delimiter = AsmParser::Delimiter::Square);
 
 /// Parser hook for custom directive in assemblyFormat.
@@ -122,20 +118,6 @@
   return parseDynamicIndexList(parser, values, integers, scalableVals,
                                &valueTypes, delimiter);
 }
-inline ParseResult parseDynamicIndexList(
-    OpAsmParser &parser,
-    SmallVectorImpl<OpAsmParser::UnresolvedOperand> &values,
-    DenseI64ArrayAttr &integers, SmallVectorImpl<Type> &valueTypes,
-    BoolAttr &isTrailingIdxScalable,
-    AsmParser::Delimiter delimiter = AsmParser::Delimiter::Square) {
-
-  bool scalable = false;
-  auto res = parseDynamicIndexList(parser, values, integers, &scalable,
-                                   &valueTypes, delimiter);
-  auto scalableAttr = parser.getBuilder().getBoolAttr(scalable);
-  isTrailingIdxScalable = scalableAttr;
-  return res;
-}
 
 /// Verify that a the `values` has as many elements as the number of entries in
 /// `attr` for which `isDynamic` evaluates to true.
