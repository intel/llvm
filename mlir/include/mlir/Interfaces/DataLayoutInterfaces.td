--- conflicted
+++ resolved
@@ -232,11 +232,7 @@
     InterfaceMethod<
       /*description=*/"Checks that the entry is well-formed, reports errors "
                       "at the provided location.",
-<<<<<<< HEAD
-      /*retTy=*/"::mlir::LogicalResult",
-=======
       /*retTy=*/"::llvm::LogicalResult",
->>>>>>> 4fe5a3cc
       /*methodName=*/"verifyEntry",
       /*args=*/(ins "::mlir::Location":$loc),
       /*methodBody=*/"",
@@ -279,11 +275,7 @@
     InterfaceMethod<
       /*description=*/"Verifies the validity of the specification and "
                       "reports any errors at the given location.",
-<<<<<<< HEAD
-      /*retTy=*/"::mlir::LogicalResult",
-=======
       /*retTy=*/"::llvm::LogicalResult",
->>>>>>> 4fe5a3cc
       /*methodName=*/"verifySpec",
       /*args=*/(ins "::mlir::Location":$loc),
       /*methodBody=*/"",
@@ -476,21 +468,12 @@
     StaticInterfaceMethod<
       /*description=*/"Returns the value of the property, if the property is "
                       "defined. Otherwise, it returns std::nullopt.",
-<<<<<<< HEAD
-      /*retTy=*/"std::optional<int64_t>",
-      /*methodName=*/"getDevicePropertyValueAsInt",
-      /*args=*/(ins "::mlir::DataLayoutEntryInterface":$entry),
-      /*methodBody=*/"",
-      /*defaultImplementation=*/[{
-        return ::mlir::detail::getDevicePropertyValueAsInt(entry);
-=======
       /*retTy=*/"std::optional<Attribute>",
       /*methodName=*/"getDevicePropertyValue",
       /*args=*/(ins "::mlir::DataLayoutEntryInterface":$entry),
       /*methodBody=*/"",
       /*defaultImplementation=*/[{
         return ::mlir::detail::getDevicePropertyValue(entry);
->>>>>>> 4fe5a3cc
       }]
     >
   ];
