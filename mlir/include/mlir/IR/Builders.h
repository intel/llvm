//===- Builders.h - Helpers for constructing MLIR Classes -------*- C++ -*-===//
//
// Part of the LLVM Project, under the Apache License v2.0 with LLVM Exceptions.
// See https://llvm.org/LICENSE.txt for license information.
// SPDX-License-Identifier: Apache-2.0 WITH LLVM-exception
//
//===----------------------------------------------------------------------===//

#ifndef MLIR_IR_BUILDERS_H
#define MLIR_IR_BUILDERS_H

#include "mlir/IR/OpDefinition.h"
#include "llvm/Support/Compiler.h"
#include <optional>

namespace mlir {

class AffineExpr;
class IRMapping;
class UnknownLoc;
class FileLineColLoc;
class FileLineColRange;
class Type;
class IntegerType;
class FloatType;
class FunctionType;
class GraphType;
class IndexType;
class MemRefType;
class VectorType;
class RankedTensorType;
class UnrankedTensorType;
class TupleType;
class NoneType;
class BoolAttr;
class IntegerAttr;
class FloatAttr;
class StringAttr;
class TypeAttr;
class ArrayAttr;
class SymbolRefAttr;
class ElementsAttr;
class DenseElementsAttr;
class DenseIntElementsAttr;
class AffineMapAttr;
class AffineMap;
class UnitAttr;

/// This class is a general helper class for creating context-global objects
/// like types, attributes, and affine expressions.
class Builder {
public:
  explicit Builder(MLIRContext *context) : context(context) {}
  explicit Builder(Operation *op) : Builder(op->getContext()) {}

  MLIRContext *getContext() const { return context; }

  // Locations.
  Location getUnknownLoc();
  Location getFusedLoc(ArrayRef<Location> locs,
                       Attribute metadata = Attribute());

  // Types.
  FloatType getF8E8M0Type();
  FloatType getBF16Type();
  FloatType getF16Type();
  FloatType getTF32Type();
  FloatType getF32Type();
  FloatType getF64Type();
  FloatType getF80Type();
  FloatType getF128Type();

  IndexType getIndexType();

  IntegerType getI1Type();
  IntegerType getI2Type();
  IntegerType getI4Type();
  IntegerType getI8Type();
  IntegerType getI16Type();
  IntegerType getI32Type();
  IntegerType getI64Type();
  IntegerType getIntegerType(unsigned width);
  IntegerType getIntegerType(unsigned width, bool isSigned);
  FunctionType getFunctionType(TypeRange inputs, TypeRange results);
  GraphType getGraphType(TypeRange inputs, TypeRange results);
  TupleType getTupleType(TypeRange elementTypes);
  NoneType getNoneType();

  /// Get or construct an instance of the type `Ty` with provided arguments.
  template <typename Ty, typename... Args>
  Ty getType(Args &&...args) {
    return Ty::get(context, std::forward<Args>(args)...);
  }

  /// Get or construct an instance of the attribute `Attr` with provided
  /// arguments.
  template <typename Attr, typename... Args>
  Attr getAttr(Args &&...args) {
    return Attr::get(context, std::forward<Args>(args)...);
  }

  // Attributes.
  NamedAttribute getNamedAttr(StringRef name, Attribute val);

  UnitAttr getUnitAttr();
  BoolAttr getBoolAttr(bool value);
  DictionaryAttr getDictionaryAttr(ArrayRef<NamedAttribute> value);
  IntegerAttr getIntegerAttr(Type type, int64_t value);
  IntegerAttr getIntegerAttr(Type type, const APInt &value);
  FloatAttr getFloatAttr(Type type, double value);
  FloatAttr getFloatAttr(Type type, const APFloat &value);
  StringAttr getStringAttr(const Twine &bytes);
  ArrayAttr getArrayAttr(ArrayRef<Attribute> value);

  // Returns a 0-valued attribute of the given `type`. This function only
  // supports boolean, integer, and 16-/32-/64-bit float types, and vector or
  // ranked tensor of them. Returns null attribute otherwise.
  TypedAttr getZeroAttr(Type type);
  // Returns a 1-valued attribute of the given `type`.
  // Type constraints are the same as `getZeroAttr`.
  TypedAttr getOneAttr(Type type);

  // Convenience methods for fixed types.
  FloatAttr getF16FloatAttr(float value);
  FloatAttr getF32FloatAttr(float value);
  FloatAttr getF64FloatAttr(double value);

  IntegerAttr getI8IntegerAttr(int8_t value);
  IntegerAttr getI16IntegerAttr(int16_t value);
  IntegerAttr getI32IntegerAttr(int32_t value);
  IntegerAttr getI64IntegerAttr(int64_t value);
  IntegerAttr getIndexAttr(int64_t value);

  /// Signed and unsigned integer attribute getters.
  IntegerAttr getSI32IntegerAttr(int32_t value);
  IntegerAttr getUI32IntegerAttr(uint32_t value);

  /// Vector-typed DenseIntElementsAttr getters. `values` must not be empty.
  DenseIntElementsAttr getBoolVectorAttr(ArrayRef<bool> values);
  DenseIntElementsAttr getI32VectorAttr(ArrayRef<int32_t> values);
  DenseIntElementsAttr getI64VectorAttr(ArrayRef<int64_t> values);
  DenseIntElementsAttr getIndexVectorAttr(ArrayRef<int64_t> values);

  DenseFPElementsAttr getF32VectorAttr(ArrayRef<float> values);
  DenseFPElementsAttr getF64VectorAttr(ArrayRef<double> values);

  /// Tensor-typed DenseIntElementsAttr getters. `values` can be empty.
  /// These are generally preferable for representing general lists of integers
  /// as attributes.
  DenseIntElementsAttr getI32TensorAttr(ArrayRef<int32_t> values);
  DenseIntElementsAttr getI64TensorAttr(ArrayRef<int64_t> values);
  DenseIntElementsAttr getIndexTensorAttr(ArrayRef<int64_t> values);

  /// Tensor-typed DenseArrayAttr getters.
  DenseBoolArrayAttr getDenseBoolArrayAttr(ArrayRef<bool> values);
  DenseI8ArrayAttr getDenseI8ArrayAttr(ArrayRef<int8_t> values);
  DenseI16ArrayAttr getDenseI16ArrayAttr(ArrayRef<int16_t> values);
  DenseI32ArrayAttr getDenseI32ArrayAttr(ArrayRef<int32_t> values);
  DenseI64ArrayAttr getDenseI64ArrayAttr(ArrayRef<int64_t> values);
  DenseF32ArrayAttr getDenseF32ArrayAttr(ArrayRef<float> values);
  DenseF64ArrayAttr getDenseF64ArrayAttr(ArrayRef<double> values);

  ArrayAttr getAffineMapArrayAttr(ArrayRef<AffineMap> values);
  ArrayAttr getBoolArrayAttr(ArrayRef<bool> values);
  ArrayAttr getI32ArrayAttr(ArrayRef<int32_t> values);
  ArrayAttr getI64ArrayAttr(ArrayRef<int64_t> values);
  ArrayAttr getIndexArrayAttr(ArrayRef<int64_t> values);
  ArrayAttr getF32ArrayAttr(ArrayRef<float> values);
  ArrayAttr getF64ArrayAttr(ArrayRef<double> values);
  ArrayAttr getStrArrayAttr(ArrayRef<StringRef> values);
  ArrayAttr getTypeArrayAttr(TypeRange values);

  // Affine expressions and affine maps.
  AffineExpr getAffineDimExpr(unsigned position);
  AffineExpr getAffineSymbolExpr(unsigned position);
  AffineExpr getAffineConstantExpr(int64_t constant);

  // Special cases of affine maps and integer sets
  /// Returns a zero result affine map with no dimensions or symbols: () -> ().
  AffineMap getEmptyAffineMap();
  /// Returns a single constant result affine map with 0 dimensions and 0
  /// symbols.  One constant result: () -> (val).
  AffineMap getConstantAffineMap(int64_t val);
  // One dimension id identity map: (i) -> (i).
  AffineMap getDimIdentityMap();
  // Multi-dimensional identity map: (d0, d1, d2) -> (d0, d1, d2).
  AffineMap getMultiDimIdentityMap(unsigned rank);
  // One symbol identity map: ()[s] -> (s).
  AffineMap getSymbolIdentityMap();

  /// Returns a map that shifts its (single) input dimension by 'shift'.
  /// (d0) -> (d0 + shift)
  AffineMap getSingleDimShiftAffineMap(int64_t shift);

  /// Returns an affine map that is a translation (shift) of all result
  /// expressions in 'map' by 'shift'.
  /// Eg: input: (d0, d1)[s0] -> (d0, d1 + s0), shift = 2
  ///   returns:    (d0, d1)[s0] -> (d0 + 2, d1 + s0 + 2)
  AffineMap getShiftedAffineMap(AffineMap map, int64_t shift);

protected:
  MLIRContext *context;
};

/// This class helps build Operations. Operations that are created are
/// automatically inserted at an insertion point. The builder is copyable.
class OpBuilder : public Builder {
public:
  class InsertPoint;
  struct Listener;

  /// Create a builder with the given context.
  explicit OpBuilder(MLIRContext *ctx, Listener *listener = nullptr)
      : Builder(ctx), listener(listener) {}

  /// Create a builder and set the insertion point to the start of the region.
  explicit OpBuilder(Region *region, Listener *listener = nullptr)
      : OpBuilder(region->getContext(), listener) {
    if (!region->empty())
      setInsertionPointToStart(&region->front());
  }
  explicit OpBuilder(Region &region, Listener *listener = nullptr)
      : OpBuilder(&region, listener) {}

  /// Create a builder and set insertion point to the given operation, which
  /// will cause subsequent insertions to go right before it.
  explicit OpBuilder(Operation *op, Listener *listener = nullptr)
      : OpBuilder(op->getContext(), listener) {
    setInsertionPoint(op);
  }

  OpBuilder(Block *block, Block::iterator insertPoint,
            Listener *listener = nullptr)
      : OpBuilder(block->getParent()->getContext(), listener) {
    setInsertionPoint(block, insertPoint);
  }

  /// Create a builder and set the insertion point to before the first operation
  /// in the block but still inside the block.
  static OpBuilder atBlockBegin(Block *block, Listener *listener = nullptr) {
    return OpBuilder(block, block->begin(), listener);
  }

  /// Create a builder and set the insertion point to after the last operation
  /// in the block but still inside the block.
  static OpBuilder atBlockEnd(Block *block, Listener *listener = nullptr) {
    return OpBuilder(block, block->end(), listener);
  }

  /// Create a builder and set the insertion point to before the block
  /// terminator.
  static OpBuilder atBlockTerminator(Block *block,
                                     Listener *listener = nullptr) {
    auto *terminator = block->getTerminator();
    assert(terminator != nullptr && "the block has no terminator");
    return OpBuilder(block, Block::iterator(terminator), listener);
  }

  //===--------------------------------------------------------------------===//
  // Listeners
  //===--------------------------------------------------------------------===//

  /// Base class for listeners.
  struct ListenerBase {
    /// The kind of listener.
    enum class Kind {
      /// OpBuilder::Listener or user-derived class.
      OpBuilderListener = 0,

      /// RewriterBase::Listener or user-derived class.
      RewriterBaseListener = 1
    };

    Kind getKind() const { return kind; }

  protected:
    ListenerBase(Kind kind) : kind(kind) {}

  private:
    const Kind kind;
  };

  /// This class represents a listener that may be used to hook into various
  /// actions within an OpBuilder.
  struct Listener : public ListenerBase {
    Listener() : ListenerBase(ListenerBase::Kind::OpBuilderListener) {}

    virtual ~Listener() = default;

    /// Notify the listener that the specified operation was inserted.
    ///
    /// * If the operation was moved, then `previous` is the previous location
    ///   of the op.
    /// * If the operation was unlinked before it was inserted, then `previous`
    ///   is empty.
    ///
    /// Note: Creating an (unlinked) op does not trigger this notification.
    virtual void notifyOperationInserted(Operation *op, InsertPoint previous) {}

    /// Notify the listener that the specified block was inserted.
    ///
    /// * If the block was moved, then `previous` and `previousIt` are the
    ///   previous location of the block.
    /// * If the block was unlinked before it was inserted, then `previous`
    ///   is "nullptr".
    ///
    /// Note: Creating an (unlinked) block does not trigger this notification.
    virtual void notifyBlockInserted(Block *block, Region *previous,
                                     Region::iterator previousIt) {}

  protected:
    Listener(Kind kind) : ListenerBase(kind) {}
  };

  /// Sets the listener of this builder to the one provided.
  void setListener(Listener *newListener) { listener = newListener; }

  /// Returns the current listener of this builder, or nullptr if this builder
  /// doesn't have a listener.
  Listener *getListener() const { return listener; }

  //===--------------------------------------------------------------------===//
  // Insertion Point Management
  //===--------------------------------------------------------------------===//

  /// This class represents a saved insertion point.
  class InsertPoint {
  public:
    /// Creates a new insertion point which doesn't point to anything.
    InsertPoint() = default;

    /// Creates a new insertion point at the given location.
    InsertPoint(Block *insertBlock, Block::iterator insertPt)
        : block(insertBlock), point(insertPt) {}

    /// Returns true if this insert point is set.
    bool isSet() const { return (block != nullptr); }

    Block *getBlock() const { return block; }
    Block::iterator getPoint() const { return point; }

  private:
    Block *block = nullptr;
    Block::iterator point;
  };

  /// RAII guard to reset the insertion point of the builder when destroyed.
  class InsertionGuard {
  public:
    InsertionGuard(OpBuilder &builder)
        : builder(&builder), ip(builder.saveInsertionPoint()) {}

    ~InsertionGuard() {
      if (builder)
        builder->restoreInsertionPoint(ip);
    }

    InsertionGuard(const InsertionGuard &) = delete;
    InsertionGuard &operator=(const InsertionGuard &) = delete;

    /// Implement the move constructor to clear the builder field of `other`.
    /// That way it does not restore the insertion point upon destruction as
    /// that should be done exclusively by the just constructed InsertionGuard.
    InsertionGuard(InsertionGuard &&other) noexcept
        : builder(other.builder), ip(other.ip) {
      other.builder = nullptr;
    }

    InsertionGuard &operator=(InsertionGuard &&other) = delete;

  private:
    OpBuilder *builder;
    OpBuilder::InsertPoint ip;
  };

  /// Reset the insertion point to no location.  Creating an operation without a
  /// set insertion point is an error, but this can still be useful when the
  /// current insertion point a builder refers to is being removed.
  void clearInsertionPoint() {
    this->block = nullptr;
    insertPoint = Block::iterator();
  }

  /// Return a saved insertion point.
  InsertPoint saveInsertionPoint() const {
    return InsertPoint(getInsertionBlock(), getInsertionPoint());
  }

  /// Restore the insert point to a previously saved point.
  void restoreInsertionPoint(InsertPoint ip) {
    if (ip.isSet())
      setInsertionPoint(ip.getBlock(), ip.getPoint());
    else
      clearInsertionPoint();
  }

  /// Set the insertion point to the specified location.
  void setInsertionPoint(Block *block, Block::iterator insertPoint) {
    // TODO: check that insertPoint is in this rather than some other block.
    this->block = block;
    this->insertPoint = insertPoint;
  }

  /// Sets the insertion point to the specified operation, which will cause
  /// subsequent insertions to go right before it.
  void setInsertionPoint(Operation *op) {
    setInsertionPoint(op->getBlock(), Block::iterator(op));
  }

  /// Sets the insertion point to the node after the specified operation, which
  /// will cause subsequent insertions to go right after it.
  void setInsertionPointAfter(Operation *op) {
    setInsertionPoint(op->getBlock(), ++Block::iterator(op));
  }

  /// Sets the insertion point to the node after the specified value. If value
  /// has a defining operation, sets the insertion point to the node after such
  /// defining operation. This will cause subsequent insertions to go right
  /// after it. Otherwise, value is a BlockArgument. Sets the insertion point to
  /// the start of its block.
  void setInsertionPointAfterValue(Value val) {
    if (Operation *op = val.getDefiningOp()) {
      setInsertionPointAfter(op);
    } else {
      auto blockArg = llvm::cast<BlockArgument>(val);
      setInsertionPointToStart(blockArg.getOwner());
    }
  }

  /// Sets the insertion point to the start of the specified block.
  void setInsertionPointToStart(Block *block) {
    setInsertionPoint(block, block->begin());
  }

  /// Sets the insertion point to the end of the specified block.
  void setInsertionPointToEnd(Block *block) {
    setInsertionPoint(block, block->end());
  }

  /// Return the block the current insertion point belongs to.  Note that the
  /// insertion point is not necessarily the end of the block.
  Block *getInsertionBlock() const { return block; }

  /// Returns the current insertion point of the builder.
  Block::iterator getInsertionPoint() const { return insertPoint; }

  /// Returns the current block of the builder.
  Block *getBlock() const { return block; }

  //===--------------------------------------------------------------------===//
  // Block Creation
  //===--------------------------------------------------------------------===//

  /// Add new block with 'argTypes' arguments and set the insertion point to the
  /// end of it. The block is inserted at the provided insertion point of
  /// 'parent'. `locs` contains the locations of the inserted arguments, and
  /// should match the size of `argTypes`.
  Block *createBlock(Region *parent, Region::iterator insertPt = {},
                     TypeRange argTypes = {}, ArrayRef<Location> locs = {});

  /// Add new block with 'argTypes' arguments and set the insertion point to the
  /// end of it. The block is placed before 'insertBefore'. `locs` contains the
  /// locations of the inserted arguments, and should match the size of
  /// `argTypes`.
  Block *createBlock(Block *insertBefore, TypeRange argTypes = {},
                     ArrayRef<Location> locs = {});

  //===--------------------------------------------------------------------===//
  // Operation Creation
  //===--------------------------------------------------------------------===//

  /// Insert the given operation at the current insertion point and return it.
  Operation *insert(Operation *op);

  /// Creates an operation given the fields represented as an OperationState.
  Operation *create(const OperationState &state);

  /// Creates an operation with the given fields.
  Operation *create(Location loc, StringAttr opName, ValueRange operands,
                    TypeRange types = {},
                    ArrayRef<NamedAttribute> attributes = {},
                    BlockRange successors = {},
                    MutableArrayRef<std::unique_ptr<Region>> regions = {});

private:
  /// Helper for sanity checking preconditions for create* methods below.
  template <typename OpT>
  RegisteredOperationName getCheckRegisteredInfo(MLIRContext *ctx) {
    std::optional<RegisteredOperationName> opName =
        RegisteredOperationName::lookup(TypeID::get<OpT>(), ctx);
    if (LLVM_UNLIKELY(!opName)) {
      llvm::report_fatal_error(
          "Building op `" + OpT::getOperationName() +
          "` but it isn't known in this MLIRContext: the dialect may not "
          "be loaded or this operation hasn't been added by the dialect. See "
          "also https://mlir.llvm.org/getting_started/Faq/"
          "#registered-loaded-dependent-whats-up-with-dialects-management");
    }
    return *opName;
  }

public:
  /// Create an operation of specific op type at the current insertion point.
  template <typename OpTy, typename... Args>
  [[deprecated("Use OpTy::create instead")]]
  OpTy create(Location location, Args &&...args) {
    OperationState state(location,
                         getCheckRegisteredInfo<OpTy>(location.getContext()));
    OpTy::build(*this, state, std::forward<Args>(args)...);
    auto *op = create(state);
    auto result = dyn_cast<OpTy>(op);
    assert(result && "builder didn't return the right type");
    return result;
  }

  /// Create an operation of specific op type at the current insertion point,
  /// and immediately try to fold it. This functions populates 'results' with
  /// the results of the operation.
  ///
  /// Note: This performs opportunistic eager folding during IR construction.
<<<<<<< HEAD
  /// The folders are designed to operate efficiently on canonical IR, which 
  /// this API does not enforce. Complete folding isn't only expected in the
  /// context of canonicalization which intertwine folders with pattern 
=======
  /// The folders are designed to operate efficiently on canonical IR, which
  /// this API does not enforce. Complete folding isn't only expected in the
  /// context of canonicalization which intertwine folders with pattern
>>>>>>> 54c4ef26
  /// rewrites until fixed-point.
  template <typename OpTy, typename... Args>
  void createOrFold(SmallVectorImpl<Value> &results, Location location,
                    Args &&...args) {
    // Create the operation without using 'create' as we want to control when
    // the listener is notified.
    OperationState state(location,
                         getCheckRegisteredInfo<OpTy>(location.getContext()));
    OpTy::build(*this, state, std::forward<Args>(args)...);
    Operation *op = Operation::create(state);
    if (block)
      block->getOperations().insert(insertPoint, op);

    // Attempt to fold the operation.
    if (succeeded(tryFold(op, results)) && !results.empty()) {
      // Erase the operation, if the fold removed the need for this operation.
      // Note: The fold already populated the results in this case.
      op->erase();
      return;
    }

    ResultRange opResults = op->getResults();
    results.assign(opResults.begin(), opResults.end());
    if (block && listener)
      listener->notifyOperationInserted(op, /*previous=*/{});
  }

  /// Overload to create or fold a single result operation.
  template <typename OpTy, typename... Args>
  std::enable_if_t<OpTy::template hasTrait<OpTrait::OneResult>(), Value>
  createOrFold(Location location, Args &&...args) {
    SmallVector<Value, 1> results;
    createOrFold<OpTy>(results, location, std::forward<Args>(args)...);
    return results.front();
  }

  /// Overload to create or fold a zero result operation.
  template <typename OpTy, typename... Args>
  std::enable_if_t<OpTy::template hasTrait<OpTrait::ZeroResults>(), OpTy>
  createOrFold(Location location, Args &&...args) {
    auto op = OpTy::create(*this, location, std::forward<Args>(args)...);
    SmallVector<Value, 0> unused;
    (void)tryFold(op.getOperation(), unused);

    // Folding cannot remove a zero-result operation, so for convenience we
    // continue to return it.
    return op;
  }

  /// Attempts to fold the given operation and places new results within
  /// `results`. Returns success if the operation was folded, failure otherwise.
  /// If the fold was in-place, `results` will not be filled. Optionally, newly
  /// materialized constant operations can be returned to the caller.
  ///
  /// Note: This function does not erase the operation on a successful fold.
  LogicalResult
  tryFold(Operation *op, SmallVectorImpl<Value> &results,
          SmallVectorImpl<Operation *> *materializedConstants = nullptr);

  /// Creates a deep copy of the specified operation, remapping any operands
  /// that use values outside of the operation using the map that is provided
  /// ( leaving them alone if no entry is present).  Replaces references to
  /// cloned sub-operations to the corresponding operation that is copied,
  /// and adds those mappings to the map.
  Operation *clone(Operation &op, IRMapping &mapper);
  Operation *clone(Operation &op);

  /// Creates a deep copy of this operation but keep the operation regions
  /// empty. Operands are remapped using `mapper` (if present), and `mapper` is
  /// updated to contain the results.
  Operation *cloneWithoutRegions(Operation &op, IRMapping &mapper) {
    return insert(op.cloneWithoutRegions(mapper));
  }
  Operation *cloneWithoutRegions(Operation &op) {
    return insert(op.cloneWithoutRegions());
  }
  template <typename OpT>
  OpT cloneWithoutRegions(OpT op) {
    return cast<OpT>(cloneWithoutRegions(*op.getOperation()));
  }

  /// Clone the blocks that belong to "region" before the given position in
  /// another region "parent". The two regions must be different. The caller is
  /// responsible for creating or updating the operation transferring flow of
  /// control to the region and passing it the correct block arguments.
  void cloneRegionBefore(Region &region, Region &parent,
                         Region::iterator before, IRMapping &mapping);
  void cloneRegionBefore(Region &region, Region &parent,
                         Region::iterator before);
  void cloneRegionBefore(Region &region, Block *before);

protected:
  /// The optional listener for events of this builder.
  Listener *listener;

private:
  /// The current block this builder is inserting into.
  Block *block = nullptr;
  /// The insertion point within the block that this builder is inserting
  /// before.
  Block::iterator insertPoint;
};

/// ImplicitLocOpBuilder maintains a 'current location', allowing use of the
/// create<> method without specifying the location.  It is otherwise the same
/// as OpBuilder.
class ImplicitLocOpBuilder : public mlir::OpBuilder {
public:
  /// OpBuilder has a bunch of convenience constructors - we support them all
  /// with the additional Location.
  template <typename... T>
  ImplicitLocOpBuilder(Location loc, T &&...operands)
      : OpBuilder(std::forward<T>(operands)...), curLoc(loc) {}

  /// Create a builder and set the insertion point to before the first operation
  /// in the block but still inside the block.
  static ImplicitLocOpBuilder atBlockBegin(Location loc, Block *block,
                                           Listener *listener = nullptr) {
    return ImplicitLocOpBuilder(loc, block, block->begin(), listener);
  }

  /// Create a builder and set the insertion point to after the last operation
  /// in the block but still inside the block.
  static ImplicitLocOpBuilder atBlockEnd(Location loc, Block *block,
                                         Listener *listener = nullptr) {
    return ImplicitLocOpBuilder(loc, block, block->end(), listener);
  }

  /// Create a builder and set the insertion point to before the block
  /// terminator.
  static ImplicitLocOpBuilder atBlockTerminator(Location loc, Block *block,
                                                Listener *listener = nullptr) {
    auto *terminator = block->getTerminator();
    assert(terminator != nullptr && "the block has no terminator");
    return ImplicitLocOpBuilder(loc, block, Block::iterator(terminator),
                                listener);
  }

  /// Accessors for the implied location.
  Location getLoc() const { return curLoc; }
  void setLoc(Location loc) { curLoc = loc; }

  // We allow clients to use the explicit-loc version of create as well.
  using OpBuilder::create;
  using OpBuilder::createOrFold;

  /// Create an operation of specific op type at the current insertion point and
  /// location.
  template <typename OpTy, typename... Args>
  OpTy create(Args &&...args) {
    return OpTy::create(*this, curLoc, std::forward<Args>(args)...);
  }

  /// Create an operation of specific op type at the current insertion point,
  /// and immediately try to fold it. This functions populates 'results' with
  /// the results after folding the operation.
  template <typename OpTy, typename... Args>
  void createOrFold(llvm::SmallVectorImpl<Value> &results, Args &&...args) {
    OpBuilder::createOrFold<OpTy>(results, curLoc, std::forward<Args>(args)...);
  }

  /// Overload to create or fold a single result operation.
  template <typename OpTy, typename... Args>
  std::enable_if_t<OpTy::template hasTrait<mlir::OpTrait::OneResult>(), Value>
  createOrFold(Args &&...args) {
    return OpBuilder::createOrFold<OpTy>(curLoc, std::forward<Args>(args)...);
  }

  /// Overload to create or fold a zero result operation.
  template <typename OpTy, typename... Args>
  std::enable_if_t<OpTy::template hasTrait<mlir::OpTrait::ZeroResults>(), OpTy>
  createOrFold(Args &&...args) {
    return OpBuilder::createOrFold<OpTy>(curLoc, std::forward<Args>(args)...);
  }

  /// This builder can also be used to emit diagnostics to the current location.
  mlir::InFlightDiagnostic
  emitError(const llvm::Twine &message = llvm::Twine()) {
    return mlir::emitError(curLoc, message);
  }
  mlir::InFlightDiagnostic
  emitWarning(const llvm::Twine &message = llvm::Twine()) {
    return mlir::emitWarning(curLoc, message);
  }
  mlir::InFlightDiagnostic
  emitRemark(const llvm::Twine &message = llvm::Twine()) {
    return mlir::emitRemark(curLoc, message);
  }

private:
  Location curLoc;
};

} // namespace mlir

#endif<|MERGE_RESOLUTION|>--- conflicted
+++ resolved
@@ -518,15 +518,9 @@
   /// the results of the operation.
   ///
   /// Note: This performs opportunistic eager folding during IR construction.
-<<<<<<< HEAD
-  /// The folders are designed to operate efficiently on canonical IR, which 
-  /// this API does not enforce. Complete folding isn't only expected in the
-  /// context of canonicalization which intertwine folders with pattern 
-=======
   /// The folders are designed to operate efficiently on canonical IR, which
   /// this API does not enforce. Complete folding isn't only expected in the
   /// context of canonicalization which intertwine folders with pattern
->>>>>>> 54c4ef26
   /// rewrites until fixed-point.
   template <typename OpTy, typename... Args>
   void createOrFold(SmallVectorImpl<Value> &results, Location location,
