//===-- CommonTypeConstraints.td - Common Type Constraints--*- tablegen -*-===//
//
// Part of the LLVM Project, under the Apache License v2.0 with LLVM Exceptions.
// See https://llvm.org/LICENSE.txt for license information.
// SPDX-License-Identifier: Apache-2.0 WITH LLVM-exception
//
//===----------------------------------------------------------------------===//
//
// This file contains commonly used type constraints.
//
//===----------------------------------------------------------------------===//

#ifndef COMMON_TYPE_CONSTRAINTS_TD
#define COMMON_TYPE_CONSTRAINTS_TD

include "mlir/IR/Constraints.td"
include "mlir/IR/DialectBase.td"

//===----------------------------------------------------------------------===//
// Common predicates
//===----------------------------------------------------------------------===//

// Whether a type is a VectorType.
// Explicitly disallow 0-D vectors for now until we have good enough coverage.
def IsVectorOfNonZeroRankTypePred : And<[CPred<"::llvm::isa<::mlir::VectorType>($_self)">,
                                         CPred<"::llvm::cast<::mlir::VectorType>($_self).getRank() > 0">]>;
<<<<<<< HEAD
=======
def IsFixedVectorOfNonZeroRankTypePred : And<[CPred<"::llvm::isa<::mlir::FixedVectorType>($_self)">,
                                              CPred<"::llvm::cast<::mlir::VectorType>($_self).getRank() > 0">]>;
>>>>>>> 93e44d24

// Temporary vector type clone that allows gradual transition to 0-D vectors.
// TODO: Remove this when all ops support 0-D vectors.
def IsVectorOfAnyRankTypePred : CPred<"::llvm::isa<::mlir::VectorType>($_self)">;

// Whether a type is a fixed-length VectorType.
<<<<<<< HEAD
def IsFixedVectorOfAnyRankTypePred : CPred<[{::llvm::isa<::mlir::VectorType>($_self) &&
                                  !::llvm::cast<VectorType>($_self).isScalable()}]>;
=======
def IsFixedVectorOfAnyRankTypePred : CPred<[{::llvm::isa<::mlir::FixedVectorType>($_self)}]>;
>>>>>>> 93e44d24

// Whether a type is a scalable VectorType.
def IsVectorTypeWithAnyDimScalablePred
        : CPred<[{::llvm::isa<::mlir::ScalableVectorType>($_self)}]>;

// Whether a type is a scalable VectorType, with a single trailing scalable dimension.
// Examples:
// Valid:
//   - vector<[4]xf32>, vector<2x3x[2]xi64>, vector<32x[8]xi32>
// Invalid
//   - vector<[4]x8xi32>, vector<[2]x[2]xf64>, vector<2x[8]x4xi32>
def IsVectorTypeWithOnlyTrailingDimScalablePred : And<[
  CPred<"::llvm::isa<::mlir::VectorType>($_self)">,
  CPred<"::llvm::cast<::mlir::VectorType>($_self).getRank() > 0">,
  CPred<"::llvm::cast<::mlir::VectorType>($_self).getScalableDims().back()">,
  CPred<"!llvm::is_contained(::llvm::cast<::mlir::VectorType>($_self).getScalableDims().drop_back(), true)">
]>;

// Whether a type is a VectorType and all dimensions are scalable.
def IsVectorTypeWithAllDimsScalablePred : And<[
  IsVectorOfNonZeroRankTypePred,
  CPred<[{::llvm::cast<::mlir::VectorType>($_self).allDimsScalable()}]>
]>;

// Whether a type is a TensorType.
def IsTensorTypePred : CPred<"::llvm::isa<::mlir::TensorType>($_self)">;

// Whether a type is a MemRefType.
def IsMemRefTypePred : CPred<"::llvm::isa<::mlir::MemRefType>($_self)">;

// Whether a type is an UnrankedMemRefType
def IsUnrankedMemRefTypePred
        : CPred<"::llvm::isa<::mlir::UnrankedMemRefType>($_self)">;

// Whether a type is an UnrankedTensorType
def IsUnrankedTensorTypePred
        : CPred<"::llvm::isa<::mlir::UnrankedTensorType>($_self)">;

// Whether a type is a RankedTensorType
def IsRankedTensorTypePred
        : CPred<"::llvm::isa<::mlir::RankedTensorType>($_self)">;

// Whether a type is a BaseMemRefType
def IsBaseMemRefTypePred
        : CPred<"::llvm::isa<::mlir::BaseMemRefType>($_self)">;

// Whether a type is a ShapedType.
def IsShapedTypePred : CPred<"::llvm::isa<::mlir::ShapedType>($_self)">;

// For a ShapedType, verify that it has a static shape.
def HasStaticShapePred :
        CPred<"::llvm::cast<::mlir::ShapedType>($_self).hasStaticShape()">;

// Whether a type is a TupleType.
def IsTupleTypePred : CPred<"::llvm::isa<::mlir::TupleType>($_self)">;

// Whether a type has a ValueSemantics trait.
def HasValueSemanticsPred : CPred<"$_self.hasTrait<::mlir::ValueSemantics>()">;

//===----------------------------------------------------------------------===//
// Type definitions
//===----------------------------------------------------------------------===//

// A type, carries type constraints.
class Type<Pred condition, string descr = "",
           string cppType = "::mlir::Type"> :
    TypeConstraint<condition, descr, cppType> {
  string description = "";
  string builderCall = "";
}

// Allows providing an alternative name and summary to an existing type def.
class TypeAlias<Type t, string summary = t.summary> :
    Type<t.predicate, summary, t.cppType> {
  let description = t.description;
  let builderCall = t.builderCall;
}

// A type of a specific dialect.
class DialectType<Dialect d, Pred condition, string descr = "",
                  string cppType = "::mlir::Type"> :
    Type<condition, descr, cppType> {
  Dialect dialect = d;
}

// A variadic type constraint. It expands to zero or more of the base type. This
// class is used for supporting variadic operands/results.
class Variadic<Type type> : TypeConstraint<type.predicate,
                                           "variadic of " # type.summary,
                                           type.cppType> {
  Type baseType = type;
  int minSize = 0;
}

// A nested variadic type constraint. It expands to zero or more variadic ranges
// of the base type. This class is used for supporting variadic operands and
// results. `variadicSegmentAttrName` should correspond to the name of an
// DenseI32ArrayAttr argument that provides the sizes of the inner variadic
// operand groups.
class VariadicOfVariadic<Type type, string variadicSegmentAttrName>
    : Variadic<type> {
  string segmentAttrName = variadicSegmentAttrName;
}

// An optional type constraint. It expands to either zero or one of the base
// type. This class is used for supporting optional operands/results.
class Optional<Type type> : TypeConstraint<type.predicate, type.summary,
                                           type.cppType> {
  Type baseType = type;
}

// A type that can be constructed using MLIR::Builder.
// Note that this does not "inherit" from Type because it would require
// duplicating Type subclasses for buildable and non-buildable cases to avoid
// diamond "inheritance".
// TODO: we may extend this to a more general 'Buildable' trait, making some
// Types and some Attrs buildable.
class BuildableType<code builder> {
  // The builder call to invoke (if specified) to construct the BuildableType.
  code builderCall = builder;
}

// A type that's buildable iff the type passed as an argument is buildable.
// This is intended for use by types like container types, which are only
// buildable if the type of their elements is buildable.
class SameBuildabilityAs<Type type, code builder> {
  code builderCall = !if(!empty(type.builderCall), "", builder);
}

// Any type at all.
def AnyType : Type<CPred<"true">, "any type">;

// None type
def NoneType : Type<CPred<"::llvm::isa<::mlir::NoneType>($_self)">, "none type",
                    "::mlir::NoneType">,
      BuildableType<"$_builder.getType<::mlir::NoneType>()">;

// Any type from the given list
class AnyTypeOf<list<Type> allowedTypeList, string summary = "",
                string cppType = "::mlir::Type"> : Type<
    // Satisfy any of the allowed types' conditions.
    Or<!foreach(allowedtype, allowedTypeList, allowedtype.predicate)>,
    !if(!eq(summary, ""),
        !interleave(!foreach(t, allowedTypeList, t.summary), " or "),
        summary),
    cppType> {
  list<Type> allowedTypes = allowedTypeList;
}

// A type that satisfies the constraints of all given types.
class AllOfType<list<Type> allowedTypeList, string summary = "",
                string cppType = "::mlir::Type"> : Type<
    // Satisfy all of the allowed types' conditions.
    And<!foreach(allowedType, allowedTypeList, allowedType.predicate)>,
    !if(!eq(summary, ""),
        !interleave(!foreach(t, allowedTypeList, t.summary), " and "),
        summary),
    cppType> {
  list<Type> allowedTypes = allowedTypeList;
}

// A type that satisfies additional predicates.
class ConfinedType<Type type, list<Pred> predicates, string summary = "",
                   string cppType = type.cppType> : Type<
    And<!listconcat([type.predicate], !foreach(pred, predicates, pred))>,
    summary, cppType> {
    Type baseType = type;
    list<Pred> predicateList = predicates;
}

// Integer types.

// Any integer type irrespective of its width and signedness semantics.
def AnyInteger : Type<CPred<"::llvm::isa<::mlir::IntegerType>($_self)">, "integer",
                      "::mlir::IntegerType">;

// Any integer type (regardless of signedness semantics) of a specific width.
class AnyI<int width>
    : Type<CPred<"$_self.isInteger(" # width # ")">, width # "-bit integer"> {
  int bitwidth = width;
}

class AnyIntOfWidths<list<int> widths> :
    AnyTypeOf<!foreach(w, widths, AnyI<w>),
              !interleave(widths, "/") # "-bit integer",
              "::mlir::IntegerType">;

def AnyI1  : AnyI<1>;
def AnyI8  : AnyI<8>;
def AnyI16 : AnyI<16>;
def AnyI32 : AnyI<32>;
def AnyI64 : AnyI<64>;

// Any signless integer type irrespective of its width.
def AnySignlessInteger : Type<
  CPred<"$_self.isSignlessInteger()">, "signless integer",
        "::mlir::IntegerType">;

// Signless integer type of a specific width.
class I<int width>
    : Type<CPred<"$_self.isSignlessInteger(" # width # ")">,
                  width # "-bit signless integer", "::mlir::IntegerType">,
      BuildableType<"$_builder.getIntegerType(" # width # ")"> {
  int bitwidth = width;
}

class SignlessIntOfWidths<list<int> widths> :
    AnyTypeOf<!foreach(w, widths, I<w>),
              !interleave(widths, "/") # "-bit signless integer">;

def I1  : I<1>;
def I8  : I<8>;
def I16 : I<16>;
def I32 : I<32>;
def I64 : I<64>;
def I128 : I<128>;

// Any signed integer type irrespective of its width.
def AnySignedInteger : Type<
  CPred<"$_self.isSignedInteger()">, "signed integer">;

// Signed integer type of a specific width.
class SI<int width>
    : Type<CPred<"$_self.isSignedInteger(" # width # ")">,
                  width # "-bit signed integer", "::mlir::IntegerType">,
      BuildableType<
        "$_builder.getIntegerType(" # width # ", /*isSigned=*/true)"> {
  int bitwidth = width;
}

class SignedIntOfWidths<list<int> widths> :
    AnyTypeOf<!foreach(w, widths, SI<w>),
              !interleave(widths, "/") # "-bit signed integer">;

def SI1  : SI<1>;
def SI8  : SI<8>;
def SI16 : SI<16>;
def SI32 : SI<32>;
def SI64 : SI<64>;

// Any unsigned integer type irrespective of its width.
def AnyUnsignedInteger : Type<
  CPred<"$_self.isUnsignedInteger()">, "unsigned integer">;

// Unsigned integer type of a specific width.
class UI<int width>
    : Type<CPred<"$_self.isUnsignedInteger(" # width # ")">,
                  width # "-bit unsigned integer", "::mlir::IntegerType">,
      BuildableType<
        "$_builder.getIntegerType(" # width # ", /*isSigned=*/false)"> {
  int bitwidth = width;
}

class UnsignedIntOfWidths<list<int> widths> :
    AnyTypeOf<!foreach(w, widths, UI<w>),
              !interleave(widths, "/") # "-bit unsigned integer">;

def UI1  : UI<1>;
def UI8  : UI<8>;
def UI16 : UI<16>;
def UI32 : UI<32>;
def UI64 : UI<64>;

// Index type.
def Index : Type<CPred<"::llvm::isa<::mlir::IndexType>($_self)">, "index",
                 "::mlir::IndexType">,
            BuildableType<"$_builder.getIndexType()">;

// Any signless integer type or index type.
def AnySignlessIntegerOrIndex : Type<CPred<"$_self.isSignlessIntOrIndex()">,
                                     "signless integer or index">;

// Floating point types.

// Any float type irrespective of its width.
def AnyFloat : Type<CPred<"::llvm::isa<::mlir::FloatType>($_self)">, "floating-point",
                    "::mlir::FloatType">;

// Float type of a specific width.
class F<int width>
    : Type<CPred<"$_self.isF" # width # "()">,
           width # "-bit float", "::mlir::FloatType">,
      BuildableType<"$_builder.getF" # width # "Type()"> {
  int bitwidth = width;
}

class FloatOfWidths<list<int> widths> :
    AnyTypeOf<!foreach(w, widths, F<w>),
              !interleave(widths, "/") # "-bit float">;

def F16 : F<16>;
def F32 : F<32>;
def F64 : F<64>;
def F80 : F<80>;
def F128 : F<128>;

def BF16 : Type<CPred<"$_self.isBF16()">, "bfloat16 type">,
           BuildableType<"$_builder.getBF16Type()">;
def TF32 : Type<CPred<"$_self.isTF32()">, "tf32 type">,
           BuildableType<"$_builder.getTF32Type()">;
def F8E4M3FN : Type<CPred<"$_self.isFloat8E4M3FN()">, "f8E4M3FN type">,
               BuildableType<"$_builder.getFloat8E4M3FNType()">;
def F8E5M2 : Type<CPred<"$_self.isFloat8E5M2()">, "f8E5M2 type">,
             BuildableType<"$_builder.getFloat8E5M2Type()">;
def F8E4M3 : Type<CPred<"$_self.isFloat8E4M3()">, "f8E4M3 type">,
             BuildableType<"$_builder.getFloat8E4M3Type()">;
def F8E4M3FNUZ : Type<CPred<"$_self.isFloat8E4M3FNUZ()">, "f8E4M3FNUZ type">,
                 BuildableType<"$_builder.getFloat8E4M3FNUZType()">;
def F8E4M3B11FNUZ : Type<CPred<"$_self.isFloat8E4M3B11FNUZ()">, "f8E4M3B11FNUZ type">,
                 BuildableType<"$_builder.getFloat8E4M3B11FNUZType()">;
def F8E5M2FNUZ : Type<CPred<"$_self.isFloat8E5M2FNUZ()">, "f8E5M2FNUZ type">,
                 BuildableType<"$_builder.getFloat8E5M2FNUZType()">;
def F8E3M4 : Type<CPred<"$_self.isFloat8E3M4()">, "f8E3M4 type">,
             BuildableType<"$_builder.getFloat8E3M4Type()">;
def F4E2M1FN : Type<CPred<"$_self.isFloat4E2M1FN()">, "f4E2M1FN type">,
               BuildableType<"$_builder.getFloat4E2M1FNType()">;
def F6E2M3FN : Type<CPred<"$_self.isFloat6E2M3FN()">, "f6E2M3FN type">,
               BuildableType<"$_builder.getFloat6E2M3FNType()">;
def F6E3M2FN : Type<CPred<"$_self.isFloat6E3M2FN()">, "f6E3M2FN type">,
               BuildableType<"$_builder.getFloat6E3M2FNType()">;
def F8E8M0FNU : Type<CPred<"$_self.isFloat8E8M0FNU()">, "f8E8M0FNU type">,
                BuildableType<"$_builder.getFloat8E8M0FNUType()">;

def AnyComplex : Type<CPred<"::llvm::isa<::mlir::ComplexType>($_self)">,
                      "complex-type", "::mlir::ComplexType">;

class Complex<Type elType>
    : ConfinedType<AnyComplex, [
          SubstLeaves<"$_self",
                      "::llvm::cast<::mlir::ComplexType>($_self).getElementType()",
           elType.predicate>],
           "complex type with " # elType.summary # " elements",
           "::mlir::ComplexType">,
      SameBuildabilityAs<elType, "::mlir::ComplexType::get($_builder.get" # elType #
                               "Type())"> {
  Type elementType = elType;
}

class OpaqueType<string dialect, string name, string summary>
  : Type<CPred<"isOpaqueTypeWithName($_self, \""#dialect#"\", \""#name#"\")">,
         summary, "::mlir::OpaqueType">,
    BuildableType<"::mlir::OpaqueType::get("
                  "$_builder.getStringAttr(\"" # dialect # "\"), \""
                  # name # "\")">;

// Function Type

// Any function type.
def FunctionType : Type<CPred<"::llvm::isa<::mlir::FunctionType>($_self)">,
                              "function type", "::mlir::FunctionType">;

// A container type is a type that has another type embedded within it.
class ContainerType<Type etype, Pred containerPred, code elementTypeCall,
                    string descr, string cppType = "::mlir::Type"> :
    // First, check the container predicate.  Then, substitute the extracted
    // element into the element type checker.
    Type<And<[containerPred,
                SubstLeaves<"$_self", !cast<string>(elementTypeCall),
                etype.predicate>]>,
         descr # " of " # etype.summary # " values", cppType>;

class ShapedContainerType<list<Type> allowedTypes,
                          Pred containerPred, string descr,
                          string cppType = "::mlir::Type"> :
    Type<And<[containerPred,
              Concat<"[](::mlir::Type elementType) { return ",
                SubstLeaves<"$_self", "elementType",
                AnyTypeOf<allowedTypes>.predicate>,
                "; }(::llvm::cast<::mlir::ShapedType>($_self).getElementType())">]>,
         descr # " of " # AnyTypeOf<allowedTypes>.summary # " values", cppType>;

// Whether a shaped type is ranked.
def HasRankPred : CPred<"::llvm::cast<::mlir::ShapedType>($_self).hasRank()">;

// Whether a shaped type has one of the specified ranks.
class HasAnyRankOfPred<list<int> ranks> : And<[
    HasRankPred,
    Or<!foreach(rank, ranks,
                CPred<[{::llvm::cast<::mlir::ShapedType>($_self).getRank()
                         == }]
                      # rank>)>]>;

// Whether a shaped type has a rank greater than or equal of the specified rank.
class HasRankGreaterOrEqualPred<int rank> : And<[
    HasRankPred,
    CPred<[{::llvm::cast<::mlir::ShapedType>($_self).getRank() >= }] # rank>
]>;

// Container with value semantics.
class ValueSemanticsContainerOf<list<Type> allowedTypes> :
  ShapedContainerType<allowedTypes, HasValueSemanticsPred,
  "container with value semantics">;

// Vector types.

class VectorOfNonZeroRankOf<list<Type> allowedTypes> :
  ShapedContainerType<allowedTypes, IsVectorOfNonZeroRankTypePred, "vector",
                      "::mlir::VectorType">;

class FixedVectorOfNonZeroRankOf<list<Type> allowedTypes> :
  ShapedContainerType<allowedTypes, IsFixedVectorOfNonZeroRankTypePred,
                      "fixed-length vector", "::mlir::VectorType">;

// Temporary vector type clone that allows gradual transition to 0-D vectors.
// TODO: Remove this when all ops support 0-D vectors.
class VectorOfAnyRankOf<list<Type> allowedTypes> :
  ShapedContainerType<allowedTypes, IsVectorOfAnyRankTypePred, "vector",
                      "::mlir::VectorType">;

class FixedVectorOfAnyRank<list<Type> allowedTypes> :
  ShapedContainerType<allowedTypes, IsFixedVectorOfAnyRankTypePred,
          "fixed-length vector", "::mlir::VectorType">;

class ScalableVectorOfAnyRank<list<Type> allowedTypes> :
  ShapedContainerType<allowedTypes, IsVectorTypeWithAnyDimScalablePred,
          "scalable vector", "::mlir::VectorType">;

// Any vector with a single trailing scalable dimension, with an element type in
// the `allowedTypes` list.
//
// Note: This Similar to ScalableVectorOf, with the extra requirement that only
// the trailing dim is scalable.
class VectorWithTrailingDimScalableOf<list<Type> allowedTypes> :
  ShapedContainerType<allowedTypes, IsVectorTypeWithOnlyTrailingDimScalablePred,
          "trailing scalable vector", "::mlir::VectorType">;

// Whether the number of elements of a vector is from the given
// `allowedRanks` list
class IsVectorOfRankPred<list<int> allowedRanks> :
  And<[IsVectorOfNonZeroRankTypePred,
       Or<!foreach(allowedlength, allowedRanks,
                   CPred<[{::llvm::cast<::mlir::VectorType>($_self).getRank()
                           == }]
                         # allowedlength>)>]>;

// Whether the number of elements of a fixed-length vector is from the given
// `allowedRanks` list
class IsFixedVectorOfRankPred<list<int> allowedRanks> :
  And<[IsFixedVectorOfAnyRankTypePred,
       Or<!foreach(allowedlength, allowedRanks,
                   CPred<[{::llvm::cast<::mlir::VectorType>($_self).getRank()
                           == }]
                         # allowedlength>)>]>;

// Whether the number of elements of a scalable vector is from the given
// `allowedRanks` list
class IsScalableVectorOfRankPred<list<int> allowedRanks> :
  And<[IsVectorTypeWithAnyDimScalablePred,
       Or<!foreach(allowedlength, allowedRanks,
                   CPred<[{::llvm::cast<::mlir::VectorType>($_self).getRank()
                           == }]
                         # allowedlength>)>]>;

// Any vector where the rank is from the given `allowedRanks` list
class VectorOfRank<list<int> allowedRanks> : Type<
  IsVectorOfRankPred<allowedRanks>,
  " of ranks " # !interleave(allowedRanks, "/"), "::mlir::VectorType">;

// Any fixed-length vector where the rank is from the given `allowedRanks` list
class FixedVectorOfRank<list<int> allowedRanks> : Type<
  IsFixedVectorOfRankPred<allowedRanks>,
  " of ranks " # !interleave(allowedRanks, "/"), "::mlir::VectorType">;

// Any scalable vector where the rank is from the given `allowedRanks` list
class ScalableVectorOfRank<list<int> allowedRanks> : Type<
  IsScalableVectorOfRankPred<allowedRanks>,
  " of ranks " # !interleave(allowedRanks, "/"), "::mlir::VectorType">;

// Any vector where the rank is from the given `allowedRanks` list and the type
// is from the given `allowedTypes` list
class VectorOfRankAndType<list<int> allowedRanks,
                          list<Type> allowedTypes> : AllOfType<
  [VectorOfNonZeroRankOf<allowedTypes>, VectorOfRank<allowedRanks>],
   VectorOfNonZeroRankOf<allowedTypes>.summary # VectorOfRank<allowedRanks>.summary,
  "::mlir::VectorType">;

// Fixed-width vector where the rank is from the given `allowedRanks` list and
// the type is from the given `allowedTypes` list
class FixedVectorOfRankAndType<list<int> allowedRanks,
                          list<Type> allowedTypes> : AllOfType<
  [FixedVectorOfAnyRank<allowedTypes>, VectorOfRank<allowedRanks>],
  FixedVectorOfAnyRank<allowedTypes>.summary # VectorOfRank<allowedRanks>.summary,
  "::mlir::VectorType">;

// Whether the number of elements of a vector is from the given
// `allowedLengths` list
class IsVectorOfLengthPred<list<int> allowedLengths> :
  And<[IsVectorOfNonZeroRankTypePred,
       Or<!foreach(allowedlength, allowedLengths,
                   CPred<[{::llvm::cast<::mlir::VectorType>($_self).getNumElements()
                           == }]
                         # allowedlength>)>]>;

// Whether the number of elements of a fixed-length vector is from the given
// `allowedLengths` list
class IsFixedVectorOfLengthPred<list<int> allowedLengths> :
  And<[IsFixedVectorOfAnyRankTypePred,
       Or<!foreach(allowedlength, allowedLengths,
                   CPred<[{::llvm::cast<::mlir::VectorType>($_self).getNumElements()
                           == }]
                         # allowedlength>)>]>;

// Whether the number of elements of a scalable vector is from the given
// `allowedLengths` list
class IsScalableVectorOfLengthPred<list<int> allowedLengths> :
  And<[IsVectorTypeWithAnyDimScalablePred,
       Or<!foreach(allowedlength, allowedLengths,
                   CPred<[{::llvm::cast<::mlir::VectorType>($_self).getNumElements()
                           == }]
                         # allowedlength>)>]>;

// Normalizes an index so the indices in both directions have the same value.
// For example, when indexing forwards index 2 is the third element. When
// indexing in reverse the third element is -3. This helper would map both of
// these to the "normalized" index of 3. This makes the bounds checking in
// IsNthDimSizeIsOneOfPred simpler (see first CPred).
class NormalizeIndex<int value> {
  int ret = !if(!lt(value, 0),
    !sub(0, value)  /* -value if negative */,
    !add(value, 1)  /* value + 1 if positive*/);
}

// Whether the n-th dim of the shape is contained within `allowedSizes`.
// Negative values for `n` index in reverse.
//
// Examples:
// IsNthDimSizeIsOneOfPred<0, {2, 3, 4}>
//  - Accepts any shape where the first dim is 2, 3, or 4.
//    * This means shapes like: 2x8x9x5, 4, 3x1, 4x?, etc
// IsNthDimSizeIsOneOfPred<-1, {16}>
//  - Accepts any shape where the last dim is 16.
//    * This means shapes like 2x16, 16, 1x2x3x4x16, etc
// IsNthDimSizeIsOneOfPred<-2, {10, 5}>
//  - Accepts any shape where the second to last dim is 10 or 5.
//    * This means shapes like: 1x10x2, 2x1x4x5x6, 8x10x?, etc
class IsNthDimSizeIsOneOfPred<int n, list<int> allowedSizes>
  : And<[
      CPred<"::llvm::cast<::mlir::ShapedType>($_self).getRank() >= " # NormalizeIndex<n>.ret>,
      CPred<"::llvm::is_contained(ArrayRef<int64_t>({" # !interleave(allowedSizes, ", ") # "}), "
        # "::llvm::cast<::mlir::ShapedType>($_self).getDimSize("
        #   !if(!lt(n, 0),
              "::llvm::cast<::mlir::ShapedType>($_self).getRank() + " # n,
              "" # n)
        # "))">]>;

// Whether the shape of a vector matches the given `shape` list.
class IsVectorOfShape<list<int> shape>
  : CPred<"::llvm::cast<::mlir::VectorType>($_self).getShape() == ArrayRef<int64_t>({" # !interleave(shape, ", ") # "})">;

// Any vector where the number of elements is from the given
// `allowedLengths` list
class VectorOfLength<list<int> allowedLengths> : Type<
  IsVectorOfLengthPred<allowedLengths>,
  " of length " # !interleave(allowedLengths, "/"),
  "::mlir::VectorType">;

// Any fixed-length vector where the number of elements is from the given
// `allowedLengths` list
class FixedVectorOfLength<list<int> allowedLengths> : Type<
  IsFixedVectorOfLengthPred<allowedLengths>,
  " of length " # !interleave(allowedLengths, "/"),
  "::mlir::VectorType">;

// Any scalable vector where the number of elements is from the given
// `allowedLengths` list
class ScalableVectorOfLength<list<int> allowedLengths> : Type<
  IsScalableVectorOfLengthPred<allowedLengths>,
  " of length " # !interleave(allowedLengths, "/"),
  "::mlir::VectorType">;

// Any vector where the number of elements is from the given
// `allowedLengths` list and the type is from the given `allowedTypes`
// list
class VectorOfLengthAndType<list<int> allowedLengths,
                            list<Type> allowedTypes> : AllOfType<
  [VectorOfNonZeroRankOf<allowedTypes>, VectorOfLength<allowedLengths>],
   VectorOfNonZeroRankOf<allowedTypes>.summary # VectorOfLength<allowedLengths>.summary,
  "::mlir::VectorType">;

// Any fixed-length vector where the number of elements is from the given
// `allowedLengths` list and the type is from the given `allowedTypes` list
class FixedVectorOfLengthAndType<list<int> allowedLengths,
                                 list<Type> allowedTypes> : AllOfType<
  [FixedVectorOfAnyRank<allowedTypes>, FixedVectorOfLength<allowedLengths>],
  FixedVectorOfAnyRank<allowedTypes>.summary #
  FixedVectorOfLength<allowedLengths>.summary,
  "::mlir::VectorType">;

// Any scalable vector where the number of elements is from the given
// `allowedLengths` list and the type is from the given `allowedTypes` list
class ScalableVectorOfLengthAndType<list<int> allowedLengths,
                                    list<Type> allowedTypes> : AllOfType<
  [ScalableVectorOfAnyRank<allowedTypes>, ScalableVectorOfLength<allowedLengths>],
  ScalableVectorOfAnyRank<allowedTypes>.summary #
  ScalableVectorOfLength<allowedLengths>.summary,
  "::mlir::VectorType">;

// Any scalable vector where the rank is from the given `allowedRanks` list and
// the number of elements is from the given `allowedLengths` list and the type
// is from the given `allowedTypes` list
class ScalableVectorOfRankAndLengthAndType<list<int> allowedRanks,
                                           list<int> allowedLengths,
                                           list<Type> allowedTypes> : AllOfType<
  [ScalableVectorOfRank<allowedRanks>, ScalableVectorOfAnyRank<allowedTypes>,
   ScalableVectorOfLength<allowedLengths>],
  ScalableVectorOfRank<allowedRanks>.summary #
  ScalableVectorOfAnyRank<allowedTypes>.summary #
  ScalableVectorOfLength<allowedLengths>.summary,
  "::mlir::VectorType">;

// Any ShapedType where the size of the n-th dim is contained in `allowedSizes`.
// Negative values for `n` index in reverse.
class ShapedTypeWithNthDimOfSize<int n, list<int> allowedSizes> : Type<
  IsNthDimSizeIsOneOfPred<n, allowedSizes>,
  " with dim " # n # " having a size of {" # !interleave(allowedSizes, ", ") # "}",
  "::mlir::ShapedType">;

// Any scalable vector with a single trailing scalable dimensions, where the
// size of the trailing dimension is in `allowedTrailingSizes` list, and the
// type is in the `allowedTypes` list.
class VectorWithTrailingDimScalableOfSizeAndType<list<int> allowedTrailingSizes,
                                           list<Type> allowedTypes> : AllOfType<
  [VectorWithTrailingDimScalableOf<allowedTypes>,
   ShapedTypeWithNthDimOfSize<-1, allowedTrailingSizes>],
   VectorWithTrailingDimScalableOf<allowedTypes>.summary #
   ShapedTypeWithNthDimOfSize<-1, allowedTrailingSizes>.summary,
  "::mlir::VectorType">;

// Unlike the following definitions, this one excludes 0-D vectors
def AnyVectorOfNonZeroRank : VectorOfNonZeroRankOf<[AnyType]>;

<<<<<<< HEAD
=======
def AnyFixedVectorOfNonZeroRank : FixedVectorOfNonZeroRankOf<[AnyType]>;

>>>>>>> 93e44d24
def AnyVectorOfAnyRank : VectorOfAnyRankOf<[AnyType]>;

def AnyFixedVectorOfAnyRank : FixedVectorOfAnyRank<[AnyType]>;

def AnyScalableVectorOfAnyRank : ScalableVectorOfAnyRank<[AnyType]>;

// Shaped types.

def AnyShaped: ShapedContainerType<[AnyType], IsShapedTypePred, "shaped",
                                   "::mlir::ShapedType">;

//===----------------------------------------------------------------------===//
// Tensor types.

// Unranked tensor type whose element type is from the given `allowedTypes`
// list, and which additionally satisfies an optional list of predicates.
class UnrankedTensorOf<list<Type> allowedTypes, list<Pred> preds = [],
                       string summary = "unranked tensor">
  : ShapedContainerType<
      allowedTypes, And<!listconcat([IsUnrankedTensorTypePred], preds)>,
      summary, "::mlir::UnrankedTensorType">;

// Ranked tensor type whose element type is from the given `allowedTypes` list,
// and which additionally satisfies an optional list of predicates.
class RankedTensorOf<list<Type> allowedTypes, list<Pred> preds = [],
                     string summary = "ranked tensor">
  : ShapedContainerType<
      allowedTypes, And<!listconcat([IsRankedTensorTypePred], preds)>,
      summary, "::mlir::RankedTensorType">;

// Any tensor type whose element type is from the given `allowedTypes`
// list, and which additionally satisfies an optional list of predicates.
//
// TODO: use `Constraint` instead of `Pred`, so we can generate a better
// default summary (a la `ConfinedAttr`).
class TensorOf<
    list<Type> allowedTypes,
    list<Pred> preds = [],
    string summary = "tensor">
  : ShapedContainerType<allowedTypes,
      And<!listconcat([IsTensorTypePred], preds)>,
      summary, "::mlir::TensorType">;

def AnyTensor  : TensorOf<[AnyType]>;

def I1Tensor   : TensorOf<[I1]>;
def I8Tensor   : TensorOf<[I8]>;
def I16Tensor  : TensorOf<[I16]>;
def I32Tensor  : TensorOf<[I32]>;
def I64Tensor  : TensorOf<[I64]>;
def IndexTensor: TensorOf<[Index]>;

def BF16Tensor : TensorOf<[BF16]>;
def F16Tensor  : TensorOf<[F16]>;
def F32Tensor  : TensorOf<[F32]>;
def F64Tensor  : TensorOf<[F64]>;

class Non0RankedTensorOf<list<Type> allowedTypes>
  : TensorOf<allowedTypes, [HasRankGreaterOrEqualPred<1>],
      "non-0-ranked.tensor">;

def AnyRankedTensor : RankedTensorOf<[AnyType]>;
def AnyNon0RankedTensor  : Non0RankedTensorOf<[AnyType]>;
def AnyUnrankedTensor  : UnrankedTensorOf<[AnyType]>;

def AnyNon0RankedOrUnrankedTensor
  : AnyTypeOf<[AnyUnrankedTensor, AnyNon0RankedTensor],
              "non-0-ranked or unranked tensor", "::mlir::TensorType">;

// Ranked tensor type with one of the specified types and ranks.
class TensorRankOf<list<Type> allowedTypes, list<int> ranks>
  : RankedTensorOf<allowedTypes,
      [HasAnyRankOfPred<ranks>],
      !interleave(!foreach(rank, ranks, rank # "D"), "/") # " tensor">;

class 0DTensorOf<list<Type> allowedTypes> : TensorRankOf<allowedTypes, [0]>;
class 1DTensorOf<list<Type> allowedTypes> : TensorRankOf<allowedTypes, [1]>;
class 2DTensorOf<list<Type> allowedTypes> : TensorRankOf<allowedTypes, [2]>;
class 3DTensorOf<list<Type> allowedTypes> : TensorRankOf<allowedTypes, [3]>;
class 4DTensorOf<list<Type> allowedTypes> : TensorRankOf<allowedTypes, [4]>;

class StaticShapeTensorOf<list<Type> allowedTypes>
  : RankedTensorOf<allowedTypes, [HasStaticShapePred],
                   "statically shaped tensor">;

def AnyStaticShapeTensor : StaticShapeTensorOf<[AnyType]>;

//===----------------------------------------------------------------------===//
// Memref type.

// Any unranked memref whose element type is from the given `allowedTypes` list.
class UnrankedMemRefOf<list<Type> allowedTypes> :
    ShapedContainerType<allowedTypes,
                        IsUnrankedMemRefTypePred, "unranked.memref",
                        "::mlir::UnrankedMemRefType">;

def AnyUnrankedMemRef : UnrankedMemRefOf<[AnyType]>;

// Any ranked memref whose element type is from the given `allowedTypes` list.
class MemRefOf<list<Type> allowedTypes> :
    ShapedContainerType<allowedTypes, IsMemRefTypePred, "memref",
                        "::mlir::MemRefType">;

class Non0RankedMemRefOf<list<Type> allowedTypes> :
    ConfinedType<MemRefOf<allowedTypes>, [HasRankGreaterOrEqualPred<1>],
         "non-0-ranked." # MemRefOf<allowedTypes>.summary,
         "::mlir::MemRefType">;

def AnyMemRef : MemRefOf<[AnyType]>;
def AnyNon0RankedMemRef : Non0RankedMemRefOf<[AnyType]>;

// Any memref (ranked or unranked) whose element type is from the given
// `allowedTypes` list, and which additionally satisfies an optional list of
// predicates.
class RankedOrUnrankedMemRefOf<
    list<Type> allowedTypes,
    list<Pred> preds = [],
    string summary = "ranked or unranked memref">
  : ShapedContainerType<allowedTypes,
      And<!listconcat([IsBaseMemRefTypePred], preds)>,
      summary, "::mlir::BaseMemRefType">;

def AnyRankedOrUnrankedMemRef  : RankedOrUnrankedMemRefOf<[AnyType]>;
def AnyNon0RankedOrUnrankedMemRef:
    AnyTypeOf<[AnyUnrankedMemRef, AnyNon0RankedMemRef]>;

// Memref declarations handle any memref, independent of rank, size, (static or
// dynamic), layout, or memory space.
def I1MemRef  : MemRefOf<[I1]>;
def I8MemRef  : MemRefOf<[I8]>;
def I16MemRef : MemRefOf<[I16]>;
def I32MemRef : MemRefOf<[I32]>;
def I64MemRef : MemRefOf<[I64]>;

def BF16MemRef : MemRefOf<[BF16]>;
def F16MemRef  : MemRefOf<[F16]>;
def F32MemRef  : MemRefOf<[F32]>;
def F64MemRef  : MemRefOf<[F64]>;

// TODO: Have an easy way to add another constraint to a type.
class MemRefRankOf<list<Type> allowedTypes, list<int> ranks> :
    ConfinedType<MemRefOf<allowedTypes>, [HasAnyRankOfPred<ranks>],
         !interleave(!foreach(rank, ranks, rank # "D"), "/") # " " #
         MemRefOf<allowedTypes>.summary,
         "::mlir::MemRefType">;

class StaticShapeMemRefOf<list<Type> allowedTypes> :
    ConfinedType<MemRefOf<allowedTypes>, [HasStaticShapePred],
         "statically shaped " # MemRefOf<allowedTypes>.summary,
         "::mlir::MemRefType">;

def AnyStaticShapeMemRef : StaticShapeMemRefOf<[AnyType]>;

// For a MemRefType, verify that it has strides.
def HasStridesPred : CPred<[{ isStrided(::llvm::cast<::mlir::MemRefType>($_self)) }]>;

class StridedMemRefOf<list<Type> allowedTypes> :
    ConfinedType<MemRefOf<allowedTypes>, [HasStridesPred],
         "strided " # MemRefOf<allowedTypes>.summary>;

def AnyStridedMemRef : StridedMemRefOf<[AnyType]>;

class AnyStridedMemRefOfRank<int rank> :
  AllOfType<[AnyStridedMemRef, MemRefRankOf<[AnyType], [rank]>],
       AnyStridedMemRef.summary # " of rank " # rank>;

class StridedMemRefRankOf<list<Type> allowedTypes, list<int> ranks> :
    ConfinedType<MemRefOf<allowedTypes>, [HasAnyRankOfPred<ranks>],
         !interleave(!foreach(rank, ranks, rank # "D"), "/") # " " #
         MemRefOf<allowedTypes>.summary>;

// This represents a generic tuple without any constraints on element type.
def AnyTuple : Type<IsTupleTypePred, "tuple", "::mlir::TupleType">;

// A container type that has other types embedded in it, but (unlike
// ContainerType) can hold elements with a mix of types. Requires a call that
// produces a list of all elements' types.
class MixedContainerType<Type etype, Pred containerPred, code elementTypesCall,
                         string descr> :
    Type<
        And<[
            containerPred,
            Concat<
                "::llvm::all_of(" # elementTypesCall # ", [](::mlir::Type t) { "
                "return t && (",
                SubstLeaves<"$_self", "t", etype.predicate>,
                "); })"
            >
        ]>,
        descr # " with any combination of " # etype.summary # " values"> {
  // The type of elements in the container.
  Type elementType = etype;

  // Call to retrieve.
  code getElementTypesCall = elementTypesCall;
}

// A Tuple that holds a mix of elements of the allowed types.
class TupleOf<list<Type> allowedTypes>
    : MixedContainerType<AnyTypeOf<allowedTypes>, IsTupleTypePred,
                         "::llvm::cast<::mlir::TupleType>($_self).getTypes()",
                         "tuple">;

// A Tuple with arbitrary nesting, where all elements are a mix of the allowed
// types.
class NestedTupleOf<list<Type> allowedTypes> :
    MixedContainerType<AnyTypeOf<allowedTypes>, IsTupleTypePred,
                       "getFlattenedTypes(::llvm::cast<::mlir::TupleType>($_self))",
                       "nested tuple">;

//===----------------------------------------------------------------------===//
// Common type constraints
//===----------------------------------------------------------------------===//
// Type constraint for types that are "like" some type or set of types T, that is
// they're either a T, a vector of Ts, or a tensor of Ts.
class TypeOrContainer<Type allowedType, string name> : TypeConstraint<Or<[
  allowedType.predicate,
  ValueSemanticsContainerOf<[allowedType]>.predicate]>,
  name>;

// Type constraint for types that are "like" some type or set of types T, that is
// they're either a T or a mapable container of Ts.
class TypeOrValueSemanticsContainer<Type allowedType, string name>
    : TypeConstraint<Or<[
  allowedType.predicate,
  ValueSemanticsContainerOf<[allowedType]>.predicate]>,
  name>;

// Temporary constraint to allow gradual transition to supporting 0-D vectors.
// TODO: Remove this when all ops support 0-D vectors.
class TypeOrContainerOfAnyRank<Type allowedType, string name> : TypeConstraint<Or<[
  allowedType.predicate, VectorOfAnyRankOf<[allowedType]>.predicate,
  TensorOf<[allowedType]>.predicate]>,
  name>;


// Type constraint for bool-like types: bools, vectors of bools, tensors of
// bools.
def BoolLike : TypeOrContainer<I1, "bool-like">;

def BoolLikeOfAnyRank : TypeOrContainerOfAnyRank<I1, "bool-like">;

// Type constraint for signless-integer-like types: signless integers, indices,
// vectors of signless integers or indices, tensors of signless integers.
def SignlessIntegerLike : TypeOrValueSemanticsContainer<
    AnySignlessIntegerOrIndex, "signless-integer-like">;

def SignlessIntegerLikeOfAnyRank : TypeOrContainerOfAnyRank<
    AnySignlessIntegerOrIndex,
    "signless-integer-like">;

// Type constraint for float-like types: floats, vectors or tensors thereof.
def FloatLike : TypeOrContainer<AnyFloat, "floating-point-like">;

// Type constraint for signless-integer-like or float-like types.
def SignlessIntegerOrFloatLike : TypeConstraint<Or<[
    SignlessIntegerLike.predicate, FloatLike.predicate]>,
    "signless-integer-like or floating-point-like">;

#endif // COMMON_TYPE_CONSTRAINTS_TD<|MERGE_RESOLUTION|>--- conflicted
+++ resolved
@@ -24,23 +24,15 @@
 // Explicitly disallow 0-D vectors for now until we have good enough coverage.
 def IsVectorOfNonZeroRankTypePred : And<[CPred<"::llvm::isa<::mlir::VectorType>($_self)">,
                                          CPred<"::llvm::cast<::mlir::VectorType>($_self).getRank() > 0">]>;
-<<<<<<< HEAD
-=======
 def IsFixedVectorOfNonZeroRankTypePred : And<[CPred<"::llvm::isa<::mlir::FixedVectorType>($_self)">,
                                               CPred<"::llvm::cast<::mlir::VectorType>($_self).getRank() > 0">]>;
->>>>>>> 93e44d24
 
 // Temporary vector type clone that allows gradual transition to 0-D vectors.
 // TODO: Remove this when all ops support 0-D vectors.
 def IsVectorOfAnyRankTypePred : CPred<"::llvm::isa<::mlir::VectorType>($_self)">;
 
 // Whether a type is a fixed-length VectorType.
-<<<<<<< HEAD
-def IsFixedVectorOfAnyRankTypePred : CPred<[{::llvm::isa<::mlir::VectorType>($_self) &&
-                                  !::llvm::cast<VectorType>($_self).isScalable()}]>;
-=======
 def IsFixedVectorOfAnyRankTypePred : CPred<[{::llvm::isa<::mlir::FixedVectorType>($_self)}]>;
->>>>>>> 93e44d24
 
 // Whether a type is a scalable VectorType.
 def IsVectorTypeWithAnyDimScalablePred
@@ -672,11 +664,8 @@
 // Unlike the following definitions, this one excludes 0-D vectors
 def AnyVectorOfNonZeroRank : VectorOfNonZeroRankOf<[AnyType]>;
 
-<<<<<<< HEAD
-=======
 def AnyFixedVectorOfNonZeroRank : FixedVectorOfNonZeroRankOf<[AnyType]>;
 
->>>>>>> 93e44d24
 def AnyVectorOfAnyRank : VectorOfAnyRankOf<[AnyType]>;
 
 def AnyFixedVectorOfAnyRank : FixedVectorOfAnyRank<[AnyType]>;
