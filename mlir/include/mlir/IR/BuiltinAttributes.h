--- conflicted
+++ resolved
@@ -296,12 +296,7 @@
   using Base::getChecked;
 
   /// Get or create a new OpaqueAttr with the provided dialect and string data.
-<<<<<<< HEAD
-  static OpaqueAttr get(MLIRContext *context, Identifier dialect,
-                        StringRef attrData, Type type);
-=======
   static OpaqueAttr get(Identifier dialect, StringRef attrData, Type type);
->>>>>>> 2e412c55
 
   /// Get or create a new OpaqueAttr with the provided dialect and string data.
   /// If the given identifier is not a valid namespace for a dialect, then a
