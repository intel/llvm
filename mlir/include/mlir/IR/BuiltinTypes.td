--- conflicted
+++ resolved
@@ -1151,11 +1151,7 @@
   }];
   let parameters = (ins
     ArrayRefParameter<"int64_t">:$shape,
-<<<<<<< HEAD
-    AnyTypeOf<[AnyInteger, Index, AnyFloat]>:$elementType,
-=======
     Builtin_VectorTypeElementType:$elementType,
->>>>>>> 1d22c955
     ArrayRefParameter<"bool">:$scalableDims
   );
   let builders = [
@@ -1179,17 +1175,8 @@
     class Builder;
 
     /// Returns true if the given type can be used as an element of a vector
-<<<<<<< HEAD
-    /// type. In particular, vectors can consist of integer, index, or float
-    /// primitives.
-    static bool isValidElementType(Type t) {
-      // TODO: Auto-generate this function from $elementType.
-      return ::llvm::isa<IntegerType, IndexType, FloatType>(t);
-    }
-=======
     /// type. See "Builtin_VectorTypeElementType" for allowed types.
     static bool isValidElementType(Type t);
->>>>>>> 1d22c955
 
     /// Returns true if the vector contains scalable dimensions.
     bool isScalable() const {
