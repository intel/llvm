//===- FunctionSupport.h - Utility types for function-like ops --*- C++ -*-===//
//
// Part of the LLVM Project, under the Apache License v2.0 with LLVM Exceptions.
// See https://llvm.org/LICENSE.txt for license information.
// SPDX-License-Identifier: Apache-2.0 WITH LLVM-exception
//
//===----------------------------------------------------------------------===//
//
// This file defines support types for Operations that represent function-like
// constructs to use.
//
//===----------------------------------------------------------------------===//

#ifndef MLIR_IR_FUNCTIONSUPPORT_H
#define MLIR_IR_FUNCTIONSUPPORT_H

#include "mlir/IR/BuiltinTypes.h"
#include "mlir/IR/OpDefinition.h"
#include "llvm/ADT/SmallString.h"

namespace mlir {

namespace impl {

/// Return the name of the attribute used for function types.
inline StringRef getTypeAttrName() { return "type"; }

/// Return the name of the attribute used for function arguments.
inline StringRef getArgAttrName(unsigned arg, SmallVectorImpl<char> &out) {
  out.clear();
  return ("arg" + Twine(arg)).toStringRef(out);
}

/// Returns true if the given name is a valid argument attribute name.
inline bool isArgAttrName(StringRef name) {
  APInt unused;
  return name.startswith("arg") &&
         !name.drop_front(3).getAsInteger(/*Radix=*/10, unused);
}

/// Return the name of the attribute used for function results.
inline StringRef getResultAttrName(unsigned arg, SmallVectorImpl<char> &out) {
  out.clear();
  return ("result" + Twine(arg)).toStringRef(out);
}

/// Returns the dictionary attribute corresponding to the argument at 'index'.
/// If there are no argument attributes at 'index', a null attribute is
/// returned.
inline DictionaryAttr getArgAttrDict(Operation *op, unsigned index) {
  SmallString<8> nameOut;
  return op->getAttrOfType<DictionaryAttr>(getArgAttrName(index, nameOut));
}

/// Returns the dictionary attribute corresponding to the result at 'index'.
/// If there are no result attributes at 'index', a null attribute is
/// returned.
inline DictionaryAttr getResultAttrDict(Operation *op, unsigned index) {
  SmallString<8> nameOut;
  return op->getAttrOfType<DictionaryAttr>(getResultAttrName(index, nameOut));
}

/// Return all of the attributes for the argument at 'index'.
inline ArrayRef<NamedAttribute> getArgAttrs(Operation *op, unsigned index) {
  auto argDict = getArgAttrDict(op, index);
  return argDict ? argDict.getValue() : llvm::None;
}

/// Return all of the attributes for the result at 'index'.
inline ArrayRef<NamedAttribute> getResultAttrs(Operation *op, unsigned index) {
  auto resultDict = getResultAttrDict(op, index);
  return resultDict ? resultDict.getValue() : llvm::None;
}

/// Erase the specified arguments and update the function type attribute.
void eraseFunctionArguments(Operation *op, ArrayRef<unsigned> argIndices,
                            unsigned originalNumArgs, Type newType);

/// Erase the specified results and update the function type attribute.
void eraseFunctionResults(Operation *op, ArrayRef<unsigned> resultIndices,
                          unsigned originalNumResults, Type newType);

/// Get and set a FunctionLike operation's type signature.
FunctionType getFunctionType(Operation *op);
void setFunctionType(Operation *op, FunctionType newType);

/// Get a FunctionLike operation's body.
Region &getFunctionBody(Operation *op);

} // namespace impl

namespace OpTrait {

/// This trait provides APIs for Ops that behave like functions.  In particular:
/// - Ops must be symbols, i.e. also have the `Symbol` trait;
/// - Ops have a single region with multiple blocks that corresponds to the body
///   of the function;
/// - An op with a single empty region corresponds to an external function;
/// - leading arguments of the first block of the region are treated as function
///   arguments;
/// - they can have argument attributes that are stored in a dictionary
///   attribute on the Op itself.
///
/// This trait provides limited type support for the declared or defined
/// functions. The convenience function `getTypeAttrName()` returns the name of
/// an attribute that can be used to store the function type. In addition, this
/// trait provides `getType` and `setType` helpers to store a `FunctionType` in
/// the attribute named by `getTypeAttrName()`.
///
/// In general, this trait assumes concrete ops use `FunctionType` under the
/// hood. If this is not the case, in order to use the function type support,
/// concrete ops must define the following methods, using the same name, to hide
/// the ones defined for `FunctionType`: `addBodyBlock`, `getType`,
/// `getTypeWithoutArgsAndResults` and `setType`.
///
/// Besides the requirements above, concrete ops must interact with this trait
/// using the following functions:
/// - Concrete ops *must* define a member function `getNumFuncArguments()` that
///   returns the number of function arguments based exclusively on type (so
///   that it can be called on function declarations).
/// - Concrete ops *must* define a member function `getNumFuncResults()` that
///   returns the number of function results based exclusively on type (so that
///   it can be called on function declarations).
/// - To verify that the type respects op-specific invariants, concrete ops may
///   redefine the `verifyType()` hook that will be called after verifying the
///   presence of the `type` attribute and before any call to
///   `getNumFuncArguments`/`getNumFuncResults` from the verifier.
/// - To verify that the body respects op-specific invariants, concrete ops may
///   redefine the `verifyBody()` hook that will be called after verifying the
///   function type and the presence of the (potentially empty) body region.
template <typename ConcreteType>
class FunctionLike : public OpTrait::TraitBase<ConcreteType, FunctionLike> {
public:
  /// Verify that all of the argument attributes are dialect attributes.
  static LogicalResult verifyTrait(Operation *op);

  //===--------------------------------------------------------------------===//
  // Body Handling
  //===--------------------------------------------------------------------===//

  /// Returns true if this function is external, i.e. it has no body.
  bool isExternal() { return empty(); }

  Region &getBody() {
    return ::mlir::impl::getFunctionBody(this->getOperation());
  }

  /// Delete all blocks from this function.
  void eraseBody() {
    getBody().dropAllReferences();
    getBody().getBlocks().clear();
  }

  /// This is the list of blocks in the function.
  using BlockListType = Region::BlockListType;
  BlockListType &getBlocks() { return getBody().getBlocks(); }

  // Iteration over the block in the function.
  using iterator = BlockListType::iterator;
  using reverse_iterator = BlockListType::reverse_iterator;

  iterator begin() { return getBody().begin(); }
  iterator end() { return getBody().end(); }
  reverse_iterator rbegin() { return getBody().rbegin(); }
  reverse_iterator rend() { return getBody().rend(); }

  bool empty() { return getBody().empty(); }
  void push_back(Block *block) { getBody().push_back(block); }
  void push_front(Block *block) { getBody().push_front(block); }

  Block &back() { return getBody().back(); }
  Block &front() { return getBody().front(); }

  /// Add an entry block to an empty function, and set up the block arguments
  /// to match the signature of the function. The newly inserted entry block
  /// is returned.
  ///
  /// Note that the concrete class must define a method with the same name to
  /// hide this one if the concrete class does not use FunctionType for the
  /// function type under the hood.
  Block *addEntryBlock();

  /// Add a normal block to the end of the function's block list. The function
  /// should at least already have an entry block.
  Block *addBlock();

  /// Hook for concrete ops to verify the contents of the body. Called as a
  /// part of trait verification, after type verification and ensuring that a
  /// region exists.
  LogicalResult verifyBody();

  //===--------------------------------------------------------------------===//
  // Type Attribute Handling
  //===--------------------------------------------------------------------===//

  /// Return the name of the attribute used for function types.
  static StringRef getTypeAttrName() { return ::mlir::impl::getTypeAttrName(); }

  TypeAttr getTypeAttr() {
    return this->getOperation()->template getAttrOfType<TypeAttr>(
        getTypeAttrName());
  }

  /// Return the type of this function.
  ///
  /// Note that the concrete class must define a method with the same name to
  /// hide this one if the concrete class does not use FunctionType for the
  /// function type under the hood.
  FunctionType getType() {
    return ::mlir::impl::getFunctionType(this->getOperation());
  }

  /// Return the type of this function without the specified arguments and
  /// results. This is used to update the function's signature in the
  /// `eraseArguments` and `eraseResults` methods. The arrays of indices are
  /// allowed to have duplicates and can be in any order.
  ///
  /// Note that the concrete class must define a method with the same name to
  /// hide this one if the concrete class does not use FunctionType for the
  /// function type under the hood.
  FunctionType getTypeWithoutArgsAndResults(ArrayRef<unsigned> argIndices,
                                            ArrayRef<unsigned> resultIndices) {
    return getType().getWithoutArgsAndResults(argIndices, resultIndices);
  }

  bool isTypeAttrValid() {
    auto typeAttr = getTypeAttr();
    if (!typeAttr)
      return false;
    return typeAttr.getValue() != Type{};
  }

  /// Change the type of this function in place. This is an extremely dangerous
  /// operation and it is up to the caller to ensure that this is legal for this
  /// function, and to restore invariants:
  ///  - the entry block args must be updated to match the function params.
  ///  - the argument/result attributes may need an update: if the new type
  ///    has less parameters we drop the extra attributes, if there are more
  ///    parameters they won't have any attributes.
  ///
  /// Note that the concrete class must define a method with the same name to
  /// hide this one if the concrete class does not use FunctionType for the
  /// function type under the hood.
  void setType(FunctionType newType);

  //===--------------------------------------------------------------------===//
  // Argument and Result Handling
  //===--------------------------------------------------------------------===//
  using BlockArgListType = Region::BlockArgListType;

  unsigned getNumArguments() {
    return static_cast<ConcreteType *>(this)->getNumFuncArguments();
  }

  unsigned getNumResults() {
    return static_cast<ConcreteType *>(this)->getNumFuncResults();
  }

  /// Gets argument.
  BlockArgument getArgument(unsigned idx) { return getBody().getArgument(idx); }

  /// Support argument iteration.
  using args_iterator = Region::args_iterator;
  args_iterator args_begin() { return getBody().args_begin(); }
  args_iterator args_end() { return getBody().args_end(); }
  Block::BlockArgListType getArguments() { return getBody().getArguments(); }

  ValueTypeRange<BlockArgListType> getArgumentTypes() {
    return getBody().getArgumentTypes();
  }

  /// Erase a single argument at `argIndex`.
  void eraseArgument(unsigned argIndex) { eraseArguments({argIndex}); }

  /// Erases the arguments listed in `argIndices`.
  /// `argIndices` is allowed to have duplicates and can be in any order.
  void eraseArguments(ArrayRef<unsigned> argIndices) {
    unsigned originalNumArgs = getNumArguments();
    Type newType = getTypeWithoutArgsAndResults(argIndices, {});
    ::mlir::impl::eraseFunctionArguments(this->getOperation(), argIndices,
                                         originalNumArgs, newType);
  }

  /// Erase a single result at `resultIndex`.
  void eraseResult(unsigned resultIndex) { eraseResults({resultIndex}); }

  /// Erases the results listed in `resultIndices`.
  /// `resultIndices` is allowed to have duplicates and can be in any order.
  void eraseResults(ArrayRef<unsigned> resultIndices) {
    unsigned originalNumResults = getNumResults();
    Type newType = getTypeWithoutArgsAndResults({}, resultIndices);
    ::mlir::impl::eraseFunctionResults(this->getOperation(), resultIndices,
                                       originalNumResults, newType);
  }

  //===--------------------------------------------------------------------===//
  // Argument Attributes
  //===--------------------------------------------------------------------===//

  /// FunctionLike operations allow for attaching attributes to each of the
  /// respective function arguments. These argument attributes are stored as
  /// DictionaryAttrs in the main operation attribute dictionary. The name of
  /// these entries is `arg` followed by the index of the argument. These
  /// argument attribute dictionaries are optional, and will generally only
  /// exist if they are non-empty.

  /// Return all of the attributes for the argument at 'index'.
  ArrayRef<NamedAttribute> getArgAttrs(unsigned index) {
    return ::mlir::impl::getArgAttrs(this->getOperation(), index);
  }

  /// Return all argument attributes of this function. If an argument does not
  /// have any attributes, the corresponding entry in `result` is nullptr.
  void getAllArgAttrs(SmallVectorImpl<DictionaryAttr> &result) {
    for (unsigned i = 0, e = getNumArguments(); i != e; ++i)
      result.emplace_back(getArgAttrDict(i));
  }

  /// Return the specified attribute, if present, for the argument at 'index',
  /// null otherwise.
  Attribute getArgAttr(unsigned index, Identifier name) {
    auto argDict = getArgAttrDict(index);
    return argDict ? argDict.get(name) : nullptr;
  }
  Attribute getArgAttr(unsigned index, StringRef name) {
    auto argDict = getArgAttrDict(index);
    return argDict ? argDict.get(name) : nullptr;
  }

  template <typename AttrClass>
  AttrClass getArgAttrOfType(unsigned index, Identifier name) {
    return getArgAttr(index, name).template dyn_cast_or_null<AttrClass>();
  }
  template <typename AttrClass>
  AttrClass getArgAttrOfType(unsigned index, StringRef name) {
    return getArgAttr(index, name).template dyn_cast_or_null<AttrClass>();
  }

  /// Set the attributes held by the argument at 'index'.
  void setArgAttrs(unsigned index, ArrayRef<NamedAttribute> attributes);

  /// Set the attributes held by the argument at 'index'. `attributes` may be
  /// null, in which case any existing argument attributes are removed.
  void setArgAttrs(unsigned index, DictionaryAttr attributes);
  void setAllArgAttrs(ArrayRef<DictionaryAttr> attributes);

  /// If the an attribute exists with the specified name, change it to the new
  /// value. Otherwise, add a new attribute with the specified name/value.
  void setArgAttr(unsigned index, Identifier name, Attribute value);
  void setArgAttr(unsigned index, StringRef name, Attribute value) {
    setArgAttr(index, Identifier::get(name, this->getOperation()->getContext()),
               value);
  }

  /// Remove the attribute 'name' from the argument at 'index'. Return the
  /// attribute that was erased, or nullptr if there was no attribute with such
  /// name.
  Attribute removeArgAttr(unsigned index, Identifier name);

  //===--------------------------------------------------------------------===//
  // Result Attributes
  //===--------------------------------------------------------------------===//

  /// FunctionLike operations allow for attaching attributes to each of the
  /// respective function results. These result attributes are stored as
  /// DictionaryAttrs in the main operation attribute dictionary. The name of
  /// these entries is `result` followed by the index of the result. These
  /// result attribute dictionaries are optional, and will generally only
  /// exist if they are non-empty.

  /// Return all of the attributes for the result at 'index'.
  ArrayRef<NamedAttribute> getResultAttrs(unsigned index) {
    return ::mlir::impl::getResultAttrs(this->getOperation(), index);
  }

  /// Return all result attributes of this function. If a result does not have
  /// any attributes, the corresponding entry in `result` is nullptr.
  void getAllResultAttrs(SmallVectorImpl<DictionaryAttr> &result) {
    for (unsigned i = 0, e = getNumResults(); i != e; ++i)
      result.emplace_back(getResultAttrDict(i));
  }

  /// Return the specified attribute, if present, for the result at 'index',
  /// null otherwise.
  Attribute getResultAttr(unsigned index, Identifier name) {
    auto argDict = getResultAttrDict(index);
    return argDict ? argDict.get(name) : nullptr;
  }
  Attribute getResultAttr(unsigned index, StringRef name) {
    auto argDict = getResultAttrDict(index);
    return argDict ? argDict.get(name) : nullptr;
  }

  template <typename AttrClass>
  AttrClass getResultAttrOfType(unsigned index, Identifier name) {
    return getResultAttr(index, name).template dyn_cast_or_null<AttrClass>();
  }
  template <typename AttrClass>
  AttrClass getResultAttrOfType(unsigned index, StringRef name) {
    return getResultAttr(index, name).template dyn_cast_or_null<AttrClass>();
  }

  /// Set the attributes held by the result at 'index'.
  void setResultAttrs(unsigned index, ArrayRef<NamedAttribute> attributes);
  /// Set the attributes held by the result at 'index'. `attributes` may be
  /// null, in which case any existing argument attributes are removed.
  void setResultAttrs(unsigned index, DictionaryAttr attributes);
  void setAllResultAttrs(ArrayRef<DictionaryAttr> attributes);

  /// If the an attribute exists with the specified name, change it to the new
  /// value. Otherwise, add a new attribute with the specified name/value.
  void setResultAttr(unsigned index, Identifier name, Attribute value);
  void setResultAttr(unsigned index, StringRef name, Attribute value) {
    setResultAttr(index,
                  Identifier::get(name, this->getOperation()->getContext()),
                  value);
  }

  /// Remove the attribute 'name' from the result at 'index'. Return the
  /// attribute that was erased, or nullptr if there was no attribute with such
  /// name.
  Attribute removeResultAttr(unsigned index, Identifier name);

protected:
  /// Returns the attribute entry name for the set of argument attributes at
  /// 'index'.
  static StringRef getArgAttrName(unsigned index, SmallVectorImpl<char> &out) {
    return ::mlir::impl::getArgAttrName(index, out);
  }

  /// Returns the dictionary attribute corresponding to the argument at 'index'.
  /// If there are no argument attributes at 'index', a null attribute is
  /// returned.
  DictionaryAttr getArgAttrDict(unsigned index) {
    assert(index < getNumArguments() && "invalid argument number");
    return ::mlir::impl::getArgAttrDict(this->getOperation(), index);
  }

  /// Returns the attribute entry name for the set of result attributes at
  /// 'index'.
  static StringRef getResultAttrName(unsigned index,
                                     SmallVectorImpl<char> &out) {
    return ::mlir::impl::getResultAttrName(index, out);
  }

  /// Returns the dictionary attribute corresponding to the result at 'index'.
  /// If there are no result attributes at 'index', a null attribute is
  /// returned.
  DictionaryAttr getResultAttrDict(unsigned index) {
    assert(index < getNumResults() && "invalid result number");
    return ::mlir::impl::getResultAttrDict(this->getOperation(), index);
  }

  /// Hook for concrete classes to verify that the type attribute respects
  /// op-specific invariants.  Default implementation always succeeds.
  LogicalResult verifyType() { return success(); }
};

/// Default verifier checks that if the entry block exists, it has the same
/// number of arguments as the function-like operation.
template <typename ConcreteType>
LogicalResult FunctionLike<ConcreteType>::verifyBody() {
  auto funcOp = cast<ConcreteType>(this->getOperation());

  if (funcOp.isExternal())
    return success();

  unsigned numArguments = funcOp.getNumArguments();
  if (funcOp.front().getNumArguments() != numArguments)
    return funcOp.emitOpError("entry block must have ")
           << numArguments << " arguments to match function signature";

  return success();
}

template <typename ConcreteType>
LogicalResult FunctionLike<ConcreteType>::verifyTrait(Operation *op) {
  MLIRContext *ctx = op->getContext();
  auto funcOp = cast<ConcreteType>(op);

  if (!funcOp.isTypeAttrValid())
    return funcOp.emitOpError("requires a type attribute '")
           << getTypeAttrName() << '\'';

  if (failed(funcOp.verifyType()))
    return failure();

  for (unsigned i = 0, e = funcOp.getNumArguments(); i != e; ++i) {
    // Verify that all of the argument attributes are dialect attributes, i.e.
    // that they contain a dialect prefix in their name.  Call the dialect, if
    // registered, to verify the attributes themselves.
    for (auto attr : funcOp.getArgAttrs(i)) {
      if (!attr.first.strref().contains('.'))
        return funcOp.emitOpError("arguments may only have dialect attributes");
      auto dialectNamePair = attr.first.strref().split('.');
      if (auto *dialect = ctx->getLoadedDialect(dialectNamePair.first)) {
        if (failed(dialect->verifyRegionArgAttribute(op, /*regionIndex=*/0,
                                                     /*argIndex=*/i, attr)))
          return failure();
      }
    }
  }

  for (unsigned i = 0, e = funcOp.getNumResults(); i != e; ++i) {
    // Verify that all of the result attributes are dialect attributes, i.e.
    // that they contain a dialect prefix in their name.  Call the dialect, if
    // registered, to verify the attributes themselves.
    for (auto attr : funcOp.getResultAttrs(i)) {
      if (!attr.first.strref().contains('.'))
        return funcOp.emitOpError("results may only have dialect attributes");
      auto dialectNamePair = attr.first.strref().split('.');
      if (auto *dialect = ctx->getLoadedDialect(dialectNamePair.first)) {
        if (failed(dialect->verifyRegionResultAttribute(op, /*regionIndex=*/0,
                                                        /*resultIndex=*/i,
                                                        attr)))
          return failure();
      }
    }
  }

  // Check that the op has exactly one region for the body.
  if (op->getNumRegions() != 1)
    return funcOp.emitOpError("expects one region");

  return funcOp.verifyBody();
}

//===----------------------------------------------------------------------===//
// Function Body.
//===----------------------------------------------------------------------===//

template <typename ConcreteType>
Block *FunctionLike<ConcreteType>::addEntryBlock() {
  assert(empty() && "function already has an entry block");
  auto *entry = new Block();
  push_back(entry);
  entry->addArguments(getType().getInputs());
  return entry;
}

template <typename ConcreteType>
Block *FunctionLike<ConcreteType>::addBlock() {
  assert(!empty() && "function should at least have an entry block");
  push_back(new Block());
  return &back();
}

//===----------------------------------------------------------------------===//
// Function Type Attribute.
//===----------------------------------------------------------------------===//

template <typename ConcreteType>
void FunctionLike<ConcreteType>::setType(FunctionType newType) {
  ::mlir::impl::setFunctionType(this->getOperation(), newType);
}

//===----------------------------------------------------------------------===//
// Function Argument Attribute.
//===----------------------------------------------------------------------===//

/// Set the attributes held by the argument at 'index'.
template <typename ConcreteType>
void FunctionLike<ConcreteType>::setArgAttrs(
    unsigned index, ArrayRef<NamedAttribute> attributes) {
  assert(index < getNumArguments() && "invalid argument number");
  SmallString<8> nameOut;
  getArgAttrName(index, nameOut);

  Operation *op = this->getOperation();
<<<<<<< HEAD
=======
  if (attributes.empty())
    return (void)op->removeAttr(nameOut);
>>>>>>> 2e412c55
  op->setAttr(nameOut, DictionaryAttr::get(op->getContext(), attributes));
}

template <typename ConcreteType>
void FunctionLike<ConcreteType>::setArgAttrs(unsigned index,
                                             DictionaryAttr attributes) {
  assert(index < getNumArguments() && "invalid argument number");
  SmallString<8> nameOut;
  if (!attributes || attributes.empty())
    this->getOperation()->removeAttr(getArgAttrName(index, nameOut));
  else
    return this->getOperation()->setAttr(getArgAttrName(index, nameOut),
                                         attributes);
}

template <typename ConcreteType>
void FunctionLike<ConcreteType>::setAllArgAttrs(
    ArrayRef<DictionaryAttr> attributes) {
  assert(attributes.size() == getNumArguments());
  NamedAttrList attrs = this->getOperation()->getAttrs();

  // Instead of calling setArgAttrs() multiple times, which rebuild the
  // attribute dictionary every time, build a new list of attributes for the
  // operation so that we rebuild the attribute dictionary in one shot.
  SmallString<8> argAttrName;
  for (unsigned i = 0, e = attributes.size(); i != e; ++i) {
    StringRef attrName = getArgAttrName(i, argAttrName);
    if (!attributes[i] || attributes[i].empty())
      attrs.erase(attrName);
    else
      attrs.set(attrName, attributes[i]);
  }
  this->getOperation()->setAttrs(attrs);
}

/// If the an attribute exists with the specified name, change it to the new
/// value. Otherwise, add a new attribute with the specified name/value.
template <typename ConcreteType>
void FunctionLike<ConcreteType>::setArgAttr(unsigned index, Identifier name,
                                            Attribute value) {
  NamedAttrList attributes(getArgAttrDict(index));
  Attribute oldValue = attributes.set(name, value);

  // If the attribute changed, then set the new arg attribute list.
  if (value != oldValue)
    setArgAttrs(index, attributes.getDictionary(value.getContext()));
}

/// Remove the attribute 'name' from the argument at 'index'.
template <typename ConcreteType>
Attribute FunctionLike<ConcreteType>::removeArgAttr(unsigned index,
                                                    Identifier name) {
  // Build an attribute list and remove the attribute at 'name'.
  NamedAttrList attributes(getArgAttrDict(index));
  Attribute removedAttr = attributes.erase(name);

  // If the attribute was removed, then update the argument dictionary.
  if (removedAttr)
    setArgAttrs(index, attributes.getDictionary(removedAttr.getContext()));
  return removedAttr;
}

//===----------------------------------------------------------------------===//
// Function Result Attribute.
//===----------------------------------------------------------------------===//

/// Set the attributes held by the result at 'index'.
template <typename ConcreteType>
void FunctionLike<ConcreteType>::setResultAttrs(
    unsigned index, ArrayRef<NamedAttribute> attributes) {
  assert(index < getNumResults() && "invalid result number");
  SmallString<8> nameOut;
  getResultAttrName(index, nameOut);

  if (attributes.empty())
    return (void)this->getOperation()->removeAttr(nameOut);
  Operation *op = this->getOperation();
  op->setAttr(nameOut, DictionaryAttr::get(op->getContext(), attributes));
}

template <typename ConcreteType>
void FunctionLike<ConcreteType>::setResultAttrs(unsigned index,
                                                DictionaryAttr attributes) {
  assert(index < getNumResults() && "invalid result number");
  SmallString<8> nameOut;
  if (!attributes || attributes.empty())
    this->getOperation()->removeAttr(getResultAttrName(index, nameOut));
  else
    this->getOperation()->setAttr(getResultAttrName(index, nameOut),
                                  attributes);
}

template <typename ConcreteType>
void FunctionLike<ConcreteType>::setAllResultAttrs(
    ArrayRef<DictionaryAttr> attributes) {
  assert(attributes.size() == getNumResults());
  NamedAttrList attrs = this->getOperation()->getAttrs();

  // Instead of calling setResultAttrs() multiple times, which rebuild the
  // attribute dictionary every time, build a new list of attributes for the
  // operation so that we rebuild the attribute dictionary in one shot.
  SmallString<8> resultAttrName;
  for (unsigned i = 0, e = attributes.size(); i != e; ++i) {
    StringRef attrName = getResultAttrName(i, resultAttrName);
    if (!attributes[i] || attributes[i].empty())
      attrs.erase(attrName);
    else
      attrs.set(attrName, attributes[i]);
  }
  this->getOperation()->setAttrs(attrs);
}

/// If the an attribute exists with the specified name, change it to the new
/// value. Otherwise, add a new attribute with the specified name/value.
template <typename ConcreteType>
void FunctionLike<ConcreteType>::setResultAttr(unsigned index, Identifier name,
                                               Attribute value) {
  NamedAttrList attributes(getResultAttrDict(index));
  Attribute oldAttr = attributes.set(name, value);

  // If the attribute changed, then set the new arg attribute list.
  if (oldAttr != value)
    setResultAttrs(index, attributes.getDictionary(value.getContext()));
}

/// Remove the attribute 'name' from the result at 'index'.
template <typename ConcreteType>
Attribute FunctionLike<ConcreteType>::removeResultAttr(unsigned index,
                                                       Identifier name) {
  // Build an attribute list and remove the attribute at 'name'.
  NamedAttrList attributes(getResultAttrDict(index));
  Attribute removedAttr = attributes.erase(name);

  // If the attribute was removed, then update the result dictionary.
  if (removedAttr)
    setResultAttrs(index, attributes.getDictionary(removedAttr.getContext()));
  return removedAttr;
}

} // end namespace OpTrait

} // end namespace mlir

#endif // MLIR_IR_FUNCTIONSUPPORT_H<|MERGE_RESOLUTION|>--- conflicted
+++ resolved
@@ -567,11 +567,8 @@
   getArgAttrName(index, nameOut);
 
   Operation *op = this->getOperation();
-<<<<<<< HEAD
-=======
   if (attributes.empty())
     return (void)op->removeAttr(nameOut);
->>>>>>> 2e412c55
   op->setAttr(nameOut, DictionaryAttr::get(op->getContext(), attributes));
 }
 
