--- conflicted
+++ resolved
@@ -800,13 +800,10 @@
     CPred<"::llvm::cast<::mlir::IntegerAttr>($_self).getValue().isPowerOf2()">,
     "whose value is a power of two > 0">;
 
-<<<<<<< HEAD
-=======
 def IntPositivePowerOf2 : AllAttrOf<[IntPositive, IntPowerOf2]>;
 
 class IntValidAlignment<Attr attr>: ConfinedAttr<attr, [IntPositivePowerOf2]>;
 
->>>>>>> 35227056
 class ArrayMaxCount<int n> : AttrConstraint<
     CPred<"::llvm::cast<::mlir::ArrayAttr>($_self).size() <= " # n>,
     "with at most " # n # " elements">;
