//===- DialectConversion.h - MLIR dialect conversion pass -------*- C++ -*-===//
//
// Part of the LLVM Project, under the Apache License v2.0 with LLVM Exceptions.
// See https://llvm.org/LICENSE.txt for license information.
// SPDX-License-Identifier: Apache-2.0 WITH LLVM-exception
//
//===----------------------------------------------------------------------===//
//
// This file declares a generic pass for converting between MLIR dialects.
//
//===----------------------------------------------------------------------===//

#ifndef MLIR_TRANSFORMS_DIALECTCONVERSION_H_
#define MLIR_TRANSFORMS_DIALECTCONVERSION_H_

#include "mlir/Config/mlir-config.h"
#include "mlir/Rewrite/FrozenRewritePatternSet.h"
#include "llvm/ADT/MapVector.h"
#include "llvm/ADT/StringMap.h"
#include <type_traits>

namespace mlir {

// Forward declarations.
class Attribute;
class Block;
struct ConversionConfig;
class ConversionPatternRewriter;
class MLIRContext;
class Operation;
struct OperationConverter;
class Type;
class Value;

//===----------------------------------------------------------------------===//
// Type Conversion
//===----------------------------------------------------------------------===//

/// Type conversion class. Specific conversions and materializations can be
/// registered using addConversion and addMaterialization, respectively.
class TypeConverter {
public:
  virtual ~TypeConverter() = default;
  TypeConverter() = default;
  // Copy the registered conversions, but not the caches
  TypeConverter(const TypeConverter &other)
      : conversions(other.conversions),
        argumentMaterializations(other.argumentMaterializations),
        sourceMaterializations(other.sourceMaterializations),
        targetMaterializations(other.targetMaterializations),
        typeAttributeConversions(other.typeAttributeConversions) {}
  TypeConverter &operator=(const TypeConverter &other) {
    conversions = other.conversions;
    argumentMaterializations = other.argumentMaterializations;
    sourceMaterializations = other.sourceMaterializations;
    targetMaterializations = other.targetMaterializations;
    typeAttributeConversions = other.typeAttributeConversions;
    return *this;
  }

  /// This class provides all of the information necessary to convert a type
  /// signature.
  class SignatureConversion {
  public:
    SignatureConversion(unsigned numOrigInputs)
        : remappedInputs(numOrigInputs) {}

    /// This struct represents a range of new types or a single value that
    /// remaps an existing signature input.
    struct InputMapping {
      size_t inputNo, size;
      Value replacementValue;
    };

    /// Return the argument types for the new signature.
    ArrayRef<Type> getConvertedTypes() const { return argTypes; }

    /// Get the input mapping for the given argument.
    std::optional<InputMapping> getInputMapping(unsigned input) const {
      return remappedInputs[input];
    }

    //===------------------------------------------------------------------===//
    // Conversion Hooks
    //===------------------------------------------------------------------===//

    /// Remap an input of the original signature with a new set of types. The
    /// new types are appended to the new signature conversion.
    void addInputs(unsigned origInputNo, ArrayRef<Type> types);

    /// Append new input types to the signature conversion, this should only be
    /// used if the new types are not intended to remap an existing input.
    void addInputs(ArrayRef<Type> types);

    /// Remap an input of the original signature to another `replacement`
    /// value. This drops the original argument.
    void remapInput(unsigned origInputNo, Value replacement);

  private:
    /// Remap an input of the original signature with a range of types in the
    /// new signature.
    void remapInput(unsigned origInputNo, unsigned newInputNo,
                    unsigned newInputCount = 1);

    /// The remapping information for each of the original arguments.
    SmallVector<std::optional<InputMapping>, 4> remappedInputs;

    /// The set of new argument types.
    SmallVector<Type, 4> argTypes;
  };

  /// The general result of a type attribute conversion callback, allowing
  /// for early termination. The default constructor creates the na case.
  class AttributeConversionResult {
  public:
    constexpr AttributeConversionResult() : impl() {}
    AttributeConversionResult(Attribute attr) : impl(attr, resultTag) {}

    static AttributeConversionResult result(Attribute attr);
    static AttributeConversionResult na();
    static AttributeConversionResult abort();

    bool hasResult() const;
    bool isNa() const;
    bool isAbort() const;

    Attribute getResult() const;

  private:
    AttributeConversionResult(Attribute attr, unsigned tag) : impl(attr, tag) {}

    llvm::PointerIntPair<Attribute, 2> impl;
    // Note that na is 0 so that we can use PointerIntPair's default
    // constructor.
    static constexpr unsigned naTag = 0;
    static constexpr unsigned resultTag = 1;
    static constexpr unsigned abortTag = 2;
  };

  /// Register a conversion function. A conversion function must be convertible
  /// to any of the following forms(where `T` is a class derived from `Type`:
  ///   * std::optional<Type>(T)
  ///     - This form represents a 1-1 type conversion. It should return nullptr
  ///       or `std::nullopt` to signify failure. If `std::nullopt` is returned,
  ///       the converter is allowed to try another conversion function to
  ///       perform the conversion.
  ///   * std::optional<LogicalResult>(T, SmallVectorImpl<Type> &)
  ///     - This form represents a 1-N type conversion. It should return
  ///       `failure` or `std::nullopt` to signify a failed conversion. If the
  ///       new set of types is empty, the type is removed and any usages of the
  ///       existing value are expected to be removed during conversion. If
  ///       `std::nullopt` is returned, the converter is allowed to try another
  ///       conversion function to perform the conversion.
  ///   * std::optional<LogicalResult>(T, SmallVectorImpl<Type> &,
  ///                                  ArrayRef<Type>)
  ///     - This form represents a 1-N type conversion supporting recursive
  ///       types. The first two arguments and the return value are the same as
  ///       for the regular 1-N form. The third argument is contains is the
  ///       "call stack" of the recursive conversion: it contains the list of
  ///       types currently being converted, with the current type being the
  ///       last one. If it is present more than once in the list, the
  ///       conversion concerns a recursive type.
  /// Note: When attempting to convert a type, e.g. via 'convertType', the
  ///       mostly recently added conversions will be invoked first.
  template <typename FnT, typename T = typename llvm::function_traits<
                              std::decay_t<FnT>>::template arg_t<0>>
  void addConversion(FnT &&callback) {
    registerConversion(wrapCallback<T>(std::forward<FnT>(callback)));
  }

  /// All of the following materializations require function objects that are
  /// convertible to the following form:
  ///   `std::optional<Value>(OpBuilder &, T, ValueRange, Location)`,
  /// where `T` is any subclass of `Type`. This function is responsible for
  /// creating an operation, using the OpBuilder and Location provided, that
  /// "casts" a range of values into a single value of the given type `T`. It
  /// must return a Value of the converted type on success, an `std::nullopt` if
  /// it failed but other materialization can be attempted, and `nullptr` on
  /// unrecoverable failure. It will only be called for (sub)types of `T`.
  /// Materialization functions must be provided when a type conversion may
  /// persist after the conversion has finished.

  /// This method registers a materialization that will be called when
  /// converting (potentially multiple) block arguments that were the result of
  /// a signature conversion of a single block argument, to a single SSA value
  /// of a legal type.
  template <typename FnT, typename T = typename llvm::function_traits<
                              std::decay_t<FnT>>::template arg_t<1>>
  void addArgumentMaterialization(FnT &&callback) {
    argumentMaterializations.emplace_back(
        wrapMaterialization<T>(std::forward<FnT>(callback)));
  }
  /// This method registers a materialization that will be called when
  /// converting a legal replacement value back to an illegal source type.
  /// This is used when some uses of the original, illegal value must persist
  /// beyond the main conversion.
  template <typename FnT, typename T = typename llvm::function_traits<
                              std::decay_t<FnT>>::template arg_t<1>>
  void addSourceMaterialization(FnT &&callback) {
    sourceMaterializations.emplace_back(
        wrapMaterialization<T>(std::forward<FnT>(callback)));
  }
  /// This method registers a materialization that will be called when
  /// converting an illegal (source) value to a legal (target) type.
  template <typename FnT, typename T = typename llvm::function_traits<
                              std::decay_t<FnT>>::template arg_t<1>>
  void addTargetMaterialization(FnT &&callback) {
    targetMaterializations.emplace_back(
        wrapMaterialization<T>(std::forward<FnT>(callback)));
  }

  /// Register a conversion function for attributes within types. Type
  /// converters may call this function in order to allow hoking into the
  /// translation of attributes that exist within types. For example, a type
  /// converter for the `memref` type could use these conversions to convert
  /// memory spaces or layouts in an extensible way.
  ///
  /// The conversion functions take a non-null Type or subclass of Type and a
  /// non-null Attribute (or subclass of Attribute), and returns a
  /// `AttributeConversionResult`. This result can either contan an `Attribute`,
  /// which may be `nullptr`, representing the conversion's success,
  /// `AttributeConversionResult::na()` (the default empty value), indicating
  /// that the conversion function did not apply and that further conversion
  /// functions should be checked, or `AttributeConversionResult::abort()`
  /// indicating that the conversion process should be aborted.
  ///
  /// Registered conversion functions are callled in the reverse of the order in
  /// which they were registered.
  template <
      typename FnT,
      typename T =
          typename llvm::function_traits<std::decay_t<FnT>>::template arg_t<0>,
      typename A =
          typename llvm::function_traits<std::decay_t<FnT>>::template arg_t<1>>
  void addTypeAttributeConversion(FnT &&callback) {
    registerTypeAttributeConversion(
        wrapTypeAttributeConversion<T, A>(std::forward<FnT>(callback)));
  }

  /// Convert the given type. This function should return failure if no valid
  /// conversion exists, success otherwise. If the new set of types is empty,
  /// the type is removed and any usages of the existing value are expected to
  /// be removed during conversion.
  LogicalResult convertType(Type t, SmallVectorImpl<Type> &results) const;

  /// This hook simplifies defining 1-1 type conversions. This function returns
  /// the type to convert to on success, and a null type on failure.
  Type convertType(Type t) const;

  /// Attempts a 1-1 type conversion, expecting the result type to be
  /// `TargetType`. Returns the converted type cast to `TargetType` on success,
  /// and a null type on conversion or cast failure.
  template <typename TargetType>
  TargetType convertType(Type t) const {
    return dyn_cast_or_null<TargetType>(convertType(t));
  }

  /// Convert the given set of types, filling 'results' as necessary. This
  /// returns failure if the conversion of any of the types fails, success
  /// otherwise.
  LogicalResult convertTypes(TypeRange types,
                             SmallVectorImpl<Type> &results) const;

  /// Return true if the given type is legal for this type converter, i.e. the
  /// type converts to itself.
  bool isLegal(Type type) const;

  /// Return true if all of the given types are legal for this type converter.
  template <typename RangeT>
  std::enable_if_t<!std::is_convertible<RangeT, Type>::value &&
                       !std::is_convertible<RangeT, Operation *>::value,
                   bool>
  isLegal(RangeT &&range) const {
    return llvm::all_of(range, [this](Type type) { return isLegal(type); });
  }
  /// Return true if the given operation has legal operand and result types.
  bool isLegal(Operation *op) const;

  /// Return true if the types of block arguments within the region are legal.
  bool isLegal(Region *region) const;

  /// Return true if the inputs and outputs of the given function type are
  /// legal.
  bool isSignatureLegal(FunctionType ty) const;

  /// This method allows for converting a specific argument of a signature. It
  /// takes as inputs the original argument input number, type.
  /// On success, it populates 'result' with any new mappings.
  LogicalResult convertSignatureArg(unsigned inputNo, Type type,
                                    SignatureConversion &result) const;
  LogicalResult convertSignatureArgs(TypeRange types,
                                     SignatureConversion &result,
                                     unsigned origInputOffset = 0) const;

  /// This function converts the type signature of the given block, by invoking
  /// 'convertSignatureArg' for each argument. This function should return a
  /// valid conversion for the signature on success, std::nullopt otherwise.
  std::optional<SignatureConversion> convertBlockSignature(Block *block) const;

  /// Materialize a conversion from a set of types into one result type by
  /// generating a cast sequence of some kind. See the respective
  /// `add*Materialization` for more information on the context for these
  /// methods.
  Value materializeArgumentConversion(OpBuilder &builder, Location loc,
                                      Type resultType,
                                      ValueRange inputs) const {
    return materializeConversion(argumentMaterializations, builder, loc,
                                 resultType, inputs);
  }
  Value materializeSourceConversion(OpBuilder &builder, Location loc,
                                    Type resultType, ValueRange inputs) const {
    return materializeConversion(sourceMaterializations, builder, loc,
                                 resultType, inputs);
  }
  Value materializeTargetConversion(OpBuilder &builder, Location loc,
                                    Type resultType, ValueRange inputs) const {
    return materializeConversion(targetMaterializations, builder, loc,
                                 resultType, inputs);
  }

  /// Convert an attribute present `attr` from within the type `type` using
  /// the registered conversion functions. If no applicable conversion has been
  /// registered, return std::nullopt. Note that the empty attribute/`nullptr`
  /// is a valid return value for this function.
  std::optional<Attribute> convertTypeAttribute(Type type,
                                                Attribute attr) const;

private:
  /// The signature of the callback used to convert a type. If the new set of
  /// types is empty, the type is removed and any usages of the existing value
  /// are expected to be removed during conversion.
  using ConversionCallbackFn = std::function<std::optional<LogicalResult>(
      Type, SmallVectorImpl<Type> &)>;

  /// The signature of the callback used to materialize a conversion.
  using MaterializationCallbackFn = std::function<std::optional<Value>(
      OpBuilder &, Type, ValueRange, Location)>;

  /// The signature of the callback used to convert a type attribute.
  using TypeAttributeConversionCallbackFn =
      std::function<AttributeConversionResult(Type, Attribute)>;

  /// Attempt to materialize a conversion using one of the provided
  /// materialization functions.
  Value
  materializeConversion(ArrayRef<MaterializationCallbackFn> materializations,
                        OpBuilder &builder, Location loc, Type resultType,
                        ValueRange inputs) const;

  /// Generate a wrapper for the given callback. This allows for accepting
  /// different callback forms, that all compose into a single version.
  /// With callback of form: `std::optional<Type>(T)`
  template <typename T, typename FnT>
  std::enable_if_t<std::is_invocable_v<FnT, T>, ConversionCallbackFn>
  wrapCallback(FnT &&callback) const {
    return wrapCallback<T>([callback = std::forward<FnT>(callback)](
                               T type, SmallVectorImpl<Type> &results) {
      if (std::optional<Type> resultOpt = callback(type)) {
        bool wasSuccess = static_cast<bool>(*resultOpt);
        if (wasSuccess)
          results.push_back(*resultOpt);
        return std::optional<LogicalResult>(success(wasSuccess));
      }
      return std::optional<LogicalResult>();
    });
  }
  /// With callback of form: `std::optional<LogicalResult>(
  ///     T, SmallVectorImpl<Type> &, ArrayRef<Type>)`.
  template <typename T, typename FnT>
  std::enable_if_t<std::is_invocable_v<FnT, T, SmallVectorImpl<Type> &>,
                   ConversionCallbackFn>
  wrapCallback(FnT &&callback) const {
    return [callback = std::forward<FnT>(callback)](
               Type type,
               SmallVectorImpl<Type> &results) -> std::optional<LogicalResult> {
      T derivedType = dyn_cast<T>(type);
      if (!derivedType)
        return std::nullopt;
      return callback(derivedType, results);
    };
  }

  /// Register a type conversion.
  void registerConversion(ConversionCallbackFn callback) {
    conversions.emplace_back(std::move(callback));
    cachedDirectConversions.clear();
    cachedMultiConversions.clear();
  }

  /// Generate a wrapper for the given materialization callback. The callback
  /// may take any subclass of `Type` and the wrapper will check for the target
  /// type to be of the expected class before calling the callback.
  template <typename T, typename FnT>
  MaterializationCallbackFn wrapMaterialization(FnT &&callback) const {
    return [callback = std::forward<FnT>(callback)](
               OpBuilder &builder, Type resultType, ValueRange inputs,
               Location loc) -> std::optional<Value> {
      if (T derivedType = dyn_cast<T>(resultType))
        return callback(builder, derivedType, inputs, loc);
      return std::nullopt;
    };
  }

  /// Generate a wrapper for the given memory space conversion callback. The
  /// callback may take any subclass of `Attribute` and the wrapper will check
  /// for the target attribute to be of the expected class before calling the
  /// callback.
  template <typename T, typename A, typename FnT>
  TypeAttributeConversionCallbackFn
  wrapTypeAttributeConversion(FnT &&callback) const {
    return [callback = std::forward<FnT>(callback)](
               Type type, Attribute attr) -> AttributeConversionResult {
      if (T derivedType = dyn_cast<T>(type)) {
        if (A derivedAttr = dyn_cast_or_null<A>(attr))
          return callback(derivedType, derivedAttr);
      }
      return AttributeConversionResult::na();
    };
  }

  /// Register a memory space conversion, clearing caches.
  void
  registerTypeAttributeConversion(TypeAttributeConversionCallbackFn callback) {
    typeAttributeConversions.emplace_back(std::move(callback));
    // Clear type conversions in case a memory space is lingering inside.
    cachedDirectConversions.clear();
    cachedMultiConversions.clear();
  }

  /// The set of registered conversion functions.
  SmallVector<ConversionCallbackFn, 4> conversions;

  /// The list of registered materialization functions.
  SmallVector<MaterializationCallbackFn, 2> argumentMaterializations;
  SmallVector<MaterializationCallbackFn, 2> sourceMaterializations;
  SmallVector<MaterializationCallbackFn, 2> targetMaterializations;

  /// The list of registered type attribute conversion functions.
  SmallVector<TypeAttributeConversionCallbackFn, 2> typeAttributeConversions;

  /// A set of cached conversions to avoid recomputing in the common case.
  /// Direct 1-1 conversions are the most common, so this cache stores the
  /// successful 1-1 conversions as well as all failed conversions.
  mutable DenseMap<Type, Type> cachedDirectConversions;
  /// This cache stores the successful 1->N conversions, where N != 1.
  mutable DenseMap<Type, SmallVector<Type, 2>> cachedMultiConversions;
  /// A mutex used for cache access
  mutable llvm::sys::SmartRWMutex<true> cacheMutex;
};

//===----------------------------------------------------------------------===//
// Conversion Patterns
//===----------------------------------------------------------------------===//

/// Base class for the conversion patterns. This pattern class enables type
/// conversions, and other uses specific to the conversion framework. As such,
/// patterns of this type can only be used with the 'apply*' methods below.
class ConversionPattern : public RewritePattern {
public:
  /// Hook for derived classes to implement rewriting. `op` is the (first)
  /// operation matched by the pattern, `operands` is a list of the rewritten
  /// operand values that are passed to `op`, `rewriter` can be used to emit the
  /// new operations. This function should not fail. If some specific cases of
  /// the operation are not supported, these cases should not be matched.
  virtual void rewrite(Operation *op, ArrayRef<Value> operands,
                       ConversionPatternRewriter &rewriter) const {
    llvm_unreachable("unimplemented rewrite");
  }

  /// Hook for derived classes to implement combined matching and rewriting.
  virtual LogicalResult
  matchAndRewrite(Operation *op, ArrayRef<Value> operands,
                  ConversionPatternRewriter &rewriter) const {
    if (failed(match(op)))
      return failure();
    rewrite(op, operands, rewriter);
    return success();
  }

  /// Attempt to match and rewrite the IR root at the specified operation.
  LogicalResult matchAndRewrite(Operation *op,
                                PatternRewriter &rewriter) const final;

  /// Return the type converter held by this pattern, or nullptr if the pattern
  /// does not require type conversion.
  const TypeConverter *getTypeConverter() const { return typeConverter; }

  template <typename ConverterTy>
  std::enable_if_t<std::is_base_of<TypeConverter, ConverterTy>::value,
                   const ConverterTy *>
  getTypeConverter() const {
    return static_cast<const ConverterTy *>(typeConverter);
  }

protected:
  /// See `RewritePattern::RewritePattern` for information on the other
  /// available constructors.
  using RewritePattern::RewritePattern;
  /// Construct a conversion pattern with the given converter, and forward the
  /// remaining arguments to RewritePattern.
  template <typename... Args>
  ConversionPattern(const TypeConverter &typeConverter, Args &&...args)
      : RewritePattern(std::forward<Args>(args)...),
        typeConverter(&typeConverter) {}

protected:
  /// An optional type converter for use by this pattern.
  const TypeConverter *typeConverter = nullptr;

private:
  using RewritePattern::rewrite;
};

/// OpConversionPattern is a wrapper around ConversionPattern that allows for
/// matching and rewriting against an instance of a derived operation class as
/// opposed to a raw Operation.
template <typename SourceOp>
class OpConversionPattern : public ConversionPattern {
public:
  using OpAdaptor = typename SourceOp::Adaptor;

  OpConversionPattern(MLIRContext *context, PatternBenefit benefit = 1)
      : ConversionPattern(SourceOp::getOperationName(), benefit, context) {}
  OpConversionPattern(const TypeConverter &typeConverter, MLIRContext *context,
                      PatternBenefit benefit = 1)
      : ConversionPattern(typeConverter, SourceOp::getOperationName(), benefit,
                          context) {}

  /// Wrappers around the ConversionPattern methods that pass the derived op
  /// type.
  LogicalResult match(Operation *op) const final {
    return match(cast<SourceOp>(op));
  }
  void rewrite(Operation *op, ArrayRef<Value> operands,
               ConversionPatternRewriter &rewriter) const final {
    auto sourceOp = cast<SourceOp>(op);
    rewrite(sourceOp, OpAdaptor(operands, sourceOp), rewriter);
  }
  LogicalResult
  matchAndRewrite(Operation *op, ArrayRef<Value> operands,
                  ConversionPatternRewriter &rewriter) const final {
    auto sourceOp = cast<SourceOp>(op);
    return matchAndRewrite(sourceOp, OpAdaptor(operands, sourceOp), rewriter);
  }

  /// Rewrite and Match methods that operate on the SourceOp type. These must be
  /// overridden by the derived pattern class.
  virtual LogicalResult match(SourceOp op) const {
    llvm_unreachable("must override match or matchAndRewrite");
  }
  virtual void rewrite(SourceOp op, OpAdaptor adaptor,
                       ConversionPatternRewriter &rewriter) const {
    llvm_unreachable("must override matchAndRewrite or a rewrite method");
  }
  virtual LogicalResult
  matchAndRewrite(SourceOp op, OpAdaptor adaptor,
                  ConversionPatternRewriter &rewriter) const {
    if (failed(match(op)))
      return failure();
    rewrite(op, adaptor, rewriter);
    return success();
  }

private:
  using ConversionPattern::matchAndRewrite;
};

/// OpInterfaceConversionPattern is a wrapper around ConversionPattern that
/// allows for matching and rewriting against an instance of an OpInterface
/// class as opposed to a raw Operation.
template <typename SourceOp>
class OpInterfaceConversionPattern : public ConversionPattern {
public:
  OpInterfaceConversionPattern(MLIRContext *context, PatternBenefit benefit = 1)
      : ConversionPattern(Pattern::MatchInterfaceOpTypeTag(),
                          SourceOp::getInterfaceID(), benefit, context) {}
  OpInterfaceConversionPattern(const TypeConverter &typeConverter,
                               MLIRContext *context, PatternBenefit benefit = 1)
      : ConversionPattern(typeConverter, Pattern::MatchInterfaceOpTypeTag(),
                          SourceOp::getInterfaceID(), benefit, context) {}

  /// Wrappers around the ConversionPattern methods that pass the derived op
  /// type.
  void rewrite(Operation *op, ArrayRef<Value> operands,
               ConversionPatternRewriter &rewriter) const final {
    rewrite(cast<SourceOp>(op), operands, rewriter);
  }
  LogicalResult
  matchAndRewrite(Operation *op, ArrayRef<Value> operands,
                  ConversionPatternRewriter &rewriter) const final {
    return matchAndRewrite(cast<SourceOp>(op), operands, rewriter);
  }

  /// Rewrite and Match methods that operate on the SourceOp type. These must be
  /// overridden by the derived pattern class.
  virtual void rewrite(SourceOp op, ArrayRef<Value> operands,
                       ConversionPatternRewriter &rewriter) const {
    llvm_unreachable("must override matchAndRewrite or a rewrite method");
  }
  virtual LogicalResult
  matchAndRewrite(SourceOp op, ArrayRef<Value> operands,
                  ConversionPatternRewriter &rewriter) const {
    if (failed(match(op)))
      return failure();
    rewrite(op, operands, rewriter);
    return success();
  }

private:
  using ConversionPattern::matchAndRewrite;
};

/// OpTraitConversionPattern is a wrapper around ConversionPattern that allows
/// for matching and rewriting against instances of an operation that possess a
/// given trait.
template <template <typename> class TraitType>
class OpTraitConversionPattern : public ConversionPattern {
public:
  OpTraitConversionPattern(MLIRContext *context, PatternBenefit benefit = 1)
      : ConversionPattern(Pattern::MatchTraitOpTypeTag(),
                          TypeID::get<TraitType>(), benefit, context) {}
  OpTraitConversionPattern(const TypeConverter &typeConverter,
                           MLIRContext *context, PatternBenefit benefit = 1)
      : ConversionPattern(typeConverter, Pattern::MatchTraitOpTypeTag(),
                          TypeID::get<TraitType>(), benefit, context) {}
};

/// Generic utility to convert op result types according to type converter
/// without knowing exact op type.
/// Clones existing op with new result types and returns it.
FailureOr<Operation *>
convertOpResultTypes(Operation *op, ValueRange operands,
                     const TypeConverter &converter,
                     ConversionPatternRewriter &rewriter);

/// Add a pattern to the given pattern list to convert the signature of a
/// FunctionOpInterface op with the given type converter. This only supports
/// ops which use FunctionType to represent their type.
void populateFunctionOpInterfaceTypeConversionPattern(
    StringRef functionLikeOpName, RewritePatternSet &patterns,
    const TypeConverter &converter);

template <typename FuncOpT>
void populateFunctionOpInterfaceTypeConversionPattern(
    RewritePatternSet &patterns, const TypeConverter &converter) {
  populateFunctionOpInterfaceTypeConversionPattern(FuncOpT::getOperationName(),
                                                   patterns, converter);
}

void populateAnyFunctionOpInterfaceTypeConversionPattern(
    RewritePatternSet &patterns, const TypeConverter &converter);

//===----------------------------------------------------------------------===//
// Conversion PatternRewriter
//===----------------------------------------------------------------------===//

namespace detail {
struct ConversionPatternRewriterImpl;
} // namespace detail

/// This class implements a pattern rewriter for use with ConversionPatterns. It
/// extends the base PatternRewriter and provides special conversion specific
/// hooks.
class ConversionPatternRewriter final : public PatternRewriter {
public:
  ~ConversionPatternRewriter() override;

  /// Apply a signature conversion to given block. This replaces the block with
  /// a new block containing the updated signature. The operations of the given
  /// block are inlined into the newly-created block, which is returned.
  ///
  /// If no block argument types are changing, the original block will be
  /// left in place and returned.
  ///
  /// A signature converison must be provided. (Type converters can construct
  /// a signature conversion with `convertBlockSignature`.)
  ///
  /// Optionally, a type converter can be provided to build materializations.
  /// Note: If no type converter was provided or the type converter does not
  /// specify any suitable argument/target materialization rules, the dialect
  /// conversion may fail to legalize unresolved materializations.
  Block *
  applySignatureConversion(Block *block,
                           TypeConverter::SignatureConversion &conversion,
                           const TypeConverter *converter = nullptr);

  /// Apply a signature conversion to each block in the given region. This
  /// replaces each block with a new block containing the updated signature. If
  /// an updated signature would match the current signature, the respective
  /// block is left in place as is. (See `applySignatureConversion` for
  /// details.) The new entry block of the region is returned.
<<<<<<< HEAD
  ///
  /// SignatureConversions are computed with the specified type converter.
  /// This function returns "failure" if the type converter failed to compute
  /// a SignatureConversion for at least one block.
  ///
=======
  ///
  /// SignatureConversions are computed with the specified type converter.
  /// This function returns "failure" if the type converter failed to compute
  /// a SignatureConversion for at least one block.
  ///
>>>>>>> 4fe5a3cc
  /// Optionally, a special SignatureConversion can be specified for the entry
  /// block. This is because the types of the entry block arguments are often
  /// tied semantically to the operation.
  FailureOr<Block *> convertRegionTypes(
      Region *region, const TypeConverter &converter,
      TypeConverter::SignatureConversion *entryConversion = nullptr);

  /// Replace all the uses of the block argument `from` with value `to`.
  void replaceUsesOfBlockArgument(BlockArgument from, Value to);

  /// Return the converted value of 'key' with a type defined by the type
  /// converter of the currently executing pattern. Return nullptr in the case
  /// of failure, the remapped value otherwise.
  Value getRemappedValue(Value key);

  /// Return the converted values that replace 'keys' with types defined by the
  /// type converter of the currently executing pattern. Returns failure if the
  /// remap failed, success otherwise.
  LogicalResult getRemappedValues(ValueRange keys,
                                  SmallVectorImpl<Value> &results);

  //===--------------------------------------------------------------------===//
  // PatternRewriter Hooks
  //===--------------------------------------------------------------------===//

  /// Indicate that the conversion rewriter can recover from rewrite failure.
  /// Recovery is supported via rollback, allowing for continued processing of
  /// patterns even if a failure is encountered during the rewrite step.
  bool canRecoverFromRewriteFailure() const override { return true; }

  /// PatternRewriter hook for replacing an operation.
  void replaceOp(Operation *op, ValueRange newValues) override;

  /// PatternRewriter hook for replacing an operation.
  void replaceOp(Operation *op, Operation *newOp) override;

  /// PatternRewriter hook for erasing a dead operation. The uses of this
  /// operation *must* be made dead by the end of the conversion process,
  /// otherwise an assert will be issued.
  void eraseOp(Operation *op) override;

  /// PatternRewriter hook for erase all operations in a block. This is not yet
  /// implemented for dialect conversion.
  void eraseBlock(Block *block) override;

  /// PatternRewriter hook for inlining the ops of a block into another block.
  void inlineBlockBefore(Block *source, Block *dest, Block::iterator before,
                         ValueRange argValues = std::nullopt) override;
  using PatternRewriter::inlineBlockBefore;

  /// PatternRewriter hook for updating the given operation in-place.
  /// Note: These methods only track updates to the given operation itself,
  /// and not nested regions. Updates to regions will still require notification
  /// through other more specific hooks above.
  void startOpModification(Operation *op) override;

  /// PatternRewriter hook for updating the given operation in-place.
  void finalizeOpModification(Operation *op) override;

  /// PatternRewriter hook for updating the given operation in-place.
  void cancelOpModification(Operation *op) override;

  /// Return a reference to the internal implementation.
  detail::ConversionPatternRewriterImpl &getImpl();

private:
  // Allow OperationConverter to construct new rewriters.
  friend struct OperationConverter;

  /// Conversion pattern rewriters must not be used outside of dialect
  /// conversions. They apply some IR rewrites in a delayed fashion and could
  /// bring the IR into an inconsistent state when used standalone.
  explicit ConversionPatternRewriter(MLIRContext *ctx,
                                     const ConversionConfig &config);

  // Hide unsupported pattern rewriter API.
  using OpBuilder::setListener;

  std::unique_ptr<detail::ConversionPatternRewriterImpl> impl;
};

//===----------------------------------------------------------------------===//
// ConversionTarget
//===----------------------------------------------------------------------===//

/// This class describes a specific conversion target.
class ConversionTarget {
public:
  /// This enumeration corresponds to the specific action to take when
  /// considering an operation legal for this conversion target.
  enum class LegalizationAction {
    /// The target supports this operation.
    Legal,

    /// This operation has dynamic legalization constraints that must be checked
    /// by the target.
    Dynamic,

    /// The target explicitly does not support this operation.
    Illegal,
  };

  /// A structure containing additional information describing a specific legal
  /// operation instance.
  struct LegalOpDetails {
    /// A flag that indicates if this operation is 'recursively' legal. This
    /// means that if an operation is legal, either statically or dynamically,
    /// all of the operations nested within are also considered legal.
    bool isRecursivelyLegal = false;
  };

  /// The signature of the callback used to determine if an operation is
  /// dynamically legal on the target.
  using DynamicLegalityCallbackFn =
      std::function<std::optional<bool>(Operation *)>;

  ConversionTarget(MLIRContext &ctx) : ctx(ctx) {}
  virtual ~ConversionTarget() = default;

  //===--------------------------------------------------------------------===//
  // Legality Registration
  //===--------------------------------------------------------------------===//

  /// Register a legality action for the given operation.
  void setOpAction(OperationName op, LegalizationAction action);
  template <typename OpT>
  void setOpAction(LegalizationAction action) {
    setOpAction(OperationName(OpT::getOperationName(), &ctx), action);
  }

  /// Register the given operations as legal.
  void addLegalOp(OperationName op) {
    setOpAction(op, LegalizationAction::Legal);
  }
  template <typename OpT>
  void addLegalOp() {
    addLegalOp(OperationName(OpT::getOperationName(), &ctx));
  }
  template <typename OpT, typename OpT2, typename... OpTs>
  void addLegalOp() {
    addLegalOp<OpT>();
    addLegalOp<OpT2, OpTs...>();
  }

  /// Register the given operation as dynamically legal and set the dynamic
  /// legalization callback to the one provided.
  void addDynamicallyLegalOp(OperationName op,
                             const DynamicLegalityCallbackFn &callback) {
    setOpAction(op, LegalizationAction::Dynamic);
    setLegalityCallback(op, callback);
  }
  template <typename OpT>
  void addDynamicallyLegalOp(const DynamicLegalityCallbackFn &callback) {
    addDynamicallyLegalOp(OperationName(OpT::getOperationName(), &ctx),
                          callback);
  }
  template <typename OpT, typename OpT2, typename... OpTs>
  void addDynamicallyLegalOp(const DynamicLegalityCallbackFn &callback) {
    addDynamicallyLegalOp<OpT>(callback);
    addDynamicallyLegalOp<OpT2, OpTs...>(callback);
  }
  template <typename OpT, class Callable>
  std::enable_if_t<!std::is_invocable_v<Callable, Operation *>>
  addDynamicallyLegalOp(Callable &&callback) {
    addDynamicallyLegalOp<OpT>(
        [=](Operation *op) { return callback(cast<OpT>(op)); });
  }

  /// Register the given operation as illegal, i.e. this operation is known to
  /// not be supported by this target.
  void addIllegalOp(OperationName op) {
    setOpAction(op, LegalizationAction::Illegal);
  }
  template <typename OpT>
  void addIllegalOp() {
    addIllegalOp(OperationName(OpT::getOperationName(), &ctx));
  }
  template <typename OpT, typename OpT2, typename... OpTs>
  void addIllegalOp() {
    addIllegalOp<OpT>();
    addIllegalOp<OpT2, OpTs...>();
  }

  /// Mark an operation, that *must* have either been set as `Legal` or
  /// `DynamicallyLegal`, as being recursively legal. This means that in
  /// addition to the operation itself, all of the operations nested within are
  /// also considered legal. An optional dynamic legality callback may be
  /// provided to mark subsets of legal instances as recursively legal.
  void markOpRecursivelyLegal(OperationName name,
                              const DynamicLegalityCallbackFn &callback);
  template <typename OpT>
  void markOpRecursivelyLegal(const DynamicLegalityCallbackFn &callback = {}) {
    OperationName opName(OpT::getOperationName(), &ctx);
    markOpRecursivelyLegal(opName, callback);
  }
  template <typename OpT, typename OpT2, typename... OpTs>
  void markOpRecursivelyLegal(const DynamicLegalityCallbackFn &callback = {}) {
    markOpRecursivelyLegal<OpT>(callback);
    markOpRecursivelyLegal<OpT2, OpTs...>(callback);
  }
  template <typename OpT, class Callable>
  std::enable_if_t<!std::is_invocable_v<Callable, Operation *>>
  markOpRecursivelyLegal(Callable &&callback) {
    markOpRecursivelyLegal<OpT>(
        [=](Operation *op) { return callback(cast<OpT>(op)); });
  }

  /// Register a legality action for the given dialects.
  void setDialectAction(ArrayRef<StringRef> dialectNames,
                        LegalizationAction action);

  /// Register the operations of the given dialects as legal.
  template <typename... Names>
  void addLegalDialect(StringRef name, Names... names) {
    SmallVector<StringRef, 2> dialectNames({name, names...});
    setDialectAction(dialectNames, LegalizationAction::Legal);
  }
  template <typename... Args>
  void addLegalDialect() {
    SmallVector<StringRef, 2> dialectNames({Args::getDialectNamespace()...});
    setDialectAction(dialectNames, LegalizationAction::Legal);
  }

  /// Register the operations of the given dialects as dynamically legal, i.e.
  /// requiring custom handling by the callback.
  template <typename... Names>
  void addDynamicallyLegalDialect(const DynamicLegalityCallbackFn &callback,
                                  StringRef name, Names... names) {
    SmallVector<StringRef, 2> dialectNames({name, names...});
    setDialectAction(dialectNames, LegalizationAction::Dynamic);
    setLegalityCallback(dialectNames, callback);
  }
  template <typename... Args>
  void addDynamicallyLegalDialect(DynamicLegalityCallbackFn callback) {
    addDynamicallyLegalDialect(std::move(callback),
                               Args::getDialectNamespace()...);
  }

  /// Register unknown operations as dynamically legal. For operations(and
  /// dialects) that do not have a set legalization action, treat them as
  /// dynamically legal and invoke the given callback.
  void markUnknownOpDynamicallyLegal(const DynamicLegalityCallbackFn &fn) {
    setLegalityCallback(fn);
  }

  /// Register the operations of the given dialects as illegal, i.e.
  /// operations of this dialect are not supported by the target.
  template <typename... Names>
  void addIllegalDialect(StringRef name, Names... names) {
    SmallVector<StringRef, 2> dialectNames({name, names...});
    setDialectAction(dialectNames, LegalizationAction::Illegal);
  }
  template <typename... Args>
  void addIllegalDialect() {
    SmallVector<StringRef, 2> dialectNames({Args::getDialectNamespace()...});
    setDialectAction(dialectNames, LegalizationAction::Illegal);
  }

  //===--------------------------------------------------------------------===//
  // Legality Querying
  //===--------------------------------------------------------------------===//

  /// Get the legality action for the given operation.
  std::optional<LegalizationAction> getOpAction(OperationName op) const;

  /// If the given operation instance is legal on this target, a structure
  /// containing legality information is returned. If the operation is not
  /// legal, std::nullopt is returned. Also returns std::nullopt if operation
  /// legality wasn't registered by user or dynamic legality callbacks returned
  /// None.
  ///
  /// Note: Legality is actually a 4-state: Legal(recursive=true),
  /// Legal(recursive=false), Illegal or Unknown, where Unknown is treated
  /// either as Legal or Illegal depending on context.
  std::optional<LegalOpDetails> isLegal(Operation *op) const;

  /// Returns true is operation instance is illegal on this target. Returns
  /// false if operation is legal, operation legality wasn't registered by user
  /// or dynamic legality callbacks returned None.
  bool isIllegal(Operation *op) const;

private:
  /// Set the dynamic legality callback for the given operation.
  void setLegalityCallback(OperationName name,
                           const DynamicLegalityCallbackFn &callback);

  /// Set the dynamic legality callback for the given dialects.
  void setLegalityCallback(ArrayRef<StringRef> dialects,
                           const DynamicLegalityCallbackFn &callback);

  /// Set the dynamic legality callback for the unknown ops.
  void setLegalityCallback(const DynamicLegalityCallbackFn &callback);

  /// The set of information that configures the legalization of an operation.
  struct LegalizationInfo {
    /// The legality action this operation was given.
    LegalizationAction action = LegalizationAction::Illegal;

    /// If some legal instances of this operation may also be recursively legal.
    bool isRecursivelyLegal = false;

    /// The legality callback if this operation is dynamically legal.
    DynamicLegalityCallbackFn legalityFn;
  };

  /// Get the legalization information for the given operation.
  std::optional<LegalizationInfo> getOpInfo(OperationName op) const;

  /// A deterministic mapping of operation name and its respective legality
  /// information.
  llvm::MapVector<OperationName, LegalizationInfo> legalOperations;

  /// A set of legality callbacks for given operation names that are used to
  /// check if an operation instance is recursively legal.
  DenseMap<OperationName, DynamicLegalityCallbackFn> opRecursiveLegalityFns;

  /// A deterministic mapping of dialect name to the specific legality action to
  /// take.
  llvm::StringMap<LegalizationAction> legalDialects;

  /// A set of dynamic legality callbacks for given dialect names.
  llvm::StringMap<DynamicLegalityCallbackFn> dialectLegalityFns;

  /// An optional legality callback for unknown operations.
  DynamicLegalityCallbackFn unknownLegalityFn;

  /// The current context this target applies to.
  MLIRContext &ctx;
};

#if MLIR_ENABLE_PDL_IN_PATTERNMATCH
//===----------------------------------------------------------------------===//
// PDL Configuration
//===----------------------------------------------------------------------===//

/// A PDL configuration that is used to supported dialect conversion
/// functionality.
class PDLConversionConfig final
    : public PDLPatternConfigBase<PDLConversionConfig> {
public:
  PDLConversionConfig(const TypeConverter *converter) : converter(converter) {}
  ~PDLConversionConfig() final = default;

  /// Return the type converter used by this configuration, which may be nullptr
  /// if no type conversions are expected.
  const TypeConverter *getTypeConverter() const { return converter; }

  /// Hooks that are invoked at the beginning and end of a rewrite of a matched
  /// pattern.
  void notifyRewriteBegin(PatternRewriter &rewriter) final;
  void notifyRewriteEnd(PatternRewriter &rewriter) final;

private:
  /// An optional type converter to use for the pattern.
  const TypeConverter *converter;
};

/// Register the dialect conversion PDL functions with the given pattern set.
void registerConversionPDLFunctions(RewritePatternSet &patterns);

#else

// Stubs for when PDL in rewriting is not enabled.

inline void registerConversionPDLFunctions(RewritePatternSet &patterns) {}

class PDLConversionConfig final {
public:
  PDLConversionConfig(const TypeConverter * /*converter*/) {}
};

#endif // MLIR_ENABLE_PDL_IN_PATTERNMATCH

//===----------------------------------------------------------------------===//
// ConversionConfig
//===----------------------------------------------------------------------===//

/// Dialect conversion configuration.
struct ConversionConfig {
  /// An optional callback used to notify about match failure diagnostics during
  /// the conversion. Diagnostics reported to this callback may only be
  /// available in debug mode.
  function_ref<void(Diagnostic &)> notifyCallback = nullptr;

  /// Partial conversion only. All operations that are found not to be
  /// legalizable are placed in this set. (Note that if there is an op
  /// explicitly marked as illegal, the conversion terminates and the set will
  /// not necessarily be complete.)
  DenseSet<Operation *> *unlegalizedOps = nullptr;

  /// Analysis conversion only. All operations that are found to be legalizable
  /// are placed in this set. Note that no actual rewrites are applied to the
  /// IR during an analysis conversion and only pre-existing operations are
  /// added to the set.
  DenseSet<Operation *> *legalizableOps = nullptr;

  /// An optional listener that is notified about all IR modifications in case
  /// dialect conversion succeeds. If the dialect conversion fails and no IR
  /// modifications are visible (i.e., they were all rolled back), or if the
  /// dialect conversion is an "analysis conversion", no notifications are
  /// sent (apart from `notifyPatternBegin`/notifyPatternEnd`).
  ///
  /// Note: Notifications are sent in a delayed fashion, when the dialect
  /// conversion is guaranteed to succeed. At that point, some IR modifications
  /// may already have been materialized. Consequently, operations/blocks that
  /// are passed to listener callbacks should not be accessed. (Ops/blocks are
  /// guaranteed to be valid pointers and accessing op names is allowed. But
  /// there are no guarantees about the state of ops/blocks at the time that a
  /// callback is triggered.)
  ///
  /// Example: Consider a dialect conversion a new op ("test.foo") is created
  /// and inserted, and later moved to another block. (Moving ops also triggers
  /// "notifyOperationInserted".)
  ///
  /// (1) notifyOperationInserted: "test.foo" (into block "b1")
  /// (2) notifyOperationInserted: "test.foo" (moved to another block "b2")
  ///
  /// When querying "op->getBlock()" during the first "notifyOperationInserted",
  /// "b2" would be returned because "moving an op" is a kind of rewrite that is
  /// immediately performed by the dialect conversion (and rolled back upon
  /// failure).
  //
  // Note: When receiving a "notifyBlockInserted"/"notifyOperationInserted"
  // callback, the previous region/block is provided to the callback, but not
  // the iterator pointing to the exact location within the region/block. That
  // is because these notifications are sent with a delay (after the IR has
  // already been modified) and iterators into past IR state cannot be
  // represented at the moment.
  RewriterBase::Listener *listener = nullptr;
};

//===----------------------------------------------------------------------===//
// Op Conversion Entry Points
//===----------------------------------------------------------------------===//

/// Below we define several entry points for operation conversion. It is
/// important to note that the patterns provided to the conversion framework may
/// have additional constraints. See the `PatternRewriter Hooks` section of the
/// ConversionPatternRewriter, to see what additional constraints are imposed on
/// the use of the PatternRewriter.

/// Apply a partial conversion on the given operations and all nested
/// operations. This method converts as many operations to the target as
/// possible, ignoring operations that failed to legalize. This method only
/// returns failure if there ops explicitly marked as illegal.
LogicalResult
applyPartialConversion(ArrayRef<Operation *> ops,
                       const ConversionTarget &target,
                       const FrozenRewritePatternSet &patterns,
                       ConversionConfig config = ConversionConfig());
LogicalResult
applyPartialConversion(Operation *op, const ConversionTarget &target,
                       const FrozenRewritePatternSet &patterns,
                       ConversionConfig config = ConversionConfig());

/// Apply a complete conversion on the given operations, and all nested
/// operations. This method returns failure if the conversion of any operation
/// fails, or if there are unreachable blocks in any of the regions nested
/// within 'ops'.
LogicalResult applyFullConversion(ArrayRef<Operation *> ops,
                                  const ConversionTarget &target,
                                  const FrozenRewritePatternSet &patterns,
                                  ConversionConfig config = ConversionConfig());
LogicalResult applyFullConversion(Operation *op, const ConversionTarget &target,
                                  const FrozenRewritePatternSet &patterns,
                                  ConversionConfig config = ConversionConfig());

/// Apply an analysis conversion on the given operations, and all nested
/// operations. This method analyzes which operations would be successfully
/// converted to the target if a conversion was applied. All operations that
/// were found to be legalizable to the given 'target' are placed within the
/// provided 'config.legalizableOps' set; note that no actual rewrites are
/// applied to the operations on success. This method only returns failure if
/// there are unreachable blocks in any of the regions nested within 'ops'.
LogicalResult
applyAnalysisConversion(ArrayRef<Operation *> ops, ConversionTarget &target,
                        const FrozenRewritePatternSet &patterns,
                        ConversionConfig config = ConversionConfig());
LogicalResult
applyAnalysisConversion(Operation *op, ConversionTarget &target,
                        const FrozenRewritePatternSet &patterns,
                        ConversionConfig config = ConversionConfig());
} // namespace mlir

#endif // MLIR_TRANSFORMS_DIALECTCONVERSION_H_<|MERGE_RESOLUTION|>--- conflicted
+++ resolved
@@ -168,8 +168,8 @@
     registerConversion(wrapCallback<T>(std::forward<FnT>(callback)));
   }
 
-  /// All of the following materializations require function objects that are
-  /// convertible to the following form:
+  /// Register a materialization function, which must be convertible to the
+  /// following form:
   ///   `std::optional<Value>(OpBuilder &, T, ValueRange, Location)`,
   /// where `T` is any subclass of `Type`. This function is responsible for
   /// creating an operation, using the OpBuilder and Location provided, that
@@ -179,11 +179,9 @@
   /// unrecoverable failure. It will only be called for (sub)types of `T`.
   /// Materialization functions must be provided when a type conversion may
   /// persist after the conversion has finished.
-
+  ///
   /// This method registers a materialization that will be called when
-  /// converting (potentially multiple) block arguments that were the result of
-  /// a signature conversion of a single block argument, to a single SSA value
-  /// of a legal type.
+  /// converting an illegal block argument type, to a legal type.
   template <typename FnT, typename T = typename llvm::function_traits<
                               std::decay_t<FnT>>::template arg_t<1>>
   void addArgumentMaterialization(FnT &&callback) {
@@ -191,9 +189,8 @@
         wrapMaterialization<T>(std::forward<FnT>(callback)));
   }
   /// This method registers a materialization that will be called when
-  /// converting a legal replacement value back to an illegal source type.
-  /// This is used when some uses of the original, illegal value must persist
-  /// beyond the main conversion.
+  /// converting a legal type to an illegal source type. This is used when
+  /// conversions to an illegal type must persist beyond the main conversion.
   template <typename FnT, typename T = typename llvm::function_traits<
                               std::decay_t<FnT>>::template arg_t<1>>
   void addSourceMaterialization(FnT &&callback) {
@@ -201,7 +198,7 @@
         wrapMaterialization<T>(std::forward<FnT>(callback)));
   }
   /// This method registers a materialization that will be called when
-  /// converting an illegal (source) value to a legal (target) type.
+  /// converting type from an illegal, or source, type to a legal type.
   template <typename FnT, typename T = typename llvm::function_traits<
                               std::decay_t<FnT>>::template arg_t<1>>
   void addTargetMaterialization(FnT &&callback) {
@@ -689,19 +686,11 @@
   /// an updated signature would match the current signature, the respective
   /// block is left in place as is. (See `applySignatureConversion` for
   /// details.) The new entry block of the region is returned.
-<<<<<<< HEAD
   ///
   /// SignatureConversions are computed with the specified type converter.
   /// This function returns "failure" if the type converter failed to compute
   /// a SignatureConversion for at least one block.
   ///
-=======
-  ///
-  /// SignatureConversions are computed with the specified type converter.
-  /// This function returns "failure" if the type converter failed to compute
-  /// a SignatureConversion for at least one block.
-  ///
->>>>>>> 4fe5a3cc
   /// Optionally, a special SignatureConversion can be specified for the entry
   /// block. This is because the types of the entry block arguments are often
   /// tied semantically to the operation.
