--- conflicted
+++ resolved
@@ -61,12 +61,8 @@
   static constexpr int64_t kNoLimit = -1;
 
   /// Only ops within the scope are added to the worklist. If no scope is
-<<<<<<< HEAD
-  /// specified, the closest enclosing region is used as a scope.
-=======
   /// specified, the closest enclosing region around the initial list of ops
   /// is used as a scope.
->>>>>>> cd74f4a4
   Region *scope = nullptr;
 
   /// Strict mode can restrict the ops that are added to the worklist during
