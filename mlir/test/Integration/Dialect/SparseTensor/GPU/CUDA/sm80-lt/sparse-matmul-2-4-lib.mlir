--- conflicted
+++ resolved
@@ -41,12 +41,8 @@
     %token15 = gpu.spmm async [%token14] %spmat{NON_TRANSPOSE}, %dnmat{NON_TRANSPOSE}, %dnmat2, %mem1, %mem2, %mem3 : memref<?xf16>, memref<?xf16>,memref<?xf16> into f16
     %token16 = gpu.destroy_sp_mat async [%token15] %spmat
     %token17 = gpu.destroy_dn_tensor async [%token16] %dnmat
-<<<<<<< HEAD
-    %token19 = gpu.memcpy async [%token17] %c, %d_c : memref<16x16xf16>, memref<16x16xf16>
-=======
     %token18 = gpu.destroy_dn_tensor async [%token17] %dnmat2
     %token19 = gpu.memcpy async [%token18] %c, %d_c : memref<16x16xf16>, memref<16x16xf16>
->>>>>>> 6241a64e
     %token20 = gpu.dealloc async [%token19] %d_c : memref<16x16xf16>
     %token21 = gpu.dealloc async [%token20] %d_b : memref<32x16xf16>
     %token22 = gpu.dealloc async [%token21] %d_a : memref<16x32xf16>
@@ -213,11 +209,7 @@
       %pc0 = vector.transfer_read %c[%pci, %c0], %f0 : memref<16x16xf16>, vector<16xf16>
       vector.print %pc0 : vector<16xf16>
     }
-<<<<<<< HEAD
-    
-=======
-
->>>>>>> 6241a64e
+
     llvm.call @mgpuDestroySparseLtEnv() : () -> ()
     return
   }
