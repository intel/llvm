--- conflicted
+++ resolved
@@ -170,30 +170,18 @@
     // CHECK-NEXT: nse = 8
     // CHECK-NEXT: dim = ( 4, 6 )
     // CHECK-NEXT: lvl = ( 4, 6 )
-<<<<<<< HEAD
-    // CHECK-NEXT: pos[1] : ( 0, 3, 5, 7, 8,  )
-    // CHECK-NEXT: crd[1] : ( 0, 1, 4, 1, 5, 2, 3, 2,  )
-    // CHECK-NEXT: values : ( 5, 10, 24, 19, 53, 42, 55, 56,  )
-=======
     // CHECK-NEXT: pos[1] : ( 0, 3, 5, 7, 8 )
     // CHECK-NEXT: crd[1] : ( 0, 1, 4, 1, 5, 2, 3, 2 )
     // CHECK-NEXT: values : ( 5, 10, 24, 19, 53, 42, 55, 56 )
->>>>>>> 6e4c5224
     // CHECK-NEXT: ----
     //
     // CHECK:      ---- Sparse Tensor ----
     // CHECK-NEXT: nse = 12
     // CHECK-NEXT: dim = ( 4, 6 )
     // CHECK-NEXT: lvl = ( 2, 3, 2, 2 )
-<<<<<<< HEAD
-    // CHECK-NEXT: pos[1] : ( 0, 2, 3,  )
-    // CHECK-NEXT: crd[1] : ( 0, 2, 1,  )
-    // CHECK-NEXT: values : ( 5, 10, 8, 19, 24, 24, 40, 53, 42, 55, 56, 64,  )
-=======
     // CHECK-NEXT: pos[1] : ( 0, 2, 3 )
     // CHECK-NEXT: crd[1] : ( 0, 2, 1 )
     // CHECK-NEXT: values : ( 5, 10, 8, 19, 24, 24, 40, 53, 42, 55, 56, 64 )
->>>>>>> 6e4c5224
     // CHECK-NEXT: ----
     //
     sparse_tensor.print %0 : tensor<?x?xf32, #CSR>
