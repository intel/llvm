--- conflicted
+++ resolved
@@ -117,15 +117,9 @@
     // CHECK-NEXT: nse = 9
     // CHECK-NEXT: dim = ( 5, 5 )
     // CHECK-NEXT: lvl = ( 5, 5 )
-<<<<<<< HEAD
-    // CHECK-NEXT: pos[1] : ( 0, 2, 4, 5, 7, 9,  )
-    // CHECK-NEXT: crd[1] : ( 0, 3, 1, 4, 2, 0, 3, 1, 4,  )
-    // CHECK-NEXT: values : ( 11, 41.4, 42, 102.5, 93, 44.1, 164, 105.2, 255,  )
-=======
     // CHECK-NEXT: pos[1] : ( 0, 2, 4, 5, 7, 9 )
     // CHECK-NEXT: crd[1] : ( 0, 3, 1, 4, 2, 0, 3, 1, 4 )
     // CHECK-NEXT: values : ( 11, 41.4, 42, 102.5, 93, 44.1, 164, 105.2, 255 )
->>>>>>> 6e4c5224
     // CHECK-NEXT: ----
     sparse_tensor.print %0 : tensor<?x?xf32, #CSR>
 
@@ -151,15 +145,9 @@
     // CHECK-NEXT: nse = 5
     // CHECK-NEXT: dim = ( 8, 8 )
     // CHECK-NEXT: lvl = ( 8, 8 )
-<<<<<<< HEAD
-    // CHECK-NEXT: pos[1] : ( 0, 2, 3, 3, 4, 4, 4, 4, 5,  )
-    // CHECK-NEXT: crd[1] : ( 0, 1, 0, 4, 7,  )
-    // CHECK-NEXT: values : ( 17, 18, 19, 20, 21,  )
-=======
     // CHECK-NEXT: pos[1] : ( 0, 2, 3, 3, 4, 4, 4, 4, 5 )
     // CHECK-NEXT: crd[1] : ( 0, 1, 0, 4, 7 )
     // CHECK-NEXT: values : ( 17, 18, 19, 20, 21 )
->>>>>>> 6e4c5224
     // CHECK-NEXT: ----
     //
     sparse_tensor.print %1 : tensor<?x?xf32, #CSR>
