// DEFINE: %{option} = enable-runtime-library=true
// DEFINE: %{compile} = mlir-opt %s --sparse-compiler=%{option}
// DEFINE: %{run} = mlir-cpu-runner \
// DEFINE:  -e entry -entry-point-result=void  \
// DEFINE:  -shared-libs=%mlir_c_runner_utils | \
// DEFINE: FileCheck %s
//
// RUN: %{compile} | %{run}
//
// Do the same run, but now with direct IR generation.
// REDEFINE: %{option} = enable-runtime-library=false
// RUN: %{compile} | %{run}
//
// Do the same run, but now with direct IR generation and vectorization.
// REDEFINE: %{option} = "enable-runtime-library=false vl=2 reassociate-fp-reductions=true enable-index-optimizations=true"
// RUN: %{compile} | %{run}

<<<<<<< HEAD
// If SVE is available, do the same run, but now with direct IR generation and VLA
=======
// Do the same run, but now with direct IR generation and, if available, VLA
>>>>>>> cd74f4a4
// vectorization.
// REDEFINE: %{option} = "enable-runtime-library=false vl=4 enable-arm-sve=%ENABLE_VLA"
// REDEFINE: %{run} = %lli \
// REDEFINE:   --entry-function=entry_lli \
// REDEFINE:   --extra-module=%S/Inputs/main_for_lli.ll \
// REDEFINE:   %VLA_ARCH_ATTR_OPTIONS \
// REDEFINE:   --dlopen=%mlir_native_utils_lib_dir/libmlir_c_runner_utils%shlibext | \
// REDEFINE: FileCheck %s
// RUN: %{compile} | mlir-translate -mlir-to-llvmir | %{run}

#DCSR = #sparse_tensor.encoding<{ dimLevelType = [ "compressed", "compressed" ] }>

// An example of a 2D convolution with a sparse filter.
module {

  func.func @conv2d(%input:  tensor<8x8xi32>,
               %filter: tensor<3x3xi32, #DCSR>,
               %output: tensor<6x6xi32>) -> tensor<6x6xi32> {
    %0 = linalg.conv_2d
      ins  (%input, %filter: tensor<8x8xi32>, tensor<3x3xi32, #DCSR>)
      outs (%output: tensor<6x6xi32>) -> tensor<6x6xi32>
    return %0 : tensor<6x6xi32>
  }

  func.func @conv2d_sparse_out(%input:  tensor<8x8xi32>,
               %filter: tensor<3x3xi32, #DCSR>) -> tensor<6x6xi32, #DCSR> {
    %s = bufferization.alloc_tensor() : tensor<6x6xi32, #DCSR>
    %0 = linalg.conv_2d
      ins  (%input, %filter: tensor<8x8xi32>, tensor<3x3xi32, #DCSR>)
      outs (%s: tensor<6x6xi32, #DCSR>) -> tensor<6x6xi32, #DCSR>
    return %0 : tensor<6x6xi32, #DCSR>
  }

  func.func @entry() {
    %c0 = arith.constant 0 : index
    %i0 = arith.constant 0 : i32

    // A typical edge detection filter.
    %filter = arith.constant dense<[
      [  1,  0, -1 ],
      [  0,  0,  0 ],
      [ -1,  0,  1 ]
    ]> : tensor<3x3xi32>
    %sparse_filter = sparse_tensor.convert %filter
      : tensor<3x3xi32> to tensor<3x3xi32, #DCSR>

    %input = arith.constant dense<[
      [  1,  2,  3,  4,  0,  6,  7,  8 ],
      [  2,  2,  4,  4,  0,  0,  6,  8 ],
      [  2,  2,  4,  4,  0,  0,  6,  8 ],
      [  2,  2,  3,  4,  0,  0,  7,  8 ],
      [  1,  3,  3,  4,  0,  0,  6,  8 ],
      [  3,  2,  3,  4,  0,  0,  7,  8 ],
      [  1,  3,  3,  4,  3,  6,  6,  8 ],
      [  1,  3,  3,  4,  3,  0,  7,  8 ]
    ]> : tensor<8x8xi32>

    // Call the kernel.
    %output = arith.constant dense<0> : tensor<6x6xi32>
    %0 = call @conv2d(%input, %sparse_filter, %output)
       : (tensor<8x8xi32>,
          tensor<3x3xi32, #DCSR>, tensor<6x6xi32>) -> tensor<6x6xi32>
    %1 = call @conv2d_sparse_out(%input, %sparse_filter)
       : (tensor<8x8xi32>,
          tensor<3x3xi32, #DCSR>) -> tensor<6x6xi32, #DCSR>

    // Verify the output.
    //
    // CHECK:    ( ( 0, 0, -1, -6, -1, 6 ),
    // CHECK-SAME: ( -1, 0, 1, 0, 1, 0 ),
    // CHECK-SAME: ( 0, -1, 1, 0, 0, 0 ),
    // CHECK-SAME: ( -1, 0, 0, 0, 0, 0 ),
    // CHECK-SAME: ( 0, 0, 3, 6, -3, -6 ),
    // CHECK-SAME: ( 2, -1, 3, 0, -3, 0 ) )
    //
    %v = vector.transfer_read %0[%c0, %c0], %i0
      : tensor<6x6xi32>, vector<6x6xi32>
    vector.print %v : vector<6x6xi32>

    //
    // Should be the same as dense output
    // CHECK:    ( ( 0, 0, -1, -6, -1, 6 ),
    // CHECK-SAME: ( -1, 0, 1, 0, 1, 0 ),
    // CHECK-SAME: ( 0, -1, 1, 0, 0, 0 ),
    // CHECK-SAME: ( -1, 0, 0, 0, 0, 0 ),
    // CHECK-SAME: ( 0, 0, 3, 6, -3, -6 ),
    // CHECK-SAME: ( 2, -1, 3, 0, -3, 0 ) )
    //
    %sparse_ret = sparse_tensor.convert %1
      : tensor<6x6xi32, #DCSR> to tensor<6x6xi32>
    %v1 = vector.transfer_read %sparse_ret[%c0, %c0], %i0
      : tensor<6x6xi32>, vector<6x6xi32>
    vector.print %v1 : vector<6x6xi32>

    // Release the resources.
    bufferization.dealloc_tensor %sparse_filter : tensor<3x3xi32, #DCSR>
    bufferization.dealloc_tensor %1 : tensor<6x6xi32, #DCSR>
    return
  }
}<|MERGE_RESOLUTION|>--- conflicted
+++ resolved
@@ -15,11 +15,7 @@
 // REDEFINE: %{option} = "enable-runtime-library=false vl=2 reassociate-fp-reductions=true enable-index-optimizations=true"
 // RUN: %{compile} | %{run}
 
-<<<<<<< HEAD
-// If SVE is available, do the same run, but now with direct IR generation and VLA
-=======
 // Do the same run, but now with direct IR generation and, if available, VLA
->>>>>>> cd74f4a4
 // vectorization.
 // REDEFINE: %{option} = "enable-runtime-library=false vl=4 enable-arm-sve=%ENABLE_VLA"
 // REDEFINE: %{run} = %lli \
