--- conflicted
+++ resolved
@@ -65,17 +65,11 @@
     // Sort 0 elements.
     // Quick sort.
     // CHECK: [10,  2,  0,  5,  1]
-<<<<<<< HEAD
-    sparse_tensor.sort hybrid_quick_sort %i0, %x0 : memref<?xi32>
-=======
     sparse_tensor.sort quick_sort %i0, %x0 : memref<?xi32>
->>>>>>> cd74f4a4
     call @printMemref1dI32(%x0) : (memref<?xi32>) -> ()
     // Stable sort.
     // CHECK: [10,  2,  0,  5,  1]
     sparse_tensor.sort insertion_sort_stable %i0, %x0 : memref<?xi32>
-<<<<<<< HEAD
-=======
     call @printMemref1dI32(%x0) : (memref<?xi32>) -> ()
     // Heap sort.
     // CHECK: [10,  2,  0,  5,  1]
@@ -84,25 +78,18 @@
     // Hybrid sort.
     // CHECK: [10,  2,  0,  5,  1]
     sparse_tensor.sort hybrid_quick_sort %i0, %x0 : memref<?xi32>
->>>>>>> cd74f4a4
     call @printMemref1dI32(%x0) : (memref<?xi32>) -> ()
 
     // Sort the first 4 elements, with the last valid value untouched.
     // Quick sort.
     // CHECK: [0,  2,  5, 10,  1]
-<<<<<<< HEAD
-    sparse_tensor.sort hybrid_quick_sort %i4, %x0 : memref<?xi32>
-=======
     sparse_tensor.sort quick_sort %i4, %x0 : memref<?xi32>
->>>>>>> cd74f4a4
     call @printMemref1dI32(%x0) : (memref<?xi32>) -> ()
     // Stable sort.
     // CHECK: [0,  2,  5,  10,  1]
     call @storeValuesTo(%x0, %c10, %c2, %c0, %c5, %c1)
       : (memref<?xi32>, i32, i32, i32, i32, i32) -> ()
     sparse_tensor.sort insertion_sort_stable %i4, %x0 : memref<?xi32>
-<<<<<<< HEAD
-=======
     call @printMemref1dI32(%x0) : (memref<?xi32>) -> ()
     // Heap sort.
     // CHECK: [0,  2,  5,  10,  1]
@@ -113,7 +100,6 @@
     // Hybrid sort.
     // CHECK: [0,  2,  5, 10,  1]
     sparse_tensor.sort hybrid_quick_sort %i4, %x0 : memref<?xi32>
->>>>>>> cd74f4a4
     call @printMemref1dI32(%x0) : (memref<?xi32>) -> ()
 
     // Prepare more buffers of different dimensions.
@@ -137,11 +123,7 @@
       : (memref<?xi32>, i32, i32, i32, i32, i32) -> ()
     call @storeValuesTo(%y0, %c6, %c10, %c8, %c9, %c7)
       : (memref<?xi32>, i32, i32, i32, i32, i32) -> ()
-<<<<<<< HEAD
-    sparse_tensor.sort hybrid_quick_sort %i5, %x0, %x1, %x2 jointly %y0
-=======
     sparse_tensor.sort quick_sort %i5, %x0, %x1, %x2 jointly %y0
->>>>>>> cd74f4a4
       : memref<?xi32>, memref<?xi32>, memref<?xi32> jointly memref<?xi32>
     call @printMemref1dI32(%x0) : (memref<?xi32>) -> ()
     call @printMemref1dI32(%x1) : (memref<?xi32>) -> ()
@@ -161,8 +143,6 @@
     call @storeValuesTo(%y0, %c6, %c10, %c8, %c9, %c7)
       : (memref<?xi32>, i32, i32, i32, i32, i32) -> ()
     sparse_tensor.sort insertion_sort_stable %i5, %x0, %x1, %x2 jointly %y0
-<<<<<<< HEAD
-=======
       : memref<?xi32>, memref<?xi32>, memref<?xi32> jointly memref<?xi32>
     call @printMemref1dI32(%x0) : (memref<?xi32>) -> ()
     call @printMemref1dI32(%x1) : (memref<?xi32>) -> ()
@@ -182,7 +162,6 @@
     call @storeValuesTo(%y0, %c6, %c10, %c8, %c9, %c7)
       : (memref<?xi32>, i32, i32, i32, i32, i32) -> ()
     sparse_tensor.sort heap_sort %i5, %x0, %x1, %x2 jointly %y0
->>>>>>> cd74f4a4
       : memref<?xi32>, memref<?xi32>, memref<?xi32> jointly memref<?xi32>
     call @printMemref1dI32(%x0) : (memref<?xi32>) -> ()
     call @printMemref1dI32(%x1) : (memref<?xi32>) -> ()
