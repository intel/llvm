--- conflicted
+++ resolved
@@ -103,11 +103,7 @@
       : (memref<?xi32, strided<[4], offset: ?>>, i32, i32, i32, i32, i32) -> ()
     call @storeValuesTo(%y1, %c5, %c7, %c4, %c9, %c7)
       : (memref<?xi32>, i32, i32, i32, i32, i32) -> ()
-<<<<<<< HEAD
-    sparse_tensor.sort_coo hybrid_quick_sort %i5, %xy jointly %y1 {nx = 3 : index, ny = 1 : index}
-=======
     sparse_tensor.sort_coo quick_sort %i5, %xy jointly %y1 {nx = 3 : index, ny = 1 : index}
->>>>>>> cd74f4a4
       : memref<?xi32> jointly memref<?xi32>
     %x0v = vector.transfer_read %x0[%i0], %c100: memref<?xi32, strided<[4], offset: ?>>, vector<5xi32>
     vector.print %x0v : vector<5xi32>
