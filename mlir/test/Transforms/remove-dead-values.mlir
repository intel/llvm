--- conflicted
+++ resolved
@@ -570,8 +570,6 @@
     return %unused : memref<4xi32>
   }
 }
-<<<<<<< HEAD
-=======
 
 // -----
 
@@ -616,5 +614,4 @@
   }
   // CHECK-LABEL: @call_private_but_not_use
   // CHECK: call @terminated_with_condbr(%false, %true) : (i1, i1)
-}
->>>>>>> 35227056
+}