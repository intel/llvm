# RUN: %PYTHON %s 2>&1 | FileCheck %s

import gc, os, sys, tempfile
from mlir.ir import *
from mlir.passmanager import *
from mlir.dialects.func import FuncOp
from mlir.dialects.builtin import ModuleOp


# Log everything to stderr and flush so that we have a unified stream to match
# errors/info emitted by MLIR to stderr.
def log(*args):
    print(*args, file=sys.stderr)
    sys.stderr.flush()


def run(f):
    log("\nTEST:", f.__name__)
    f()
    gc.collect()
    assert Context._get_live_count() == 0


# Verify capsule interop.
# CHECK-LABEL: TEST: testCapsule
def testCapsule():
    with Context():
        pm = PassManager()
        pm_capsule = pm._CAPIPtr
        assert '"mlir.passmanager.PassManager._CAPIPtr"' in repr(pm_capsule)
        pm._testing_release()
        pm1 = PassManager._CAPICreate(pm_capsule)
        assert pm1 is not None  # And does not crash.


run(testCapsule)


# CHECK-LABEL: TEST: testConstruct
@run
def testConstruct():
    with Context():
        # CHECK: pm1: 'any()'
        # CHECK: pm2: 'builtin.module()'
        pm1 = PassManager()
        pm2 = PassManager("builtin.module")
        log(f"pm1: '{pm1}'")
        log(f"pm2: '{pm2}'")


# Verify successful round-trip.
# CHECK-LABEL: TEST: testParseSuccess
def testParseSuccess():
    with Context():
        # An unregistered pass should not parse.
        try:
            pm = PassManager.parse(
                "builtin.module(func.func(not-existing-pass{json=false}))"
            )
        except ValueError as e:
            # CHECK: ValueError exception: {{.+}} 'not-existing-pass' does not refer to a registered pass
            log("ValueError exception:", e)
        else:
            log("Exception not produced")

        # A registered pass should parse successfully.
        pm = PassManager.parse("builtin.module(func.func(print-op-stats{json=false}))")
        # CHECK: Roundtrip: builtin.module(func.func(print-op-stats{json=false}))
        log("Roundtrip: ", pm)


run(testParseSuccess)


# Verify successful round-trip.
# CHECK-LABEL: TEST: testParseSpacedPipeline
def testParseSpacedPipeline():
    with Context():
        # A registered pass should parse successfully even if has extras spaces for readability
        pm = PassManager.parse(
            """builtin.module(
        func.func( print-op-stats{ json=false } )
    )"""
        )
        # CHECK: Roundtrip: builtin.module(func.func(print-op-stats{json=false}))
        log("Roundtrip: ", pm)


run(testParseSpacedPipeline)


# Verify failure on unregistered pass.
# CHECK-LABEL: TEST: testParseFail
def testParseFail():
    with Context():
        try:
            pm = PassManager.parse("any(unknown-pass)")
        except ValueError as e:
            #      CHECK: ValueError exception: MLIR Textual PassPipeline Parser:1:1: error:
            # CHECK-SAME: 'unknown-pass' does not refer to a registered pass or pass pipeline
            #      CHECK: unknown-pass
            #      CHECK: ^
            log("ValueError exception:", e)
        else:
            log("Exception not produced")


run(testParseFail)


# Check that adding to a pass manager works
# CHECK-LABEL: TEST: testAdd
@run
def testAdd():
    pm = PassManager("any", Context())
    # CHECK: pm: 'any()'
    log(f"pm: '{pm}'")
    # CHECK: pm: 'any(cse)'
    pm.add("cse")
    log(f"pm: '{pm}'")
    # CHECK: pm: 'any(cse,cse)'
    pm.add("cse")
    log(f"pm: '{pm}'")


# Verify failure on incorrect level of nesting.
# CHECK-LABEL: TEST: testInvalidNesting
def testInvalidNesting():
    with Context():
        try:
            pm = PassManager.parse("func.func(normalize-memrefs)")
        except ValueError as e:
            # CHECK: ValueError exception: Can't add pass 'NormalizeMemRefs' restricted to 'builtin.module' on a PassManager intended to run on 'func.func', did you intend to nest?
            log("ValueError exception:", e)
        else:
            log("Exception not produced")


run(testInvalidNesting)


# Verify that a pass manager can execute on IR
# CHECK-LABEL: TEST: testRunPipeline
def testRunPipeline():
    with Context():
        pm = PassManager.parse("any(print-op-stats{json=false})")
        func = FuncOp.parse(r"""func.func @successfulParse() { return }""")
        pm.run(func)


# CHECK: Operations encountered:
# CHECK: func.func      , 1
# CHECK: func.return        , 1
run(testRunPipeline)


# CHECK-LABEL: TEST: testRunPipelineError
@run
def testRunPipelineError():
    with Context() as ctx:
        ctx.allow_unregistered_dialects = True
        op = Operation.parse('"test.op"() : () -> ()')
        pm = PassManager.parse("any(cse)")
        try:
            pm.run(op)
        except MLIRError as e:
            # CHECK: Exception: <
            # CHECK:   Failure while executing pass pipeline:
            # CHECK:   error: "-":1:1: 'test.op' op trying to schedule a pass on an unregistered operation
            # CHECK:    note: "-":1:1: see current operation: "test.op"() : () -> ()
            # CHECK: >
            log(f"Exception: <{e}>")


# CHECK-LABEL: TEST: testPostPassOpInvalidation
@run
def testPostPassOpInvalidation():
    with Context() as ctx:
        log_op_count = lambda: log("live ops:", ctx._get_live_operation_count())

        # CHECK: invalidate_ops=False
        log("invalidate_ops=False")

        # CHECK: live ops: 0
        log_op_count()

        module = ModuleOp.parse(
            """
          module {
            arith.constant 10
            func.func @foo() {
              arith.constant 10
              return
            }
          }
        """
        )

        # CHECK: live ops: 1
        log_op_count()

        outer_const_op = module.body.operations[0]
        # CHECK: %[[VAL0:.*]] = arith.constant 10 : i64
        log(outer_const_op)

        func_op = module.body.operations[1]
        # CHECK: func.func @[[FOO:.*]]() {
        # CHECK:   %[[VAL1:.*]] = arith.constant 10 : i64
        # CHECK:   return
        # CHECK: }
        log(func_op)

        inner_const_op = func_op.body.blocks[0].operations[0]
        # CHECK: %[[VAL1]] = arith.constant 10 : i64
        log(inner_const_op)

        # CHECK: live ops: 4
        log_op_count()

        PassManager.parse("builtin.module(canonicalize)").run(
            module, invalidate_ops=False
        )
        # CHECK: func.func @foo() {
        # CHECK:   return
        # CHECK: }
        log(func_op)

        # CHECK: func.func @foo() {
        # CHECK:   return
        # CHECK: }
        log(module)

        # CHECK: invalidate_ops=True
        log("invalidate_ops=True")

        # CHECK: live ops: 4
        log_op_count()

        module = ModuleOp.parse(
            """
          module {
            arith.constant 10
            func.func @foo() {
              arith.constant 10
              return
            }
          }
        """
        )
        outer_const_op = module.body.operations[0]
        func_op = module.body.operations[1]
        inner_const_op = func_op.body.blocks[0].operations[0]

        # CHECK: live ops: 4
        log_op_count()

        PassManager.parse("builtin.module(canonicalize)").run(module)

        # CHECK: live ops: 1
        log_op_count()

        try:
            log(func_op)
        except RuntimeError as e:
            # CHECK: the operation has been invalidated
            log(e)

        try:
            log(outer_const_op)
        except RuntimeError as e:
            # CHECK: the operation has been invalidated
            log(e)

        try:
            log(inner_const_op)
        except RuntimeError as e:
            # CHECK: the operation has been invalidated
            log(e)

        # CHECK: func.func @foo() {
        # CHECK:   return
        # CHECK: }
        log(module)


# CHECK-LABEL: TEST: testPrintIrAfterAll
@run
def testPrintIrAfterAll():
    with Context() as ctx:
        module = ModuleOp.parse(
            """
          module {
            func.func @main() {
              %0 = arith.constant 10
              return
            }
          }
        """
        )
        pm = PassManager.parse("builtin.module(canonicalize)")
        ctx.enable_multithreading(False)
        pm.enable_ir_printing()
        # CHECK: // -----// IR Dump After Canonicalizer (canonicalize) //----- //
        # CHECK: module {
        # CHECK:   func.func @main() {
        # CHECK:     return
        # CHECK:   }
        # CHECK: }
        pm.run(module)


# CHECK-LABEL: TEST: testPrintIrBeforeAndAfterAll
@run
def testPrintIrBeforeAndAfterAll():
    with Context() as ctx:
        module = ModuleOp.parse(
            """
          module {
            func.func @main() {
              %0 = arith.constant 10
              return
            }
          }
        """
        )
        pm = PassManager.parse("builtin.module(canonicalize)")
        ctx.enable_multithreading(False)
        pm.enable_ir_printing(print_before_all=True, print_after_all=True)
        # CHECK: // -----// IR Dump Before Canonicalizer (canonicalize) //----- //
        # CHECK: module {
        # CHECK:   func.func @main() {
        # CHECK:     %[[C10:.*]] = arith.constant 10 : i64
        # CHECK:     return
        # CHECK:   }
        # CHECK: }
        # CHECK: // -----// IR Dump After Canonicalizer (canonicalize) //----- //
        # CHECK: module {
        # CHECK:   func.func @main() {
        # CHECK:     return
        # CHECK:   }
        # CHECK: }
        pm.run(module)


<<<<<<< HEAD
=======
# CHECK-LABEL: TEST: testPrintIrLargeLimitElements
@run
def testPrintIrLargeLimitElements():
    with Context() as ctx:
        module = ModuleOp.parse(
            """
          module {
            func.func @main() -> tensor<3xi64> {
              %0 = arith.constant dense<[1, 2, 3]> : tensor<3xi64>
              return %0 : tensor<3xi64>
            }
          }
        """
        )
        pm = PassManager.parse("builtin.module(canonicalize)")
        ctx.enable_multithreading(False)
        pm.enable_ir_printing(large_elements_limit=2)
        # CHECK:     %[[CST:.*]] = arith.constant dense_resource<__elided__> : tensor<3xi64>
        pm.run(module)


>>>>>>> 93e44d24
# CHECK-LABEL: TEST: testPrintIrTree
@run
def testPrintIrTree():
    with Context() as ctx:
        module = ModuleOp.parse(
            """
          module {
            func.func @main() {
              %0 = arith.constant 10
              return
            }
          }
        """
        )
        pm = PassManager.parse("builtin.module(canonicalize)")
        ctx.enable_multithreading(False)
        pm.enable_ir_printing()
        # CHECK-LABEL: // Tree printing begin
        # CHECK: \-- builtin_module_no-symbol-name
        # CHECK:     \-- 0_canonicalize.mlir
        # CHECK-LABEL: // Tree printing end
        pm.run(module)
        log("// Tree printing begin")
        with tempfile.TemporaryDirectory() as temp_dir:
            pm.enable_ir_printing(tree_printing_dir_path=temp_dir)
            pm.run(module)

            def print_file_tree(directory, prefix=""):
                entries = sorted(os.listdir(directory))
                for i, entry in enumerate(entries):
                    path = os.path.join(directory, entry)
                    connector = "\-- " if i == len(entries) - 1 else "|-- "
                    log(f"{prefix}{connector}{entry}")
                    if os.path.isdir(path):
                        print_file_tree(
                            path, prefix + ("    " if i == len(entries) - 1 else "│   ")
                        )

            print_file_tree(temp_dir)
        log("// Tree printing end")<|MERGE_RESOLUTION|>--- conflicted
+++ resolved
@@ -342,8 +342,6 @@
         pm.run(module)
 
 
-<<<<<<< HEAD
-=======
 # CHECK-LABEL: TEST: testPrintIrLargeLimitElements
 @run
 def testPrintIrLargeLimitElements():
@@ -365,7 +363,6 @@
         pm.run(module)
 
 
->>>>>>> 93e44d24
 # CHECK-LABEL: TEST: testPrintIrTree
 @run
 def testPrintIrTree():
