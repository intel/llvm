# RUN: %PYTHON %s | FileCheck %s

from mlir.ir import *
from mlir.dialects import transform
from mlir.dialects import pdl
from mlir.dialects.transform import structured


def run(f):
  with Context(), Location.unknown():
    module = Module.create()
    with InsertionPoint(module.body):
      print("\nTEST:", f.__name__)
      f()
    print(module)
  return f


@run
def testDecompose():
  sequence = transform.SequenceOp(transform.FailurePropagationMode.PROPAGATE, [], pdl.OperationType.get())
  with InsertionPoint(sequence.body):
    structured.DecomposeOp(sequence.bodyTarget)
    transform.YieldOp()
  # CHECK-LABEL: TEST: testDecompose
  # CHECK: transform.sequence
  # CHECK: transform.structured.decompose


@run
def testGeneralize():
  sequence = transform.SequenceOp(transform.FailurePropagationMode.PROPAGATE, [], pdl.OperationType.get())
  with InsertionPoint(sequence.body):
    structured.GeneralizeOp(sequence.bodyTarget)
    transform.YieldOp()
  # CHECK-LABEL: TEST: testGeneralize
  # CHECK: transform.sequence
  # CHECK: transform.structured.generalize


@run
def testInterchange():
  sequence = transform.SequenceOp(transform.FailurePropagationMode.PROPAGATE, [], pdl.OperationType.get())
  with InsertionPoint(sequence.body):
    structured.InterchangeOp(
        sequence.bodyTarget,
        iterator_interchange=[1, 0])
    transform.YieldOp()
  # CHECK-LABEL: TEST: testInterchange
  # CHECK: transform.sequence
  # CHECK: transform.structured.interchange
  # CHECK: iterator_interchange = [1, 0]


@run
def testMultitileSizes():
  sequence = transform.SequenceOp(transform.FailurePropagationMode.PROPAGATE, [], pdl.OperationType.get())
  with InsertionPoint(sequence.body):
    structured.MultiTileSizesOp(pdl.OperationType.get(),
                                sequence.bodyTarget,
                                dimension=1,
                                target_size=42)
    transform.YieldOp()
  # CHECK-LABEL: TEST: testMultitileSizes
  # CHECK: transform.sequence
  # CHECK: transform.structured.multitile_sizes
  # CHECK-DAG: dimension = 1
  # CHECK-DAG: target_size = 42


@run
def testPad():
  sequence = transform.SequenceOp(transform.FailurePropagationMode.PROPAGATE, [], pdl.OperationType.get())
  with InsertionPoint(sequence.body):
    structured.PadOp(
        sequence.bodyTarget,
        padding_values=[FloatAttr.get_f32(42.0)],
        padding_dimensions=[1],
        transpose_paddings=[[1, 0]])
    transform.YieldOp()
  # CHECK-LABEL: TEST: testPad
  # CHECK: transform.sequence
  # CHECK: transform.structured.pad
  # CHECK-DAG: padding_values = [4.200000e+01 : f32]
  # CHECK-DAG: padding_dimensions = [1]
  # CHECK-DAG: transpose_paddings = {{\[}}[1, 0]]
  # (hoist_paddings and pack_paddings have default values)

@run
def testScalarize():
  sequence = transform.SequenceOp(transform.FailurePropagationMode.PROPAGATE, [], pdl.OperationType.get())
  with InsertionPoint(sequence.body):
    structured.ScalarizeOp(sequence.bodyTarget)
    transform.YieldOp()
  # CHECK-LABEL: TEST: testScalarize
  # CHECK: transform.structured.scalarize


@run
def testSplit():
  sequence = transform.SequenceOp(transform.FailurePropagationMode.PROPAGATE, [], pdl.OperationType.get())
  with InsertionPoint(sequence.body):
    split = structured.SplitOp(sequence.bodyTarget, dimension=1, split_point=42)
    structured.SplitOp(
        split.results[0], dimension=3, split_point=split.results[1])
    transform.YieldOp()
  # CHECK-LABEL: TEST: testSplit
  # CHECK: %[[F:.+]], %[[S:.+]] = transform.structured.split %{{.*}} after 42 {dimension = 1
  # CHECK: transform.structured.split %[[F]] after %[[S]] {dimension = 3

@run
def testTileCompact():
  sequence = transform.SequenceOp(transform.FailurePropagationMode.PROPAGATE, [], pdl.OperationType.get())
  with InsertionPoint(sequence.body):
    structured.TileOp(sequence.bodyTarget,
                      sizes=[4, 8],
                      interchange=[0, 1])
    transform.YieldOp()
  # CHECK-LABEL: TEST: testTileCompact
  # CHECK: transform.sequence
  # CHECK: %{{.+}}, %{{.+}}:2 = transform.structured.tile %{{.*}}[4, 8]
  # CHECK: interchange = [0, 1]

@run
def testTileAttributes():
  sequence = transform.SequenceOp(transform.FailurePropagationMode.PROPAGATE, [], pdl.OperationType.get())
  attr = DenseI64ArrayAttr.get([4, 8])
  ichange = DenseI64ArrayAttr.get([0, 1])
  with InsertionPoint(sequence.body):
    structured.TileOp(sequence.bodyTarget,
                      sizes=attr,
                      interchange=ichange)
    transform.YieldOp()
  # CHECK-LABEL: TEST: testTileAttributes
  # CHECK: transform.sequence
  # CHECK: %{{.+}}, %{{.+}}:2 = transform.structured.tile %{{.*}}[4, 8]
  # CHECK: interchange = [0, 1]

@run
def testTileZero():
  sequence = transform.SequenceOp(transform.FailurePropagationMode.PROPAGATE, [], pdl.OperationType.get())
  with InsertionPoint(sequence.body):
    structured.TileOp(sequence.bodyTarget,
                      sizes=[4, 0, 2, 0],
                      interchange=[0, 1, 2, 3])
    transform.YieldOp()
  # CHECK-LABEL: TEST: testTileZero
  # CHECK: transform.sequence
  # CHECK: %{{.+}}, %{{.+}}:2 = transform.structured.tile %{{.*}}[4, 0, 2, 0]
  # CHECK: interchange = [0, 1, 2, 3]

@run
def testTileDynamic():
  with_pdl = transform.WithPDLPatternsOp(pdl.OperationType.get())
  with InsertionPoint(with_pdl.body):
    sequence = transform.SequenceOp(transform.FailurePropagationMode.PROPAGATE, [],
                                    with_pdl.bodyTarget)
    with InsertionPoint(sequence.body):
      m1 = transform.PDLMatchOp(pdl.OperationType.get(), sequence.bodyTarget, "first")
      m2 = transform.PDLMatchOp(pdl.OperationType.get(), sequence.bodyTarget, "second")
      structured.TileOp(sequence.bodyTarget,
                        sizes=[m1, 3, m2, 0])
      transform.YieldOp()
  # CHECK-LABEL: TEST: testTileDynamic
  # CHECK: %[[FIRST:.+]] = pdl_match
  # CHECK: %[[SECOND:.+]] = pdl_match
  # CHECK: %{{.+}}, %{{.+}}:3 = transform.structured.tile %{{.*}}[%[[FIRST]], 3, %[[SECOND]], 0]


@run
def testTileExplicitLoopTypeSingle():
  sequence = transform.SequenceOp(transform.FailurePropagationMode.PROPAGATE,
                                  [], transform.AnyOpType.get())
  with InsertionPoint(sequence.body):
    structured.TileOp(transform.OperationType.get("scf.for"),
                      sequence.bodyTarget,
                      sizes=[2, 3, 4])
    transform.YieldOp()
  # CHECK-LABEL: TEST: testTileExplicitLoopTypeSingle
  # CHECK: = transform.structured.tile %{{.*}} : (!{{.*}}) ->
  # CHECK-COUNT-3: !transform.op<"scf.for">



@run
def testTileExplicitLoopTypeAll():
  sequence = transform.SequenceOp(transform.FailurePropagationMode.PROPAGATE,
                                  [], transform.AnyOpType.get())
  types = [
      transform.OperationType.get(x)
<<<<<<< HEAD
      for x in ["scf.for", "scf.parallel", "scf.foreach_thread"]
=======
      for x in ["scf.for", "scf.parallel", "scf.forall"]
>>>>>>> cd74f4a4
  ]
  with InsertionPoint(sequence.body):
    structured.TileOp(types, sequence.bodyTarget, sizes=[2, 3, 4])
    transform.YieldOp()
  # CHECK-LABEL: TEST: testTileExplicitLoopTypeAll
  # CHECK: = transform.structured.tile
  # CHECK-SAME : (!transform.any_op) -> (!transform.any_op, !transform.op<"scf.for">,
<<<<<<< HEAD
  # CHECK-SAME: !transform.op<"scf.parallel">, !transform.op<"scf.foreach_thread">
=======
  # CHECK-SAME: !transform.op<"scf.parallel">, !transform.op<"scf.forall">
>>>>>>> cd74f4a4

@run
def testVectorize():
  sequence = transform.SequenceOp(transform.FailurePropagationMode.PROPAGATE, [], pdl.OperationType.get())
  with InsertionPoint(sequence.body):
    structured.VectorizeOp(sequence.bodyTarget, vectorize_padding=True)
    transform.YieldOp()
  # CHECK-LABEL: TEST: testVectorize
  # CHECK: transform.sequence
  # CHECK: = transform.structured.vectorize
  # CHECK: {vectorize_padding}<|MERGE_RESOLUTION|>--- conflicted
+++ resolved
@@ -188,11 +188,7 @@
                                   [], transform.AnyOpType.get())
   types = [
       transform.OperationType.get(x)
-<<<<<<< HEAD
-      for x in ["scf.for", "scf.parallel", "scf.foreach_thread"]
-=======
       for x in ["scf.for", "scf.parallel", "scf.forall"]
->>>>>>> cd74f4a4
   ]
   with InsertionPoint(sequence.body):
     structured.TileOp(types, sequence.bodyTarget, sizes=[2, 3, 4])
@@ -200,11 +196,7 @@
   # CHECK-LABEL: TEST: testTileExplicitLoopTypeAll
   # CHECK: = transform.structured.tile
   # CHECK-SAME : (!transform.any_op) -> (!transform.any_op, !transform.op<"scf.for">,
-<<<<<<< HEAD
-  # CHECK-SAME: !transform.op<"scf.parallel">, !transform.op<"scf.foreach_thread">
-=======
   # CHECK-SAME: !transform.op<"scf.parallel">, !transform.op<"scf.forall">
->>>>>>> cd74f4a4
 
 @run
 def testVectorize():
