--- conflicted
+++ resolved
@@ -50,11 +50,7 @@
     # CHECK: %[[C1:.*]] = arith.constant 1 : index
     c1 = arith.ConstantOp(T.index(), 1)
     # CHECK: %{{.*}}:2 = affine.delinearize_index %[[C1:.*]] into (2, 3) : index, index
-<<<<<<< HEAD
-    two_indices = affine.AffineDelinearizeIndexOp(c1, [], [2, 3])
-=======
     two_indices = affine.AffineDelinearizeIndexOp([T.index()] * 2, c1, [], [2, 3])
->>>>>>> a8d96e15
 
 
 # CHECK-LABEL: TEST: testAffineLoadOp
@@ -161,11 +157,7 @@
         )
 
     try:
-<<<<<<< HEAD
-        two_indices = affine.AffineDelinearizeIndexOp(c1, [], [1, 1])
-=======
         two_indices = affine.AffineDelinearizeIndexOp([T.index()] * 2, c1, [], [1, 1])
->>>>>>> a8d96e15
         affine.AffineForOp(
             two_indices,
             c2,
