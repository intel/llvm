// RUN: mlir-opt --xegpu-wg-to-sg-distribute -split-input-file %s | FileCheck %s

//CHECK: #map = affine_map<()[s0] -> (s0 floordiv 4)>
//CHECK: #map1 = affine_map<()[s0] -> (s0 mod 4)>
gpu.module @test_1_1_assignment {
  // CHECK-LABEL: create_nd_tdesc
  // CHECK-SAME: [[ARG_0:%.*]]: memref<256x128xf32>
  gpu.func @create_nd_tdesc(%src: memref<256x128xf32>) {
    //CHECK: [[SGID:%.+]] = gpu.subgroup_id : index
    //CHECK: [[SGIDY:%.+]] = affine.apply #map()[[[SGID]]]
    //CHECK: [[SGIDX:%.+]] = affine.apply #map1()[[[SGID]]]
    //CHECK: [[C32:%.+]] = arith.constant 32 : index
    //CHECK: [[LY:%.+]] = index.mul [[SGIDY]], [[C32]]
    //CHECK: [[LX:%.+]] = index.mul [[SGIDX]], [[C32]]
    //CHECK: [[C0:%.+]] = arith.constant 0 : index
    //CHECK: [[C0_1:%.+]] = arith.constant 0 : index
    //CHECK: [[UY:%.+]] = arith.addi [[LY]], [[C0]] : index
    //CHECK: [[UX:%.+]] = arith.addi [[LX]], [[C0_1]] : index
    //CHECK: [[C256:%.+]] = arith.constant 256 : index
    //CHECK: [[Y:%.+]] = index.remu [[UY]], [[C256]]
    //CHECK: [[C128:%.+]] = arith.constant 128 : index
    //CHECK: [[X:%.+]] = index.remu [[UX]], [[C128]]
    //CHECK: [[TDESC:%.+]] = xegpu.create_nd_tdesc [[ARG_0]][[[Y]], [[X]]] : memref<256x128xf32> -> !xegpu.tensor_desc<32x32xf32, #xegpu.layout<lane_layout = [1, 16], lane_data = [1, 1]>>
    %tdesc = xegpu.create_nd_tdesc %src[0, 0] : memref<256x128xf32>
      -> !xegpu.tensor_desc<256x128xf32, #xegpu.layout<sg_layout = [8, 4], sg_data = [32, 32], lane_layout = [1, 16], lane_data = [1, 1]>>
    gpu.return
<<<<<<< HEAD
=======
  }

  // CHECK-LABEL: create_nd_tdesc_from_higher_rank_memref
  // CHECK-SAME: [[ARG_0:%.*]]: memref<3x256x128xf32>
  gpu.func @create_nd_tdesc_from_higher_rank_memref(%src: memref<3x256x128xf32>) {
    //CHECK: [[SGID:%.+]] = gpu.subgroup_id : index
    //CHECK: [[SGIDY:%.+]] = affine.apply #map()[[[SGID]]]
    //CHECK: [[SGIDX:%.+]] = affine.apply #map1()[[[SGID]]]
    //CHECK: [[C32:%.+]] = arith.constant 32 : index
    //CHECK: [[LY:%.+]] = index.mul [[SGIDY]], [[C32]]
    //CHECK: [[LX:%.+]] = index.mul [[SGIDX]], [[C32]]
    //CHECK: [[C0:%.+]] = arith.constant 0 : index
    //CHECK: [[C0_2:%.+]] = arith.constant 0 : index
    //CHECK: [[UY:%.+]] = arith.addi [[LY]], [[C0]] : index
    //CHECK: [[UX:%.+]] = arith.addi [[LX]], [[C0_2]] : index
    //CHECK: [[C256:%.+]] = arith.constant 256 : index
    //CHECK: [[MODY:%.+]] = index.remu [[UY]], [[C256]]
    //CHECK: [[C128:%.+]] = arith.constant 128 : index
    //CHECK: [[MODX:%.+]] = index.remu [[UX]], [[C128]]
    //CHECK: [[C0_3:%.+]] = arith.constant 0 : index
    //CHECK: [[Y:%.+]] = index.add [[MODY]], [[C0_3]]
    //CHECK: [[C0_4:%.+]] = arith.constant 0 : index
    //CHECK: [[X:%.+]] = index.add [[MODX]], [[C0_4]]
    //CHECK: [[TDESC:%.+]] = xegpu.create_nd_tdesc [[ARG_0]][1, [[Y]], [[X]]] : memref<3x256x128xf32> -> !xegpu.tensor_desc<32x32xf32, #xegpu.layout<lane_layout = [1, 16], lane_data = [1, 1]>>
    %tdesc = xegpu.create_nd_tdesc %src[1, 0, 0] : memref<3x256x128xf32>
      -> !xegpu.tensor_desc<256x128xf32, #xegpu.layout<sg_layout = [8, 4], sg_data = [32, 32], lane_layout = [1, 16], lane_data = [1, 1]>>
    gpu.return
>>>>>>> 35227056
  }

  // CHECK-LABEL: load_nd_tdesc
  // CHECK-SAME: %[[ARG_0:.*]]: memref<256x128xf32>
  gpu.func @load_nd_tdesc(%src: memref<256x128xf32>) {
    // CHECK: %[[TDESC:.*]] = xegpu.create_nd_tdesc %[[ARG_0]][{{%.*}}, {{%.*}}] : memref<256x128xf32>
    // CHECK-SAME: -> !xegpu.tensor_desc<32x32xf32, #xegpu.layout<lane_layout = [1, 16], lane_data = [1, 1]>>
    // CHECK: %[[LOAD:.*]] = xegpu.load_nd %[[TDESC]]
    // CHECK-SAME: : !xegpu.tensor_desc<32x32xf32, #xegpu.layout<lane_layout = [1, 16], lane_data = [1, 1]>>
    // CHECK-SAME: -> vector<32x32xf32>
    %tdesc = xegpu.create_nd_tdesc %src[0, 0] : memref<256x128xf32>
      -> !xegpu.tensor_desc<256x128xf32, #xegpu.layout<sg_layout = [8, 4], sg_data = [32, 32], lane_layout = [1, 16], lane_data = [1, 1]>>
    %load =  xegpu.load_nd %tdesc
      : !xegpu.tensor_desc<256x128xf32, #xegpu.layout<sg_layout = [8, 4], sg_data = [32, 32], lane_layout = [1, 16], lane_data = [1, 1]>>
      -> vector<256x128xf32>
    gpu.return
  }

  // CHECK-LABEL: store_nd
  // CHECK-SAME: %[[ARG_0:.*]]: memref<256x128xf32>
  gpu.func @store_nd(%src: memref<256x128xf32>) {
    // CHECK: %[[TDESC:.*]] = xegpu.create_nd_tdesc %[[ARG_0]][{{%.*}}, {{%.*}}] : memref<256x128xf32>
    // CHECK-SAME: -> !xegpu.tensor_desc<32x32xf32, #xegpu.layout<lane_layout = [1, 16], lane_data = [1, 1]>>
    // CHECK: %[[LOAD:.*]] = xegpu.load_nd %[[TDESC]]
    // CHECK-SAME: : !xegpu.tensor_desc<32x32xf32, #xegpu.layout<lane_layout = [1, 16], lane_data = [1, 1]>>
    // CHECK-SAME: -> vector<32x32xf32>
    // CHECK: xegpu.store_nd %[[LOAD]], %[[TDESC]]
    // CHECK-SAME: : vector<32x32xf32>, !xegpu.tensor_desc<32x32xf32, #xegpu.layout<lane_layout = [1, 16], lane_data = [1, 1]>>
    %tdesc = xegpu.create_nd_tdesc %src[0, 0] : memref<256x128xf32>
      -> !xegpu.tensor_desc<256x128xf32, #xegpu.layout<sg_layout = [8, 4], sg_data = [32, 32], lane_layout = [1, 16], lane_data = [1, 1]>>
    %load = xegpu.load_nd %tdesc
      : !xegpu.tensor_desc<256x128xf32, #xegpu.layout<sg_layout = [8, 4], sg_data = [32, 32], lane_layout = [1, 16], lane_data = [1, 1]>>
      -> vector<256x128xf32>
    xegpu.store_nd %load, %tdesc
      : vector<256x128xf32>, !xegpu.tensor_desc<256x128xf32, #xegpu.layout<sg_layout = [8, 4], sg_data = [32, 32], lane_layout = [1, 16], lane_data = [1, 1]>>
    gpu.return
}

// CHECK-LABEL: update_nd
// CHECK-SAME: %[[ARG_0:.*]]: memref<256x128xf32>
gpu.func @update_nd(%src: memref<256x128xf32>){
  // CHECK: %[[TDESC:.*]] = xegpu.create_nd_tdesc %[[ARG_0]][{{%.*}}, {{%.*}}] : memref<256x128xf32>
  // CHECK-SAME: -> !xegpu.tensor_desc<32x32xf32, #xegpu.layout<lane_layout = [1, 16], lane_data = [1, 1]>>
  // CHECK: %[[UPDATE:.*]] = xegpu.update_nd_offset %[[TDESC]], [0, 16]
  // CHECK-SAME: : !xegpu.tensor_desc<32x32xf32, #xegpu.layout<lane_layout = [1, 16], lane_data = [1, 1]>>
  %tdesc = xegpu.create_nd_tdesc %src[0, 0] : memref<256x128xf32>
    -> !xegpu.tensor_desc<256x128xf32, #xegpu.layout<sg_layout = [8, 4], sg_data = [32, 32], lane_layout = [1, 16], lane_data = [1, 1]>>
  %update = xegpu.update_nd_offset %tdesc, [0, 16]
    : !xegpu.tensor_desc<256x128xf32, #xegpu.layout<sg_layout = [8, 4], sg_data = [32, 32], lane_layout = [1, 16], lane_data = [1, 1]>>
  gpu.return
}

// CHECK-LABEL: dpas
gpu.func @dpas(%a: memref<128x128xf16>, %b: memref<128x128xf16>) {
    // CHECK: %[[DPAS:.*]] = xegpu.dpas %{{.*}}, %{{.*}} {layout_result_0 =  #xegpu.layout<lane_layout = [1, 16], lane_data = [1, 1]>} : vector<16x128xf16>, vector<128x16xf16> -> vector<16x16xf32>
    %tdesc_a = xegpu.create_nd_tdesc %a[0, 0] : memref<128x128xf16>
      -> !xegpu.tensor_desc<128x128xf16, #xegpu.layout<sg_layout = [8, 8], sg_data = [16, 128], lane_layout = [1, 16], lane_data = [1, 1]>>
    %load_a =  xegpu.load_nd %tdesc_a
      : !xegpu.tensor_desc<128x128xf16, #xegpu.layout<sg_layout = [8, 8], sg_data = [16, 128], lane_layout = [1, 16], lane_data = [1, 1]>>
      -> vector<128x128xf16>
    %tdesc_b = xegpu.create_nd_tdesc %b[0, 0] : memref<128x128xf16>
      -> !xegpu.tensor_desc<128x128xf16, #xegpu.layout<sg_layout = [8, 8], sg_data = [128, 16], lane_layout = [1, 16], lane_data = [2, 1]>>
    %load_b =  xegpu.load_nd %tdesc_b
      : !xegpu.tensor_desc<128x128xf16, #xegpu.layout<sg_layout = [8, 8], sg_data = [128, 16], lane_layout = [1, 16], lane_data = [2, 1]>>
      -> vector<128x128xf16>
    %dpas = xegpu.dpas %load_a, %load_b
      {layout_result_0 =  #xegpu.layout<sg_layout = [8, 8], sg_data = [16, 16], lane_layout = [1, 16], lane_data = [1, 1]>}
      : vector<128x128xf16>, vector<128x128xf16> -> vector<128x128xf32>
    gpu.return
  }


// CHECK-LABEL: dpas_no_sg_data
gpu.func @dpas_no_sg_data(%a: memref<128x128xf16>, %b: memref<128x128xf16>) {
    // CHECK: %[[DPAS:.*]] = xegpu.dpas %{{.*}}, %{{.*}} {layout_result_0 =  #xegpu.layout<lane_layout = [1, 16], lane_data = [1, 1], order = [1, 0]>} : vector<16x16xf16>, vector<16x16xf16> -> vector<16x16xf32>
    %tdesc_a = xegpu.create_nd_tdesc %a[0, 0] : memref<128x128xf16>
      -> !xegpu.tensor_desc<128x128xf16, #xegpu.layout<sg_layout = [8, 8], lane_layout = [1, 16], lane_data = [1, 1],
      order = [1, 0]>>
    %load_a =  xegpu.load_nd %tdesc_a
      : !xegpu.tensor_desc<128x128xf16, #xegpu.layout<sg_layout = [8, 8], lane_layout = [1, 16], lane_data = [1, 1],
      order = [1, 0]>>
      -> vector<128x128xf16>
    %tdesc_b = xegpu.create_nd_tdesc %b[0, 0] : memref<128x128xf16>
      -> !xegpu.tensor_desc<128x128xf16, #xegpu.layout<sg_layout = [8, 8], lane_layout = [1, 16], lane_data = [2, 1],
      order = [1, 0]>>
    %load_b =  xegpu.load_nd %tdesc_b
      : !xegpu.tensor_desc<128x128xf16, #xegpu.layout<sg_layout = [8, 8], lane_layout = [1, 16], lane_data = [2, 1],
      order = [1, 0]>>
      -> vector<128x128xf16>
    %dpas = xegpu.dpas %load_a, %load_b
      {layout_result_0 =  #xegpu.layout<sg_layout = [8, 8], lane_layout = [1, 16], lane_data = [1, 1], order = [1, 0]>}
      : vector<128x128xf16>, vector<128x128xf16> -> vector<128x128xf32>
    gpu.return
  }

  // CHECK-LABEL: prefetch_nd_tdesc
  // CHECK-SAME: %[[ARG_0:.*]]: memref<256x128xf32>
  gpu.func @prefetch_nd_tdesc(%src: memref<256x128xf32>) {
    // CHECK: %[[TDESC:.*]] = xegpu.create_nd_tdesc %[[ARG_0]][{{%.*}}, {{%.*}}] : memref<256x128xf32>
    // CHECK-SAME: -> !xegpu.tensor_desc<32x32xf32, #xegpu.layout<lane_layout = [1, 16], lane_data = [1, 1]>>
    // CHECK: xegpu.prefetch_nd %[[TDESC]]
    // CHECK-SAME: : !xegpu.tensor_desc<32x32xf32, #xegpu.layout<lane_layout = [1, 16], lane_data = [1, 1]>>
    %tdesc = xegpu.create_nd_tdesc %src[0, 0] : memref<256x128xf32>
      -> !xegpu.tensor_desc<256x128xf32, #xegpu.layout<sg_layout = [8, 4], sg_data = [32, 32], lane_layout = [1, 16], lane_data = [1, 1]>>
    xegpu.prefetch_nd %tdesc
      : !xegpu.tensor_desc<256x128xf32, #xegpu.layout<sg_layout = [8, 4], sg_data = [32, 32], lane_layout = [1, 16], lane_data = [1, 1]>>
    gpu.return
  }

  // CHECK-LABEL: dpas_with_no_create_nd_desc
  gpu.func @dpas_with_no_create_nd_desc(%a: vector<256x128xf32>, %b: vector<128x256xf32>) {
    // CHECK-NOT: vector<32x32xf32>
    %dpas = xegpu.dpas %a, %b
      {layout =  #xegpu.layout<sg_layout = [2, 2], sg_data = [12, 12], lane_layout = [2, 2], lane_data = [1, 1]>}
      : vector<256x128xf32>, vector<128x256xf32> -> vector<256x256xf32>
    gpu.return
  }

  // CHECK-LABEL: broadcast_dim1
  // CHECK-SAME: %[[ARG_0:.*]]: memref<256x1xf32>
  gpu.func @broadcast_dim1(%src: memref<256x1xf32>) {
    %tdesc = xegpu.create_nd_tdesc %src[0, 0] : memref<256x1xf32>
      -> !xegpu.tensor_desc<256x1xf32, #xegpu.layout<sg_layout = [8, 1], sg_data = [32, 1], lane_layout = [8, 1], lane_data = [1, 1]>>
    %load =  xegpu.load_nd %tdesc
      : !xegpu.tensor_desc<256x1xf32, #xegpu.layout<sg_layout = [8, 1], sg_data = [32, 1], lane_layout = [8, 1], lane_data = [1, 1]>>
      -> vector<256x1xf32>
    // CHECK: vector.broadcast {{.*}} {layout_result_0 = #xegpu.layout<lane_layout = [8, 1], lane_data = [1, 1]>}
    // CHECK-SAME: : vector<32x1xf32> to vector<32x32xf32>
    %broadcast = vector.broadcast %load
      {layout_result_0 = #xegpu.layout<sg_layout = [8, 1], sg_data = [32, 32], lane_layout = [8, 1], lane_data = [1, 1]>}
      : vector<256x1xf32> to vector<256x32xf32>
    gpu.return
  }

  // CHECK-LABEL: broadcast_dim0
  // CHECK-SAME: %[[ARG_0:.*]]: memref<1x128xf32>
  gpu.func @broadcast_dim0(%src: memref<1x128xf32>) {
    %tdesc = xegpu.create_nd_tdesc %src[0, 0] : memref<1x128xf32>
      -> !xegpu.tensor_desc<1x128xf32, #xegpu.layout<sg_layout = [1, 4], sg_data = [1, 32], lane_layout = [1, 16], lane_data = [1, 1]>>
    %load =  xegpu.load_nd %tdesc
      : !xegpu.tensor_desc<1x128xf32, #xegpu.layout<sg_layout = [1, 4], sg_data = [1, 32], lane_layout = [1, 16], lane_data = [1, 1]>>
      -> vector<1x128xf32>
    // CHECK: vector.broadcast {{.*}} {layout_result_0 = #xegpu.layout<lane_layout = [1, 16], lane_data = [1, 1]>}
    // CHECK-SAME: : vector<1x32xf32> to vector<32x32xf32>
    %broadcast = vector.broadcast %load
      {layout_result_0 = #xegpu.layout<sg_layout = [1, 4], sg_data = [32, 32], lane_layout = [1, 16], lane_data = [1, 1]>}
      : vector<1x128xf32> to vector<32x128xf32>
    gpu.return
  }

  gpu.func @scf_for(%arg0: memref<1024x1024xf16>, %arg1: memref<1024x1024xf16>, %arg2: memref<1024x1024xf32>) {
    //CHECK: [[c0:%.+]] = arith.constant 0 : index
    //CHECK: [[c128:%.+]] = arith.constant 128 : index
    //CHECK: [[c1024:%.+]] = arith.constant 1024 : index
    %c0 = arith.constant 0 : index
    %c128 = arith.constant 128 : index
    %c1024 = arith.constant 1024 : index
    %block_id_x = gpu.block_id  x
    %block_id_y = gpu.block_id  y
    %0 = arith.muli %block_id_x, %c128 : index
    %1 = arith.muli %block_id_y, %c128 : index
    %2 = xegpu.create_nd_tdesc %arg2[%0, %1] : memref<1024x1024xf32> -> !xegpu.tensor_desc<128x128xf32, #xegpu.layout<sg_layout = [8, 8], sg_data = [16, 16]>>
    %3 = xegpu.load_nd %2 : !xegpu.tensor_desc<128x128xf32, #xegpu.layout<sg_layout = [8, 8], sg_data = [16, 16]>> -> vector<128x128xf32>
    %4 = xegpu.create_nd_tdesc %arg0[%0, %c0] : memref<1024x1024xf16> -> !xegpu.tensor_desc<128x128xf16, #xegpu.layout<sg_layout = [8, 8], sg_data = [16, 128]>>
    %5 = xegpu.create_nd_tdesc %arg1[%c0, %1] : memref<1024x1024xf16> -> !xegpu.tensor_desc<128x128xf16, #xegpu.layout<sg_layout = [8, 8], sg_data = [128, 16]>>

    //      CHECK: [[scf:%.+]]:3 = scf.for [[arg3:%.+]] = [[c0]] to [[c1024]] step [[c128]]
    // CHECK-SAME: iter_args([[arg4:%.+]] = {{.*}}, [[arg5:%.+]] = {{.*}}, [[arg6:%.+]] = {{.*}}) ->
    // CHECK-SAME: (!xegpu.tensor_desc<16x128xf16>, !xegpu.tensor_desc<128x16xf16>, vector<16x16xf32>)
    //      CHECK: [[a:%.+]] = xegpu.load_nd [[arg4]] : !xegpu.tensor_desc<16x128xf16> -> vector<16x128xf16>
    //      CHECK: [[b:%.+]] = xegpu.load_nd [[arg5]] : !xegpu.tensor_desc<128x16xf16> -> vector<128x16xf16>
    //      CHECK: [[c:%.+]] = xegpu.dpas [[a]], [[b]], [[arg6]] : vector<16x128xf16>, vector<128x16xf16>, vector<16x16xf32> -> vector<16x16xf32>
    //      CHECK: [[at:%.+]] = xegpu.update_nd_offset [[arg4]], [[[c0]], [[c128]]] : !xegpu.tensor_desc<16x128xf16>
    //      CHECK: [[bt:%.+]] = xegpu.update_nd_offset [[arg5]], [[[c128]], [[c0]]] : !xegpu.tensor_desc<128x16xf16>
    //      CHECK: scf.yield [[at]], [[bt]], [[c]] : !xegpu.tensor_desc<16x128xf16>, !xegpu.tensor_desc<128x16xf16>, vector<16x16xf32>
    %6:3 = scf.for %arg3 = %c0 to %c1024 step %c128 iter_args(%arg4 = %4, %arg5 = %5, %arg6 = %3)
        -> (!xegpu.tensor_desc<128x128xf16, #xegpu.layout<sg_layout = [8, 8], sg_data = [16, 128]>>,
            !xegpu.tensor_desc<128x128xf16, #xegpu.layout<sg_layout = [8, 8], sg_data = [128, 16]>>, vector<128x128xf32>) {
      %8 = xegpu.load_nd %arg4  : !xegpu.tensor_desc<128x128xf16, #xegpu.layout<sg_layout = [8, 8], sg_data = [16, 128]>> -> vector<128x128xf16>
      %9 = xegpu.load_nd %arg5  : !xegpu.tensor_desc<128x128xf16, #xegpu.layout<sg_layout = [8, 8], sg_data = [128, 16]>> -> vector<128x128xf16>
      %10 = xegpu.dpas %8, %9, %arg6 {layout_result_0 = #xegpu.layout<sg_layout = [8, 8], sg_data = [16, 16]>}
                          : vector<128x128xf16>, vector<128x128xf16>, vector<128x128xf32> -> vector<128x128xf32>
      %11 = xegpu.update_nd_offset %arg4, [%c0, %c128] : !xegpu.tensor_desc<128x128xf16, #xegpu.layout<sg_layout = [8, 8], sg_data = [16, 128]>>
      %12 = xegpu.update_nd_offset %arg5, [%c128, %c0] : !xegpu.tensor_desc<128x128xf16, #xegpu.layout<sg_layout = [8, 8], sg_data = [128, 16]>>
      scf.yield %11, %12, %10 : !xegpu.tensor_desc<128x128xf16, #xegpu.layout<sg_layout = [8, 8], sg_data = [16, 128]>>,
                                !xegpu.tensor_desc<128x128xf16, #xegpu.layout<sg_layout = [8, 8], sg_data = [128, 16]>>, vector<128x128xf32>
    }
    %7 = xegpu.create_nd_tdesc %arg2[%0, %1] : memref<1024x1024xf32>
            -> !xegpu.tensor_desc<128x128xf32, #xegpu.layout<sg_layout = [8, 8], sg_data = [16, 16]>>
    xegpu.store_nd %6#2, %7  : vector<128x128xf32>, !xegpu.tensor_desc<128x128xf32, #xegpu.layout<sg_layout = [8, 8], sg_data = [16, 16]>>
    gpu.return
  }

  gpu.func @scf_while_and_condition(%arg0: memref<1024xf32>, %arg1: memref<1024xf32>) {
    %c1_i32 = arith.constant 1 : i32
    %c10_i32 = arith.constant 10 : i32
    %c0_i32 = arith.constant 0 : i32
    %0 = xegpu.create_nd_tdesc %arg0[0] : memref<1024xf32> -> !xegpu.tensor_desc<256xf32, #xegpu.layout<sg_layout = [16], sg_data = [16]>>
    %1 = xegpu.load_nd %0  : !xegpu.tensor_desc<256xf32, #xegpu.layout<sg_layout = [16], sg_data = [16]>> -> vector<256xf32>
    %2 = xegpu.create_nd_tdesc %arg1[0] : memref<1024xf32> -> !xegpu.tensor_desc<256xf32, #xegpu.layout<sg_layout = [16], sg_data = [16]>>

    // CHECK: scf.while {{.*}} : (vector<16xf32>, i32) -> (vector<16xf32>, i32)
    %3:2 = scf.while (%arg2 = %1, %arg3 = %c0_i32) : (vector<256xf32>, i32) -> (vector<256xf32>, i32) {
      %4 = arith.cmpi slt, %arg3, %c10_i32 : i32
      // CHECK: scf.condition{{.*}} : vector<16xf32>, i32
      scf.condition(%4) %arg2, %arg3 : vector<256xf32>, i32
    } do {
    // CHECK: ([[arg2:%.+]]: vector<16xf32>, [[arg3:%.+]]: i32)
    ^bb0(%arg2: vector<256xf32>, %arg3: i32):
      xegpu.store_nd %arg2, %2  : vector<256xf32>, !xegpu.tensor_desc<256xf32, #xegpu.layout<sg_layout = [16], sg_data = [16]>>
      %4 = arith.addi %arg3, %c1_i32 : i32
      %5 = xegpu.update_nd_offset %0, [256] : !xegpu.tensor_desc<256xf32, #xegpu.layout<sg_layout = [16], sg_data = [16]>>
      %6 = xegpu.load_nd %5  : !xegpu.tensor_desc<256xf32, #xegpu.layout<sg_layout = [16], sg_data = [16]>> -> vector<256xf32>
      scf.yield %6, %4 : vector<256xf32>, i32
    }
    gpu.return
  }

  gpu.func @scf_if(%arg0: memref<1024xf32>, %arg1: memref<1024xf32>) {
    %c10 = arith.constant 10 : index
    %id = gpu.subgroup_id : index

    %0 = xegpu.create_nd_tdesc %arg0[0] : memref<1024xf32> -> !xegpu.tensor_desc<256xf32, #xegpu.layout<sg_layout = [16], sg_data = [16]>>
    %1 = xegpu.create_nd_tdesc %arg1[0] : memref<1024xf32> -> !xegpu.tensor_desc<256xf32, #xegpu.layout<sg_layout = [16], sg_data = [16]>>

    %4 = arith.cmpi eq, %id, %c10 : index
    // CHECK-LABEL: scf.if
    //  CHECK-SAME: (vector<16xf32>)
    %5 = scf.if %4 -> (vector<256xf32>) {
      // CHECK-LABEL: xegpu.load_nd
      //  CHECK-SAME: !xegpu.tensor_desc<16xf32> -> vector<16xf32>
      %2 = xegpu.load_nd %0 : !xegpu.tensor_desc<256xf32, #xegpu.layout<sg_layout = [16], sg_data = [16]>> -> vector<256xf32>
      // CHECK-LABEL: scf.yield
      //  CHECK-SAME: vector<16xf32>
      scf.yield %2 : vector<256xf32>
    } else {
      // CHECK-LABEL: xegpu.load_nd
      //  CHECK-SAME: !xegpu.tensor_desc<16xf32> -> vector<16xf32>
      %3 = xegpu.load_nd %1 : !xegpu.tensor_desc<256xf32, #xegpu.layout<sg_layout = [16], sg_data = [16]>> -> vector<256xf32>
      // CHECK-LABEL: scf.yield
      //  CHECK-SAME: vector<16xf32>
      scf.yield %3 : vector<256xf32>
    } {layout_result_0 = #xegpu.layout<sg_layout = [16], sg_data = [16]>}
    xegpu.store_nd %5, %0 : vector<256xf32>, !xegpu.tensor_desc<256xf32, #xegpu.layout<sg_layout = [16], sg_data = [16]>>
    gpu.return
  }

  gpu.func @scf_if_tensor_desc(%arg0: memref<1024xf32>, %arg1: memref<1024xf32>) {
    %c10 = arith.constant 10 : index
    %id = gpu.subgroup_id : index

    %t = xegpu.create_nd_tdesc %arg0[0] : memref<1024xf32> -> !xegpu.tensor_desc<256xf32, #xegpu.layout<sg_layout = [16], sg_data = [16]>>
    %d = xegpu.load_nd %t : !xegpu.tensor_desc<256xf32, #xegpu.layout<sg_layout = [16], sg_data = [16]>> -> vector<256xf32>

    %0 = arith.cmpi eq, %id, %c10 : index
    // CHECK-LABEL: scf.if
    //  CHECK-SAME: (!xegpu.tensor_desc<16xf32>)
    %1 = scf.if %0 -> (!xegpu.tensor_desc<256xf32, #xegpu.layout<sg_layout = [16], sg_data = [16]>>) {
      // CHECK-LABEL: xegpu.create_nd_tdesc
      //  CHECK-SAME: memref<1024xf32> -> !xegpu.tensor_desc<16xf32>
      %2 = xegpu.create_nd_tdesc %arg0[0] : memref<1024xf32> -> !xegpu.tensor_desc<256xf32, #xegpu.layout<sg_layout = [16], sg_data = [16]>>
      // CHECK-LABEL: scf.yield
      //  CHECK-SAME: !xegpu.tensor_desc<16xf32>
      scf.yield %2 : !xegpu.tensor_desc<256xf32, #xegpu.layout<sg_layout = [16], sg_data = [16]>>
    } else {
      // CHECK-LABEL: xegpu.create_nd_tdesc
      //  CHECK-SAME: memref<1024xf32> -> !xegpu.tensor_desc<16xf32>
      %3 = xegpu.create_nd_tdesc %arg1[0] : memref<1024xf32> -> !xegpu.tensor_desc<256xf32, #xegpu.layout<sg_layout = [16], sg_data = [16]>>
      // CHECK-LABEL: scf.yield
      //  CHECK-SAME: !xegpu.tensor_desc<16xf32>
      scf.yield %3 : !xegpu.tensor_desc<256xf32, #xegpu.layout<sg_layout = [16], sg_data = [16]>>
    }
    xegpu.store_nd %d, %1 : vector<256xf32>, !xegpu.tensor_desc<256xf32, #xegpu.layout<sg_layout = [16], sg_data = [16]>>
    gpu.return
  }

  // CHECK-LABEL: @subgroup_id_range
  gpu.func @subgroup_id_range(%src: memref<256x128xf32>, %src1: memref<128x256xf32>, %src2: memref<128x64xf32>) {
    %sg_id = gpu.subgroup_id : index
    %c0 = arith.constant 0 : index
    %c1 = arith.constant 1 : index
    %c2 = arith.constant 2 : index
    %c31 = arith.constant 31 : index
    %c3 = arith.constant 3 : index
    %cond1 = arith.cmpi sge, %sg_id, %c0 : index
    %cond2 = arith.cmpi slt, %sg_id, %c1 : index
    %cond = arith.andi %cond1, %cond2 : i1
    scf.if %cond {
        // CHECK-NOT: index.sub
        %tdesc = xegpu.create_nd_tdesc %src[0, 0] : memref<256x128xf32>
          -> !xegpu.tensor_desc<256x128xf32, #xegpu.layout<sg_layout = [8, 4], sg_data = [32, 32], lane_layout = [8, 4], lane_data = [1, 1]>>
        %load =  xegpu.load_nd %tdesc
          : !xegpu.tensor_desc<256x128xf32, #xegpu.layout<sg_layout = [8, 4], sg_data = [32, 32], lane_layout = [8, 4], lane_data = [1, 1]>>
          -> vector<256x128xf32>
    } {sg_id_range = #xegpu.range<[0, 32]>}
    %cond3 = arith.cmpi sge, %sg_id, %c2 : index
    %cond4 = arith.cmpi slt, %sg_id, %c31 : index
    %cond5 = arith.andi %cond3, %cond4 : i1
    scf.if %cond5 {
      // CHECK: %[[SGID:.*]] = gpu.subgroup_id : index
      // CHECK: %[[C2:.*]] = arith.constant 2 : index
      // CHECK: %[[SUB:.*]] = index.sub %{{.*}}, %[[C2]]
      %tdesc = xegpu.create_nd_tdesc %src2[0, 0] : memref<128x64xf32>
        -> !xegpu.tensor_desc<128x64xf32, #xegpu.layout<sg_layout = [4, 4], sg_data = [32, 16], lane_layout = [8, 4], lane_data = [1, 1]>>
      %load =  xegpu.load_nd %tdesc
        : !xegpu.tensor_desc<128x64xf32, #xegpu.layout<sg_layout = [4, 4], sg_data = [32, 16], lane_layout = [8, 4], lane_data = [1, 1]>>
        -> vector<128x64xf32>
      %exp = math.exp %load {layout_result_0 = #xegpu.layout<sg_layout = [4, 4], sg_data = [32, 16], lane_layout = [8, 4], lane_data = [1, 1]>} : vector<128x64xf32>
    }{sg_id_range = #xegpu.range<[2, 18]>}
    gpu.return
  }
<<<<<<< HEAD

  // CHECK-LABEL: @subgroup_id_range_nested_if
  gpu.func @subgroup_id_range_nested_if(%src: memref<256x128xf32>, %src1: memref<128x64xf32>) {
    %sg_id = gpu.subgroup_id : index
    %c1 = arith.constant 1 : i1
    %c3 = arith.constant 3 : index
    %c32 = arith.constant 32 : index
    %tdesc = xegpu.create_nd_tdesc %src[0, 0] : memref<256x128xf32>
      -> !xegpu.tensor_desc<256x128xf32, #xegpu.layout<sg_layout = [8, 4], sg_data = [32, 32], lane_layout = [8, 4], lane_data = [1, 1]>>
    %load =  xegpu.load_nd %tdesc
      : !xegpu.tensor_desc<256x128xf32, #xegpu.layout<sg_layout = [8, 4], sg_data = [32, 32], lane_layout = [8, 4], lane_data = [1, 1]>>
      -> vector<256x128xf32>
    %cond1 = arith.cmpi sge, %sg_id, %c3 : index
    %cond2 = arith.cmpi slt, %sg_id, %c32 : index
    %cond = arith.andi %cond1, %cond2 : i1
    scf.if %c1 {
      scf.if %cond {
        // CHECK: %[[SGID:.*]] = gpu.subgroup_id : index
        // CHECK: %[[C3:.*]] = arith.constant 3 : index
        // CHECK: %[[SUB:.*]] = index.sub %{{.*}}, %[[C3]]
        %td = xegpu.create_nd_tdesc %src1[0, 0] : memref<128x64xf32>
          -> !xegpu.tensor_desc<128x64xf32, #xegpu.layout<sg_layout = [4, 4], sg_data = [32, 16], lane_layout = [8, 4], lane_data = [1, 1]>>
        %ld =  xegpu.load_nd %td
          : !xegpu.tensor_desc<128x64xf32, #xegpu.layout<sg_layout = [4, 4], sg_data = [32, 16], lane_layout = [8, 4], lane_data = [1, 1]>>
          -> vector<128x64xf32>
        %exp = math.exp %ld {layout_result_0 = #xegpu.layout<sg_layout = [4, 4], sg_data = [32, 16], lane_layout = [8, 4], lane_data = [1, 1]>} : vector<128x64xf32>
    }
  } {sg_id_range = #xegpu.range<[3, 19]>}
  gpu.return
  }

=======

  // CHECK-LABEL: @subgroup_id_range_nested_if
  gpu.func @subgroup_id_range_nested_if(%src: memref<256x128xf32>, %src1: memref<128x64xf32>) {
    %sg_id = gpu.subgroup_id : index
    %c1 = arith.constant 1 : i1
    %c3 = arith.constant 3 : index
    %c32 = arith.constant 32 : index
    %tdesc = xegpu.create_nd_tdesc %src[0, 0] : memref<256x128xf32>
      -> !xegpu.tensor_desc<256x128xf32, #xegpu.layout<sg_layout = [8, 4], sg_data = [32, 32], lane_layout = [8, 4], lane_data = [1, 1]>>
    %load =  xegpu.load_nd %tdesc
      : !xegpu.tensor_desc<256x128xf32, #xegpu.layout<sg_layout = [8, 4], sg_data = [32, 32], lane_layout = [8, 4], lane_data = [1, 1]>>
      -> vector<256x128xf32>
    %cond1 = arith.cmpi sge, %sg_id, %c3 : index
    %cond2 = arith.cmpi slt, %sg_id, %c32 : index
    %cond = arith.andi %cond1, %cond2 : i1
    scf.if %c1 {
      scf.if %cond {
        // CHECK: %[[SGID:.*]] = gpu.subgroup_id : index
        // CHECK: %[[C3:.*]] = arith.constant 3 : index
        // CHECK: %[[SUB:.*]] = index.sub %{{.*}}, %[[C3]]
        %td = xegpu.create_nd_tdesc %src1[0, 0] : memref<128x64xf32>
          -> !xegpu.tensor_desc<128x64xf32, #xegpu.layout<sg_layout = [4, 4], sg_data = [32, 16], lane_layout = [8, 4], lane_data = [1, 1]>>
        %ld =  xegpu.load_nd %td
          : !xegpu.tensor_desc<128x64xf32, #xegpu.layout<sg_layout = [4, 4], sg_data = [32, 16], lane_layout = [8, 4], lane_data = [1, 1]>>
          -> vector<128x64xf32>
        %exp = math.exp %ld {layout_result_0 = #xegpu.layout<sg_layout = [4, 4], sg_data = [32, 16], lane_layout = [8, 4], lane_data = [1, 1]>} : vector<128x64xf32>
    }
  } {sg_id_range = #xegpu.range<[3, 19]>}
  gpu.return
  }

>>>>>>> 35227056
  // CHECK-LABEL: distribute_constant
  gpu.func @distribute_constant() {
    // CHECK: arith.constant dense<1.000000e+00> : vector<32x32xf32>
    %cst = arith.constant {layout_result_0 = #xegpu.layout<sg_layout = [8, 4], sg_data = [32, 32]>} dense<1.0> : vector<256x128xf32>
    gpu.return
  }
}<|MERGE_RESOLUTION|>--- conflicted
+++ resolved
@@ -24,8 +24,6 @@
     %tdesc = xegpu.create_nd_tdesc %src[0, 0] : memref<256x128xf32>
       -> !xegpu.tensor_desc<256x128xf32, #xegpu.layout<sg_layout = [8, 4], sg_data = [32, 32], lane_layout = [1, 16], lane_data = [1, 1]>>
     gpu.return
-<<<<<<< HEAD
-=======
   }
 
   // CHECK-LABEL: create_nd_tdesc_from_higher_rank_memref
@@ -53,7 +51,6 @@
     %tdesc = xegpu.create_nd_tdesc %src[1, 0, 0] : memref<3x256x128xf32>
       -> !xegpu.tensor_desc<256x128xf32, #xegpu.layout<sg_layout = [8, 4], sg_data = [32, 32], lane_layout = [1, 16], lane_data = [1, 1]>>
     gpu.return
->>>>>>> 35227056
   }
 
   // CHECK-LABEL: load_nd_tdesc
@@ -365,7 +362,6 @@
     }{sg_id_range = #xegpu.range<[2, 18]>}
     gpu.return
   }
-<<<<<<< HEAD
 
   // CHECK-LABEL: @subgroup_id_range_nested_if
   gpu.func @subgroup_id_range_nested_if(%src: memref<256x128xf32>, %src1: memref<128x64xf32>) {
@@ -397,39 +393,6 @@
   gpu.return
   }
 
-=======
-
-  // CHECK-LABEL: @subgroup_id_range_nested_if
-  gpu.func @subgroup_id_range_nested_if(%src: memref<256x128xf32>, %src1: memref<128x64xf32>) {
-    %sg_id = gpu.subgroup_id : index
-    %c1 = arith.constant 1 : i1
-    %c3 = arith.constant 3 : index
-    %c32 = arith.constant 32 : index
-    %tdesc = xegpu.create_nd_tdesc %src[0, 0] : memref<256x128xf32>
-      -> !xegpu.tensor_desc<256x128xf32, #xegpu.layout<sg_layout = [8, 4], sg_data = [32, 32], lane_layout = [8, 4], lane_data = [1, 1]>>
-    %load =  xegpu.load_nd %tdesc
-      : !xegpu.tensor_desc<256x128xf32, #xegpu.layout<sg_layout = [8, 4], sg_data = [32, 32], lane_layout = [8, 4], lane_data = [1, 1]>>
-      -> vector<256x128xf32>
-    %cond1 = arith.cmpi sge, %sg_id, %c3 : index
-    %cond2 = arith.cmpi slt, %sg_id, %c32 : index
-    %cond = arith.andi %cond1, %cond2 : i1
-    scf.if %c1 {
-      scf.if %cond {
-        // CHECK: %[[SGID:.*]] = gpu.subgroup_id : index
-        // CHECK: %[[C3:.*]] = arith.constant 3 : index
-        // CHECK: %[[SUB:.*]] = index.sub %{{.*}}, %[[C3]]
-        %td = xegpu.create_nd_tdesc %src1[0, 0] : memref<128x64xf32>
-          -> !xegpu.tensor_desc<128x64xf32, #xegpu.layout<sg_layout = [4, 4], sg_data = [32, 16], lane_layout = [8, 4], lane_data = [1, 1]>>
-        %ld =  xegpu.load_nd %td
-          : !xegpu.tensor_desc<128x64xf32, #xegpu.layout<sg_layout = [4, 4], sg_data = [32, 16], lane_layout = [8, 4], lane_data = [1, 1]>>
-          -> vector<128x64xf32>
-        %exp = math.exp %ld {layout_result_0 = #xegpu.layout<sg_layout = [4, 4], sg_data = [32, 16], lane_layout = [8, 4], lane_data = [1, 1]>} : vector<128x64xf32>
-    }
-  } {sg_id_range = #xegpu.range<[3, 19]>}
-  gpu.return
-  }
-
->>>>>>> 35227056
   // CHECK-LABEL: distribute_constant
   gpu.func @distribute_constant() {
     // CHECK: arith.constant dense<1.000000e+00> : vector<32x32xf32>
