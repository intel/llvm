--- conflicted
+++ resolved
@@ -387,18 +387,12 @@
 // -----
 func.func @prefetch_offset_wi_1(%src: memref<4x4xf32>) {
   %offsets = arith.constant dense<[0]> : vector<1xindex>
-<<<<<<< HEAD
-  // expected-error@+1 {{Expecting the source is a 1D memref or pointer}}
-=======
   // expected-error@+1 {{op operand #0 must be TensorDesc describing regions of interested data}}
->>>>>>> 35227056
   xegpu.prefetch %src[%offsets]: memref<4x4xf32>, vector<1xindex>
   return
 }
 
 // -----
-<<<<<<< HEAD
-=======
 func.func @prefetch_offset_wi_2(%src: memref<16xf32>) {
   %offsets = arith.constant dense<[0]> : vector<1xindex>
   %1 = xegpu.create_tdesc %src, %offsets : memref<16xf32>, vector<1xindex>
@@ -432,7 +426,6 @@
 }
 
 // -----
->>>>>>> 35227056
 func.func @load_gather_offset_sg(%src: memref<?xf16>) {
   %offsets = arith.constant dense<[0, 8, 16, 24]> : vector<4xindex>
   %mask = arith.constant dense<1>: vector<8xi1>
@@ -468,19 +461,13 @@
   %val = arith.constant dense<2.9>: vector<4xf16>
   %offsets = arith.constant dense<[0]> : vector<1xindex>
   %mask = arith.constant dense<1>: vector<1xi1>
-<<<<<<< HEAD
-  // expected-error@+1 {{Expecting the dest is a 1D memref or pointer}}
-=======
   // expected-error@+1 {{op operand #1 must be TensorDesc describing regions of interested data}}
->>>>>>> 35227056
   xegpu.store %val, %src[%offsets], %mask
         : vector<4xf16>, memref<4x4xf16>, vector<1xindex>, vector<1xi1>
   return
 }
 
 // -----
-<<<<<<< HEAD
-=======
 func.func @store_scatter_offset_wi_3(%src: memref<16xf16>) {
   %val = arith.constant dense<2.9>: vector<1xf16>
   %mask = arith.constant dense<1>: vector<1xi1>
@@ -519,7 +506,6 @@
 }
 
 // -----
->>>>>>> 35227056
 func.func @load_gather_offset_wi_2(%src: ui64) {
   %mask = arith.constant dense<1>: vector<1xi1>
   %offsets = arith.constant dense<[0]> : vector<1xindex>
@@ -532,11 +518,7 @@
 func.func @load_gather_offset_wi_1(%src: memref<4x4xf32>) {
   %mask = arith.constant dense<1>: vector<1xi1>
   %offsets = arith.constant dense<[0]> : vector<1xindex>
-<<<<<<< HEAD
-  // expected-error@+1 {{Expecting the source is a 1D memref or pointer}}
-=======
   // expected-error@+1 {{op operand #0 must be TensorDesc describing regions of interested data}}
->>>>>>> 35227056
   %2 = xegpu.load %src[%offsets], %mask <{chunk_size = 2}> : memref<4x4xf32>,  vector<1xindex>, vector<1xi1> -> vector<2xf32>
   return
 }
