// RUN: mlir-opt --xevm-attach-target='module=xevm_* chip=pvc' -xegpu-subgroup-distribute \
// RUN: -allow-unregistered-dialect -canonicalize -cse -split-input-file %s | FileCheck %s
<<<<<<< HEAD

// RUN: mlir-opt --xevm-attach-target='module=xevm_* chip=pvc' \
// RUN: -xegpu-subgroup-distribute="enable-sg-reductions=false" -allow-unregistered-dialect \
// RUN: -canonicalize -cse -split-input-file %s | FileCheck %s --check-prefix=CHECK-REDUCTION

// CHECK-LABEL: gpu.func @store_nd_1d
// CHECK: (%[[ARG0:[0-9a-zA-Z]+]]: memref<16xf32>) {
// CHECK-DAG: %[[CST:.*]] = arith.constant dense<1.000000e+00> : vector<1xf32>
// CHECK-DAG: %[[T0:.*]] = xegpu.create_nd_tdesc %[[ARG0]] : memref<16xf32> -> !xegpu.tensor_desc<16xf32>
// CHECK: xegpu.store_nd %[[CST]], %[[T0]][%{{.*}}]  : vector<1xf32>, !xegpu.tensor_desc<16xf32>
// CHECK: gpu.return
gpu.module @xevm_module{
  gpu.func @store_nd_1d(%arg0: memref<16xf32>) {
    %c0 = arith.constant 0 : index
    %cst = arith.constant {layout_result_0 = #xegpu.layout<lane_layout = [16], lane_data = [1]>} dense<1.000000e+00> : vector<16xf32>
    %0 = xegpu.create_nd_tdesc %arg0 : memref<16xf32> -> !xegpu.tensor_desc<16xf32, #xegpu.layout<lane_layout = [16], lane_data = [1]>>
    xegpu.store_nd %cst, %0 [%c0]  : vector<16xf32>, !xegpu.tensor_desc<16xf32, #xegpu.layout<lane_layout = [16], lane_data = [1]>>
    gpu.return
  }
}

// -----
// CHECK-LABEL: gpu.func @store_nd_2d
// CHECK: (%[[ARG0:[0-9a-zA-Z]+]]: memref<16x16xf16>) {
// CHECK-DAG: %[[CST:.*]] = arith.constant dense<1.000000e+00> : vector<16xf16>
// CHECK-DAG: %[[T0:.*]] = xegpu.create_nd_tdesc %[[ARG0]] : memref<16x16xf16> -> !xegpu.tensor_desc<16x16xf16>
// CHECK: xegpu.store_nd %[[CST]], %[[T0]][%{{.*}}]  : vector<16xf16>, !xegpu.tensor_desc<16x16xf16>
gpu.module @xevm_module{
  gpu.func @store_nd_2d(%arg0: memref<16x16xf16>) {
    %c0 = arith.constant 0 : index
    %cst = arith.constant {layout_result_0 = #xegpu.layout<lane_layout = [1, 16], lane_data = [1, 1]>} dense<1.000000e+00> : vector<16x16xf16>
    %0 = xegpu.create_nd_tdesc %arg0 : memref<16x16xf16> -> !xegpu.tensor_desc<16x16xf16, #xegpu.layout<lane_layout = [1, 16], lane_data = [1, 1]>>
    xegpu.store_nd %cst, %0 [%c0, %c0] : vector<16x16xf16>, !xegpu.tensor_desc<16x16xf16, #xegpu.layout<lane_layout = [1, 16], lane_data = [1, 1]>>
    gpu.return
  }
}



// -----
// CHECK-LABEL: gpu.func @load_nd_1d
// CHECK: (%[[ARG0:[0-9a-zA-Z]+]]: memref<16xf32>, %[[ARG1:[0-9a-zA-Z]+]]: memref<16xf32>) {
// CHECK: %[[T0:.*]] = xegpu.create_nd_tdesc %[[ARG0]] : memref<16xf32> -> !xegpu.tensor_desc<16xf32>
// CHECK-DAG: %[[T1:.*]] = xegpu.load_nd %[[T0]][%{{.*}}] : !xegpu.tensor_desc<16xf32> -> vector<1xf32>
// CHECK-DAG: %[[T2:.*]] = xegpu.create_nd_tdesc %[[ARG1]] : memref<16xf32> -> !xegpu.tensor_desc<16xf32>
// CHECK: xegpu.store_nd %[[T1]], %[[T2]][%{{.*}}] : vector<1xf32>, !xegpu.tensor_desc<16xf32>
gpu.module @xevm_module{
  gpu.func @load_nd_1d(%arg0: memref<16xf32>, %arg1: memref<16xf32>) {
    %c0 = arith.constant 0 : index
    %0 = xegpu.create_nd_tdesc %arg0 : memref<16xf32> -> !xegpu.tensor_desc<16xf32, #xegpu.layout<lane_layout = [16], lane_data = [1]>>
    %1 = xegpu.load_nd %0 [%c0]  {layout_result_0 = #xegpu.layout<lane_layout = [16], lane_data = [1]>} : !xegpu.tensor_desc<16xf32, #xegpu.layout<lane_layout = [16], lane_data = [1]>> -> vector<16xf32>
    %2 = xegpu.create_nd_tdesc %arg1 : memref<16xf32> -> !xegpu.tensor_desc<16xf32, #xegpu.layout<lane_layout = [16], lane_data = [1]>>
    xegpu.store_nd %1, %2 [%c0] : vector<16xf32>, !xegpu.tensor_desc<16xf32, #xegpu.layout<lane_layout = [16], lane_data = [1]>>
    gpu.return
  }
}

// -----
// CHECK-LABEL: gpu.func @load_nd_2d
// CHECK: (%[[ARG0:[0-9a-zA-Z]+]]: memref<16x16xf16>, %[[ARG1:[0-9a-zA-Z]+]]: memref<16x16xf16>) {
// CHECK: %[[T0:.*]] = xegpu.create_nd_tdesc %[[ARG0]] : memref<16x16xf16> -> !xegpu.tensor_desc<16x16xf16>
// CHECK-DAG: %[[T1:.*]] = xegpu.load_nd %[[T0]][%{{.*}}] : !xegpu.tensor_desc<16x16xf16> -> vector<16xf16>
// CHECK-DAG: %[[T2:.*]] = xegpu.create_nd_tdesc %[[ARG1]] : memref<16x16xf16> -> !xegpu.tensor_desc<16x16xf16>
// CHECK: xegpu.store_nd %[[T1]], %[[T2]][%{{.*}}] : vector<16xf16>, !xegpu.tensor_desc<16x16xf16>
gpu.module @xevm_module{
  gpu.func @load_nd_2d(%arg0: memref<16x16xf16>, %arg1: memref<16x16xf16>) {
    %c0 = arith.constant 0 : index
    %0 = xegpu.create_nd_tdesc %arg0 : memref<16x16xf16> -> !xegpu.tensor_desc<16x16xf16, #xegpu.layout<lane_layout = [1, 16], lane_data = [1, 1]>>
    %1 = xegpu.load_nd %0[%c0, %c0]  {layout_result_0 = #xegpu.layout<lane_layout = [1, 16], lane_data = [1, 1]>} : !xegpu.tensor_desc<16x16xf16, #xegpu.layout<lane_layout = [1, 16], lane_data = [1, 1]>> -> vector<16x16xf16>
    %2 = xegpu.create_nd_tdesc %arg1: memref<16x16xf16> -> !xegpu.tensor_desc<16x16xf16, #xegpu.layout<lane_layout = [1, 16], lane_data = [1, 1]>>
    xegpu.store_nd %1, %2[%c0, %c0] : vector<16x16xf16>, !xegpu.tensor_desc<16x16xf16, #xegpu.layout<lane_layout = [1, 16], lane_data = [1, 1]>>
    gpu.return
  }
}

// -----
// CHECK-LABEL: gpu.func @load_nd_array_length
// CHECK: (%[[ARG0:[0-9a-zA-Z]+]]: memref<16x16xf16>, %[[ARG1:[0-9a-zA-Z]+]]: memref<16x16xf16>) {
// CHECK: %[[T0:.*]] = xegpu.create_nd_tdesc %[[ARG0]] : memref<16x16xf16> -> !xegpu.tensor_desc<16x16xf16, #xegpu.block_tdesc_attr<array_length = 2 : i64>>
// CHECK: %[[T1:.*]] = xegpu.load_nd %[[T0]][%{{.*}}] : !xegpu.tensor_desc<16x16xf16, #xegpu.block_tdesc_attr<array_length = 2 : i64>> -> vector<32xf16>
// CHECK: %[[T2:.*]] = vector.shape_cast %[[T1]] : vector<32xf16> to vector<2x16x1xf16>
// CHECK: %[[T3:.*]] = vector.extract %[[T2]][0] : vector<16x1xf16> from vector<2x16x1xf16>
// CHECK-DAG: %[[T4:.*]] = xegpu.create_nd_tdesc %[[ARG1]] : memref<16x16xf16> -> !xegpu.tensor_desc<16x16xf16>
// CHECK-DAG: %[[T5:.*]] = vector.shape_cast %[[T3]] : vector<16x1xf16> to vector<16xf16>
// CHECK: xegpu.store_nd %[[T5]], %[[T4]][%{{.*}}]  : vector<16xf16>, !xegpu.tensor_desc<16x16xf16>
gpu.module @xevm_module{
  gpu.func @load_nd_array_length(%arg0: memref<16x16xf16>, %arg1: memref<16x16xf16>) {
    %c0 = arith.constant 0 : index
    %0 = xegpu.create_nd_tdesc %arg0 : memref<16x16xf16> -> !xegpu.tensor_desc<16x16xf16, #xegpu.block_tdesc_attr<array_length = 2 : i64>, #xegpu.layout<lane_layout = [1, 16], lane_data = [1, 1]>>
    %1 = xegpu.load_nd %0[%c0, %c0]  {layout_result_0 = #xegpu.layout<lane_layout = [1, 16], lane_data = [1, 1]>} : !xegpu.tensor_desc<16x16xf16, #xegpu.block_tdesc_attr<array_length = 2 : i64>, #xegpu.layout<lane_layout = [1, 16], lane_data = [1, 1]>> -> vector<2x16x16xf16>
    %2 = vector.extract %1[%c0] {layout_result_0 = #xegpu.layout<lane_layout = [1, 16], lane_data = [1, 1]>} : vector<16x16xf16> from vector<2x16x16xf16>
    %3 = xegpu.create_nd_tdesc %arg1 : memref<16x16xf16> -> !xegpu.tensor_desc<16x16xf16, #xegpu.layout<lane_layout = [1, 16], lane_data = [1, 1]>>
    xegpu.store_nd %2, %3[%c0, %c0] : vector<16x16xf16>, !xegpu.tensor_desc<16x16xf16, #xegpu.layout<lane_layout = [1, 16], lane_data = [1, 1]>>
    gpu.return
  }
}

// -----
// CHECK-LABEL: gpu.func @load_dpas_store
// CHECK: (%[[ARG0:[0-9a-zA-Z]+]]: memref<8x16xf16>, %[[ARG1:[0-9a-zA-Z]+]]: memref<16x16xf16>, %[[ARG2:[0-9a-zA-Z]+]]: memref<8x16xf32>) {
// CHECK: %[[T2:.*]] = xegpu.create_nd_tdesc %[[ARG0]] : memref<8x16xf16> -> !xegpu.tensor_desc<8x16xf16>
// CHECK: %[[T3:.*]] = xegpu.load_nd %[[T2]][%{{.*}}] : !xegpu.tensor_desc<8x16xf16> -> vector<8xf16>
// CHECK: %[[T0:.*]] = xegpu.create_nd_tdesc %[[ARG1]] : memref<16x16xf16> -> !xegpu.tensor_desc<16x16xf16>
// CHECK: %[[T1:.*]] = xegpu.load_nd %[[T0]][%{{.*}}]  <{packed}> : !xegpu.tensor_desc<16x16xf16> -> vector<16xf16>
// CHECK-DAG: %[[T4:.*]] = xegpu.dpas %[[T3]], %[[T1]] : vector<8xf16>, vector<16xf16> -> vector<8xf32>
// CHECK-DAG: %[[T5:.*]] = xegpu.create_nd_tdesc %[[ARG2]] : memref<8x16xf32> -> !xegpu.tensor_desc<8x16xf32>
// CHECK: xegpu.store_nd %[[T4]], %[[T5]][%{{.*}}] : vector<8xf32>, !xegpu.tensor_desc<8x16xf32>
gpu.module @xevm_module{
  gpu.func @load_dpas_store(%arg0: memref<8x16xf16>, %arg1: memref<16x16xf16>, %arg2: memref<8x16xf32>) {
    %c0 = arith.constant 0 : index
    %0 = xegpu.create_nd_tdesc %arg0 : memref<8x16xf16> -> !xegpu.tensor_desc<8x16xf16, #xegpu.layout<lane_layout = [1, 16], lane_data = [1, 1]>>
    %1 = xegpu.load_nd %0[%c0, %c0]  {layout_result_0 = #xegpu.layout<lane_layout = [1, 16], lane_data = [1, 1]>} : !xegpu.tensor_desc<8x16xf16, #xegpu.layout<lane_layout = [1, 16], lane_data = [1, 1]>> -> vector<8x16xf16>
    %2 = xegpu.create_nd_tdesc %arg1: memref<16x16xf16> -> !xegpu.tensor_desc<16x16xf16, #xegpu.layout<lane_layout = [1, 16], lane_data = [2, 1]>>
    %3 = xegpu.load_nd %2[%c0, %c0]   {layout_result_0 = #xegpu.layout<lane_layout = [1, 16], lane_data = [2, 1]>} : !xegpu.tensor_desc<16x16xf16, #xegpu.layout<lane_layout = [1, 16], lane_data = [2, 1]>> -> vector<16x16xf16>
    %4 = xegpu.dpas %1, %3 {layout_result_0 = #xegpu.layout<lane_layout = [1, 16], lane_data = [1, 1]>} : vector<8x16xf16>, vector<16x16xf16> -> vector<8x16xf32>
    %5 = xegpu.create_nd_tdesc %arg2 : memref<8x16xf32> -> !xegpu.tensor_desc<8x16xf32, #xegpu.layout<lane_layout = [1, 16], lane_data = [1, 1]>>
    xegpu.store_nd %4, %5[%c0, %c0]  : vector<8x16xf32>, !xegpu.tensor_desc<8x16xf32, #xegpu.layout<lane_layout = [1, 16], lane_data = [1, 1]>>
    gpu.return
  }
}
=======

// CHECK-LABEL: gpu.func @load_dpas_postop_store
// CHECK:         (%[[ARG0:[0-9a-zA-Z]+]]: memref<8x16xf16>, %[[ARG1:[0-9a-zA-Z]+]]: memref<16x16xf16>,
// CHECK-SAME:      %[[ARG2:[0-9a-zA-Z]+]]: memref<8x16xf32>) {
// CHECK:         %[[T2:.*]] = xegpu.create_nd_tdesc %[[ARG0]] : memref<8x16xf16> -> !xegpu.tensor_desc<8x16xf16>
// CHECK:         %[[T3:.*]] = xegpu.load_nd %[[T2]][%{{.*}}]  : !xegpu.tensor_desc<8x16xf16> -> vector<8xf16>
// CHECK:         %[[T0:.*]] = xegpu.create_nd_tdesc %[[ARG1]] : memref<16x16xf16> -> !xegpu.tensor_desc<16x16xf16>
// CHECK:         %[[T1:.*]] = xegpu.load_nd %[[T0]][%{{.*}}] <{packed}> : !xegpu.tensor_desc<16x16xf16> -> vector<16xf16>
// CHECK-DAG:     %[[T4:.*]] = xegpu.dpas %[[T3]], %[[T1]] : vector<8xf16>, vector<16xf16> -> vector<8xf32>
// CHECK:         %[[T5:.*]] = vector.shape_cast %[[T4]] : vector<8xf32> to vector<8x1xf32>
// CHECK:         %[[T6:.*]] = math.exp %[[T5]] {{{.*}}} : vector<8x1xf32>
// CHECK-DAG:     %[[T8:.*]] = vector.shape_cast %[[T6]] : vector<8x1xf32> to vector<8xf32>
// CHECK-DAG:     %[[T7:.*]] = xegpu.create_nd_tdesc %[[ARG2]] : memref<8x16xf32> -> !xegpu.tensor_desc<8x16xf32>
// CHECK:         xegpu.store_nd %[[T8]], %[[T7]][{{.*}}] : vector<8xf32>, !xegpu.tensor_desc<8x16xf32>
gpu.module @xevm_module{
  gpu.func @load_dpas_postop_store(%arg0: memref<8x16xf16>, %arg1: memref<16x16xf16>, %arg2: memref<8x16xf32>) {
    %c0 = arith.constant 0 : index
    %0 = xegpu.create_nd_tdesc %arg0 : memref<8x16xf16>
      -> !xegpu.tensor_desc<8x16xf16, #xegpu.layout<lane_layout = [1, 16], lane_data = [1, 1]>>
    %1 = xegpu.load_nd %0[%c0, %c0]
      {layout_result_0 = #xegpu.layout<lane_layout = [1, 16], lane_data = [1, 1]>} :
      !xegpu.tensor_desc<8x16xf16, #xegpu.layout<lane_layout = [1, 16], lane_data = [1, 1]>> -> vector<8x16xf16>

    %2 = xegpu.create_nd_tdesc %arg1: memref<16x16xf16>
      -> !xegpu.tensor_desc<16x16xf16, #xegpu.layout<lane_layout = [1, 16], lane_data = [2, 1]>>
    %3 = xegpu.load_nd %2[%c0, %c0]
      {layout_result_0 = #xegpu.layout<lane_layout = [1, 16], lane_data = [2, 1]>}
      : !xegpu.tensor_desc<16x16xf16, #xegpu.layout<lane_layout = [1, 16], lane_data = [2, 1]>>
      -> vector<16x16xf16>
>>>>>>> 54c4ef26

    %4 = xegpu.dpas %1, %3
      {layout_result_0 = #xegpu.layout<lane_layout = [1, 16], lane_data = [1, 1]>}
      : vector<8x16xf16>, vector<16x16xf16> -> vector<8x16xf32>

<<<<<<< HEAD
// -----
// CHECK-LABEL: gpu.func @load_dpas_postop_store
// CHECK: (%[[ARG0:[0-9a-zA-Z]+]]: memref<8x16xf16>, %[[ARG1:[0-9a-zA-Z]+]]: memref<16x16xf16>, %[[ARG2:[0-9a-zA-Z]+]]: memref<8x16xf32>) {
// CHECK: %[[T2:.*]] = xegpu.create_nd_tdesc %[[ARG0]] : memref<8x16xf16> -> !xegpu.tensor_desc<8x16xf16>
// CHECK: %[[T3:.*]] = xegpu.load_nd %[[T2]][%{{.*}}]  : !xegpu.tensor_desc<8x16xf16> -> vector<8xf16>
// CHECK: %[[T0:.*]] = xegpu.create_nd_tdesc %[[ARG1]] : memref<16x16xf16> -> !xegpu.tensor_desc<16x16xf16>
// CHECK: %[[T1:.*]] = xegpu.load_nd %[[T0]][%{{.*}}] <{packed}> : !xegpu.tensor_desc<16x16xf16> -> vector<16xf16>
// CHECK-DAG: %[[T4:.*]] = xegpu.dpas %[[T3]], %[[T1]] : vector<8xf16>, vector<16xf16> -> vector<8xf32>
// CHECK: %[[T5:.*]] = vector.shape_cast %[[T4]] : vector<8xf32> to vector<8x1xf32>
// CHECK: %[[T6:.*]] = math.exp %[[T5]] {{{.*}}} : vector<8x1xf32>
// CHECK-DAG: %[[T8:.*]] = vector.shape_cast %[[T6]] : vector<8x1xf32> to vector<8xf32>
// CHECK-DAG: %[[T7:.*]] = xegpu.create_nd_tdesc %[[ARG2]] : memref<8x16xf32> -> !xegpu.tensor_desc<8x16xf32>
// CHECK: xegpu.store_nd %[[T8]], %[[T7]][{{.*}}] : vector<8xf32>, !xegpu.tensor_desc<8x16xf32>
gpu.module @xevm_module{
  gpu.func @load_dpas_postop_store(%arg0: memref<8x16xf16>, %arg1: memref<16x16xf16>, %arg2: memref<8x16xf32>) {
    %c0 = arith.constant 0 : index
    %0 = xegpu.create_nd_tdesc %arg0 : memref<8x16xf16> -> !xegpu.tensor_desc<8x16xf16, #xegpu.layout<lane_layout = [1, 16], lane_data = [1, 1]>>
    %1 = xegpu.load_nd %0[%c0, %c0]  {layout_result_0 = #xegpu.layout<lane_layout = [1, 16], lane_data = [1, 1]>} : !xegpu.tensor_desc<8x16xf16, #xegpu.layout<lane_layout = [1, 16], lane_data = [1, 1]>> -> vector<8x16xf16>
    %2 = xegpu.create_nd_tdesc %arg1: memref<16x16xf16> -> !xegpu.tensor_desc<16x16xf16, #xegpu.layout<lane_layout = [1, 16], lane_data = [2, 1]>>
    %3 = xegpu.load_nd %2[%c0, %c0]   {layout_result_0 = #xegpu.layout<lane_layout = [1, 16], lane_data = [2, 1]>} : !xegpu.tensor_desc<16x16xf16, #xegpu.layout<lane_layout = [1, 16], lane_data = [2, 1]>> -> vector<16x16xf16>
    %4 = xegpu.dpas %1, %3 {layout_result_0 = #xegpu.layout<lane_layout = [1, 16], lane_data = [1, 1]>} : vector<8x16xf16>, vector<16x16xf16> -> vector<8x16xf32>
    %5 = math.exp %4 {layout_result_0 = #xegpu.layout<lane_layout = [1, 16], lane_data = [1, 1]>} : vector<8x16xf32>
    %6 = xegpu.create_nd_tdesc %arg2 : memref<8x16xf32> -> !xegpu.tensor_desc<8x16xf32, #xegpu.layout<lane_layout = [1, 16], lane_data = [1, 1]>>
    xegpu.store_nd %5, %6[%c0, %c0] : vector<8x16xf32>, !xegpu.tensor_desc<8x16xf32, #xegpu.layout<lane_layout = [1, 16], lane_data = [1, 1]>>
    gpu.return
  }
}

// -----
// CHECK-LABEL: gpu.func @create_nd_tdesc_non_memref
// CHECK: (%[[ARG0:[0-9a-zA-Z]+]]: ui64, %[[ARG1:[0-9a-zA-Z]+]]: ui64, %[[ARG2:[0-9a-zA-Z]+]]: index,
// CHECK-SAME: %[[ARG3:[0-9a-zA-Z]+]]: index, %[[ARG4:[0-9a-zA-Z]+]]: index,
// CHECK-SAME: %[[ARG5:[0-9a-zA-Z]+]]: index, %[[ARG6:[0-9a-zA-Z]+]]: index, %[[ARG7:[0-9a-zA-Z]+]]: index) {
// CHECK: %[[T0:.*]] = xegpu.create_nd_tdesc %[[ARG0]], shape : [%[[ARG2]], %[[ARG3]]], strides : [%[[ARG4]], %[[ARG5]]] : ui64 -> !xegpu.tensor_desc<16x16xf16>
// CHECK: %[[T1:.*]] = xegpu.load_nd %[[T0]][{{.*}}]  : !xegpu.tensor_desc<16x16xf16> -> vector<16xf16>
// CHECK: %[[T2:.*]] = xegpu.create_nd_tdesc %[[ARG1]], shape : [%[[ARG2]], %[[ARG3]]], strides : [%[[ARG4]], %[[ARG5]]] : ui64 -> !xegpu.tensor_desc<16x16xf16>
// CHECK: xegpu.store_nd %[[T1]], %[[T2]][{{.*}}]  : vector<16xf16>, !xegpu.tensor_desc<16x16xf16>
gpu.module @xevm_module{
  gpu.func @create_nd_tdesc_non_memref(%arg0: ui64, %arg1: ui64, %arg2: index, %arg3: index, %arg4: index, %arg5: index, %arg6: index, %arg7: index) {
    %c0 = arith.constant 0 : index
    %0 = xegpu.create_nd_tdesc %arg0, shape:[%arg2, %arg3], strides:[%arg4, %arg5] : ui64 -> !xegpu.tensor_desc<16x16xf16, #xegpu.layout<lane_layout = [1, 16], lane_data = [1, 1]>>
    %1 = xegpu.load_nd %0[%c0, %c0]  {layout_result_0 = #xegpu.layout<lane_layout = [1, 16], lane_data = [1, 1]>} : !xegpu.tensor_desc<16x16xf16, #xegpu.layout<lane_layout = [1, 16], lane_data = [1, 1]>> -> vector<16x16xf16>
    %2 = xegpu.create_nd_tdesc %arg1, shape:[%arg2, %arg3], strides:[%arg4, %arg5] : ui64 -> !xegpu.tensor_desc<16x16xf16, #xegpu.layout<lane_layout = [1, 16], lane_data = [1, 1]>>
    xegpu.store_nd %1, %2[%c0, %c0] : vector<16x16xf16>, !xegpu.tensor_desc<16x16xf16, #xegpu.layout<lane_layout = [1, 16], lane_data = [1, 1]>>
=======
    %5 = math.exp %4
      {layout_result_0 = #xegpu.layout<lane_layout = [1, 16], lane_data = [1, 1]>}
      : vector<8x16xf32>

    %6 = xegpu.create_nd_tdesc %arg2 : memref<8x16xf32> ->
      !xegpu.tensor_desc<8x16xf32, #xegpu.layout<lane_layout = [1, 16], lane_data = [1, 1]>>
    xegpu.store_nd %5, %6[%c0, %c0] : vector<8x16xf32>,
      !xegpu.tensor_desc<8x16xf32, #xegpu.layout<lane_layout = [1, 16], lane_data = [1, 1]>>
>>>>>>> 54c4ef26
    gpu.return
  }
}

// -----
// CHECK-LABEL: gpu.func @gemm
<<<<<<< HEAD
// CHECK: (%[[ARG0:[0-9a-zA-Z]+]]: memref<1024x1024xbf16>, %[[ARG1:[0-9a-zA-Z]+]]: memref<1024x1024xbf16>, %[[ARG2:[0-9a-zA-Z]+]]: memref<1024x1024xf32>) {
// CHECK-DAG: %[[BLOCK_ID_X:.*]] = gpu.block_id x
// CHECK-DAG: %[[BLOCK_ID_Y:.*]] = gpu.block_id y
// CHECK-DAG: %[[Y_COORD:.*]] = arith.muli %[[BLOCK_ID_Y]], %c16 : index
// CHECK-DAG: %[[X_COORD:.*]] = arith.muli %[[BLOCK_ID_X]], %c8 : index
// CHECK: %[[T2:.*]] = xegpu.create_nd_tdesc %[[ARG2]] : memref<1024x1024xf32> -> !xegpu.tensor_desc<8x16xf32>
// CHECK-NEXT: %[[T3:.*]] = xegpu.load_nd %[[T2]][%[[X_COORD]], %[[Y_COORD]]] : !xegpu.tensor_desc<8x16xf32> -> vector<8xf32>
// CHECK-NEXT: %[[T4:.*]] = vector.shape_cast %[[T3]] : vector<8xf32> to vector<8x1xf32>
// CHECK: %[[T5:.*]] = scf.for %[[K:.*]] = %{{.*}} to %{{.*}} step %{{.*}} iter_args(%[[ARG4:.*]] = %[[T4]]) -> (vector<8x1xf32>) {
// CHECK-DAG: %[[T10:.*]] = xegpu.create_nd_tdesc %[[ARG1]] : memref<1024x1024xbf16> -> !xegpu.tensor_desc<16x16xbf16>
// CHECK-DAG: %[[T11:.*]] = xegpu.load_nd %[[T10]][%[[K]], %[[Y_COORD]]] <{packed}> : !xegpu.tensor_desc<16x16xbf16> -> vector<16xbf16>
// CHECK-DAG: %[[T12:.*]] = xegpu.create_nd_tdesc %[[ARG0]] : memref<1024x1024xbf16> -> !xegpu.tensor_desc<8x16xbf16>
// CHECK-DAG: %[[T13:.*]] = xegpu.load_nd %[[T12]][%[[X_COORD]], %[[K]]] : !xegpu.tensor_desc<8x16xbf16> -> vector<8xbf16>
// CHECK-DAG: %[[T14:.*]] = vector.shape_cast %[[ARG4]] : vector<8x1xf32> to vector<8xf32>
// CHECK-NEXT: %[[T15:.*]] = xegpu.dpas %[[T13]], %[[T11]], %[[T14]] : vector<8xbf16>, vector<16xbf16>, vector<8xf32> -> vector<8xf32>
// CHECK-NEXT: %[[T16:.*]] = vector.shape_cast %[[T15]] : vector<8xf32> to vector<8x1xf32>
// CHECK-NEXT: scf.yield %[[T16]] : vector<8x1xf32>
// CHECK-NEXT: }
// CHECK-NEXT: %[[T9:.*]] = vector.shape_cast %[[T5]] : vector<8x1xf32> to vector<8xf32>
// CHECK-NEXT: xegpu.store_nd %[[T9]], %[[T2]][%[[X_COORD]], %[[Y_COORD]]] : vector<8xf32>, !xegpu.tensor_desc<8x16xf32>
=======
// CHECK:         (%[[ARG0:[0-9a-zA-Z]+]]: memref<1024x1024xbf16>, %[[ARG1:[0-9a-zA-Z]+]]: memref<1024x1024xbf16>,
// CHECK-SAME:     %[[ARG2:[0-9a-zA-Z]+]]: memref<1024x1024xf32>) {
// CHECK-DAG:         %[[BLOCK_ID_X:.*]] = gpu.block_id x
// CHECK-DAG:         %[[BLOCK_ID_Y:.*]] = gpu.block_id y
// CHECK-DAG:         %[[Y_COORD:.*]] = arith.muli %[[BLOCK_ID_Y]], %c16 : index
// CHECK-DAG:         %[[X_COORD:.*]] = arith.muli %[[BLOCK_ID_X]], %c8 : index
// CHECK:             %[[T2:.*]] = xegpu.create_nd_tdesc %[[ARG2]] : memref<1024x1024xf32> -> !xegpu.tensor_desc<8x16xf32>
// CHECK-NEXT:        %[[T3:.*]] = xegpu.load_nd %[[T2]][%[[X_COORD]], %[[Y_COORD]]] : !xegpu.tensor_desc<8x16xf32> -> vector<8xf32>
// CHECK-NEXT:        %[[T4:.*]] = vector.shape_cast %[[T3]] : vector<8xf32> to vector<8x1xf32>
// CHECK:             %[[T5:.*]] = scf.for %[[K:.*]] = %{{.*}} to %{{.*}} step %{{.*}} iter_args(%[[ARG4:.*]] = %[[T4]])
// CHECK-SAME:          -> (vector<8x1xf32>) {
// CHECK-DAG:           %[[T10:.*]] = xegpu.create_nd_tdesc %[[ARG1]] : memref<1024x1024xbf16> -> !xegpu.tensor_desc<16x16xbf16>
// CHECK-DAG:           %[[T11:.*]] = xegpu.load_nd %[[T10]][%[[K]], %[[Y_COORD]]] <{packed}> : !xegpu.tensor_desc<16x16xbf16> -> vector<16xbf16>
// CHECK-DAG:           %[[T12:.*]] = xegpu.create_nd_tdesc %[[ARG0]] : memref<1024x1024xbf16> -> !xegpu.tensor_desc<8x16xbf16>
// CHECK-DAG:           %[[T13:.*]] = xegpu.load_nd %[[T12]][%[[X_COORD]], %[[K]]] : !xegpu.tensor_desc<8x16xbf16> -> vector<8xbf16>
// CHECK-DAG:           %[[T14:.*]] = vector.shape_cast %[[ARG4]] : vector<8x1xf32> to vector<8xf32>
// CHECK-NEXT:          %[[T15:.*]] = xegpu.dpas %[[T13]], %[[T11]], %[[T14]]
// CHECK-SAME:            : vector<8xbf16>, vector<16xbf16>, vector<8xf32> -> vector<8xf32>
// CHECK-NEXT:          %[[T16:.*]] = vector.shape_cast %[[T15]] : vector<8xf32> to vector<8x1xf32>
// CHECK-NEXT:          scf.yield %[[T16]] : vector<8x1xf32>
// CHECK-NEXT:        }
// CHECK-NEXT:        %[[T9:.*]] = vector.shape_cast %[[T5]] : vector<8x1xf32> to vector<8xf32>
// CHECK-NEXT:        xegpu.store_nd %[[T9]], %[[T2]][%[[X_COORD]], %[[Y_COORD]]] : vector<8xf32>, !xegpu.tensor_desc<8x16xf32>
>>>>>>> 54c4ef26
gpu.module @xevm_module{
gpu.func @gemm(%arg0: memref<1024x1024xbf16>, %arg1: memref<1024x1024xbf16>, %arg2: memref<1024x1024xf32>){
  %c0 = arith.constant 0 : index
  %c16 = arith.constant 16 : index
  %c8 = arith.constant 8 : index
  %c1024 = arith.constant 1024 : index
  %block_id_x = gpu.block_id  x
  %block_id_y = gpu.block_id  y
  %0 = arith.muli %block_id_x, %c8 : index
  %1 = arith.muli %block_id_y, %c16 : index
<<<<<<< HEAD
  %2 = xegpu.create_nd_tdesc %arg2 : memref<1024x1024xf32> -> !xegpu.tensor_desc<8x16xf32, #xegpu.layout<lane_layout = [1, 16], lane_data = [1, 1]>>
  %3 = xegpu.load_nd %2[%0, %1]  {layout_result_0 = #xegpu.layout<lane_layout = [1, 16], lane_data = [1, 1]>} : !xegpu.tensor_desc<8x16xf32, #xegpu.layout<lane_layout = [1, 16], lane_data = [1, 1]>> -> vector<8x16xf32>
  %4 = scf.for %arg3 = %c0 to %c1024 step %c16 iter_args(%arg4 = %3) -> (vector<8x16xf32>) {
    %5 = xegpu.create_nd_tdesc %arg0: memref<1024x1024xbf16> -> !xegpu.tensor_desc<8x16xbf16, #xegpu.layout<lane_layout = [1, 16], lane_data = [1, 1]>>
    %6 = xegpu.create_nd_tdesc %arg1 : memref<1024x1024xbf16> -> !xegpu.tensor_desc<16x16xbf16, #xegpu.layout<lane_layout = [1, 16], lane_data = [2, 1]>>
    %7 = xegpu.load_nd %5[%0, %arg3]   {layout_result_0 = #xegpu.layout<lane_layout = [1, 16], lane_data = [1, 1]>} : !xegpu.tensor_desc<8x16xbf16, #xegpu.layout<lane_layout = [1, 16], lane_data = [1, 1]>> -> vector<8x16xbf16>
    %8 = xegpu.load_nd %6[%arg3, %1]  {layout_result_0 = #xegpu.layout<lane_layout = [1, 16], lane_data = [2, 1]>} : !xegpu.tensor_desc<16x16xbf16, #xegpu.layout<lane_layout = [1, 16], lane_data = [2, 1]>> -> vector<16x16xbf16>
    %9 = xegpu.dpas %7, %8, %arg4 {layout_result_0 = #xegpu.layout<lane_layout = [1, 16], lane_data = [1, 1]>} : vector<8x16xbf16>, vector<16x16xbf16>, vector<8x16xf32> -> vector<8x16xf32>
    scf.yield %9 : vector<8x16xf32>
  } {layout_result_0 = #xegpu.layout<lane_layout = [1, 16], lane_data = [1, 1]>}
  xegpu.store_nd %4, %2[%0, %1] : vector<8x16xf32>, !xegpu.tensor_desc<8x16xf32, #xegpu.layout<lane_layout = [1, 16], lane_data = [1, 1]>>
  gpu.return
}
}

// -----
// CHECK-LABEL: gpu.func @prefetch_2d
// CHECK: (%[[ARG0:[0-9a-zA-Z]+]]: memref<256x256xf16>) {
// CHECK: %[[T0:.*]] = xegpu.create_nd_tdesc %[[ARG0]] : memref<256x256xf16> -> !xegpu.tensor_desc<16x16xf16>
// CHECK: xegpu.prefetch_nd %[[T0]][%{{.*}}] <{l1_hint = #xegpu.cache_hint<cached>, l2_hint = #xegpu.cache_hint<uncached>}> : !xegpu.tensor_desc<16x16xf16>
gpu.module @xevm_module{
  gpu.func @prefetch_2d(%arg0: memref<256x256xf16>) {
    %c0 = arith.constant 0 : index
    %0 = xegpu.create_nd_tdesc %arg0 : memref<256x256xf16> -> !xegpu.tensor_desc<16x16xf16, #xegpu.layout<lane_layout = [1, 16], lane_data = [1, 1]>>
    xegpu.prefetch_nd %0[%c0, %c0] <{l1_hint = #xegpu.cache_hint<cached>, l2_hint = #xegpu.cache_hint<uncached>}> : !xegpu.tensor_desc<16x16xf16, #xegpu.layout<lane_layout = [1, 16], lane_data = [1, 1]>>
    gpu.return
  }
}

// -----
// CHECK-LABEL: gpu.func @prefetch_1d
// CHECK: (%[[ARG0:[0-9a-zA-Z]+]]: memref<256xf16>) {
// CHECK: %[[T0:.*]] = xegpu.create_nd_tdesc %[[ARG0]] : memref<256xf16> -> !xegpu.tensor_desc<16xf16>
// CHECK: xegpu.prefetch_nd %[[T0]][%{{.*}}]  <{l1_hint = #xegpu.cache_hint<cached>, l2_hint = #xegpu.cache_hint<uncached>}> : !xegpu.tensor_desc<16xf16>
gpu.module @xevm_module{
  gpu.func @prefetch_1d(%arg0: memref<256xf16>) {
    %c0 = arith.constant 0 : index
    %0 = xegpu.create_nd_tdesc %arg0: memref<256xf16> -> !xegpu.tensor_desc<16xf16, #xegpu.layout<lane_layout = [16], lane_data = [1]>>
    xegpu.prefetch_nd %0[%c0]  <{l1_hint = #xegpu.cache_hint<cached>, l2_hint = #xegpu.cache_hint<uncached>}> : !xegpu.tensor_desc<16xf16, #xegpu.layout<lane_layout = [16], lane_data = [1]>>
    gpu.return
  }
}

// -----
// CHECK-LABEL: gpu.func @gpu_barrier({{.*}}) {
// CHECK: %[[T0:.*]] = xegpu.create_nd_tdesc %{{.*}} : memref<256xf16> -> !xegpu.tensor_desc<16xf16>
// CHECK-NEXT: %[[T1:.*]] = xegpu.load_nd %[[T0]][{{.*}}]  : !xegpu.tensor_desc<16xf16> -> vector<1xf16>
// CHECK-NEXT: gpu.barrier
// CHECK-NEXT: %[[T2:.*]] = xegpu.create_nd_tdesc %{{.*}} : memref<256xf16> -> !xegpu.tensor_desc<16xf16>
// CHECK-NEXT: xegpu.store_nd %[[T1]], %[[T2]][{{.*}}] : vector<1xf16>, !xegpu.tensor_desc<16xf16>
gpu.module @xevm_module{
  gpu.func @gpu_barrier(%arg0: memref<256xf16>, %arg1: memref<256xf16>) {
    %c0 = arith.constant 0 : index
    %0 = xegpu.create_nd_tdesc %arg0 : memref<256xf16> -> !xegpu.tensor_desc<16xf16, #xegpu.layout<lane_layout = [16], lane_data = [1]>>
    %1 = xegpu.load_nd %0[%c0]  {layout_result_0 = #xegpu.layout<lane_layout = [16], lane_data = [1]>} : !xegpu.tensor_desc<16xf16, #xegpu.layout<lane_layout = [16], lane_data = [1]>> -> vector<16xf16>
    gpu.barrier
    %2 = xegpu.create_nd_tdesc %arg1 : memref<256xf16> -> !xegpu.tensor_desc<16xf16, #xegpu.layout<lane_layout = [16], lane_data = [1]>>
    xegpu.store_nd %1, %2[%c0] : vector<16xf16>, !xegpu.tensor_desc<16xf16, #xegpu.layout<lane_layout = [16], lane_data = [1]>>
    gpu.return
  }
}

// -----
// CHECK-LABEL: gpu.func @vector_multi_reduction_dim1_distributed_dim0_reduction
// CHECK:       %[[W:.*]]:2 = gpu.warp_execute_on_lane_0(%{{.*}})[16] ->
// CHECK-SAME:    (!xegpu.tensor_desc<1x32xf32, #xegpu.layout<lane_layout = [1, 16], lane_data = [1, 1]>>, vector<16x2xf32>) {
// CHECK:             %[[SRC:.*]] = "some_def"() {layout_result_0 = #xegpu.layout<lane_layout = [1, 16], lane_data = [1, 1]>} : () -> vector<16x32xf32>
// CHECK-NEXT:        gpu.yield %{{.*}}, %[[SRC]] : !xegpu.tensor_desc<1x32xf32, #xegpu.layout<lane_layout = [1, 16], lane_data = [1, 1]>>, vector<16x32xf32>
// CHECK-NEXT:  }
// CHECK:       %[[COL0:.*]] = vector.extract_strided_slice %[[W]]#1 {offsets = [0, 0], sizes = [16, 1], strides = [1, 1]} : vector<16x2xf32> to vector<16x1xf32>
// CHECK-NEXT:  %[[CAST0:.*]] = vector.shape_cast %[[COL0]] : vector<16x1xf32> to vector<16xf32>
// CHECK-NEXT:  %[[RED0:.*]] = vector.reduction <add>, %[[CAST0]], %{{.*}} : vector<16xf32> into f32
// CHECK:       %[[COL1:.*]] = vector.extract_strided_slice %[[W]]#1 {offsets = [0, 1], sizes = [16, 1], strides = [1, 1]} : vector<16x2xf32> to vector<16x1xf32>
// CHECK-NEXT:  %[[CAST1:.*]] = vector.shape_cast %[[COL1]] : vector<16x1xf32> to vector<16xf32>
// CHECK-NEXT:  %[[RED1:.*]] = vector.reduction <add>, %[[CAST1]], %{{.*}} : vector<16xf32> into f32
// CHECK-NEXT:  vector.from_elements %[[RED0]], %[[RED1]] : vector<2xf32>
gpu.module @xevm_module{
gpu.func @vector_multi_reduction_dim1_distributed_dim0_reduction() {
  %c0 = arith.constant 0 : index
  %0 = "some_def"() : () -> !xegpu.tensor_desc<1x32xf32, #xegpu.layout<lane_layout = [1, 16], lane_data = [1, 1]>>
  %src = "some_def"() {layout_result_0 = #xegpu.layout<lane_layout = [1, 16], lane_data = [1, 1]>}  : () -> (vector<16x32xf32>)
  %acc = arith.constant {layout_result_0 = #xegpu.slice<#xegpu.layout<lane_layout = [1, 16], lane_data = [1, 1]>, dims = [0]>} dense<0.0>  : vector<32xf32>
  %1 = vector.multi_reduction <add>, %src, %acc {layout_result_0 = #xegpu.slice<#xegpu.layout<lane_layout = [1, 16], lane_data = [1, 1]>, dims = [0]>}  [0]
    : vector<16x32xf32> to vector<32xf32>
  %3 = vector.shape_cast %1 {layout_result_0 = #xegpu.layout<lane_layout = [1, 16], lane_data = [1, 1]>}
    : vector<32xf32> to vector<1x32xf32>
  xegpu.store_nd %3, %0[%c0, %c0] : vector<1x32xf32>, !xegpu.tensor_desc<1x32xf32, #xegpu.layout<lane_layout = [1, 16], lane_data = [1, 1]>>
  gpu.return
}
}

// -----
// CHECK-REDUCTION-LABEL: gpu.func @vector_multi_reduction_dim1_distributed_dim1_reduction
// CHECK-REDUCTION:         %[[W:.*]]:3 = gpu.warp_execute_on_lane_0(%{{.*}})[16] -> (!xegpu.tensor_desc<2x16xf32,
// CHECK-REDUCTION-SAME:      #xegpu.layout<lane_layout = [1, 16], lane_data = [1, 1]>>, f32, f32) {
// CHECK-REDUCTION:           %[[SRC:.*]] = "some_def"() {layout_result_0 = #xegpu.layout<lane_layout = [1, 16], lane_data = [1, 1]>} : () -> vector<2x16xf32>
// CHECK-REDUCTION-NEXT:      %[[ROW0:.*]] = vector.extract %[[SRC]][0] : vector<16xf32> from vector<2x16xf32>
// CHECK-REDUCTION-NEXT:      %[[R0:.*]] = vector.reduction <add>, %[[ROW0]], %{{.*}} : vector<16xf32> into f32
// CHECK-REDUCTION-NEXT:      %[[ROW1:.*]] = vector.extract %[[SRC]][1] : vector<16xf32> from vector<2x16xf32>
// CHECK-REDUCTION-NEXT:      %[[R1:.*]] = vector.reduction <add>, %[[ROW1]], %{{.*}} : vector<16xf32> into f32
// CHECK-REDUCTION-NEXT:      gpu.yield %4, %[[R1]], %[[R0]] : !xegpu.tensor_desc<2x16xf32, #xegpu.layout<lane_layout = [1, 16], lane_data = [1, 1]>>, f32, f32
// CHECK-REDUCTION-NEXT:    }
// CHECK-REDUCTION-NEXT:    vector.from_elements %[[W]]#2, %[[W]]#1 : vector<2xf32>
gpu.module @xevm_module{
gpu.func @vector_multi_reduction_dim1_distributed_dim1_reduction() {
  %c0 = arith.constant 0 : index
  %0 = "some_def"() : () -> !xegpu.tensor_desc<2x16xf32, #xegpu.layout<lane_layout = [1, 16], lane_data = [1, 1]>>
  %src = "some_def"() {layout_result_0 = #xegpu.layout<lane_layout = [1, 16], lane_data = [1, 1]>}  : () -> (vector<2x16xf32>)
  %acc = arith.constant {layout_result_0 = #xegpu.slice<#xegpu.layout<lane_layout = [1, 16], lane_data = [1, 1]>, dims = [1]>} dense<0.0>  : vector<2xf32>
  %1 = vector.multi_reduction <add>, %src, %acc {layout_result_0 = #xegpu.slice<#xegpu.layout<lane_layout = [1, 16], lane_data = [1, 1]>, dims = [1]>}
    [1] : vector<2x16xf32> to vector<2xf32>
  %3 = vector.shape_cast %1 {layout_result_0 = #xegpu.layout<lane_layout = [1, 16], lane_data = [1, 1]>}
    : vector<2xf32> to vector<2x1xf32>
  %4 = vector.broadcast %3 {layout_result_0 = #xegpu.layout<lane_layout = [1, 16], lane_data = [1, 1]>} : vector<2x1xf32> to vector<2x16xf32>
  xegpu.store_nd %4, %0[%c0, %c0] : vector<2x16xf32>, !xegpu.tensor_desc<2x16xf32, #xegpu.layout<lane_layout = [1, 16], lane_data = [1, 1]>>
  gpu.return
}
}

// -----
// CHECK-LABEL:   gpu.func @vector_multi_reduction_dim0_distributed_dim1_reduction
// CHECK:             %[[W:.*]]:2 = gpu.warp_execute_on_lane_0(%0)[16] ->
// CHECK-SAME:          (!xegpu.tensor_desc<32x1xf32, #xegpu.layout<lane_layout = [16, 1], lane_data = [1, 1]>>, vector<2x16xf32>) {
// CHECK:                 %[[SRC:.*]] = "some_def"() {layout_result_0 = #xegpu.layout<lane_layout = [16, 1], lane_data = [1, 1]>} : () -> vector<32x16xf32>
// CHECK-NEXT:            gpu.yield %{{.*}}, %[[SRC]] : !xegpu.tensor_desc<32x1xf32, #xegpu.layout<lane_layout = [16, 1], lane_data = [1, 1]>>, vector<32x16xf32>
// CHECK-NEXT:        }
// CHECK:             %[[ROW0:.*]] = vector.extract %[[W]]#1[0] : vector<16xf32> from vector<2x16xf32>
// CHECK-NEXT:        %[[R0:.*]] = vector.reduction <add>, %[[ROW0]], %{{.*}} : vector<16xf32> into f32
// CHECK:             %[[ROW1:.*]] = vector.extract %[[W]]#1[1] : vector<16xf32> from vector<2x16xf32>
// CHECK-NEXT:        %[[R1:.*]] = vector.reduction <add>, %[[ROW1]], %{{.*}} : vector<16xf32> into f32
// CHECK-NEXT:        vector.from_elements %[[R0]], %[[R1]] : vector<2xf32>
gpu.module @xevm_module{
gpu.func @vector_multi_reduction_dim0_distributed_dim1_reduction() {
  %c0 = arith.constant 0 : index
  %0 = "some_def"() : () -> !xegpu.tensor_desc<32x1xf32, #xegpu.layout<lane_layout = [16, 1], lane_data = [1, 1]>>
  %src = "some_def"() {layout_result_0 = #xegpu.layout<lane_layout = [16, 1], lane_data = [1, 1]>}  : () -> (vector<32x16xf32>)
  %acc = arith.constant {layout_result_0 = #xegpu.slice<#xegpu.layout<lane_layout = [16, 1], lane_data = [1, 1]>, dims = [1]>} dense<0.0>  : vector<32xf32>
  %1 = vector.multi_reduction <add>, %src, %acc {layout_result_0 = #xegpu.slice<#xegpu.layout<lane_layout = [16, 1], lane_data = [1, 1]>, dims = [1]>}  [1]
    : vector<32x16xf32> to vector<32xf32>
  %3 = vector.shape_cast %1 {layout_result_0 = #xegpu.layout<lane_layout = [16, 1], lane_data = [1, 1]>}
    : vector<32xf32> to vector<32x1xf32>
  xegpu.store_nd %3, %0[%c0, %c0] : vector<32x1xf32>, !xegpu.tensor_desc<32x1xf32, #xegpu.layout<lane_layout = [16, 1], lane_data = [1, 1]>>
  gpu.return
}
}

// -----
// CHECK-REDUCTION-LABEL: gpu.func @vector_multi_reduction_dim0_distributed_dim0_reduction
// CHECK-REDUCTION:       %[[W:.*]]:3 = gpu.warp_execute_on_lane_0(%{{.*}})[16] -> (!xegpu.tensor_desc<16x2xf32,
// CHECK-REDUCTION-SAME:    #xegpu.layout<lane_layout = [16, 1], lane_data = [1, 1]>>, f32, f32) {
// CHECK-REDUCTION:          %[[SRC:.*]] = "some_def"() {layout_result_0 = #xegpu.layout<lane_layout = [16, 1], lane_data = [1, 1]>} : () -> vector<16x2xf32>
// CHECK-REDUCTION-NEXT:     %[[COL0:.*]] = vector.extract_strided_slice %[[SRC]] {offsets = [0, 0], sizes = [16, 1], strides = [1, 1]} : vector<16x2xf32> to vector<16x1xf32>
// CHECK-REDUCTION-NEXT:     %[[CAST0:.*]] = vector.shape_cast %[[COL0]] : vector<16x1xf32> to vector<16xf32>
// CHECK-REDUCTION-NEXT:     %[[R0:.*]] = vector.reduction <add>, %[[CAST0]], %{{.*}} : vector<16xf32> into f32
// CHECK-REDUCTION-NEXT:     %[[COL1:.*]] = vector.extract_strided_slice %5 {offsets = [0, 1], sizes = [16, 1], strides = [1, 1]} : vector<16x2xf32> to vector<16x1xf32>
// CHECK-REDUCTION-NEXT:     %[[CAST1:.*]] = vector.shape_cast %[[COL1]] : vector<16x1xf32> to vector<16xf32>
// CHECK-REDUCTION-NEXT:     %[[R1:.*]] = vector.reduction <add>, %[[CAST1]], %cst : vector<16xf32> into f32
// CHECK-REDUCTION-NEXT:     gpu.yield %4, %[[R1]], %[[R0]] : !xegpu.tensor_desc<16x2xf32, #xegpu.layout<lane_layout = [16, 1], lane_data = [1, 1]>>, f32, f32
// CHECK-REDUCTION-NEXT:   }
// CHECK-REDUCTION-NEXT:   vector.from_elements %[[W]]#2, %[[W]]#1 : vector<2xf32>
gpu.module @xevm_module{
gpu.func @vector_multi_reduction_dim0_distributed_dim0_reduction() {
  %c0 = arith.constant 0 : index
  %0 = "some_def"() : () -> !xegpu.tensor_desc<16x2xf32, #xegpu.layout<lane_layout = [16, 1], lane_data = [1, 1]>>
  %src = "some_def"() {layout_result_0 = #xegpu.layout<lane_layout = [16, 1], lane_data = [1, 1]>}  : () -> (vector<16x2xf32>)
  %acc = arith.constant {layout_result_0 = #xegpu.slice<#xegpu.layout<lane_layout = [16, 1], lane_data = [1, 1]>, dims = [0]>} dense<0.0>  : vector<2xf32>
  %1 = vector.multi_reduction <add>, %src, %acc {layout_result_0 = #xegpu.slice<#xegpu.layout<lane_layout = [16, 1], lane_data = [1, 1]>, dims = [0]>}
    [0] : vector<16x2xf32> to vector<2xf32>
  %3 = vector.shape_cast %1 {layout_result_0 = #xegpu.layout<lane_layout = [16, 1], lane_data = [1, 1]>}
    : vector<2xf32> to vector<1x2xf32>
  %4 = vector.broadcast %3 {layout_result_0 = #xegpu.layout<lane_layout = [16, 1], lane_data = [1, 1]>} : vector<1x2xf32> to vector<16x2xf32>
  xegpu.store_nd %4, %0[%c0, %c0] : vector<16x2xf32>, !xegpu.tensor_desc<16x2xf32, #xegpu.layout<lane_layout = [16, 1], lane_data = [1, 1]>>
  gpu.return
}
}

// -----
// CHECK-LABEL: gpu.func @scatter_ops_chunksize({{.*}}) {
// CHECK: %[[MASK:.*]] = arith.constant dense<true> : vector<1xi1>
// CHECK-NEXT: %[[LANE_OFFSET:.*]] = arith.constant dense<12> : vector<1xindex>
// CHECK-NEXT: %[[LOADED:.*]] = xegpu.load %arg0[%[[LANE_OFFSET]]], %[[MASK]] <{chunk_size = 8 : i64}> : memref<256xf16>, vector<1xindex>, vector<1xi1> -> vector<8xf16>
// CHECK-NEXT: xegpu.store %[[LOADED]], %arg0[%[[LANE_OFFSET]]], %[[MASK]] <{chunk_size = 8 : i64}> : vector<8xf16>, memref<256xf16>, vector<1xindex>, vector<1xi1>
gpu.module @xevm_module{
  gpu.func @scatter_ops_chunksize(%src: memref<256xf16>) {
    %1 = arith.constant {layout_result_0 = #xegpu.layout<lane_layout = [16], lane_data = [1]>} dense<1>: vector<16xi1>
    %offset = arith.constant {layout_result_0 = #xegpu.layout<lane_layout = [16], lane_data = [1]>} dense<12> : vector<16xindex>
    %3 = xegpu.load %src[%offset], %1 <{chunk_size=8}> {
      layout_result_0 = #xegpu.layout<lane_layout = [16, 1], lane_data = [1, 2]>
    } : memref<256xf16>, vector<16xindex>, vector<16xi1> -> vector<16x8xf16>
    xegpu.store %3, %src[%offset], %1 <{chunk_size=8}> : vector<16x8xf16>, memref<256xf16>, vector<16xindex>, vector<16xi1>
    gpu.return
  }
}

// -----
// CHECK-LABEL: gpu.func @scatter_ops_scf_yield({{.*}},
// CHECK-SAME: %[[PREDICATE:.*]]: i1) {
// CHECK: %[[DEFAULT:.*]] = arith.constant dense<1.200000e+01> : vector<8xf16>
// CHECK: %[[OFFSET:.*]] = arith.constant dense<12> : vector<1xindex>
// CHECK: %[[MASK:.*]] = arith.constant dense<true> : vector<1xi1>
// CHECK: %[[PREDICATED_LOAD:.*]] = scf.if %[[PREDICATE]] -> (vector<8xf16>) {
// CHECK-NEXT: %[[LOADED:.*]] = xegpu.load %arg0[%[[OFFSET]]], %[[MASK]] <{chunk_size = 8 : i64}> : memref<256xf16>, vector<1xindex>, vector<1xi1> -> vector<8xf16>
// CHECK-NEXT: scf.yield %[[LOADED]] : vector<8xf16>
// CHECK-NEXT: } else {
// CHECK-NEXT:   scf.yield %[[DEFAULT]] : vector<8xf16>
// CHECK-NEXT: }
// CHECK-NEXT: xegpu.store %[[PREDICATED_LOAD]], %arg0[%[[OFFSET]]], %[[MASK]] <{chunk_size = 8 : i64}> : vector<8xf16>, memref<256xf16>, vector<1xindex>, vector<1xi1>
=======
  %2 = xegpu.create_nd_tdesc %arg2 : memref<1024x1024xf32> ->
    !xegpu.tensor_desc<8x16xf32, #xegpu.layout<lane_layout = [1, 16], lane_data = [1, 1]>>
  %3 = xegpu.load_nd %2[%0, %1]
    {layout_result_0 = #xegpu.layout<lane_layout = [1, 16], lane_data = [1, 1]>}
    : !xegpu.tensor_desc<8x16xf32, #xegpu.layout<lane_layout = [1, 16], lane_data = [1, 1]>> -> vector<8x16xf32>

  %4 = scf.for %arg3 = %c0 to %c1024 step %c16 iter_args(%arg4 = %3) -> (vector<8x16xf32>) {

    %5 = xegpu.create_nd_tdesc %arg0: memref<1024x1024xbf16>
      -> !xegpu.tensor_desc<8x16xbf16, #xegpu.layout<lane_layout = [1, 16], lane_data = [1, 1]>>
    %6 = xegpu.create_nd_tdesc %arg1 : memref<1024x1024xbf16>
      -> !xegpu.tensor_desc<16x16xbf16, #xegpu.layout<lane_layout = [1, 16], lane_data = [2, 1]>>

    %7 = xegpu.load_nd %5[%0, %arg3]
      {layout_result_0 = #xegpu.layout<lane_layout = [1, 16], lane_data = [1, 1]>}
      : !xegpu.tensor_desc<8x16xbf16, #xegpu.layout<lane_layout = [1, 16], lane_data = [1, 1]>> -> vector<8x16xbf16>
    %8 = xegpu.load_nd %6[%arg3, %1]
      {layout_result_0 = #xegpu.layout<lane_layout = [1, 16], lane_data = [2, 1]>}
      : !xegpu.tensor_desc<16x16xbf16, #xegpu.layout<lane_layout = [1, 16], lane_data = [2, 1]>> -> vector<16x16xbf16>

    %9 = xegpu.dpas %7, %8, %arg4
      {layout_result_0 = #xegpu.layout<lane_layout = [1, 16], lane_data = [1, 1]>}
      : vector<8x16xbf16>, vector<16x16xbf16>, vector<8x16xf32> -> vector<8x16xf32>

    scf.yield %9 : vector<8x16xf32>
  } {layout_result_0 = #xegpu.layout<lane_layout = [1, 16], lane_data = [1, 1]>}

  xegpu.store_nd %4, %2[%0, %1] : vector<8x16xf32>,
    !xegpu.tensor_desc<8x16xf32, #xegpu.layout<lane_layout = [1, 16], lane_data = [1, 1]>>
  gpu.return
}
}

// -----
// CHECK-LABEL: gpu.func @scatter_ops_scf_yield
// CHECK:         (%{{.*}}: memref<256xf16>, %[[PREDICATE:[a-zA-Z0-9]+]]: i1) {
// CHECK-DAG:      %[[CST:.*]] = arith.constant dense<1.200000e+01> : vector<1x8xf16>
// CHECK-DAG:      %[[OFFSET:.*]] = arith.constant dense<12> : vector<1xindex>
// CHECK-DAG:      %[[MASK:.*]] = arith.constant dense<true> : vector<1xi1>
// CHECK:          %[[IF:.*]] = scf.if %[[PREDICATE]] -> (vector<1x8xf16>) {
// CHECK-NEXT:        %[[LD:.*]] = xegpu.load %{{.*}}[%[[OFFSET]]], %[[MASK]] <{chunk_size = 8 : i64}>
// CHECK-SAME:          : memref<256xf16>, vector<1xindex>, vector<1xi1> -> vector<8xf16>
// CHECK-NEXT:        %[[LD_CAST:.*]] = vector.shape_cast %[[LD]] : vector<8xf16> to vector<1x8xf16>
// CHECK-NEXT:        scf.yield %[[LD_CAST]] : vector<1x8xf16>
// CHECK-NEXT:      } else {
// CHECK-NEXT:        scf.yield %[[CST]] : vector<1x8xf16>
// CHECK-NEXT:      }
// CHECK-NEXT:      %[[IF_CAST:.*]] = vector.shape_cast %[[IF]] : vector<1x8xf16> to vector<8xf16>
// CHECK-NEXT:      xegpu.store %[[IF_CAST]], %{{.*}}[%[[OFFSET]]], %[[MASK]] <{chunk_size = 8 : i64}>
// CHECK-SAME:        vector<8xf16>, memref<256xf16>, vector<1xindex>, vector<1xi1>
>>>>>>> 54c4ef26
gpu.module @xevm_module{
  gpu.func @scatter_ops_scf_yield(%src: memref<256xf16>, %pred : i1) {
    %1 = arith.constant {layout_result_0 = #xegpu.layout<lane_layout = [16], lane_data = [1]>} dense<1>: vector<16xi1>
    %offset = arith.constant {layout_result_0 = #xegpu.layout<lane_layout = [16], lane_data = [1]>} dense<12> : vector<16xindex>
    %loaded = scf.if %pred -> (vector<16x8xf16>) {
      %3 = xegpu.load %src[%offset], %1 <{chunk_size=8}> {
        layout_result_0 = #xegpu.layout<lane_layout = [16, 1], lane_data = [1, 2]>
      } : memref<256xf16>, vector<16xindex>, vector<16xi1> -> vector<16x8xf16>
      scf.yield %3 : vector<16x8xf16>
    } else {
      %3 = arith.constant {
        layout_result_0 = #xegpu.layout<lane_layout = [16, 1], lane_data = [1, 2]>
      } dense<12.> : vector<16x8xf16>
      scf.yield %3 : vector<16x8xf16>
    } { layout_result_0 = #xegpu.layout<lane_layout = [16, 1], lane_data = [1, 2]> }
    xegpu.store %loaded, %src[%offset], %1 <{chunk_size=8}> : vector<16x8xf16>, memref<256xf16>, vector<16xindex>, vector<16xi1>
    gpu.return
  }
}

// -----
// CHECK-LABEL: gpu.func @scatter_ops_scf_non_yield({{.*}}) {
<<<<<<< HEAD
// CHECK: %[[OFFSET:.*]] = arith.constant dense<12> : vector<1xindex>
// CHECK: %[[MASK:.*]] = arith.constant dense<true> : vector<1xi1>
// CHECK: %[[PREDICATE:.*]] = llvm.mlir.poison : i1
// CHECK: scf.if %[[PREDICATE]] {
// CHECK-NEXT: %[[LOADED:.*]] = xegpu.load %arg0[%[[OFFSET]]], %[[MASK]] <{chunk_size = 8 : i64}> : memref<256xf16>, vector<1xindex>, vector<1xi1> -> vector<8xf16>
// CHECK-NEXT: xegpu.store %[[LOADED]], %arg0[%[[OFFSET]]], %[[MASK]] <{chunk_size = 8 : i64}> : vector<8xf16>, memref<256xf16>, vector<1xindex>, vector<1xi1>
// CHECK-NEXT: }
=======
// CHECK:         %[[OFFSET:.*]] = arith.constant dense<12> : vector<1xindex>
// CHECK:         %[[MASK:.*]] = arith.constant dense<true> : vector<1xi1>
// CHECK:         %[[PREDICATE:.*]] = llvm.mlir.poison : i1
// CHECK:         scf.if %[[PREDICATE]] {
// CHECK-NEXT:      %[[LOADED:.*]] = xegpu.load %arg0[%[[OFFSET]]], %[[MASK]] <{chunk_size = 8 : i64}>
// CHECK-SAME:         memref<256xf16>, vector<1xindex>, vector<1xi1> -> vector<8xf16>
// CHECK-NEXT:      xegpu.store %[[LOADED]], %arg0[%[[OFFSET]]], %[[MASK]] <{chunk_size = 8 : i64}>
// CHECK-SAME:         vector<8xf16>, memref<256xf16>, vector<1xindex>, vector<1xi1>
// CHECK-NEXT:    }
>>>>>>> 54c4ef26
gpu.module @xevm_module{
  gpu.func @scatter_ops_scf_non_yield(%src: memref<256xf16>) {
    %pred = llvm.mlir.poison : i1
    %1 = arith.constant {layout_result_0 = #xegpu.layout<lane_layout = [16], lane_data = [1]>} dense<1>: vector<16xi1>
    %offset = arith.constant {layout_result_0 = #xegpu.layout<lane_layout = [16], lane_data = [1]>} dense<12> : vector<16xindex>
    scf.if %pred  {
      %3 = xegpu.load %src[%offset], %1 <{chunk_size=8}> {
        layout_result_0 = #xegpu.layout<lane_layout = [16, 1], lane_data = [1, 2]>
      } : memref<256xf16>, vector<16xindex>, vector<16xi1> -> vector<16x8xf16>
      xegpu.store %3, %src[%offset], %1 <{chunk_size=8}> : vector<16x8xf16>, memref<256xf16>, vector<16xindex>, vector<16xi1>
    }
    gpu.return
  }
}

// -----
<<<<<<< HEAD
// CHECK-LABEL: gpu.func @scatter_ops({{.*}}) {
// CHECK: %[[MASK:.*]] = arith.constant dense<true> : vector<1xi1>
// CHECK-NEXT: %[[LANE_OFFSET:.*]] = arith.constant dense<12> : vector<1xindex>
// CHECK-NEXT: %[[LOADED:.*]] = xegpu.load %arg0[%[[LANE_OFFSET]]], %[[MASK]] : memref<256xf16>, vector<1xindex>, vector<1xi1> -> vector<1xf16>
// CHECK-NEXT: xegpu.store %[[LOADED]], %arg0[%[[LANE_OFFSET]]], %[[MASK]] : vector<1xf16>, memref<256xf16>, vector<1xindex>, vector<1xi1>
gpu.module @xevm_module{
  gpu.func @scatter_ops(%src: memref<256xf16>) {
    %1 = arith.constant {layout_result_0 = #xegpu.layout<lane_layout = [16], lane_data = [1]>} dense<1>: vector<16xi1>
    %offset = arith.constant {layout_result_0 = #xegpu.layout<lane_layout = [16], lane_data = [1]>} dense<12> : vector<16xindex>
    %3 = xegpu.load %src[%offset], %1 {
      layout_result_0 = #xegpu.layout<lane_layout = [16], lane_data = [1]>
    } : memref<256xf16>, vector<16xindex>, vector<16xi1> -> vector<16xf16>
    xegpu.store %3, %src[%offset], %1 : vector<16xf16>, memref<256xf16>, vector<16xindex>, vector<16xi1>
=======
// CHECK-LABEL: gpu.func @mma_transpose_b(
// CHECK: %[[ARG0:[0-9a-zA-Z]+]]: memref<8x16xf16>, %[[ARG1:[0-9a-zA-Z]+]]: memref<16x8xi32>, %[[ARG2:[0-9a-zA-Z]+]]: memref<8x16xf32>) {
// CHECK-DAG:     %[[ADESC:.*]] = xegpu.create_nd_tdesc %[[ARG0]] : memref<8x16xf16> -> !xegpu.tensor_desc<8x16xf16>
// CHECK-DAG:     %[[BDESC:.*]] = xegpu.create_nd_tdesc %[[ARG1]] : memref<16x8xi32> -> !xegpu.tensor_desc<16x8xi32>
// CHECK-DAG:     %[[A:.*]] = xegpu.load_nd %[[ADESC]][%{{.*}}] : !xegpu.tensor_desc<8x16xf16> -> vector<8xf16>
// CHECK-DAG:     %[[B:.*]] = xegpu.load_nd %[[BDESC]][%{{.*}}] <{transpose = array<i64: 1, 0>}>
// CHECK-SAME:      !xegpu.tensor_desc<16x8xi32> -> vector<8xi32>
// CHECK-NEXT:    %[[BCAST0:.*]] = vector.shape_cast %[[B]] : vector<8xi32> to vector<1x8xi32>
// CHECK-NEXT:    %[[BCAST1:.*]] = vector.bitcast %[[BCAST0]] : vector<1x8xi32> to vector<1x16xf16>
// CHECK-NEXT:    %[[BCAST2:.*]] = vector.shape_cast %[[BCAST1]] : vector<1x16xf16> to vector<16xf16>
// CHECK-NEXT:    %[[C:.*]] = xegpu.dpas %[[A]], %[[BCAST2]] : vector<8xf16>, vector<16xf16> -> vector<8xf32>
gpu.module @xevm_module{
  gpu.func @mma_transpose_b(%arg0: memref<8x16xf16>, %arg1: memref<16x8xi32>, %arg2: memref<8x16xf32>) {
    %c0 = arith.constant 0 : index
    %0 = xegpu.create_nd_tdesc %arg0 : memref<8x16xf16>
      -> !xegpu.tensor_desc<8x16xf16, #xegpu.layout<lane_layout = [1, 16], lane_data = [1, 1]>>
    %1 = xegpu.load_nd %0[%c0, %c0]  {layout_result_0 = #xegpu.layout<lane_layout = [1, 16], lane_data = [1, 1]>}
      : !xegpu.tensor_desc<8x16xf16, #xegpu.layout<lane_layout = [1, 16], lane_data = [1, 1]>> -> vector<8x16xf16>
    %2 = xegpu.create_nd_tdesc %arg1 : memref<16x8xi32>
      -> !xegpu.tensor_desc<16x8xi32, #xegpu.layout<lane_layout = [16, 1], lane_data = [1, 1]>>
    %3 = xegpu.load_nd %2[%c0, %c0]  {layout_result_0 = #xegpu.layout<lane_layout = [16, 1], lane_data = [1, 1]>}
      : !xegpu.tensor_desc<16x8xi32, #xegpu.layout<lane_layout = [16, 1], lane_data = [1, 1]>> -> vector<16x8xi32>
    %4 = vector.bitcast %3 {layout_result_0 = #xegpu.layout<lane_layout = [16, 1], lane_data = [1, 2]>}
      : vector<16x8xi32> to vector<16x16xf16>
    %5 = vector.transpose %4, [1, 0] {layout_result_0 = #xegpu.layout<lane_layout = [1, 16], lane_data = [2, 1]>}
      : vector<16x16xf16> to vector<16x16xf16>
    %6 = xegpu.dpas %1, %5 {layout_result_0 = #xegpu.layout<lane_layout = [1, 16], lane_data = [1, 1]>}
      : vector<8x16xf16>, vector<16x16xf16> -> vector<8x16xf32>
    %7 = xegpu.create_nd_tdesc %arg2 : memref<8x16xf32>
      -> !xegpu.tensor_desc<8x16xf32, #xegpu.layout<lane_layout = [1, 16], lane_data = [1, 1]>>
    xegpu.store_nd %6, %7[%c0, %c0] : vector<8x16xf32>,
      !xegpu.tensor_desc<8x16xf32, #xegpu.layout<lane_layout = [1, 16], lane_data = [1, 1]>>
    gpu.return

  }
}

// -----
// CHECK-LABEL: gpu.func @warp_scf_for_unused_uniform_for_result(
// CHECK:         %[[W:.*]]:2 = gpu.warp_execute_on_lane_0(%{{.*}})[16] args(%{{.*}} : index,
// CHECK-SAME:      !xegpu.tensor_desc<16x16xf32, #xegpu.layout<lane_layout = [1, 16], lane_data = [1, 1]>>,
// CHECK-SAME:      memref<16x16xf32>) -> (vector<16x1xf32>, vector<16x1xf32>) {
// CHECK:           gpu.yield %{{.*}}, {{.*}} : vector<16x16xf32>, vector<16x1xf32>
// CHECK:         }
// CHECK:         %{{.*}}:2 = scf.for {{.*}} to %{{.*}} step %{{.*}} iter_args
// CHECK-SAME:      (%{{.*}} = %[[W]]#0, %{{.*}} = %[[W]]#1) -> (vector<16x1xf32>, vector<16x1xf32>) {
// CHECK:           %[[W1:.*]]:2 = gpu.warp_execute_on_lane_0(%{{.*}})[16]
// CHECK-SAME:        args(%{{.*}} : vector<16x1xf32>, vector<16x1xf32>) -> (vector<16x1xf32>, vector<16x1xf32>) {
// CHECK:             gpu.yield %{{.*}}, %{{.*}} : vector<16x16xf32>, vector<16x1xf32>
// CHECK:           }
// CHECK:           scf.yield %[[W1]]#0, %[[W1]]#1 : vector<16x1xf32>, vector<16x1xf32>
// CHECK:         }
gpu.module @xevm_module{
  gpu.func @warp_scf_for_unused_uniform_for_result(%arg0: index,
    %arg1: !xegpu.tensor_desc<16x16xf32, #xegpu.layout<lane_layout = [1, 16], lane_data = [1, 1]>>,
    %arg2: memref<16x16xf32>) {
    %c128 = arith.constant 128 : index
    %c1 = arith.constant 1 : index
    %c0 = arith.constant 0 : index
    %ini = "some_def"() {layout_result_0 = #xegpu.layout<lane_layout = [1, 16], lane_data = [1, 1]>}
      : () -> (vector<16x1xf32>)
    %ini2 = "some_def"() {layout_result_0 = #xegpu.layout<lane_layout = [1, 16], lane_data = [1, 1]>}
      : () -> (vector<16x16xf32>)
    %3:2 = scf.for %arg3 = %c0 to %c128 step %c1 iter_args(%arg4 = %ini2, %arg5 = %ini) -> (vector<16x16xf32>, vector<16x1xf32>) {
      %1  = "some_def"(%arg5)
        {
          layout_operand_0 = #xegpu.layout<lane_layout = [1, 16], lane_data = [1, 1]>,
          layout_result_0 = #xegpu.layout<lane_layout = [1, 16], lane_data = [1, 1]>
        }
        : (vector<16x1xf32>) -> (vector<16x1xf32>)
      %acc = "some_def"(%arg4, %1)
        {
          layout_operand_0 = #xegpu.layout<lane_layout = [1, 16], lane_data = [1, 1]>,
          layout_operand_1 = #xegpu.layout<lane_layout = [1, 16], lane_data = [1, 1]>,
          layout_result_0 = #xegpu.layout<lane_layout = [1, 16], lane_data = [1, 1]>
        }
        : (vector<16x16xf32>, vector<16x1xf32>) -> (vector<16x16xf32>)
      scf.yield %acc, %1 : vector<16x16xf32>, vector<16x1xf32>
    }
    {
      layout_result_0 = #xegpu.layout<lane_layout = [1, 16], lane_data = [1, 1]>
    }
    xegpu.store_nd %3#0, %arg1[%c0, %c0]
      : vector<16x16xf32>, !xegpu.tensor_desc<16x16xf32, #xegpu.layout<lane_layout = [1, 16], lane_data = [1, 1]>>
>>>>>>> 54c4ef26
    gpu.return
  }
}

// -----
// CHECK-LABEL: gpu.func @memref_extract_aligned_pointer_as_index(
// CHECK:  %{{.*}} = memref.extract_aligned_pointer_as_index %{{.*}} : memref<256x256xf16> -> index
gpu.module @xevm_module{
  gpu.func @memref_extract_aligned_pointer_as_index(%arg0 : memref<256x256xf16>) {
    %c0 = arith.constant 0 : index
    %cst = arith.constant {layout_result_0 = #xegpu.layout<lane_layout = [16], lane_data = [1]>} dense<1.000000e+00> : vector<16xf16>
    %ptr = memref.extract_aligned_pointer_as_index %arg0 : memref<256x256xf16> -> index
    %ptr_i64 = arith.index_cast %ptr : index to i64
    %tdesc = xegpu.create_nd_tdesc %ptr_i64, shape: [16], strides: [16] : i64
      -> !xegpu.tensor_desc<16xf16, #xegpu.layout<lane_layout = [16], lane_data = [1]>>
    xegpu.store_nd %cst, %tdesc[%c0] : vector<16xf16>, !xegpu.tensor_desc<16xf16, #xegpu.layout<lane_layout = [16], lane_data = [1]>>
    gpu.return
  }
}


// -----
// CHECK-LABEL: gpu.func @vector_transpose(
// CHECK:         %[[CST:.*]] = arith.constant dense<1.000000e+00> : vector<2xf32>
// CHECK:         %[[DEST:.*]] = xegpu.create_nd_tdesc %{{.*}} : memref<2x16xf32> -> !xegpu.tensor_desc<2x16xf32>
// CHECK:         xegpu.store_nd %[[CST]], %[[DEST]][{{.*}}] : vector<2xf32>, !xegpu.tensor_desc<2x16xf32>
gpu.module @xevm_module{
  gpu.func @vector_transpose(%arg0: memref<2x16xf32>) {
    %cst = arith.constant {layout_result_0 = #xegpu.layout<lane_layout = [16, 1], lane_data = [1, 1]>} dense<1.000000e+00>
      : vector<16x2xf32>
    %c0 = arith.constant 0 : index
    %transpose = vector.transpose %cst, [1, 0] {layout_result_0 = #xegpu.layout<lane_layout = [1, 16], lane_data = [1, 1]>}
      : vector<16x2xf32> to vector<2x16xf32>
    %0 = xegpu.create_nd_tdesc %arg0 : memref<2x16xf32>
      -> !xegpu.tensor_desc<2x16xf32, #xegpu.layout<lane_layout = [1, 16], lane_data = [1, 1]>>
    xegpu.store_nd %transpose, %0[%c0, %c0] : vector<2x16xf32>,
      !xegpu.tensor_desc<2x16xf32, #xegpu.layout<lane_layout = [1, 16], lane_data = [1, 1]>>
    gpu.return
  }
}

// -----
// CHECK-LABEL: gpu.func @vector_bitcast(
// CHECK:      %[[CAST:.*]] = vector.bitcast %{{.*}} : vector<4x2xi8> to vector<4x1xi16>
// CHECK-NEXT: %[[DEST:.*]] = xegpu.create_nd_tdesc %{{.*}} : memref<4x16xi16> -> !xegpu.tensor_desc<4x16xi16>
// CHECK-NEXT: %[[T0:.*]] = vector.shape_cast %[[CAST]] : vector<4x1xi16> to vector<4xi16>
// CHECK-NEXT: xegpu.store_nd %[[T0]], %[[DEST]][{{.*}}]  : vector<4xi16>, !xegpu.tensor_desc<4x16xi16>
gpu.module @xevm_module{
  gpu.func @vector_bitcast(%arg0: memref<4x16xi16>) {
    %cst = "some_op"() {layout_result_0 = #xegpu.layout<lane_layout = [1, 16], lane_data = [1, 2]>}
      : () -> (vector<4x32xi8>)
    %bitcast = vector.bitcast %cst {layout_result_0 = #xegpu.layout<lane_layout = [1, 16], lane_data = [1, 1]>}
      : vector<4x32xi8> to vector<4x16xi16>
    %c0 = arith.constant 0 : index
    %0 = xegpu.create_nd_tdesc %arg0 : memref<4x16xi16>
      -> !xegpu.tensor_desc<4x16xi16, #xegpu.layout<lane_layout = [1, 16], lane_data = [1, 1]>>
    xegpu.store_nd %bitcast, %0[%c0, %c0] : vector<4x16xi16>,
      !xegpu.tensor_desc<4x16xi16, #xegpu.layout<lane_layout = [1, 16], lane_data = [1, 1]>>
    gpu.return
  }
}

// -----
// CHECK-LABEL: gpu.func @mma_transpose_b(
// CHECK: %[[ARG0:[0-9a-zA-Z]+]]: memref<8x16xf16>, %[[ARG1:[0-9a-zA-Z]+]]: memref<16x8xi32>, %[[ARG2:[0-9a-zA-Z]+]]: memref<8x16xf32>) {
// CHECK-DAG:     %[[ADESC:.*]] = xegpu.create_nd_tdesc %[[ARG0]] : memref<8x16xf16> -> !xegpu.tensor_desc<8x16xf16>
// CHECK-DAG:     %[[BDESC:.*]] = xegpu.create_nd_tdesc %[[ARG1]] : memref<16x8xi32> -> !xegpu.tensor_desc<16x8xi32>
// CHECK-DAG:     %[[A:.*]] = xegpu.load_nd %[[ADESC]][%{{.*}}] : !xegpu.tensor_desc<8x16xf16> -> vector<8xf16>
// CHECK-DAG:     %[[B:.*]] = xegpu.load_nd %[[BDESC]][%{{.*}}] <{transpose = array<i64: 1, 0>}> : !xegpu.tensor_desc<16x8xi32> -> vector<8xi32>
// CHECK-NEXT:    %[[BCAST0:.*]] = vector.shape_cast %[[B]] : vector<8xi32> to vector<1x8xi32>
// CHECK-NEXT:    %[[BCAST1:.*]] = vector.bitcast %[[BCAST0]] : vector<1x8xi32> to vector<1x16xf16>
// CHECK-NEXT:    %[[BCAST2:.*]] = vector.shape_cast %[[BCAST1]] : vector<1x16xf16> to vector<16xf16>
// CHECK-NEXT:    %[[C:.*]] = xegpu.dpas %[[A]], %[[BCAST2]] : vector<8xf16>, vector<16xf16> -> vector<8xf32>
gpu.module @xevm_module{
  gpu.func @mma_transpose_b(%arg0: memref<8x16xf16>, %arg1: memref<16x8xi32>, %arg2: memref<8x16xf32>) {
    %c0 = arith.constant 0 : index
    %0 = xegpu.create_nd_tdesc %arg0 : memref<8x16xf16>
      -> !xegpu.tensor_desc<8x16xf16, #xegpu.layout<lane_layout = [1, 16], lane_data = [1, 1]>>
    %1 = xegpu.load_nd %0[%c0, %c0]  {layout_result_0 = #xegpu.layout<lane_layout = [1, 16], lane_data = [1, 1]>}
      : !xegpu.tensor_desc<8x16xf16, #xegpu.layout<lane_layout = [1, 16], lane_data = [1, 1]>> -> vector<8x16xf16>
    %2 = xegpu.create_nd_tdesc %arg1 : memref<16x8xi32>
      -> !xegpu.tensor_desc<16x8xi32, #xegpu.layout<lane_layout = [16, 1], lane_data = [1, 1]>>
    %3 = xegpu.load_nd %2[%c0, %c0]  {layout_result_0 = #xegpu.layout<lane_layout = [16, 1], lane_data = [1, 1]>}
      : !xegpu.tensor_desc<16x8xi32, #xegpu.layout<lane_layout = [16, 1], lane_data = [1, 1]>> -> vector<16x8xi32>
    %4 = vector.bitcast %3 {layout_result_0 = #xegpu.layout<lane_layout = [16, 1], lane_data = [1, 2]>}
      : vector<16x8xi32> to vector<16x16xf16>
    %5 = vector.transpose %4, [1, 0] {layout_result_0 = #xegpu.layout<lane_layout = [1, 16], lane_data = [2, 1]>}
      : vector<16x16xf16> to vector<16x16xf16>
    %6 = xegpu.dpas %1, %5 {layout_result_0 = #xegpu.layout<lane_layout = [1, 16], lane_data = [1, 1]>}
      : vector<8x16xf16>, vector<16x16xf16> -> vector<8x16xf32>
    %7 = xegpu.create_nd_tdesc %arg2 : memref<8x16xf32>
      -> !xegpu.tensor_desc<8x16xf32, #xegpu.layout<lane_layout = [1, 16], lane_data = [1, 1]>>
    xegpu.store_nd %6, %7[%c0, %c0] : vector<8x16xf32>,
      !xegpu.tensor_desc<8x16xf32, #xegpu.layout<lane_layout = [1, 16], lane_data = [1, 1]>>
    gpu.return

  }
}<|MERGE_RESOLUTION|>--- conflicted
+++ resolved
@@ -1,127 +1,5 @@
 // RUN: mlir-opt --xevm-attach-target='module=xevm_* chip=pvc' -xegpu-subgroup-distribute \
 // RUN: -allow-unregistered-dialect -canonicalize -cse -split-input-file %s | FileCheck %s
-<<<<<<< HEAD
-
-// RUN: mlir-opt --xevm-attach-target='module=xevm_* chip=pvc' \
-// RUN: -xegpu-subgroup-distribute="enable-sg-reductions=false" -allow-unregistered-dialect \
-// RUN: -canonicalize -cse -split-input-file %s | FileCheck %s --check-prefix=CHECK-REDUCTION
-
-// CHECK-LABEL: gpu.func @store_nd_1d
-// CHECK: (%[[ARG0:[0-9a-zA-Z]+]]: memref<16xf32>) {
-// CHECK-DAG: %[[CST:.*]] = arith.constant dense<1.000000e+00> : vector<1xf32>
-// CHECK-DAG: %[[T0:.*]] = xegpu.create_nd_tdesc %[[ARG0]] : memref<16xf32> -> !xegpu.tensor_desc<16xf32>
-// CHECK: xegpu.store_nd %[[CST]], %[[T0]][%{{.*}}]  : vector<1xf32>, !xegpu.tensor_desc<16xf32>
-// CHECK: gpu.return
-gpu.module @xevm_module{
-  gpu.func @store_nd_1d(%arg0: memref<16xf32>) {
-    %c0 = arith.constant 0 : index
-    %cst = arith.constant {layout_result_0 = #xegpu.layout<lane_layout = [16], lane_data = [1]>} dense<1.000000e+00> : vector<16xf32>
-    %0 = xegpu.create_nd_tdesc %arg0 : memref<16xf32> -> !xegpu.tensor_desc<16xf32, #xegpu.layout<lane_layout = [16], lane_data = [1]>>
-    xegpu.store_nd %cst, %0 [%c0]  : vector<16xf32>, !xegpu.tensor_desc<16xf32, #xegpu.layout<lane_layout = [16], lane_data = [1]>>
-    gpu.return
-  }
-}
-
-// -----
-// CHECK-LABEL: gpu.func @store_nd_2d
-// CHECK: (%[[ARG0:[0-9a-zA-Z]+]]: memref<16x16xf16>) {
-// CHECK-DAG: %[[CST:.*]] = arith.constant dense<1.000000e+00> : vector<16xf16>
-// CHECK-DAG: %[[T0:.*]] = xegpu.create_nd_tdesc %[[ARG0]] : memref<16x16xf16> -> !xegpu.tensor_desc<16x16xf16>
-// CHECK: xegpu.store_nd %[[CST]], %[[T0]][%{{.*}}]  : vector<16xf16>, !xegpu.tensor_desc<16x16xf16>
-gpu.module @xevm_module{
-  gpu.func @store_nd_2d(%arg0: memref<16x16xf16>) {
-    %c0 = arith.constant 0 : index
-    %cst = arith.constant {layout_result_0 = #xegpu.layout<lane_layout = [1, 16], lane_data = [1, 1]>} dense<1.000000e+00> : vector<16x16xf16>
-    %0 = xegpu.create_nd_tdesc %arg0 : memref<16x16xf16> -> !xegpu.tensor_desc<16x16xf16, #xegpu.layout<lane_layout = [1, 16], lane_data = [1, 1]>>
-    xegpu.store_nd %cst, %0 [%c0, %c0] : vector<16x16xf16>, !xegpu.tensor_desc<16x16xf16, #xegpu.layout<lane_layout = [1, 16], lane_data = [1, 1]>>
-    gpu.return
-  }
-}
-
-
-
-// -----
-// CHECK-LABEL: gpu.func @load_nd_1d
-// CHECK: (%[[ARG0:[0-9a-zA-Z]+]]: memref<16xf32>, %[[ARG1:[0-9a-zA-Z]+]]: memref<16xf32>) {
-// CHECK: %[[T0:.*]] = xegpu.create_nd_tdesc %[[ARG0]] : memref<16xf32> -> !xegpu.tensor_desc<16xf32>
-// CHECK-DAG: %[[T1:.*]] = xegpu.load_nd %[[T0]][%{{.*}}] : !xegpu.tensor_desc<16xf32> -> vector<1xf32>
-// CHECK-DAG: %[[T2:.*]] = xegpu.create_nd_tdesc %[[ARG1]] : memref<16xf32> -> !xegpu.tensor_desc<16xf32>
-// CHECK: xegpu.store_nd %[[T1]], %[[T2]][%{{.*}}] : vector<1xf32>, !xegpu.tensor_desc<16xf32>
-gpu.module @xevm_module{
-  gpu.func @load_nd_1d(%arg0: memref<16xf32>, %arg1: memref<16xf32>) {
-    %c0 = arith.constant 0 : index
-    %0 = xegpu.create_nd_tdesc %arg0 : memref<16xf32> -> !xegpu.tensor_desc<16xf32, #xegpu.layout<lane_layout = [16], lane_data = [1]>>
-    %1 = xegpu.load_nd %0 [%c0]  {layout_result_0 = #xegpu.layout<lane_layout = [16], lane_data = [1]>} : !xegpu.tensor_desc<16xf32, #xegpu.layout<lane_layout = [16], lane_data = [1]>> -> vector<16xf32>
-    %2 = xegpu.create_nd_tdesc %arg1 : memref<16xf32> -> !xegpu.tensor_desc<16xf32, #xegpu.layout<lane_layout = [16], lane_data = [1]>>
-    xegpu.store_nd %1, %2 [%c0] : vector<16xf32>, !xegpu.tensor_desc<16xf32, #xegpu.layout<lane_layout = [16], lane_data = [1]>>
-    gpu.return
-  }
-}
-
-// -----
-// CHECK-LABEL: gpu.func @load_nd_2d
-// CHECK: (%[[ARG0:[0-9a-zA-Z]+]]: memref<16x16xf16>, %[[ARG1:[0-9a-zA-Z]+]]: memref<16x16xf16>) {
-// CHECK: %[[T0:.*]] = xegpu.create_nd_tdesc %[[ARG0]] : memref<16x16xf16> -> !xegpu.tensor_desc<16x16xf16>
-// CHECK-DAG: %[[T1:.*]] = xegpu.load_nd %[[T0]][%{{.*}}] : !xegpu.tensor_desc<16x16xf16> -> vector<16xf16>
-// CHECK-DAG: %[[T2:.*]] = xegpu.create_nd_tdesc %[[ARG1]] : memref<16x16xf16> -> !xegpu.tensor_desc<16x16xf16>
-// CHECK: xegpu.store_nd %[[T1]], %[[T2]][%{{.*}}] : vector<16xf16>, !xegpu.tensor_desc<16x16xf16>
-gpu.module @xevm_module{
-  gpu.func @load_nd_2d(%arg0: memref<16x16xf16>, %arg1: memref<16x16xf16>) {
-    %c0 = arith.constant 0 : index
-    %0 = xegpu.create_nd_tdesc %arg0 : memref<16x16xf16> -> !xegpu.tensor_desc<16x16xf16, #xegpu.layout<lane_layout = [1, 16], lane_data = [1, 1]>>
-    %1 = xegpu.load_nd %0[%c0, %c0]  {layout_result_0 = #xegpu.layout<lane_layout = [1, 16], lane_data = [1, 1]>} : !xegpu.tensor_desc<16x16xf16, #xegpu.layout<lane_layout = [1, 16], lane_data = [1, 1]>> -> vector<16x16xf16>
-    %2 = xegpu.create_nd_tdesc %arg1: memref<16x16xf16> -> !xegpu.tensor_desc<16x16xf16, #xegpu.layout<lane_layout = [1, 16], lane_data = [1, 1]>>
-    xegpu.store_nd %1, %2[%c0, %c0] : vector<16x16xf16>, !xegpu.tensor_desc<16x16xf16, #xegpu.layout<lane_layout = [1, 16], lane_data = [1, 1]>>
-    gpu.return
-  }
-}
-
-// -----
-// CHECK-LABEL: gpu.func @load_nd_array_length
-// CHECK: (%[[ARG0:[0-9a-zA-Z]+]]: memref<16x16xf16>, %[[ARG1:[0-9a-zA-Z]+]]: memref<16x16xf16>) {
-// CHECK: %[[T0:.*]] = xegpu.create_nd_tdesc %[[ARG0]] : memref<16x16xf16> -> !xegpu.tensor_desc<16x16xf16, #xegpu.block_tdesc_attr<array_length = 2 : i64>>
-// CHECK: %[[T1:.*]] = xegpu.load_nd %[[T0]][%{{.*}}] : !xegpu.tensor_desc<16x16xf16, #xegpu.block_tdesc_attr<array_length = 2 : i64>> -> vector<32xf16>
-// CHECK: %[[T2:.*]] = vector.shape_cast %[[T1]] : vector<32xf16> to vector<2x16x1xf16>
-// CHECK: %[[T3:.*]] = vector.extract %[[T2]][0] : vector<16x1xf16> from vector<2x16x1xf16>
-// CHECK-DAG: %[[T4:.*]] = xegpu.create_nd_tdesc %[[ARG1]] : memref<16x16xf16> -> !xegpu.tensor_desc<16x16xf16>
-// CHECK-DAG: %[[T5:.*]] = vector.shape_cast %[[T3]] : vector<16x1xf16> to vector<16xf16>
-// CHECK: xegpu.store_nd %[[T5]], %[[T4]][%{{.*}}]  : vector<16xf16>, !xegpu.tensor_desc<16x16xf16>
-gpu.module @xevm_module{
-  gpu.func @load_nd_array_length(%arg0: memref<16x16xf16>, %arg1: memref<16x16xf16>) {
-    %c0 = arith.constant 0 : index
-    %0 = xegpu.create_nd_tdesc %arg0 : memref<16x16xf16> -> !xegpu.tensor_desc<16x16xf16, #xegpu.block_tdesc_attr<array_length = 2 : i64>, #xegpu.layout<lane_layout = [1, 16], lane_data = [1, 1]>>
-    %1 = xegpu.load_nd %0[%c0, %c0]  {layout_result_0 = #xegpu.layout<lane_layout = [1, 16], lane_data = [1, 1]>} : !xegpu.tensor_desc<16x16xf16, #xegpu.block_tdesc_attr<array_length = 2 : i64>, #xegpu.layout<lane_layout = [1, 16], lane_data = [1, 1]>> -> vector<2x16x16xf16>
-    %2 = vector.extract %1[%c0] {layout_result_0 = #xegpu.layout<lane_layout = [1, 16], lane_data = [1, 1]>} : vector<16x16xf16> from vector<2x16x16xf16>
-    %3 = xegpu.create_nd_tdesc %arg1 : memref<16x16xf16> -> !xegpu.tensor_desc<16x16xf16, #xegpu.layout<lane_layout = [1, 16], lane_data = [1, 1]>>
-    xegpu.store_nd %2, %3[%c0, %c0] : vector<16x16xf16>, !xegpu.tensor_desc<16x16xf16, #xegpu.layout<lane_layout = [1, 16], lane_data = [1, 1]>>
-    gpu.return
-  }
-}
-
-// -----
-// CHECK-LABEL: gpu.func @load_dpas_store
-// CHECK: (%[[ARG0:[0-9a-zA-Z]+]]: memref<8x16xf16>, %[[ARG1:[0-9a-zA-Z]+]]: memref<16x16xf16>, %[[ARG2:[0-9a-zA-Z]+]]: memref<8x16xf32>) {
-// CHECK: %[[T2:.*]] = xegpu.create_nd_tdesc %[[ARG0]] : memref<8x16xf16> -> !xegpu.tensor_desc<8x16xf16>
-// CHECK: %[[T3:.*]] = xegpu.load_nd %[[T2]][%{{.*}}] : !xegpu.tensor_desc<8x16xf16> -> vector<8xf16>
-// CHECK: %[[T0:.*]] = xegpu.create_nd_tdesc %[[ARG1]] : memref<16x16xf16> -> !xegpu.tensor_desc<16x16xf16>
-// CHECK: %[[T1:.*]] = xegpu.load_nd %[[T0]][%{{.*}}]  <{packed}> : !xegpu.tensor_desc<16x16xf16> -> vector<16xf16>
-// CHECK-DAG: %[[T4:.*]] = xegpu.dpas %[[T3]], %[[T1]] : vector<8xf16>, vector<16xf16> -> vector<8xf32>
-// CHECK-DAG: %[[T5:.*]] = xegpu.create_nd_tdesc %[[ARG2]] : memref<8x16xf32> -> !xegpu.tensor_desc<8x16xf32>
-// CHECK: xegpu.store_nd %[[T4]], %[[T5]][%{{.*}}] : vector<8xf32>, !xegpu.tensor_desc<8x16xf32>
-gpu.module @xevm_module{
-  gpu.func @load_dpas_store(%arg0: memref<8x16xf16>, %arg1: memref<16x16xf16>, %arg2: memref<8x16xf32>) {
-    %c0 = arith.constant 0 : index
-    %0 = xegpu.create_nd_tdesc %arg0 : memref<8x16xf16> -> !xegpu.tensor_desc<8x16xf16, #xegpu.layout<lane_layout = [1, 16], lane_data = [1, 1]>>
-    %1 = xegpu.load_nd %0[%c0, %c0]  {layout_result_0 = #xegpu.layout<lane_layout = [1, 16], lane_data = [1, 1]>} : !xegpu.tensor_desc<8x16xf16, #xegpu.layout<lane_layout = [1, 16], lane_data = [1, 1]>> -> vector<8x16xf16>
-    %2 = xegpu.create_nd_tdesc %arg1: memref<16x16xf16> -> !xegpu.tensor_desc<16x16xf16, #xegpu.layout<lane_layout = [1, 16], lane_data = [2, 1]>>
-    %3 = xegpu.load_nd %2[%c0, %c0]   {layout_result_0 = #xegpu.layout<lane_layout = [1, 16], lane_data = [2, 1]>} : !xegpu.tensor_desc<16x16xf16, #xegpu.layout<lane_layout = [1, 16], lane_data = [2, 1]>> -> vector<16x16xf16>
-    %4 = xegpu.dpas %1, %3 {layout_result_0 = #xegpu.layout<lane_layout = [1, 16], lane_data = [1, 1]>} : vector<8x16xf16>, vector<16x16xf16> -> vector<8x16xf32>
-    %5 = xegpu.create_nd_tdesc %arg2 : memref<8x16xf32> -> !xegpu.tensor_desc<8x16xf32, #xegpu.layout<lane_layout = [1, 16], lane_data = [1, 1]>>
-    xegpu.store_nd %4, %5[%c0, %c0]  : vector<8x16xf32>, !xegpu.tensor_desc<8x16xf32, #xegpu.layout<lane_layout = [1, 16], lane_data = [1, 1]>>
-    gpu.return
-  }
-}
-=======
 
 // CHECK-LABEL: gpu.func @load_dpas_postop_store
 // CHECK:         (%[[ARG0:[0-9a-zA-Z]+]]: memref<8x16xf16>, %[[ARG1:[0-9a-zA-Z]+]]: memref<16x16xf16>,
@@ -151,58 +29,11 @@
       {layout_result_0 = #xegpu.layout<lane_layout = [1, 16], lane_data = [2, 1]>}
       : !xegpu.tensor_desc<16x16xf16, #xegpu.layout<lane_layout = [1, 16], lane_data = [2, 1]>>
       -> vector<16x16xf16>
->>>>>>> 54c4ef26
 
     %4 = xegpu.dpas %1, %3
       {layout_result_0 = #xegpu.layout<lane_layout = [1, 16], lane_data = [1, 1]>}
       : vector<8x16xf16>, vector<16x16xf16> -> vector<8x16xf32>
 
-<<<<<<< HEAD
-// -----
-// CHECK-LABEL: gpu.func @load_dpas_postop_store
-// CHECK: (%[[ARG0:[0-9a-zA-Z]+]]: memref<8x16xf16>, %[[ARG1:[0-9a-zA-Z]+]]: memref<16x16xf16>, %[[ARG2:[0-9a-zA-Z]+]]: memref<8x16xf32>) {
-// CHECK: %[[T2:.*]] = xegpu.create_nd_tdesc %[[ARG0]] : memref<8x16xf16> -> !xegpu.tensor_desc<8x16xf16>
-// CHECK: %[[T3:.*]] = xegpu.load_nd %[[T2]][%{{.*}}]  : !xegpu.tensor_desc<8x16xf16> -> vector<8xf16>
-// CHECK: %[[T0:.*]] = xegpu.create_nd_tdesc %[[ARG1]] : memref<16x16xf16> -> !xegpu.tensor_desc<16x16xf16>
-// CHECK: %[[T1:.*]] = xegpu.load_nd %[[T0]][%{{.*}}] <{packed}> : !xegpu.tensor_desc<16x16xf16> -> vector<16xf16>
-// CHECK-DAG: %[[T4:.*]] = xegpu.dpas %[[T3]], %[[T1]] : vector<8xf16>, vector<16xf16> -> vector<8xf32>
-// CHECK: %[[T5:.*]] = vector.shape_cast %[[T4]] : vector<8xf32> to vector<8x1xf32>
-// CHECK: %[[T6:.*]] = math.exp %[[T5]] {{{.*}}} : vector<8x1xf32>
-// CHECK-DAG: %[[T8:.*]] = vector.shape_cast %[[T6]] : vector<8x1xf32> to vector<8xf32>
-// CHECK-DAG: %[[T7:.*]] = xegpu.create_nd_tdesc %[[ARG2]] : memref<8x16xf32> -> !xegpu.tensor_desc<8x16xf32>
-// CHECK: xegpu.store_nd %[[T8]], %[[T7]][{{.*}}] : vector<8xf32>, !xegpu.tensor_desc<8x16xf32>
-gpu.module @xevm_module{
-  gpu.func @load_dpas_postop_store(%arg0: memref<8x16xf16>, %arg1: memref<16x16xf16>, %arg2: memref<8x16xf32>) {
-    %c0 = arith.constant 0 : index
-    %0 = xegpu.create_nd_tdesc %arg0 : memref<8x16xf16> -> !xegpu.tensor_desc<8x16xf16, #xegpu.layout<lane_layout = [1, 16], lane_data = [1, 1]>>
-    %1 = xegpu.load_nd %0[%c0, %c0]  {layout_result_0 = #xegpu.layout<lane_layout = [1, 16], lane_data = [1, 1]>} : !xegpu.tensor_desc<8x16xf16, #xegpu.layout<lane_layout = [1, 16], lane_data = [1, 1]>> -> vector<8x16xf16>
-    %2 = xegpu.create_nd_tdesc %arg1: memref<16x16xf16> -> !xegpu.tensor_desc<16x16xf16, #xegpu.layout<lane_layout = [1, 16], lane_data = [2, 1]>>
-    %3 = xegpu.load_nd %2[%c0, %c0]   {layout_result_0 = #xegpu.layout<lane_layout = [1, 16], lane_data = [2, 1]>} : !xegpu.tensor_desc<16x16xf16, #xegpu.layout<lane_layout = [1, 16], lane_data = [2, 1]>> -> vector<16x16xf16>
-    %4 = xegpu.dpas %1, %3 {layout_result_0 = #xegpu.layout<lane_layout = [1, 16], lane_data = [1, 1]>} : vector<8x16xf16>, vector<16x16xf16> -> vector<8x16xf32>
-    %5 = math.exp %4 {layout_result_0 = #xegpu.layout<lane_layout = [1, 16], lane_data = [1, 1]>} : vector<8x16xf32>
-    %6 = xegpu.create_nd_tdesc %arg2 : memref<8x16xf32> -> !xegpu.tensor_desc<8x16xf32, #xegpu.layout<lane_layout = [1, 16], lane_data = [1, 1]>>
-    xegpu.store_nd %5, %6[%c0, %c0] : vector<8x16xf32>, !xegpu.tensor_desc<8x16xf32, #xegpu.layout<lane_layout = [1, 16], lane_data = [1, 1]>>
-    gpu.return
-  }
-}
-
-// -----
-// CHECK-LABEL: gpu.func @create_nd_tdesc_non_memref
-// CHECK: (%[[ARG0:[0-9a-zA-Z]+]]: ui64, %[[ARG1:[0-9a-zA-Z]+]]: ui64, %[[ARG2:[0-9a-zA-Z]+]]: index,
-// CHECK-SAME: %[[ARG3:[0-9a-zA-Z]+]]: index, %[[ARG4:[0-9a-zA-Z]+]]: index,
-// CHECK-SAME: %[[ARG5:[0-9a-zA-Z]+]]: index, %[[ARG6:[0-9a-zA-Z]+]]: index, %[[ARG7:[0-9a-zA-Z]+]]: index) {
-// CHECK: %[[T0:.*]] = xegpu.create_nd_tdesc %[[ARG0]], shape : [%[[ARG2]], %[[ARG3]]], strides : [%[[ARG4]], %[[ARG5]]] : ui64 -> !xegpu.tensor_desc<16x16xf16>
-// CHECK: %[[T1:.*]] = xegpu.load_nd %[[T0]][{{.*}}]  : !xegpu.tensor_desc<16x16xf16> -> vector<16xf16>
-// CHECK: %[[T2:.*]] = xegpu.create_nd_tdesc %[[ARG1]], shape : [%[[ARG2]], %[[ARG3]]], strides : [%[[ARG4]], %[[ARG5]]] : ui64 -> !xegpu.tensor_desc<16x16xf16>
-// CHECK: xegpu.store_nd %[[T1]], %[[T2]][{{.*}}]  : vector<16xf16>, !xegpu.tensor_desc<16x16xf16>
-gpu.module @xevm_module{
-  gpu.func @create_nd_tdesc_non_memref(%arg0: ui64, %arg1: ui64, %arg2: index, %arg3: index, %arg4: index, %arg5: index, %arg6: index, %arg7: index) {
-    %c0 = arith.constant 0 : index
-    %0 = xegpu.create_nd_tdesc %arg0, shape:[%arg2, %arg3], strides:[%arg4, %arg5] : ui64 -> !xegpu.tensor_desc<16x16xf16, #xegpu.layout<lane_layout = [1, 16], lane_data = [1, 1]>>
-    %1 = xegpu.load_nd %0[%c0, %c0]  {layout_result_0 = #xegpu.layout<lane_layout = [1, 16], lane_data = [1, 1]>} : !xegpu.tensor_desc<16x16xf16, #xegpu.layout<lane_layout = [1, 16], lane_data = [1, 1]>> -> vector<16x16xf16>
-    %2 = xegpu.create_nd_tdesc %arg1, shape:[%arg2, %arg3], strides:[%arg4, %arg5] : ui64 -> !xegpu.tensor_desc<16x16xf16, #xegpu.layout<lane_layout = [1, 16], lane_data = [1, 1]>>
-    xegpu.store_nd %1, %2[%c0, %c0] : vector<16x16xf16>, !xegpu.tensor_desc<16x16xf16, #xegpu.layout<lane_layout = [1, 16], lane_data = [1, 1]>>
-=======
     %5 = math.exp %4
       {layout_result_0 = #xegpu.layout<lane_layout = [1, 16], lane_data = [1, 1]>}
       : vector<8x16xf32>
@@ -211,35 +42,12 @@
       !xegpu.tensor_desc<8x16xf32, #xegpu.layout<lane_layout = [1, 16], lane_data = [1, 1]>>
     xegpu.store_nd %5, %6[%c0, %c0] : vector<8x16xf32>,
       !xegpu.tensor_desc<8x16xf32, #xegpu.layout<lane_layout = [1, 16], lane_data = [1, 1]>>
->>>>>>> 54c4ef26
     gpu.return
   }
 }
 
 // -----
 // CHECK-LABEL: gpu.func @gemm
-<<<<<<< HEAD
-// CHECK: (%[[ARG0:[0-9a-zA-Z]+]]: memref<1024x1024xbf16>, %[[ARG1:[0-9a-zA-Z]+]]: memref<1024x1024xbf16>, %[[ARG2:[0-9a-zA-Z]+]]: memref<1024x1024xf32>) {
-// CHECK-DAG: %[[BLOCK_ID_X:.*]] = gpu.block_id x
-// CHECK-DAG: %[[BLOCK_ID_Y:.*]] = gpu.block_id y
-// CHECK-DAG: %[[Y_COORD:.*]] = arith.muli %[[BLOCK_ID_Y]], %c16 : index
-// CHECK-DAG: %[[X_COORD:.*]] = arith.muli %[[BLOCK_ID_X]], %c8 : index
-// CHECK: %[[T2:.*]] = xegpu.create_nd_tdesc %[[ARG2]] : memref<1024x1024xf32> -> !xegpu.tensor_desc<8x16xf32>
-// CHECK-NEXT: %[[T3:.*]] = xegpu.load_nd %[[T2]][%[[X_COORD]], %[[Y_COORD]]] : !xegpu.tensor_desc<8x16xf32> -> vector<8xf32>
-// CHECK-NEXT: %[[T4:.*]] = vector.shape_cast %[[T3]] : vector<8xf32> to vector<8x1xf32>
-// CHECK: %[[T5:.*]] = scf.for %[[K:.*]] = %{{.*}} to %{{.*}} step %{{.*}} iter_args(%[[ARG4:.*]] = %[[T4]]) -> (vector<8x1xf32>) {
-// CHECK-DAG: %[[T10:.*]] = xegpu.create_nd_tdesc %[[ARG1]] : memref<1024x1024xbf16> -> !xegpu.tensor_desc<16x16xbf16>
-// CHECK-DAG: %[[T11:.*]] = xegpu.load_nd %[[T10]][%[[K]], %[[Y_COORD]]] <{packed}> : !xegpu.tensor_desc<16x16xbf16> -> vector<16xbf16>
-// CHECK-DAG: %[[T12:.*]] = xegpu.create_nd_tdesc %[[ARG0]] : memref<1024x1024xbf16> -> !xegpu.tensor_desc<8x16xbf16>
-// CHECK-DAG: %[[T13:.*]] = xegpu.load_nd %[[T12]][%[[X_COORD]], %[[K]]] : !xegpu.tensor_desc<8x16xbf16> -> vector<8xbf16>
-// CHECK-DAG: %[[T14:.*]] = vector.shape_cast %[[ARG4]] : vector<8x1xf32> to vector<8xf32>
-// CHECK-NEXT: %[[T15:.*]] = xegpu.dpas %[[T13]], %[[T11]], %[[T14]] : vector<8xbf16>, vector<16xbf16>, vector<8xf32> -> vector<8xf32>
-// CHECK-NEXT: %[[T16:.*]] = vector.shape_cast %[[T15]] : vector<8xf32> to vector<8x1xf32>
-// CHECK-NEXT: scf.yield %[[T16]] : vector<8x1xf32>
-// CHECK-NEXT: }
-// CHECK-NEXT: %[[T9:.*]] = vector.shape_cast %[[T5]] : vector<8x1xf32> to vector<8xf32>
-// CHECK-NEXT: xegpu.store_nd %[[T9]], %[[T2]][%[[X_COORD]], %[[Y_COORD]]] : vector<8xf32>, !xegpu.tensor_desc<8x16xf32>
-=======
 // CHECK:         (%[[ARG0:[0-9a-zA-Z]+]]: memref<1024x1024xbf16>, %[[ARG1:[0-9a-zA-Z]+]]: memref<1024x1024xbf16>,
 // CHECK-SAME:     %[[ARG2:[0-9a-zA-Z]+]]: memref<1024x1024xf32>) {
 // CHECK-DAG:         %[[BLOCK_ID_X:.*]] = gpu.block_id x
@@ -263,7 +71,6 @@
 // CHECK-NEXT:        }
 // CHECK-NEXT:        %[[T9:.*]] = vector.shape_cast %[[T5]] : vector<8x1xf32> to vector<8xf32>
 // CHECK-NEXT:        xegpu.store_nd %[[T9]], %[[T2]][%[[X_COORD]], %[[Y_COORD]]] : vector<8xf32>, !xegpu.tensor_desc<8x16xf32>
->>>>>>> 54c4ef26
 gpu.module @xevm_module{
 gpu.func @gemm(%arg0: memref<1024x1024xbf16>, %arg1: memref<1024x1024xbf16>, %arg2: memref<1024x1024xf32>){
   %c0 = arith.constant 0 : index
@@ -274,215 +81,6 @@
   %block_id_y = gpu.block_id  y
   %0 = arith.muli %block_id_x, %c8 : index
   %1 = arith.muli %block_id_y, %c16 : index
-<<<<<<< HEAD
-  %2 = xegpu.create_nd_tdesc %arg2 : memref<1024x1024xf32> -> !xegpu.tensor_desc<8x16xf32, #xegpu.layout<lane_layout = [1, 16], lane_data = [1, 1]>>
-  %3 = xegpu.load_nd %2[%0, %1]  {layout_result_0 = #xegpu.layout<lane_layout = [1, 16], lane_data = [1, 1]>} : !xegpu.tensor_desc<8x16xf32, #xegpu.layout<lane_layout = [1, 16], lane_data = [1, 1]>> -> vector<8x16xf32>
-  %4 = scf.for %arg3 = %c0 to %c1024 step %c16 iter_args(%arg4 = %3) -> (vector<8x16xf32>) {
-    %5 = xegpu.create_nd_tdesc %arg0: memref<1024x1024xbf16> -> !xegpu.tensor_desc<8x16xbf16, #xegpu.layout<lane_layout = [1, 16], lane_data = [1, 1]>>
-    %6 = xegpu.create_nd_tdesc %arg1 : memref<1024x1024xbf16> -> !xegpu.tensor_desc<16x16xbf16, #xegpu.layout<lane_layout = [1, 16], lane_data = [2, 1]>>
-    %7 = xegpu.load_nd %5[%0, %arg3]   {layout_result_0 = #xegpu.layout<lane_layout = [1, 16], lane_data = [1, 1]>} : !xegpu.tensor_desc<8x16xbf16, #xegpu.layout<lane_layout = [1, 16], lane_data = [1, 1]>> -> vector<8x16xbf16>
-    %8 = xegpu.load_nd %6[%arg3, %1]  {layout_result_0 = #xegpu.layout<lane_layout = [1, 16], lane_data = [2, 1]>} : !xegpu.tensor_desc<16x16xbf16, #xegpu.layout<lane_layout = [1, 16], lane_data = [2, 1]>> -> vector<16x16xbf16>
-    %9 = xegpu.dpas %7, %8, %arg4 {layout_result_0 = #xegpu.layout<lane_layout = [1, 16], lane_data = [1, 1]>} : vector<8x16xbf16>, vector<16x16xbf16>, vector<8x16xf32> -> vector<8x16xf32>
-    scf.yield %9 : vector<8x16xf32>
-  } {layout_result_0 = #xegpu.layout<lane_layout = [1, 16], lane_data = [1, 1]>}
-  xegpu.store_nd %4, %2[%0, %1] : vector<8x16xf32>, !xegpu.tensor_desc<8x16xf32, #xegpu.layout<lane_layout = [1, 16], lane_data = [1, 1]>>
-  gpu.return
-}
-}
-
-// -----
-// CHECK-LABEL: gpu.func @prefetch_2d
-// CHECK: (%[[ARG0:[0-9a-zA-Z]+]]: memref<256x256xf16>) {
-// CHECK: %[[T0:.*]] = xegpu.create_nd_tdesc %[[ARG0]] : memref<256x256xf16> -> !xegpu.tensor_desc<16x16xf16>
-// CHECK: xegpu.prefetch_nd %[[T0]][%{{.*}}] <{l1_hint = #xegpu.cache_hint<cached>, l2_hint = #xegpu.cache_hint<uncached>}> : !xegpu.tensor_desc<16x16xf16>
-gpu.module @xevm_module{
-  gpu.func @prefetch_2d(%arg0: memref<256x256xf16>) {
-    %c0 = arith.constant 0 : index
-    %0 = xegpu.create_nd_tdesc %arg0 : memref<256x256xf16> -> !xegpu.tensor_desc<16x16xf16, #xegpu.layout<lane_layout = [1, 16], lane_data = [1, 1]>>
-    xegpu.prefetch_nd %0[%c0, %c0] <{l1_hint = #xegpu.cache_hint<cached>, l2_hint = #xegpu.cache_hint<uncached>}> : !xegpu.tensor_desc<16x16xf16, #xegpu.layout<lane_layout = [1, 16], lane_data = [1, 1]>>
-    gpu.return
-  }
-}
-
-// -----
-// CHECK-LABEL: gpu.func @prefetch_1d
-// CHECK: (%[[ARG0:[0-9a-zA-Z]+]]: memref<256xf16>) {
-// CHECK: %[[T0:.*]] = xegpu.create_nd_tdesc %[[ARG0]] : memref<256xf16> -> !xegpu.tensor_desc<16xf16>
-// CHECK: xegpu.prefetch_nd %[[T0]][%{{.*}}]  <{l1_hint = #xegpu.cache_hint<cached>, l2_hint = #xegpu.cache_hint<uncached>}> : !xegpu.tensor_desc<16xf16>
-gpu.module @xevm_module{
-  gpu.func @prefetch_1d(%arg0: memref<256xf16>) {
-    %c0 = arith.constant 0 : index
-    %0 = xegpu.create_nd_tdesc %arg0: memref<256xf16> -> !xegpu.tensor_desc<16xf16, #xegpu.layout<lane_layout = [16], lane_data = [1]>>
-    xegpu.prefetch_nd %0[%c0]  <{l1_hint = #xegpu.cache_hint<cached>, l2_hint = #xegpu.cache_hint<uncached>}> : !xegpu.tensor_desc<16xf16, #xegpu.layout<lane_layout = [16], lane_data = [1]>>
-    gpu.return
-  }
-}
-
-// -----
-// CHECK-LABEL: gpu.func @gpu_barrier({{.*}}) {
-// CHECK: %[[T0:.*]] = xegpu.create_nd_tdesc %{{.*}} : memref<256xf16> -> !xegpu.tensor_desc<16xf16>
-// CHECK-NEXT: %[[T1:.*]] = xegpu.load_nd %[[T0]][{{.*}}]  : !xegpu.tensor_desc<16xf16> -> vector<1xf16>
-// CHECK-NEXT: gpu.barrier
-// CHECK-NEXT: %[[T2:.*]] = xegpu.create_nd_tdesc %{{.*}} : memref<256xf16> -> !xegpu.tensor_desc<16xf16>
-// CHECK-NEXT: xegpu.store_nd %[[T1]], %[[T2]][{{.*}}] : vector<1xf16>, !xegpu.tensor_desc<16xf16>
-gpu.module @xevm_module{
-  gpu.func @gpu_barrier(%arg0: memref<256xf16>, %arg1: memref<256xf16>) {
-    %c0 = arith.constant 0 : index
-    %0 = xegpu.create_nd_tdesc %arg0 : memref<256xf16> -> !xegpu.tensor_desc<16xf16, #xegpu.layout<lane_layout = [16], lane_data = [1]>>
-    %1 = xegpu.load_nd %0[%c0]  {layout_result_0 = #xegpu.layout<lane_layout = [16], lane_data = [1]>} : !xegpu.tensor_desc<16xf16, #xegpu.layout<lane_layout = [16], lane_data = [1]>> -> vector<16xf16>
-    gpu.barrier
-    %2 = xegpu.create_nd_tdesc %arg1 : memref<256xf16> -> !xegpu.tensor_desc<16xf16, #xegpu.layout<lane_layout = [16], lane_data = [1]>>
-    xegpu.store_nd %1, %2[%c0] : vector<16xf16>, !xegpu.tensor_desc<16xf16, #xegpu.layout<lane_layout = [16], lane_data = [1]>>
-    gpu.return
-  }
-}
-
-// -----
-// CHECK-LABEL: gpu.func @vector_multi_reduction_dim1_distributed_dim0_reduction
-// CHECK:       %[[W:.*]]:2 = gpu.warp_execute_on_lane_0(%{{.*}})[16] ->
-// CHECK-SAME:    (!xegpu.tensor_desc<1x32xf32, #xegpu.layout<lane_layout = [1, 16], lane_data = [1, 1]>>, vector<16x2xf32>) {
-// CHECK:             %[[SRC:.*]] = "some_def"() {layout_result_0 = #xegpu.layout<lane_layout = [1, 16], lane_data = [1, 1]>} : () -> vector<16x32xf32>
-// CHECK-NEXT:        gpu.yield %{{.*}}, %[[SRC]] : !xegpu.tensor_desc<1x32xf32, #xegpu.layout<lane_layout = [1, 16], lane_data = [1, 1]>>, vector<16x32xf32>
-// CHECK-NEXT:  }
-// CHECK:       %[[COL0:.*]] = vector.extract_strided_slice %[[W]]#1 {offsets = [0, 0], sizes = [16, 1], strides = [1, 1]} : vector<16x2xf32> to vector<16x1xf32>
-// CHECK-NEXT:  %[[CAST0:.*]] = vector.shape_cast %[[COL0]] : vector<16x1xf32> to vector<16xf32>
-// CHECK-NEXT:  %[[RED0:.*]] = vector.reduction <add>, %[[CAST0]], %{{.*}} : vector<16xf32> into f32
-// CHECK:       %[[COL1:.*]] = vector.extract_strided_slice %[[W]]#1 {offsets = [0, 1], sizes = [16, 1], strides = [1, 1]} : vector<16x2xf32> to vector<16x1xf32>
-// CHECK-NEXT:  %[[CAST1:.*]] = vector.shape_cast %[[COL1]] : vector<16x1xf32> to vector<16xf32>
-// CHECK-NEXT:  %[[RED1:.*]] = vector.reduction <add>, %[[CAST1]], %{{.*}} : vector<16xf32> into f32
-// CHECK-NEXT:  vector.from_elements %[[RED0]], %[[RED1]] : vector<2xf32>
-gpu.module @xevm_module{
-gpu.func @vector_multi_reduction_dim1_distributed_dim0_reduction() {
-  %c0 = arith.constant 0 : index
-  %0 = "some_def"() : () -> !xegpu.tensor_desc<1x32xf32, #xegpu.layout<lane_layout = [1, 16], lane_data = [1, 1]>>
-  %src = "some_def"() {layout_result_0 = #xegpu.layout<lane_layout = [1, 16], lane_data = [1, 1]>}  : () -> (vector<16x32xf32>)
-  %acc = arith.constant {layout_result_0 = #xegpu.slice<#xegpu.layout<lane_layout = [1, 16], lane_data = [1, 1]>, dims = [0]>} dense<0.0>  : vector<32xf32>
-  %1 = vector.multi_reduction <add>, %src, %acc {layout_result_0 = #xegpu.slice<#xegpu.layout<lane_layout = [1, 16], lane_data = [1, 1]>, dims = [0]>}  [0]
-    : vector<16x32xf32> to vector<32xf32>
-  %3 = vector.shape_cast %1 {layout_result_0 = #xegpu.layout<lane_layout = [1, 16], lane_data = [1, 1]>}
-    : vector<32xf32> to vector<1x32xf32>
-  xegpu.store_nd %3, %0[%c0, %c0] : vector<1x32xf32>, !xegpu.tensor_desc<1x32xf32, #xegpu.layout<lane_layout = [1, 16], lane_data = [1, 1]>>
-  gpu.return
-}
-}
-
-// -----
-// CHECK-REDUCTION-LABEL: gpu.func @vector_multi_reduction_dim1_distributed_dim1_reduction
-// CHECK-REDUCTION:         %[[W:.*]]:3 = gpu.warp_execute_on_lane_0(%{{.*}})[16] -> (!xegpu.tensor_desc<2x16xf32,
-// CHECK-REDUCTION-SAME:      #xegpu.layout<lane_layout = [1, 16], lane_data = [1, 1]>>, f32, f32) {
-// CHECK-REDUCTION:           %[[SRC:.*]] = "some_def"() {layout_result_0 = #xegpu.layout<lane_layout = [1, 16], lane_data = [1, 1]>} : () -> vector<2x16xf32>
-// CHECK-REDUCTION-NEXT:      %[[ROW0:.*]] = vector.extract %[[SRC]][0] : vector<16xf32> from vector<2x16xf32>
-// CHECK-REDUCTION-NEXT:      %[[R0:.*]] = vector.reduction <add>, %[[ROW0]], %{{.*}} : vector<16xf32> into f32
-// CHECK-REDUCTION-NEXT:      %[[ROW1:.*]] = vector.extract %[[SRC]][1] : vector<16xf32> from vector<2x16xf32>
-// CHECK-REDUCTION-NEXT:      %[[R1:.*]] = vector.reduction <add>, %[[ROW1]], %{{.*}} : vector<16xf32> into f32
-// CHECK-REDUCTION-NEXT:      gpu.yield %4, %[[R1]], %[[R0]] : !xegpu.tensor_desc<2x16xf32, #xegpu.layout<lane_layout = [1, 16], lane_data = [1, 1]>>, f32, f32
-// CHECK-REDUCTION-NEXT:    }
-// CHECK-REDUCTION-NEXT:    vector.from_elements %[[W]]#2, %[[W]]#1 : vector<2xf32>
-gpu.module @xevm_module{
-gpu.func @vector_multi_reduction_dim1_distributed_dim1_reduction() {
-  %c0 = arith.constant 0 : index
-  %0 = "some_def"() : () -> !xegpu.tensor_desc<2x16xf32, #xegpu.layout<lane_layout = [1, 16], lane_data = [1, 1]>>
-  %src = "some_def"() {layout_result_0 = #xegpu.layout<lane_layout = [1, 16], lane_data = [1, 1]>}  : () -> (vector<2x16xf32>)
-  %acc = arith.constant {layout_result_0 = #xegpu.slice<#xegpu.layout<lane_layout = [1, 16], lane_data = [1, 1]>, dims = [1]>} dense<0.0>  : vector<2xf32>
-  %1 = vector.multi_reduction <add>, %src, %acc {layout_result_0 = #xegpu.slice<#xegpu.layout<lane_layout = [1, 16], lane_data = [1, 1]>, dims = [1]>}
-    [1] : vector<2x16xf32> to vector<2xf32>
-  %3 = vector.shape_cast %1 {layout_result_0 = #xegpu.layout<lane_layout = [1, 16], lane_data = [1, 1]>}
-    : vector<2xf32> to vector<2x1xf32>
-  %4 = vector.broadcast %3 {layout_result_0 = #xegpu.layout<lane_layout = [1, 16], lane_data = [1, 1]>} : vector<2x1xf32> to vector<2x16xf32>
-  xegpu.store_nd %4, %0[%c0, %c0] : vector<2x16xf32>, !xegpu.tensor_desc<2x16xf32, #xegpu.layout<lane_layout = [1, 16], lane_data = [1, 1]>>
-  gpu.return
-}
-}
-
-// -----
-// CHECK-LABEL:   gpu.func @vector_multi_reduction_dim0_distributed_dim1_reduction
-// CHECK:             %[[W:.*]]:2 = gpu.warp_execute_on_lane_0(%0)[16] ->
-// CHECK-SAME:          (!xegpu.tensor_desc<32x1xf32, #xegpu.layout<lane_layout = [16, 1], lane_data = [1, 1]>>, vector<2x16xf32>) {
-// CHECK:                 %[[SRC:.*]] = "some_def"() {layout_result_0 = #xegpu.layout<lane_layout = [16, 1], lane_data = [1, 1]>} : () -> vector<32x16xf32>
-// CHECK-NEXT:            gpu.yield %{{.*}}, %[[SRC]] : !xegpu.tensor_desc<32x1xf32, #xegpu.layout<lane_layout = [16, 1], lane_data = [1, 1]>>, vector<32x16xf32>
-// CHECK-NEXT:        }
-// CHECK:             %[[ROW0:.*]] = vector.extract %[[W]]#1[0] : vector<16xf32> from vector<2x16xf32>
-// CHECK-NEXT:        %[[R0:.*]] = vector.reduction <add>, %[[ROW0]], %{{.*}} : vector<16xf32> into f32
-// CHECK:             %[[ROW1:.*]] = vector.extract %[[W]]#1[1] : vector<16xf32> from vector<2x16xf32>
-// CHECK-NEXT:        %[[R1:.*]] = vector.reduction <add>, %[[ROW1]], %{{.*}} : vector<16xf32> into f32
-// CHECK-NEXT:        vector.from_elements %[[R0]], %[[R1]] : vector<2xf32>
-gpu.module @xevm_module{
-gpu.func @vector_multi_reduction_dim0_distributed_dim1_reduction() {
-  %c0 = arith.constant 0 : index
-  %0 = "some_def"() : () -> !xegpu.tensor_desc<32x1xf32, #xegpu.layout<lane_layout = [16, 1], lane_data = [1, 1]>>
-  %src = "some_def"() {layout_result_0 = #xegpu.layout<lane_layout = [16, 1], lane_data = [1, 1]>}  : () -> (vector<32x16xf32>)
-  %acc = arith.constant {layout_result_0 = #xegpu.slice<#xegpu.layout<lane_layout = [16, 1], lane_data = [1, 1]>, dims = [1]>} dense<0.0>  : vector<32xf32>
-  %1 = vector.multi_reduction <add>, %src, %acc {layout_result_0 = #xegpu.slice<#xegpu.layout<lane_layout = [16, 1], lane_data = [1, 1]>, dims = [1]>}  [1]
-    : vector<32x16xf32> to vector<32xf32>
-  %3 = vector.shape_cast %1 {layout_result_0 = #xegpu.layout<lane_layout = [16, 1], lane_data = [1, 1]>}
-    : vector<32xf32> to vector<32x1xf32>
-  xegpu.store_nd %3, %0[%c0, %c0] : vector<32x1xf32>, !xegpu.tensor_desc<32x1xf32, #xegpu.layout<lane_layout = [16, 1], lane_data = [1, 1]>>
-  gpu.return
-}
-}
-
-// -----
-// CHECK-REDUCTION-LABEL: gpu.func @vector_multi_reduction_dim0_distributed_dim0_reduction
-// CHECK-REDUCTION:       %[[W:.*]]:3 = gpu.warp_execute_on_lane_0(%{{.*}})[16] -> (!xegpu.tensor_desc<16x2xf32,
-// CHECK-REDUCTION-SAME:    #xegpu.layout<lane_layout = [16, 1], lane_data = [1, 1]>>, f32, f32) {
-// CHECK-REDUCTION:          %[[SRC:.*]] = "some_def"() {layout_result_0 = #xegpu.layout<lane_layout = [16, 1], lane_data = [1, 1]>} : () -> vector<16x2xf32>
-// CHECK-REDUCTION-NEXT:     %[[COL0:.*]] = vector.extract_strided_slice %[[SRC]] {offsets = [0, 0], sizes = [16, 1], strides = [1, 1]} : vector<16x2xf32> to vector<16x1xf32>
-// CHECK-REDUCTION-NEXT:     %[[CAST0:.*]] = vector.shape_cast %[[COL0]] : vector<16x1xf32> to vector<16xf32>
-// CHECK-REDUCTION-NEXT:     %[[R0:.*]] = vector.reduction <add>, %[[CAST0]], %{{.*}} : vector<16xf32> into f32
-// CHECK-REDUCTION-NEXT:     %[[COL1:.*]] = vector.extract_strided_slice %5 {offsets = [0, 1], sizes = [16, 1], strides = [1, 1]} : vector<16x2xf32> to vector<16x1xf32>
-// CHECK-REDUCTION-NEXT:     %[[CAST1:.*]] = vector.shape_cast %[[COL1]] : vector<16x1xf32> to vector<16xf32>
-// CHECK-REDUCTION-NEXT:     %[[R1:.*]] = vector.reduction <add>, %[[CAST1]], %cst : vector<16xf32> into f32
-// CHECK-REDUCTION-NEXT:     gpu.yield %4, %[[R1]], %[[R0]] : !xegpu.tensor_desc<16x2xf32, #xegpu.layout<lane_layout = [16, 1], lane_data = [1, 1]>>, f32, f32
-// CHECK-REDUCTION-NEXT:   }
-// CHECK-REDUCTION-NEXT:   vector.from_elements %[[W]]#2, %[[W]]#1 : vector<2xf32>
-gpu.module @xevm_module{
-gpu.func @vector_multi_reduction_dim0_distributed_dim0_reduction() {
-  %c0 = arith.constant 0 : index
-  %0 = "some_def"() : () -> !xegpu.tensor_desc<16x2xf32, #xegpu.layout<lane_layout = [16, 1], lane_data = [1, 1]>>
-  %src = "some_def"() {layout_result_0 = #xegpu.layout<lane_layout = [16, 1], lane_data = [1, 1]>}  : () -> (vector<16x2xf32>)
-  %acc = arith.constant {layout_result_0 = #xegpu.slice<#xegpu.layout<lane_layout = [16, 1], lane_data = [1, 1]>, dims = [0]>} dense<0.0>  : vector<2xf32>
-  %1 = vector.multi_reduction <add>, %src, %acc {layout_result_0 = #xegpu.slice<#xegpu.layout<lane_layout = [16, 1], lane_data = [1, 1]>, dims = [0]>}
-    [0] : vector<16x2xf32> to vector<2xf32>
-  %3 = vector.shape_cast %1 {layout_result_0 = #xegpu.layout<lane_layout = [16, 1], lane_data = [1, 1]>}
-    : vector<2xf32> to vector<1x2xf32>
-  %4 = vector.broadcast %3 {layout_result_0 = #xegpu.layout<lane_layout = [16, 1], lane_data = [1, 1]>} : vector<1x2xf32> to vector<16x2xf32>
-  xegpu.store_nd %4, %0[%c0, %c0] : vector<16x2xf32>, !xegpu.tensor_desc<16x2xf32, #xegpu.layout<lane_layout = [16, 1], lane_data = [1, 1]>>
-  gpu.return
-}
-}
-
-// -----
-// CHECK-LABEL: gpu.func @scatter_ops_chunksize({{.*}}) {
-// CHECK: %[[MASK:.*]] = arith.constant dense<true> : vector<1xi1>
-// CHECK-NEXT: %[[LANE_OFFSET:.*]] = arith.constant dense<12> : vector<1xindex>
-// CHECK-NEXT: %[[LOADED:.*]] = xegpu.load %arg0[%[[LANE_OFFSET]]], %[[MASK]] <{chunk_size = 8 : i64}> : memref<256xf16>, vector<1xindex>, vector<1xi1> -> vector<8xf16>
-// CHECK-NEXT: xegpu.store %[[LOADED]], %arg0[%[[LANE_OFFSET]]], %[[MASK]] <{chunk_size = 8 : i64}> : vector<8xf16>, memref<256xf16>, vector<1xindex>, vector<1xi1>
-gpu.module @xevm_module{
-  gpu.func @scatter_ops_chunksize(%src: memref<256xf16>) {
-    %1 = arith.constant {layout_result_0 = #xegpu.layout<lane_layout = [16], lane_data = [1]>} dense<1>: vector<16xi1>
-    %offset = arith.constant {layout_result_0 = #xegpu.layout<lane_layout = [16], lane_data = [1]>} dense<12> : vector<16xindex>
-    %3 = xegpu.load %src[%offset], %1 <{chunk_size=8}> {
-      layout_result_0 = #xegpu.layout<lane_layout = [16, 1], lane_data = [1, 2]>
-    } : memref<256xf16>, vector<16xindex>, vector<16xi1> -> vector<16x8xf16>
-    xegpu.store %3, %src[%offset], %1 <{chunk_size=8}> : vector<16x8xf16>, memref<256xf16>, vector<16xindex>, vector<16xi1>
-    gpu.return
-  }
-}
-
-// -----
-// CHECK-LABEL: gpu.func @scatter_ops_scf_yield({{.*}},
-// CHECK-SAME: %[[PREDICATE:.*]]: i1) {
-// CHECK: %[[DEFAULT:.*]] = arith.constant dense<1.200000e+01> : vector<8xf16>
-// CHECK: %[[OFFSET:.*]] = arith.constant dense<12> : vector<1xindex>
-// CHECK: %[[MASK:.*]] = arith.constant dense<true> : vector<1xi1>
-// CHECK: %[[PREDICATED_LOAD:.*]] = scf.if %[[PREDICATE]] -> (vector<8xf16>) {
-// CHECK-NEXT: %[[LOADED:.*]] = xegpu.load %arg0[%[[OFFSET]]], %[[MASK]] <{chunk_size = 8 : i64}> : memref<256xf16>, vector<1xindex>, vector<1xi1> -> vector<8xf16>
-// CHECK-NEXT: scf.yield %[[LOADED]] : vector<8xf16>
-// CHECK-NEXT: } else {
-// CHECK-NEXT:   scf.yield %[[DEFAULT]] : vector<8xf16>
-// CHECK-NEXT: }
-// CHECK-NEXT: xegpu.store %[[PREDICATED_LOAD]], %arg0[%[[OFFSET]]], %[[MASK]] <{chunk_size = 8 : i64}> : vector<8xf16>, memref<256xf16>, vector<1xindex>, vector<1xi1>
-=======
   %2 = xegpu.create_nd_tdesc %arg2 : memref<1024x1024xf32> ->
     !xegpu.tensor_desc<8x16xf32, #xegpu.layout<lane_layout = [1, 16], lane_data = [1, 1]>>
   %3 = xegpu.load_nd %2[%0, %1]
@@ -533,7 +131,6 @@
 // CHECK-NEXT:      %[[IF_CAST:.*]] = vector.shape_cast %[[IF]] : vector<1x8xf16> to vector<8xf16>
 // CHECK-NEXT:      xegpu.store %[[IF_CAST]], %{{.*}}[%[[OFFSET]]], %[[MASK]] <{chunk_size = 8 : i64}>
 // CHECK-SAME:        vector<8xf16>, memref<256xf16>, vector<1xindex>, vector<1xi1>
->>>>>>> 54c4ef26
 gpu.module @xevm_module{
   gpu.func @scatter_ops_scf_yield(%src: memref<256xf16>, %pred : i1) {
     %1 = arith.constant {layout_result_0 = #xegpu.layout<lane_layout = [16], lane_data = [1]>} dense<1>: vector<16xi1>
@@ -556,15 +153,6 @@
 
 // -----
 // CHECK-LABEL: gpu.func @scatter_ops_scf_non_yield({{.*}}) {
-<<<<<<< HEAD
-// CHECK: %[[OFFSET:.*]] = arith.constant dense<12> : vector<1xindex>
-// CHECK: %[[MASK:.*]] = arith.constant dense<true> : vector<1xi1>
-// CHECK: %[[PREDICATE:.*]] = llvm.mlir.poison : i1
-// CHECK: scf.if %[[PREDICATE]] {
-// CHECK-NEXT: %[[LOADED:.*]] = xegpu.load %arg0[%[[OFFSET]]], %[[MASK]] <{chunk_size = 8 : i64}> : memref<256xf16>, vector<1xindex>, vector<1xi1> -> vector<8xf16>
-// CHECK-NEXT: xegpu.store %[[LOADED]], %arg0[%[[OFFSET]]], %[[MASK]] <{chunk_size = 8 : i64}> : vector<8xf16>, memref<256xf16>, vector<1xindex>, vector<1xi1>
-// CHECK-NEXT: }
-=======
 // CHECK:         %[[OFFSET:.*]] = arith.constant dense<12> : vector<1xindex>
 // CHECK:         %[[MASK:.*]] = arith.constant dense<true> : vector<1xi1>
 // CHECK:         %[[PREDICATE:.*]] = llvm.mlir.poison : i1
@@ -574,7 +162,6 @@
 // CHECK-NEXT:      xegpu.store %[[LOADED]], %arg0[%[[OFFSET]]], %[[MASK]] <{chunk_size = 8 : i64}>
 // CHECK-SAME:         vector<8xf16>, memref<256xf16>, vector<1xindex>, vector<1xi1>
 // CHECK-NEXT:    }
->>>>>>> 54c4ef26
 gpu.module @xevm_module{
   gpu.func @scatter_ops_scf_non_yield(%src: memref<256xf16>) {
     %pred = llvm.mlir.poison : i1
@@ -591,21 +178,6 @@
 }
 
 // -----
-<<<<<<< HEAD
-// CHECK-LABEL: gpu.func @scatter_ops({{.*}}) {
-// CHECK: %[[MASK:.*]] = arith.constant dense<true> : vector<1xi1>
-// CHECK-NEXT: %[[LANE_OFFSET:.*]] = arith.constant dense<12> : vector<1xindex>
-// CHECK-NEXT: %[[LOADED:.*]] = xegpu.load %arg0[%[[LANE_OFFSET]]], %[[MASK]] : memref<256xf16>, vector<1xindex>, vector<1xi1> -> vector<1xf16>
-// CHECK-NEXT: xegpu.store %[[LOADED]], %arg0[%[[LANE_OFFSET]]], %[[MASK]] : vector<1xf16>, memref<256xf16>, vector<1xindex>, vector<1xi1>
-gpu.module @xevm_module{
-  gpu.func @scatter_ops(%src: memref<256xf16>) {
-    %1 = arith.constant {layout_result_0 = #xegpu.layout<lane_layout = [16], lane_data = [1]>} dense<1>: vector<16xi1>
-    %offset = arith.constant {layout_result_0 = #xegpu.layout<lane_layout = [16], lane_data = [1]>} dense<12> : vector<16xindex>
-    %3 = xegpu.load %src[%offset], %1 {
-      layout_result_0 = #xegpu.layout<lane_layout = [16], lane_data = [1]>
-    } : memref<256xf16>, vector<16xindex>, vector<16xi1> -> vector<16xf16>
-    xegpu.store %3, %src[%offset], %1 : vector<16xf16>, memref<256xf16>, vector<16xindex>, vector<16xi1>
-=======
 // CHECK-LABEL: gpu.func @mma_transpose_b(
 // CHECK: %[[ARG0:[0-9a-zA-Z]+]]: memref<8x16xf16>, %[[ARG1:[0-9a-zA-Z]+]]: memref<16x8xi32>, %[[ARG2:[0-9a-zA-Z]+]]: memref<8x16xf32>) {
 // CHECK-DAG:     %[[ADESC:.*]] = xegpu.create_nd_tdesc %[[ARG0]] : memref<8x16xf16> -> !xegpu.tensor_desc<8x16xf16>
@@ -690,102 +262,6 @@
     }
     xegpu.store_nd %3#0, %arg1[%c0, %c0]
       : vector<16x16xf32>, !xegpu.tensor_desc<16x16xf32, #xegpu.layout<lane_layout = [1, 16], lane_data = [1, 1]>>
->>>>>>> 54c4ef26
-    gpu.return
-  }
-}
-
-// -----
-// CHECK-LABEL: gpu.func @memref_extract_aligned_pointer_as_index(
-// CHECK:  %{{.*}} = memref.extract_aligned_pointer_as_index %{{.*}} : memref<256x256xf16> -> index
-gpu.module @xevm_module{
-  gpu.func @memref_extract_aligned_pointer_as_index(%arg0 : memref<256x256xf16>) {
-    %c0 = arith.constant 0 : index
-    %cst = arith.constant {layout_result_0 = #xegpu.layout<lane_layout = [16], lane_data = [1]>} dense<1.000000e+00> : vector<16xf16>
-    %ptr = memref.extract_aligned_pointer_as_index %arg0 : memref<256x256xf16> -> index
-    %ptr_i64 = arith.index_cast %ptr : index to i64
-    %tdesc = xegpu.create_nd_tdesc %ptr_i64, shape: [16], strides: [16] : i64
-      -> !xegpu.tensor_desc<16xf16, #xegpu.layout<lane_layout = [16], lane_data = [1]>>
-    xegpu.store_nd %cst, %tdesc[%c0] : vector<16xf16>, !xegpu.tensor_desc<16xf16, #xegpu.layout<lane_layout = [16], lane_data = [1]>>
-    gpu.return
-  }
-}
-
-
-// -----
-// CHECK-LABEL: gpu.func @vector_transpose(
-// CHECK:         %[[CST:.*]] = arith.constant dense<1.000000e+00> : vector<2xf32>
-// CHECK:         %[[DEST:.*]] = xegpu.create_nd_tdesc %{{.*}} : memref<2x16xf32> -> !xegpu.tensor_desc<2x16xf32>
-// CHECK:         xegpu.store_nd %[[CST]], %[[DEST]][{{.*}}] : vector<2xf32>, !xegpu.tensor_desc<2x16xf32>
-gpu.module @xevm_module{
-  gpu.func @vector_transpose(%arg0: memref<2x16xf32>) {
-    %cst = arith.constant {layout_result_0 = #xegpu.layout<lane_layout = [16, 1], lane_data = [1, 1]>} dense<1.000000e+00>
-      : vector<16x2xf32>
-    %c0 = arith.constant 0 : index
-    %transpose = vector.transpose %cst, [1, 0] {layout_result_0 = #xegpu.layout<lane_layout = [1, 16], lane_data = [1, 1]>}
-      : vector<16x2xf32> to vector<2x16xf32>
-    %0 = xegpu.create_nd_tdesc %arg0 : memref<2x16xf32>
-      -> !xegpu.tensor_desc<2x16xf32, #xegpu.layout<lane_layout = [1, 16], lane_data = [1, 1]>>
-    xegpu.store_nd %transpose, %0[%c0, %c0] : vector<2x16xf32>,
-      !xegpu.tensor_desc<2x16xf32, #xegpu.layout<lane_layout = [1, 16], lane_data = [1, 1]>>
-    gpu.return
-  }
-}
-
-// -----
-// CHECK-LABEL: gpu.func @vector_bitcast(
-// CHECK:      %[[CAST:.*]] = vector.bitcast %{{.*}} : vector<4x2xi8> to vector<4x1xi16>
-// CHECK-NEXT: %[[DEST:.*]] = xegpu.create_nd_tdesc %{{.*}} : memref<4x16xi16> -> !xegpu.tensor_desc<4x16xi16>
-// CHECK-NEXT: %[[T0:.*]] = vector.shape_cast %[[CAST]] : vector<4x1xi16> to vector<4xi16>
-// CHECK-NEXT: xegpu.store_nd %[[T0]], %[[DEST]][{{.*}}]  : vector<4xi16>, !xegpu.tensor_desc<4x16xi16>
-gpu.module @xevm_module{
-  gpu.func @vector_bitcast(%arg0: memref<4x16xi16>) {
-    %cst = "some_op"() {layout_result_0 = #xegpu.layout<lane_layout = [1, 16], lane_data = [1, 2]>}
-      : () -> (vector<4x32xi8>)
-    %bitcast = vector.bitcast %cst {layout_result_0 = #xegpu.layout<lane_layout = [1, 16], lane_data = [1, 1]>}
-      : vector<4x32xi8> to vector<4x16xi16>
-    %c0 = arith.constant 0 : index
-    %0 = xegpu.create_nd_tdesc %arg0 : memref<4x16xi16>
-      -> !xegpu.tensor_desc<4x16xi16, #xegpu.layout<lane_layout = [1, 16], lane_data = [1, 1]>>
-    xegpu.store_nd %bitcast, %0[%c0, %c0] : vector<4x16xi16>,
-      !xegpu.tensor_desc<4x16xi16, #xegpu.layout<lane_layout = [1, 16], lane_data = [1, 1]>>
-    gpu.return
-  }
-}
-
-// -----
-// CHECK-LABEL: gpu.func @mma_transpose_b(
-// CHECK: %[[ARG0:[0-9a-zA-Z]+]]: memref<8x16xf16>, %[[ARG1:[0-9a-zA-Z]+]]: memref<16x8xi32>, %[[ARG2:[0-9a-zA-Z]+]]: memref<8x16xf32>) {
-// CHECK-DAG:     %[[ADESC:.*]] = xegpu.create_nd_tdesc %[[ARG0]] : memref<8x16xf16> -> !xegpu.tensor_desc<8x16xf16>
-// CHECK-DAG:     %[[BDESC:.*]] = xegpu.create_nd_tdesc %[[ARG1]] : memref<16x8xi32> -> !xegpu.tensor_desc<16x8xi32>
-// CHECK-DAG:     %[[A:.*]] = xegpu.load_nd %[[ADESC]][%{{.*}}] : !xegpu.tensor_desc<8x16xf16> -> vector<8xf16>
-// CHECK-DAG:     %[[B:.*]] = xegpu.load_nd %[[BDESC]][%{{.*}}] <{transpose = array<i64: 1, 0>}> : !xegpu.tensor_desc<16x8xi32> -> vector<8xi32>
-// CHECK-NEXT:    %[[BCAST0:.*]] = vector.shape_cast %[[B]] : vector<8xi32> to vector<1x8xi32>
-// CHECK-NEXT:    %[[BCAST1:.*]] = vector.bitcast %[[BCAST0]] : vector<1x8xi32> to vector<1x16xf16>
-// CHECK-NEXT:    %[[BCAST2:.*]] = vector.shape_cast %[[BCAST1]] : vector<1x16xf16> to vector<16xf16>
-// CHECK-NEXT:    %[[C:.*]] = xegpu.dpas %[[A]], %[[BCAST2]] : vector<8xf16>, vector<16xf16> -> vector<8xf32>
-gpu.module @xevm_module{
-  gpu.func @mma_transpose_b(%arg0: memref<8x16xf16>, %arg1: memref<16x8xi32>, %arg2: memref<8x16xf32>) {
-    %c0 = arith.constant 0 : index
-    %0 = xegpu.create_nd_tdesc %arg0 : memref<8x16xf16>
-      -> !xegpu.tensor_desc<8x16xf16, #xegpu.layout<lane_layout = [1, 16], lane_data = [1, 1]>>
-    %1 = xegpu.load_nd %0[%c0, %c0]  {layout_result_0 = #xegpu.layout<lane_layout = [1, 16], lane_data = [1, 1]>}
-      : !xegpu.tensor_desc<8x16xf16, #xegpu.layout<lane_layout = [1, 16], lane_data = [1, 1]>> -> vector<8x16xf16>
-    %2 = xegpu.create_nd_tdesc %arg1 : memref<16x8xi32>
-      -> !xegpu.tensor_desc<16x8xi32, #xegpu.layout<lane_layout = [16, 1], lane_data = [1, 1]>>
-    %3 = xegpu.load_nd %2[%c0, %c0]  {layout_result_0 = #xegpu.layout<lane_layout = [16, 1], lane_data = [1, 1]>}
-      : !xegpu.tensor_desc<16x8xi32, #xegpu.layout<lane_layout = [16, 1], lane_data = [1, 1]>> -> vector<16x8xi32>
-    %4 = vector.bitcast %3 {layout_result_0 = #xegpu.layout<lane_layout = [16, 1], lane_data = [1, 2]>}
-      : vector<16x8xi32> to vector<16x16xf16>
-    %5 = vector.transpose %4, [1, 0] {layout_result_0 = #xegpu.layout<lane_layout = [1, 16], lane_data = [2, 1]>}
-      : vector<16x16xf16> to vector<16x16xf16>
-    %6 = xegpu.dpas %1, %5 {layout_result_0 = #xegpu.layout<lane_layout = [1, 16], lane_data = [1, 1]>}
-      : vector<8x16xf16>, vector<16x16xf16> -> vector<8x16xf32>
-    %7 = xegpu.create_nd_tdesc %arg2 : memref<8x16xf32>
-      -> !xegpu.tensor_desc<8x16xf32, #xegpu.layout<lane_layout = [1, 16], lane_data = [1, 1]>>
-    xegpu.store_nd %6, %7[%c0, %c0] : vector<8x16xf32>,
-      !xegpu.tensor_desc<8x16xf32, #xegpu.layout<lane_layout = [1, 16], lane_data = [1, 1]>>
-    gpu.return
-
+    gpu.return
   }
 }