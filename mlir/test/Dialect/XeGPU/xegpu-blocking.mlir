--- conflicted
+++ resolved
@@ -368,53 +368,27 @@
     0,   8,  16,  24,  32,  40,  48,  56,
     64,  72,  80,  88,  96, 104, 112, 120,
     128, 136, 144, 152, 160, 168, 176, 184,
-<<<<<<< HEAD
-    192, 200, 208, 216, 224, 232, 240, 248 
-=======
     192, 200, 208, 216, 224, 232, 240, 248
->>>>>>> 5ee67ebe
     ]> : vector<32xindex>
 
     %tdesc = xegpu.create_tdesc %src, %cst : ui64, vector<32xindex> -> !xegpu.tensor_desc<32xf32,  #xegpu.scatter_tdesc_attr<>, #xegpu.layout<inst_data = [16]>>
     xegpu.prefetch %tdesc: !xegpu.tensor_desc<32xf32,  #xegpu.scatter_tdesc_attr<>, #xegpu.layout<inst_data = [16]>>
-<<<<<<< HEAD
-   
-=======
-
->>>>>>> 5ee67ebe
+
     %delta = arith.constant dense<[
     32,   32,  32,  32,  32,  32,  32,  32,
     32,   32,  32,  32,  32,  32,  32,  64,
     128, 128, 128, 128, 128, 128, 128, 128,
-<<<<<<< HEAD
-    128, 128, 128, 128, 128, 128, 128, 256 
-    ]> : vector<32xindex>
-    %new_tdesc = xegpu.update_offset %tdesc, %delta
-              : !xegpu.tensor_desc<32xf32, #xegpu.scatter_tdesc_attr<>, #xegpu.layout<inst_data = [16]>>, vector<32xindex>     
- 
-=======
     128, 128, 128, 128, 128, 128, 128, 256
     ]> : vector<32xindex>
     %new_tdesc = xegpu.update_offset %tdesc, %delta
               : !xegpu.tensor_desc<32xf32, #xegpu.scatter_tdesc_attr<>, #xegpu.layout<inst_data = [16]>>, vector<32xindex>
 
->>>>>>> 5ee67ebe
     %c17 = arith.constant 17: index
     %mask = vector.create_mask %c17: vector<32xi1>
 
     %ld_vec = xegpu.load %new_tdesc, %mask: !xegpu.tensor_desc<32xf32, #xegpu.scatter_tdesc_attr<>, #xegpu.layout<inst_data = [16]>>, vector<32xi1> -> vector<32xf32>
 
     %st_vec = arith.addf %ld_vec, %ld_vec : vector<32xf32>
-<<<<<<< HEAD
-    xegpu.store %st_vec, %tdesc, %mask: 
-                 vector<32xf32>, 
-                 !xegpu.tensor_desc<32xf32, #xegpu.scatter_tdesc_attr<>, #xegpu.layout<inst_data = [16]>>, 
-                 vector<32xi1>
-  
-    gpu.return
-  }
-  
-=======
     xegpu.store %st_vec, %tdesc, %mask:
                  vector<32xf32>,
                  !xegpu.tensor_desc<32xf32, #xegpu.scatter_tdesc_attr<>, #xegpu.layout<inst_data = [16]>>,
@@ -423,7 +397,6 @@
     gpu.return
   }
 
->>>>>>> 5ee67ebe
 }
 
 // -----
@@ -434,13 +407,8 @@
   // CHECK-COUNT-4: xegpu.create_tdesc [[arg0]], {{.*}} : ui64, vector<16xindex> -> !xegpu.tensor_desc<16x2xf32, #xegpu.scatter_tdesc_attr<chunk_size = 2 : i64>>
   // CHECK-COUNT-4: xegpu.prefetch {{.*}} : !xegpu.tensor_desc<16x2xf32, #xegpu.scatter_tdesc_attr<chunk_size = 2 : i64>>
    // CHECK-COUNT-4: xegpu.update_offset {{.*}} : !xegpu.tensor_desc<16x2xf32, #xegpu.scatter_tdesc_attr<chunk_size = 2 : i64>>, vector<16xindex>
-<<<<<<< HEAD
-   // CHECK-COUNT-4: xegpu.load  {{.*}} : !xegpu.tensor_desc<16x2xf32, #xegpu.scatter_tdesc_attr<chunk_size = 2 : i64>>, vector<16xi1> -> vector<2x16xf32>
-  // CHECK-COUNT-4: xegpu.store  {{.*}} : vector<2x16xf32>, !xegpu.tensor_desc<16x2xf32, #xegpu.scatter_tdesc_attr<chunk_size = 2 : i64>>, vector<16xi1>
-=======
    // CHECK-COUNT-4: xegpu.load  {{.*}} : !xegpu.tensor_desc<16x2xf32, #xegpu.scatter_tdesc_attr<chunk_size = 2 : i64>>, vector<16xi1> -> vector<16x2xf32>
   // CHECK-COUNT-4: xegpu.store  {{.*}} : vector<16x2xf32>, !xegpu.tensor_desc<16x2xf32, #xegpu.scatter_tdesc_attr<chunk_size = 2 : i64>>, vector<16xi1>
->>>>>>> 5ee67ebe
 
   gpu.func @test_prefetch_load_store_update_chunk(%src: ui64)  {
 
@@ -448,42 +416,16 @@
       0,   8,  16,  24,  32,  40,  48,  56,
       64,  72,  80,  88,  96, 104, 112, 120,
       128, 136, 144, 152, 160, 168, 176, 184,
-<<<<<<< HEAD
-      192, 200, 208, 216, 224, 232, 240, 248 
-=======
       192, 200, 208, 216, 224, 232, 240, 248
->>>>>>> 5ee67ebe
     ]> : vector<32xindex>
 
     %tdesc = xegpu.create_tdesc %src, %cst : ui64, vector<32xindex> -> !xegpu.tensor_desc<32x4xf32,  #xegpu.scatter_tdesc_attr<chunk_size=4>, #xegpu.layout<inst_data = [16, 2]>>
     xegpu.prefetch %tdesc: !xegpu.tensor_desc<32x4xf32,  #xegpu.scatter_tdesc_attr<chunk_size=4>, #xegpu.layout<inst_data = [16, 2]>>
-<<<<<<< HEAD
-   
-=======
-
->>>>>>> 5ee67ebe
+
     %delta = arith.constant dense<[
       32,   32,  32,  32,  32,  32,  32,  32,
       32,   32,  32,  32,  32,  32,  32,  64,
       128, 128, 128, 128, 128, 128, 128, 128,
-<<<<<<< HEAD
-      128, 128, 128, 128, 128, 128, 128, 256 
-    ]> : vector<32xindex>
-    %new_tdesc = xegpu.update_offset %tdesc, %delta
-              : !xegpu.tensor_desc<32x4xf32, #xegpu.scatter_tdesc_attr<chunk_size=4>, #xegpu.layout<inst_data = [16, 2]>>, vector<32xindex>     
- 
-    %c17 = arith.constant 17: index
-    %mask = vector.create_mask %c17: vector<32xi1>
-
-    %ld_vec = xegpu.load %new_tdesc, %mask <{l1_hint = #xegpu.cache_hint<cached>, l2_hint = #xegpu.cache_hint<uncached>, transpose}>: !xegpu.tensor_desc<32x4xf32, #xegpu.scatter_tdesc_attr<chunk_size=4>, #xegpu.layout<inst_data = [16, 2]>>, vector<32xi1> -> vector<4x32xf32>
-
-    %st_vec = arith.addf %ld_vec, %ld_vec : vector<4x32xf32>
-    xegpu.store %st_vec, %tdesc, %mask <{l1_hint = #xegpu.cache_hint<cached>, l2_hint = #xegpu.cache_hint<uncached>, transpose}>: 
-                 vector<4x32xf32>, 
-                 !xegpu.tensor_desc<32x4xf32, #xegpu.scatter_tdesc_attr<chunk_size=4>, #xegpu.layout<inst_data = [16, 2]>>, 
-                 vector<32xi1>
-  
-=======
       128, 128, 128, 128, 128, 128, 128, 256
     ]> : vector<32xindex>
     %new_tdesc = xegpu.update_offset %tdesc, %delta
@@ -500,8 +442,7 @@
                  !xegpu.tensor_desc<32x4xf32, #xegpu.scatter_tdesc_attr<chunk_size=4>, #xegpu.layout<inst_data = [16, 2]>>,
                  vector<32xi1>
 
->>>>>>> 5ee67ebe
-    gpu.return
-  }
-}
-
+    gpu.return
+  }
+}
+
