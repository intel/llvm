--- conflicted
+++ resolved
@@ -358,13 +358,8 @@
   // CHECK-SAME: [[arg0:%.+]]: ui64
   // CHECK-COUNT-2: xegpu.create_tdesc [[arg0]], {{.*}} : ui64, vector<16xindex> -> !xegpu.tensor_desc<16xf32, #xegpu.scatter_tdesc_attr<>>
   // CHECK-COUNT-2: xegpu.prefetch {{.*}} : !xegpu.tensor_desc<16xf32, #xegpu.scatter_tdesc_attr<>>
-<<<<<<< HEAD
-   // CHECK-COUNT-2: xegpu.update_offset {{.*}} : !xegpu.tensor_desc<16xf32, #xegpu.scatter_tdesc_attr<>>, vector<16xindex>
-   // CHECK-COUNT-2: xegpu.load  {{.*}} : !xegpu.tensor_desc<16xf32, #xegpu.scatter_tdesc_attr<>>, vector<16xi1> -> vector<16xf32>
-=======
   // CHECK-COUNT-2: xegpu.update_offset {{.*}} : !xegpu.tensor_desc<16xf32, #xegpu.scatter_tdesc_attr<>>, vector<16xindex>
   // CHECK-COUNT-2: xegpu.load  {{.*}} : !xegpu.tensor_desc<16xf32, #xegpu.scatter_tdesc_attr<>>, vector<16xi1> -> vector<16xf32>
->>>>>>> 10a576f7
   // CHECK-COUNT-2: xegpu.store  {{.*}} : vector<16xf32>, !xegpu.tensor_desc<16xf32, #xegpu.scatter_tdesc_attr<>>, vector<16xi1>
 
   gpu.func @test_prefetch_load_store_update(%src: ui64)  {
@@ -411,13 +406,8 @@
   // CHECK-SAME: [[arg0:%.+]]: ui64
   // CHECK-COUNT-4: xegpu.create_tdesc [[arg0]], {{.*}} : ui64, vector<16xindex> -> !xegpu.tensor_desc<16x2xf32, #xegpu.scatter_tdesc_attr<chunk_size = 2 : i64>>
   // CHECK-COUNT-4: xegpu.prefetch {{.*}} : !xegpu.tensor_desc<16x2xf32, #xegpu.scatter_tdesc_attr<chunk_size = 2 : i64>>
-<<<<<<< HEAD
-   // CHECK-COUNT-4: xegpu.update_offset {{.*}} : !xegpu.tensor_desc<16x2xf32, #xegpu.scatter_tdesc_attr<chunk_size = 2 : i64>>, vector<16xindex>
-   // CHECK-COUNT-4: xegpu.load  {{.*}} : !xegpu.tensor_desc<16x2xf32, #xegpu.scatter_tdesc_attr<chunk_size = 2 : i64>>, vector<16xi1> -> vector<16x2xf32>
-=======
   // CHECK-COUNT-4: xegpu.update_offset {{.*}} : !xegpu.tensor_desc<16x2xf32, #xegpu.scatter_tdesc_attr<chunk_size = 2 : i64>>, vector<16xindex>
   // CHECK-COUNT-4: xegpu.load  {{.*}} : !xegpu.tensor_desc<16x2xf32, #xegpu.scatter_tdesc_attr<chunk_size = 2 : i64>>, vector<16xi1> -> vector<16x2xf32>
->>>>>>> 10a576f7
   // CHECK-COUNT-4: xegpu.store  {{.*}} : vector<16x2xf32>, !xegpu.tensor_desc<16x2xf32, #xegpu.scatter_tdesc_attr<chunk_size = 2 : i64>>, vector<16xi1>
 
   gpu.func @test_prefetch_load_store_update_chunk(%src: ui64)  {
@@ -456,8 +446,6 @@
   }
 }
 
-<<<<<<< HEAD
-=======
 // -----
 #l = #xegpu.layout<inst_data = [2, 8, 2]>
 
@@ -511,5 +499,4 @@
                  vector<4x8xi1>
     gpu.return
   }
-}
->>>>>>> 10a576f7
+}