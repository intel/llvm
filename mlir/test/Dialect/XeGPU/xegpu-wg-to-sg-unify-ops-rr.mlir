// RUN: mlir-opt --xegpu-wg-to-sg-distribute -split-input-file %s | FileCheck %s

gpu.module @test_distribution {
  // CHECK-LABEL: create_nd_tdesc_no_offset
  // CHECK-SAME: %[[ARG_0:.*]]: memref<256x128xf32>
  gpu.func @create_nd_tdesc_no_offset(%src: memref<256x128xf32>) {
      // CHECK-COUNT-4: xegpu.create_nd_tdesc %[[ARG_0]] : memref<256x128xf32>
      // CHECK-SAME: -> !xegpu.tensor_desc<16x16xf32, #xegpu.layout<lane_layout = [1, 16], lane_data = [1, 1]>>
      // CHECK-NOT: xegpu.create_nd_tdesc
      %tdesc = xegpu.create_nd_tdesc %src: memref<256x128xf32>
        -> !xegpu.tensor_desc<256x128xf32, #xegpu.layout<sg_layout = [8, 4], sg_data = [16, 16], lane_layout = [1, 16], lane_data = [1, 1]>>
      gpu.return
  }

  // CHECK-LABEL: load_nd_tdesc_with_offset
  gpu.func @load_nd_tdesc_with_offset(%src: memref<256x128xf32>) {
    // CHECK-COUNT-4: xegpu.load_nd {{%.*}}[{{%.*}}, {{%.*}}] : !xegpu.tensor_desc<16x16xf32, #xegpu.layout<lane_layout = [1, 16], lane_data = [1, 1]>> -> vector<16x16xf32>
    // CHECK-NOT: xegpu.load_nd
    %tdesc = xegpu.create_nd_tdesc %src: memref<256x128xf32>
      -> !xegpu.tensor_desc<256x128xf32, #xegpu.layout<sg_layout = [8, 4], sg_data = [16, 16], lane_layout = [1, 16], lane_data = [1, 1]>>
    %load = xegpu.load_nd %tdesc[0, 0]
      : !xegpu.tensor_desc<256x128xf32, #xegpu.layout<sg_layout = [8, 4], sg_data = [16, 16], lane_layout = [1, 16], lane_data = [1, 1]>>
      -> vector<256x128xf32>
    gpu.return
  }

  // CHECK-LABEL: store_nd_with_offset
  gpu.func @store_nd_with_offset(%src: memref<256x128xf32>) {
    // CHECK-COUNT-4: xegpu.store_nd %{{.*}}, {{%.*}}[{{%.*}}, {{%.*}}] : vector<16x16xf32>, !xegpu.tensor_desc<16x16xf32, #xegpu.layout<lane_layout = [1, 16], lane_data = [1, 1]>>
    // CHECK-NOT: xegpu.store_nd
    %tdesc = xegpu.create_nd_tdesc %src: memref<256x128xf32>
      -> !xegpu.tensor_desc<256x128xf32, #xegpu.layout<sg_layout = [8, 4], sg_data = [16, 16], lane_layout = [1, 16], lane_data = [1, 1]>>
    %load =  xegpu.load_nd %tdesc[0, 0]
      : !xegpu.tensor_desc<256x128xf32, #xegpu.layout<sg_layout = [8, 4], sg_data = [16, 16], lane_layout = [1, 16], lane_data = [1, 1]>>
      -> vector<256x128xf32>
    xegpu.store_nd %load, %tdesc[0, 0]
      : vector<256x128xf32>, !xegpu.tensor_desc<256x128xf32, #xegpu.layout<sg_layout = [8, 4], sg_data = [16, 16], lane_layout = [1, 16], lane_data = [1, 1]>>
    gpu.return
  }

  // CHECK-LABEL: prefetch_nd_tdesc_with_offset
  gpu.func @prefetch_nd_tdesc_with_offset(%src: memref<256x128xf32>) {
    // CHECK-COUNT-4: xegpu.prefetch_nd {{%.*}}[{{%.*}}, {{%.*}}] : !xegpu.tensor_desc<16x16xf32, #xegpu.layout<lane_layout = [1, 16], lane_data = [1, 1]>>
    // CHECK-NOT: xegpu.prefetch_nd
    %tdesc = xegpu.create_nd_tdesc %src : memref<256x128xf32>
      -> !xegpu.tensor_desc<256x128xf32, #xegpu.layout<sg_layout = [8, 4], sg_data = [16, 16], lane_layout = [1, 16], lane_data = [1, 1]>>
    xegpu.prefetch_nd %tdesc[0, 0]
      : !xegpu.tensor_desc<256x128xf32, #xegpu.layout<sg_layout = [8, 4], sg_data = [16, 16], lane_layout = [1, 16], lane_data = [1, 1]>>
    gpu.return
  }

  // CHECK-LABEL: dpas
  // CHECK-SAME: (%[[ARG_0:.*]]: memref<256x128xf16>, %[[ARG_1:.*]]: memref<128x256xf16>)
  gpu.func @dpas(%a: memref<256x128xf16>, %b: memref<128x256xf16>) {
    // CHECK-COUNT-4: xegpu.create_nd_tdesc %[[ARG_0]] : memref<256x128xf16> -> !xegpu.tensor_desc<16x16xf16, #xegpu.layout<lane_layout = [1, 16], lane_data = [1, 1]>>
    // CHECK-COUNT-4: xegpu.load_nd {{%.*}}[{{%.*}}, {{%.*}}] : !xegpu.tensor_desc<16x16xf16, #xegpu.layout<lane_layout = [1, 16], lane_data = [1, 1]>> -> vector<16x16xf16>
    // CHECK-COUNT-4: xegpu.create_nd_tdesc %[[ARG_1]] : memref<128x256xf16> -> !xegpu.tensor_desc<16x16xf16, #xegpu.layout<lane_layout = [1, 16], lane_data = [2, 1]>>
    // CHECK-COUNT-4: xegpu.load_nd {{%.*}}[{{%.*}}, {{%.*}}] : !xegpu.tensor_desc<16x16xf16, #xegpu.layout<lane_layout = [1, 16], lane_data = [2, 1]>> -> vector<16x16xf16>
    // CHECK-COUNT-16: xegpu.dpas %{{.*}}, %{{.*}} {layout_result_0 = #xegpu.layout<lane_layout = [1, 16], lane_data = [1, 1]>} : vector<16x16xf16>, vector<16x16xf16> -> vector<16x16xf32>
    // CHECK-NOT: xegpu.dpas
    %tdesc_a = xegpu.create_nd_tdesc %a : memref<256x128xf16>
      -> !xegpu.tensor_desc<256x128xf16, #xegpu.layout<sg_layout = [8, 4], sg_data = [16, 16], lane_layout = [1, 16], lane_data = [1, 1]>>
    %load_a =  xegpu.load_nd %tdesc_a[0, 0]
      : !xegpu.tensor_desc<256x128xf16, #xegpu.layout<sg_layout = [8, 4], sg_data = [16, 16], lane_layout = [1, 16], lane_data = [1, 1]>>
      -> vector<256x128xf16>
    %tdesc_b = xegpu.create_nd_tdesc %b : memref<128x256xf16>
      -> !xegpu.tensor_desc<128x256xf16, #xegpu.layout<sg_layout = [4, 8], sg_data = [16, 16], lane_layout = [1, 16], lane_data = [2, 1]>>
    %load_b =  xegpu.load_nd %tdesc_b[0, 0]
      : !xegpu.tensor_desc<128x256xf16, #xegpu.layout<sg_layout = [4, 8], sg_data = [16, 16], lane_layout = [1, 16], lane_data = [2, 1]>>
      -> vector<128x256xf16>
    %dpas = xegpu.dpas %load_a, %load_b
      {layout_result_0 =  #xegpu.layout<sg_layout = [8, 8], sg_data = [16, 16], lane_layout = [1, 16], lane_data = [1, 1]>}
      : vector<256x128xf16>, vector<128x256xf16> -> vector<256x256xf32>
    gpu.return
  }

  // CHECK-LABEL: vector_reduce_dim_1
  gpu.func @vector_reduce_dim_1(%src: memref<256x64xf32>) {
    // CHECK: %[[CST:.*]] = arith.constant dense<1.000000e+00> : vector<16xf32>
    %cst = arith.constant {layout_result_0 = #xegpu.slice<#xegpu.layout<sg_layout = [8, 1], sg_data = [16, 64]>, dims = [1]>} dense<1.0> : vector<256xf32>
    %tdesc = xegpu.create_nd_tdesc %src : memref<256x64xf32>
      -> !xegpu.tensor_desc<256x64xf32, #xegpu.layout<sg_layout = [8, 1], sg_data = [16, 64]>>
    %load =  xegpu.load_nd %tdesc[0, 0]
      : !xegpu.tensor_desc<256x64xf32, #xegpu.layout<sg_layout = [8, 1], sg_data = [16, 64]>>
      -> vector<256x64xf32>
    // CHECK-COUNT-2: vector.multi_reduction <add>, {{.*}}, %[[CST]] [1] : vector<16x64xf32> to vector<16xf32>
    // CHECK-NOT: vector.multi_reduction
    %reduce = vector.multi_reduction <add>, %load, %cst {layout_result_0 = #xegpu.slice<#xegpu.layout<sg_layout = [8, 1], sg_data = [16, 64]>, dims = [1]>} [1]
      : vector<256x64xf32> to vector<256xf32>
    gpu.return
  }

  gpu.func @non_splat_constant() {
    // CHECK-DAG: %[[BASECST:.*]] = arith.constant dense<{{.*}}> : vector<2x1xindex>
    // CHECK-DAG: %[[SGID:.*]] = gpu.subgroup_id : index
<<<<<<< HEAD
    // CHECK-DAG: %[[MAP4:.*]] = affine.apply #map4()[%[[SGID]]]
    // CHECK-DAG: %[[MAP5:.*]] = affine.apply #map5()[%[[SGID]]]
    // CHECK-DAG: %[[MUL:.*]] = index.mul %[[MAP4]], %[[C2:.*]]
    // CHECK-DAG: %[[REMU1:.*]] = index.remu %[[MUL]], %[[C32:.*]]
    // CHECK-DAG: %[[REMU2:.*]] = index.remu %[[MAP5]], %[[C1:.*]]
    // CHECK-DAG: %[[ADD16:.*]] = arith.addi %[[MUL]], %[[C16:.*]] : index
    // CHECK-DAG: %[[REMU3:.*]] = index.remu %[[ADD16]], %[[C32:.*]]
    // CHECK-DAG: %[[REMU4:.*]] = index.remu %[[MAP5]], %[[C1:.*]]
    // CHECK-DAG: %[[STRIDE1:.*]] = arith.muli %[[REMU1]], %[[C16:.*]] : index
    // CHECK-DAG: %[[ADDSTRIDES:.*]] = arith.addi %[[C0:.*]], %[[STRIDE1]] : index
    // CHECK-DAG: %[[STRIDE2:.*]] = arith.muli %[[REMU2]], %[[C0:.*]] : index
    // CHECK-DAG: %[[ADDSTRIDES1:.*]] = arith.addi %[[ADDSTRIDES]], %[[STRIDE2]] : index
    // CHECK-DAG: %[[BCAST1:.*]] = vector.broadcast %[[ADDSTRIDES1]] : index to vector<2x1xindex>
    // CHECK-DAG: %[[RESULT1:.*]] = arith.addi %[[BASECST]], %[[BCAST1]] : vector<2x1xindex>
    // CHECK-DAG: %[[STRIDE3:.*]] = arith.muli %[[REMU3]], %[[C16:.*]] : index
    // CHECK-DAG: %[[ADDSTRIDES2:.*]] = arith.addi %[[C0:.*]], %[[STRIDE3]] : index
    // CHECK-DAG: %[[STRIDE4:.*]] = arith.muli %[[REMU4]], %[[C0:.*]] : index
=======
    // CHECK-DAG: %[[REMU1:.*]] = index.remu %[[SGID]], %[[C1:.*]]
    // CHECK-DAG: %[[DIVU:.*]] = index.divu %[[SGID]], %[[C1:.*]]
    // CHECK-DAG: %[[REMU2:.*]] = index.remu %[[DIVU]], %[[C8:.*]]
    // CHECK-DAG: %[[MUL:.*]] = index.mul %[[REMU2]], %[[C2:.*]]
    // CHECK-DAG: %[[REMU3:.*]] = index.remu %[[MUL]], %[[C32:.*]]
    // CHECK-DAG: %[[REMU4:.*]] = index.remu %[[REMU1]], %[[C1:.*]]
    // CHECK-DAG: %[[ADD16:.*]] = arith.addi %[[MUL]], %[[C16:.*]] : index
    // CHECK-DAG: %[[REMU5:.*]] = index.remu %[[ADD16]], %[[C32:.*]]
    // CHECK-DAG: %[[REMU6:.*]] = index.remu %[[REMU1]], %[[C1:.*]]
    // CHECK-DAG: %[[STRIDE1:.*]] = arith.muli %[[REMU3]], %[[C16:.*]] : index
    // CHECK-DAG: %[[ADDSTRIDES:.*]] = arith.addi %[[C0:.*]], %[[STRIDE1]] : index
    // CHECK-DAG: %[[STRIDE2:.*]] = arith.muli %[[REMU4]], %[[C0:.*]] : index
    // CHECK-DAG: %[[ADDSTRIDES1:.*]] = arith.addi %[[ADDSTRIDES]], %[[STRIDE2]] : index
    // CHECK-DAG: %[[BCAST1:.*]] = vector.broadcast %[[ADDSTRIDES1]] : index to vector<2x1xindex>
    // CHECK-DAG: %[[RESULT1:.*]] = arith.addi %[[BASECST]], %[[BCAST1]] : vector<2x1xindex>
    // CHECK-DAG: %[[STRIDE3:.*]] = arith.muli %[[REMU5]], %[[C16:.*]] : index
    // CHECK-DAG: %[[ADDSTRIDES2:.*]] = arith.addi %[[C0:.*]], %[[STRIDE3]] : index
    // CHECK-DAG: %[[STRIDE4:.*]] = arith.muli %[[REMU6]], %[[C0:.*]] : index
>>>>>>> 811fe024
    // CHECK-DAG: %[[ADDSTRIDES3:.*]] = arith.addi %[[ADDSTRIDES2]], %[[STRIDE4]] : index
    // CHECK-DAG: %[[BCAST2:.*]] = vector.broadcast %[[ADDSTRIDES3]] : index to vector<2x1xindex>
    // CHECK-DAG: %[[RESULT2:.*]] = arith.addi %[[BASECST]], %[[BCAST2]] : vector<2x1xindex>
    %cst_2 = arith.constant {layout_result_0 = #xegpu.layout<sg_layout = [8, 1], sg_data = [2, 1]>} dense<[[0], [16], [32], [48], [64], [80], [96], [112], [128], [144], [160], [176], [192], [208], [224], [240], [256], [272], [288], [304], [320], [336], [352], [368], [384], [400], [416], [432], [448], [464], [480], [496]]> : vector<32x1xindex>
    gpu.return
  }
<<<<<<< HEAD
}
=======

  // CHECK-LABEL: vector_transpose
  gpu.func @vector_transpose(%src: memref<256x128xf32>) {
    %tdesc = xegpu.create_nd_tdesc %src : memref<256x128xf32>
        -> !xegpu.tensor_desc<256x128xf32, #xegpu.layout<sg_layout = [8, 4], sg_data = [32, 16], lane_layout = [16, 1], lane_data = [1, 1], order =[0, 1]>>
    %load = xegpu.load_nd %tdesc[0, 0]
        : !xegpu.tensor_desc<256x128xf32, #xegpu.layout<sg_layout = [8, 4], sg_data = [32, 16], lane_layout = [16, 1], lane_data = [1, 1], order =[0, 1]>>
        -> vector<256x128xf32>
    // CHECK-COUNT-2: vector.transpose {{.*}}, [1, 0] {layout_result_0 = #xegpu.layout<lane_layout = [1, 16], lane_data = [1, 1], order = [1, 0]>} : vector<32x16xf32> to vector<16x32xf32>
    // CHECK-NOT: vector.transpose
    %trans = vector.transpose %load, [1, 0] {layout_result_0 = #xegpu.layout<sg_layout = [4, 8], sg_data = [16, 32], lane_layout = [1, 16], lane_data = [1, 1], order =[1, 0]>} : vector<256x128xf32> to vector<128x256xf32>
      gpu.return
  }
}
>>>>>>> 811fe024
<|MERGE_RESOLUTION|>--- conflicted
+++ resolved
@@ -93,25 +93,6 @@
   gpu.func @non_splat_constant() {
     // CHECK-DAG: %[[BASECST:.*]] = arith.constant dense<{{.*}}> : vector<2x1xindex>
     // CHECK-DAG: %[[SGID:.*]] = gpu.subgroup_id : index
-<<<<<<< HEAD
-    // CHECK-DAG: %[[MAP4:.*]] = affine.apply #map4()[%[[SGID]]]
-    // CHECK-DAG: %[[MAP5:.*]] = affine.apply #map5()[%[[SGID]]]
-    // CHECK-DAG: %[[MUL:.*]] = index.mul %[[MAP4]], %[[C2:.*]]
-    // CHECK-DAG: %[[REMU1:.*]] = index.remu %[[MUL]], %[[C32:.*]]
-    // CHECK-DAG: %[[REMU2:.*]] = index.remu %[[MAP5]], %[[C1:.*]]
-    // CHECK-DAG: %[[ADD16:.*]] = arith.addi %[[MUL]], %[[C16:.*]] : index
-    // CHECK-DAG: %[[REMU3:.*]] = index.remu %[[ADD16]], %[[C32:.*]]
-    // CHECK-DAG: %[[REMU4:.*]] = index.remu %[[MAP5]], %[[C1:.*]]
-    // CHECK-DAG: %[[STRIDE1:.*]] = arith.muli %[[REMU1]], %[[C16:.*]] : index
-    // CHECK-DAG: %[[ADDSTRIDES:.*]] = arith.addi %[[C0:.*]], %[[STRIDE1]] : index
-    // CHECK-DAG: %[[STRIDE2:.*]] = arith.muli %[[REMU2]], %[[C0:.*]] : index
-    // CHECK-DAG: %[[ADDSTRIDES1:.*]] = arith.addi %[[ADDSTRIDES]], %[[STRIDE2]] : index
-    // CHECK-DAG: %[[BCAST1:.*]] = vector.broadcast %[[ADDSTRIDES1]] : index to vector<2x1xindex>
-    // CHECK-DAG: %[[RESULT1:.*]] = arith.addi %[[BASECST]], %[[BCAST1]] : vector<2x1xindex>
-    // CHECK-DAG: %[[STRIDE3:.*]] = arith.muli %[[REMU3]], %[[C16:.*]] : index
-    // CHECK-DAG: %[[ADDSTRIDES2:.*]] = arith.addi %[[C0:.*]], %[[STRIDE3]] : index
-    // CHECK-DAG: %[[STRIDE4:.*]] = arith.muli %[[REMU4]], %[[C0:.*]] : index
-=======
     // CHECK-DAG: %[[REMU1:.*]] = index.remu %[[SGID]], %[[C1:.*]]
     // CHECK-DAG: %[[DIVU:.*]] = index.divu %[[SGID]], %[[C1:.*]]
     // CHECK-DAG: %[[REMU2:.*]] = index.remu %[[DIVU]], %[[C8:.*]]
@@ -130,16 +111,12 @@
     // CHECK-DAG: %[[STRIDE3:.*]] = arith.muli %[[REMU5]], %[[C16:.*]] : index
     // CHECK-DAG: %[[ADDSTRIDES2:.*]] = arith.addi %[[C0:.*]], %[[STRIDE3]] : index
     // CHECK-DAG: %[[STRIDE4:.*]] = arith.muli %[[REMU6]], %[[C0:.*]] : index
->>>>>>> 811fe024
     // CHECK-DAG: %[[ADDSTRIDES3:.*]] = arith.addi %[[ADDSTRIDES2]], %[[STRIDE4]] : index
     // CHECK-DAG: %[[BCAST2:.*]] = vector.broadcast %[[ADDSTRIDES3]] : index to vector<2x1xindex>
     // CHECK-DAG: %[[RESULT2:.*]] = arith.addi %[[BASECST]], %[[BCAST2]] : vector<2x1xindex>
     %cst_2 = arith.constant {layout_result_0 = #xegpu.layout<sg_layout = [8, 1], sg_data = [2, 1]>} dense<[[0], [16], [32], [48], [64], [80], [96], [112], [128], [144], [160], [176], [192], [208], [224], [240], [256], [272], [288], [304], [320], [336], [352], [368], [384], [400], [416], [432], [448], [464], [480], [496]]> : vector<32x1xindex>
     gpu.return
   }
-<<<<<<< HEAD
-}
-=======
 
   // CHECK-LABEL: vector_transpose
   gpu.func @vector_transpose(%src: memref<256x128xf32>) {
@@ -154,4 +131,3 @@
       gpu.return
   }
 }
->>>>>>> 811fe024
