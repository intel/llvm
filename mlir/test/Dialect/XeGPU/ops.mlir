--- conflicted
+++ resolved
@@ -54,8 +54,6 @@
   gpu.return
 }
 
-<<<<<<< HEAD
-=======
 // CHECK: gpu.func @create_nd_tdesc_7(%[[arg0:.*]]: memref<8x24x32x48x64xf32>) {
 gpu.func @create_nd_tdesc_7(%src: memref<8x24x32x48x64xf32>) {
   // CHECK: %[[REG:.*]] = xegpu.create_nd_tdesc %[[arg0]][0, 0, 0, 0, 0] : memref<8x24x32x48x64xf32> -> !xegpu.tensor_desc<8x8x8x24x32xf32>
@@ -63,7 +61,6 @@
   gpu.return
 }
 
->>>>>>> 10a576f7
 
 // CHECK: gpu.func @prefetch_nd(%[[arg0:.*]]: memref<24x32xf16>) {
 gpu.func @prefetch_nd(%src: memref<24x32xf16>) {
@@ -74,8 +71,6 @@
   gpu.return
 }
 
-<<<<<<< HEAD
-=======
 // CHECK: gpu.func @prefetch_nd_2(%[[arg0:.*]]: memref<8x24x32x48x64xf16>) {
 gpu.func @prefetch_nd_2(%src: memref<8x24x32x48x64xf16>) {
   // CHECK: %[[R0:.*]] = xegpu.create_nd_tdesc %[[arg0]][0, 0, 0, 0, 0] : memref<8x24x32x48x64xf16> -> !xegpu.tensor_desc<1x2x4x8x16xf16>
@@ -84,7 +79,6 @@
   xegpu.prefetch_nd %1 <{l1_hint = #xegpu.cache_hint<cached>, l2_hint = #xegpu.cache_hint<uncached>}>: !xegpu.tensor_desc<1x2x4x8x16xf16>
   gpu.return
 }
->>>>>>> 10a576f7
 
 // CHECK: func @subgroup_load_nd(%[[arg0:.*]]: memref<8x16xf16>) {
 gpu.func @subgroup_load_nd(%src: memref<8x16xf16>) {
@@ -287,8 +281,6 @@
   gpu.return
 }
 
-<<<<<<< HEAD
-=======
 // CHECK: gpu.func @update_nd_tdesc_2(%[[arg0:.*]]: memref<8x24x32xf32>) {
 gpu.func @update_nd_tdesc_2(%src: memref<8x24x32xf32>) {
   // CHECK: %[[REG:.*]] = xegpu.create_nd_tdesc %arg0[0, 0, 0] : memref<8x24x32xf32> -> !xegpu.tensor_desc<2x8x16xf32>
@@ -297,7 +289,6 @@
   %2 = xegpu.update_nd_offset %1, [0, 0, 16]: !xegpu.tensor_desc<2x8x16xf32>
   gpu.return
 }
->>>>>>> 10a576f7
 
 // CHECK: gpu.func @create_tdesc(%[[arg0:.*]]: ui64) {
 gpu.func @create_tdesc(%src: ui64) {
@@ -338,8 +329,6 @@
   gpu.return
 }
 
-<<<<<<< HEAD
-=======
 // CHECK: gpu.func @create_tdesc_4(%[[arg0:.*]]: ui64) {
 gpu.func @create_tdesc_4(%src: ui64) {
   //CHECK: %[[cst:.*]] = arith.constant dense<{{.*}}> : vector<2x4xindex>
@@ -349,7 +338,6 @@
   gpu.return
 }
 
->>>>>>> 10a576f7
 
 // CHECK: gpu.func @subgroup_load(%[[arg0:.*]]: ui64) {
 gpu.func @subgroup_load(%src: ui64) {
@@ -429,8 +417,6 @@
   gpu.return
 }
 
-<<<<<<< HEAD
-=======
 // CHECK: gpu.func @subgroup_load_4(%[[arg0:.*]]: ui64) {
 gpu.func @subgroup_load_4(%src: ui64) {
   //CHECK: %[[cst:.*]] = arith.constant dense<{{.*}}> : vector<2x4xindex>
@@ -444,7 +430,6 @@
   gpu.return
 }
 
->>>>>>> 10a576f7
 // CHECK: gpu.func @subgroup_store(%[[arg0:.*]]: ui64) {
 gpu.func @subgroup_store(%src: ui64) {
   //CHECK: %[[cst:.*]] = arith.constant dense<[0, 8, 16, 24]> : vector<4xindex>
@@ -535,8 +520,6 @@
   gpu.return
 }
 
-<<<<<<< HEAD
-=======
 // CHECK: gpu.func @subgroup_store_4(%[[arg0:.*]]: ui64) {
 gpu.func @subgroup_store_4(%src: ui64) {
   //CHECK: %[[cst:.*]] = arith.constant dense<{{.*}}> : vector<2x4xindex>
@@ -552,7 +535,6 @@
   gpu.return
 }
 
->>>>>>> 10a576f7
 // CHECK: gpu.func @prefetch(%[[arg0:.*]]: ui64) {
 gpu.func @prefetch(%src: ui64) {
   //CHECK: %[[cst:.*]] = arith.constant dense<[0, 8, 16, 24]> : vector<4xindex>
