// RUN: mlir-opt %s -arm-sme-vector-legalization -cse -canonicalize -split-input-file | FileCheck %s

// CHECK-LABEL: @outerproduct_f32_scalable_8x8_no_acc(
// CHECK-SAME:                                        %[[LHS:.*]]: vector<[8]xf32>,
// CHECK-SAME:                                        %[[RHS:.*]]: vector<[8]xf32>)
// CHECK-SAME: -> (vector<[4]x[4]xf32>, vector<[4]x[4]xf32>, vector<[4]x[4]xf32>, vector<[4]x[4]xf32>)
func.func @outerproduct_f32_scalable_8x8_no_acc(%lhs: vector<[8]xf32>, %rhs: vector<[8]xf32>) -> vector<[8]x[8]xf32>
{
  // CHECK-DAG: %[[LHS_0:.*]] = vector.scalable.extract %[[LHS]][0] : vector<[4]xf32> from vector<[8]xf32>
  // CHECK-DAG: %[[RHS_0:.*]] = vector.scalable.extract %[[RHS]][0] : vector<[4]xf32> from vector<[8]xf32>
  // CHECK-DAG: %[[LHS_1:.*]] = vector.scalable.extract %[[LHS]][4] : vector<[4]xf32> from vector<[8]xf32>
  // CHECK-DAG: %[[RHS_1:.*]] = vector.scalable.extract %[[RHS]][4] : vector<[4]xf32> from vector<[8]xf32>
  // CHECK-DAG: %[[TOP_LEFT:.*]] = vector.outerproduct %[[LHS_0]], %[[RHS_0]] : vector<[4]xf32>, vector<[4]xf32>
  // CHECK-DAG: %[[TOP_RIGHT:.*]] = vector.outerproduct %[[LHS_0]], %[[RHS_1]] : vector<[4]xf32>, vector<[4]xf32>
  // CHECK-DAG: %[[BOTTOM_LEFT:.*]] = vector.outerproduct %[[LHS_1]], %[[RHS_0]] : vector<[4]xf32>, vector<[4]xf32>
  // CHECK-DAG: %[[BOTTOM_RIGHT:.*]] = vector.outerproduct %[[LHS_1]], %[[RHS_1]] : vector<[4]xf32>, vector<[4]xf32>
  // CHECK-NEXT: return %[[TOP_LEFT]], %[[TOP_RIGHT]], %[[BOTTOM_LEFT]], %[[BOTTOM_RIGHT]] : vector<[4]x[4]xf32>, vector<[4]x[4]xf32>, vector<[4]x[4]xf32>, vector<[4]x[4]xf32>
  %0 = vector.outerproduct %lhs, %rhs : vector<[8]xf32>, vector<[8]xf32>
  return %0 : vector<[8]x[8]xf32>
}

// -----

// CHECK-LABEL: @outerproduct_f32_scalable_4x16_acc(
// CHECK-SAME:                                      %[[LHS:.*]]: vector<[4]xf32>,
// CHECK-SAME:                                      %[[RHS:.*]]: vector<[16]xf32>,
// CHECK-SAME:                                      %[[ACC_0:[A-Za-z0-9]*]]: vector<[4]x[4]xf32>,
// CHECK-SAME:                                      %[[ACC_1:[A-Za-z0-9]*]]: vector<[4]x[4]xf32>,
// CHECK-SAME:                                      %[[ACC_2:[A-Za-z0-9]*]]: vector<[4]x[4]xf32>,
// CHECK-SAME:                                      %[[ACC_3:[A-Za-z0-9]*]]: vector<[4]x[4]xf32>)
// CHECK-SAME: -> (vector<[4]x[4]xf32>, vector<[4]x[4]xf32>, vector<[4]x[4]xf32>, vector<[4]x[4]xf32>)
func.func @outerproduct_f32_scalable_4x16_acc(%lhs: vector<[4]xf32>, %rhs: vector<[16]xf32>, %acc: vector<[4]x[16]xf32>) -> vector<[4]x[16]xf32>
{
  // CHECK-DAG: %[[LHS_0:.*]] = vector.scalable.extract %[[LHS]][0] : vector<[4]xf32> from vector<[4]xf32>
  // CHECK-DAG: %[[RHS_0:.*]] = vector.scalable.extract %[[RHS]][0] : vector<[4]xf32> from vector<[16]xf32>
  // CHECK-DAG: %[[RHS_1:.*]] = vector.scalable.extract %[[RHS]][4] : vector<[4]xf32> from vector<[16]xf32>
  // CHECK-DAG: %[[RHS_2:.*]] = vector.scalable.extract %[[RHS]][8] : vector<[4]xf32> from vector<[16]xf32>
  // CHECK-DAG: %[[RHS_3:.*]] = vector.scalable.extract %[[RHS]][12] : vector<[4]xf32> from vector<[16]xf32>
  // CHECK-DAG: %[[RES_0:.*]] = vector.outerproduct %[[LHS_0]], %[[RHS_0]], %[[ACC_0]] {kind = #vector.kind<add>} : vector<[4]xf32>, vector<[4]xf32>
  // CHECK-DAG: %[[RES_1:.*]] = vector.outerproduct %[[LHS_0]], %[[RHS_1]], %[[ACC_1]] {kind = #vector.kind<add>} : vector<[4]xf32>, vector<[4]xf32>
  // CHECK-DAG: %[[RES_2:.*]] = vector.outerproduct %[[LHS_0]], %[[RHS_2]], %[[ACC_2]] {kind = #vector.kind<add>} : vector<[4]xf32>, vector<[4]xf32>
  // CHECK-DAG: %[[RES_3:.*]] = vector.outerproduct %[[LHS_0]], %[[RHS_3]], %[[ACC_3]] {kind = #vector.kind<add>} : vector<[4]xf32>, vector<[4]xf32>
  // CHECK-NEXT: return %[[RES_0]], %[[RES_1]], %[[RES_2]], %[[RES_3]] : vector<[4]x[4]xf32>, vector<[4]x[4]xf32>, vector<[4]x[4]xf32>, vector<[4]x[4]xf32>
  %0 = vector.outerproduct %lhs, %rhs, %acc : vector<[4]xf32>, vector<[16]xf32>
  return %0 : vector<[4]x[16]xf32>
}

// -----

// CHECK-LABEL: @outerproduct_f32_masked_scalable_16x4(
// CHECK-SAME:                                         %[[LHS:.*]]: vector<[16]xf32>,
// CHECK-SAME:                                         %[[RHS:.*]]: vector<[4]xf32>,
// CHECK-SAME:                                         %[[LHS_DIM:.*]]: index,
// CHECK-SAME:                                         %[[RHS_DIM:.*]]: index)
// CHECK-SAME: -> (vector<[4]x[4]xf32>, vector<[4]x[4]xf32>, vector<[4]x[4]xf32>, vector<[4]x[4]xf32>)
func.func @outerproduct_f32_masked_scalable_16x4(%lhs: vector<[16]xf32>, %rhs: vector<[4]xf32>, %lhs_dim: index, %rhs_dim: index) -> vector<[16]x[4]xf32>
{
  // CHECK-DAG: %[[VSCALE:.*]] = vector.vscale
  // CHECK-DAG: %[[MINUS_4:.*]] = arith.constant -4 : index
  // CHECK-DAG: %[[MINUS_8:.*]] = arith.constant -8 : index
  // CHECK-DAG: %[[MINUS_12:.*]] = arith.constant -12 : index
  // CHECK-DAG: %[[MINUS_4_VSCALE:.*]] = arith.muli %[[VSCALE]], %[[MINUS_4]] : index
  // CHECK-DAG: %[[MINUS_8_VSCALE:.*]] = arith.muli %[[VSCALE]], %[[MINUS_8]] : index
  // CHECK-DAG: %[[MINUS_12_VSCALE:.*]] = arith.muli %[[VSCALE]], %[[MINUS_12]] : index
  // CHECK-DAG: %[[LHS_0:.*]] = vector.scalable.extract %[[LHS]][0] : vector<[4]xf32> from vector<[16]xf32>
  // CHECK-DAG: %[[LHS_1:.*]] = vector.scalable.extract %[[LHS]][4] : vector<[4]xf32> from vector<[16]xf32>
  // CHECK-DAG: %[[LHS_2:.*]] = vector.scalable.extract %[[LHS]][8] : vector<[4]xf32> from vector<[16]xf32>
  // CHECK-DAG: %[[LHS_3:.*]] = vector.scalable.extract %[[LHS]][12] : vector<[4]xf32> from vector<[16]xf32>
  // CHECK-DAG: %[[RHS_0:.*]] = vector.scalable.extract %[[RHS]][0] : vector<[4]xf32> from vector<[4]xf32>
  // CHECK-DAG: %[[MASK_0:.*]] = vector.create_mask %[[LHS_DIM]], %[[RHS_DIM]] : vector<[4]x[4]xi1>
  // CHECK-DAG: %[[TILE_1_LHS_DIM:.*]] = arith.addi %[[LHS_DIM]], %[[MINUS_4_VSCALE]] : index
  // CHECK-DAG: %[[MASK_1:.*]] = vector.create_mask %[[TILE_1_LHS_DIM]], %[[RHS_DIM]] : vector<[4]x[4]xi1>
  // CHECK-DAG: %[[TILE_2_LHS_DIM:.*]] = arith.addi %[[LHS_DIM]], %[[MINUS_8_VSCALE]] : index
  // CHECK-DAG: %[[MASK_2:.*]] = vector.create_mask %[[TILE_2_LHS_DIM]], %[[RHS_DIM]] : vector<[4]x[4]xi1>
  // CHECK-DAG: %[[TILE_3_LHS_DIM:.*]] = arith.addi %[[LHS_DIM]], %[[MINUS_12_VSCALE]] : index
  // CHECK-DAG: %[[MASK_3:.*]] = vector.create_mask %[[TILE_3_LHS_DIM]], %[[RHS_DIM]] : vector<[4]x[4]xi1>
  // CHECK-DAG: %[[RES_0:.*]] = vector.mask %[[MASK_0]] { vector.outerproduct %[[LHS_0]], %[[RHS_0]] : vector<[4]xf32>, vector<[4]xf32> } : vector<[4]x[4]xi1> -> vector<[4]x[4]xf32>
  // CHECK-DAG: %[[RES_1:.*]] = vector.mask %[[MASK_1]] { vector.outerproduct %[[LHS_1]], %[[RHS_0]] : vector<[4]xf32>, vector<[4]xf32> } : vector<[4]x[4]xi1> -> vector<[4]x[4]xf32>
  // CHECK-DAG: %[[RES_2:.*]] = vector.mask %[[MASK_2]] { vector.outerproduct %[[LHS_2]], %[[RHS_0]] : vector<[4]xf32>, vector<[4]xf32> } : vector<[4]x[4]xi1> -> vector<[4]x[4]xf32>
  // CHECK-DAG: %[[RES_3:.*]] = vector.mask %[[MASK_3]] { vector.outerproduct %[[LHS_3]], %[[RHS_0]] : vector<[4]xf32>, vector<[4]xf32> } : vector<[4]x[4]xi1> -> vector<[4]x[4]xf32>
  // CHECK-NEXT: return %[[RES_0]], %[[RES_1]], %[[RES_2]], %[[RES_3]] : vector<[4]x[4]xf32>, vector<[4]x[4]xf32>, vector<[4]x[4]xf32>, vector<[4]x[4]xf32>
  %mask = vector.create_mask %lhs_dim, %rhs_dim : vector<[16]x[4]xi1>
  %0 = vector.mask %mask { vector.outerproduct %lhs, %rhs : vector<[16]xf32>, vector<[4]xf32> } : vector<[16]x[4]xi1> -> vector<[16]x[4]xf32>
  return %0 : vector<[16]x[4]xf32>
}

// -----

/// This demonstrates a rectangular tiling that uses all f64 accumulators.

// CHECK-LABEL: @outerproduct_f64_scalable_8x4_no_acc(
// CHECK-SAME:                                        %[[LHS:.*]]: vector<[8]xf64>,
// CHECK-SAME:                                        %[[RHS:.*]]: vector<[4]xf64>)
// CHECK-SAME: -> (vector<[2]x[2]xf64>, vector<[2]x[2]xf64>, vector<[2]x[2]xf64>, vector<[2]x[2]xf64>, vector<[2]x[2]xf64>, vector<[2]x[2]xf64>, vector<[2]x[2]xf64>, vector<[2]x[2]xf64>)
func.func @outerproduct_f64_scalable_8x4_no_acc(%lhs: vector<[8]xf64>, %rhs: vector<[4]xf64>) -> vector<[8]x[4]xf64>
{
  // CHECK-DAG: %[[LHS_0:.*]] = vector.scalable.extract %[[LHS]][0] : vector<[2]xf64> from vector<[8]xf64>
  // CHECK-DAG: %[[LHS_1:.*]] = vector.scalable.extract %[[LHS]][2] : vector<[2]xf64> from vector<[8]xf64>
  // CHECK-DAG: %[[LHS_2:.*]] = vector.scalable.extract %[[LHS]][4] : vector<[2]xf64> from vector<[8]xf64>
  // CHECK-DAG: %[[LHS_3:.*]] = vector.scalable.extract %[[LHS]][6] : vector<[2]xf64> from vector<[8]xf64>
  // CHECK-DAG: %[[RHS_0:.*]] = vector.scalable.extract %[[RHS]][0] : vector<[2]xf64> from vector<[4]xf64>
  // CHECK-DAG: %[[RHS_1:.*]] = vector.scalable.extract %[[RHS]][2] : vector<[2]xf64> from vector<[4]xf64>
  // CHECK-DAG: %[[RES_0:.*]] = vector.outerproduct %[[LHS_0]], %[[RHS_0]] : vector<[2]xf64>, vector<[2]xf64>
  // CHECK-DAG: %[[RES_1:.*]] = vector.outerproduct %[[LHS_0]], %[[RHS_1]] : vector<[2]xf64>, vector<[2]xf64>
  // CHECK-DAG: %[[RES_2:.*]] = vector.outerproduct %[[LHS_1]], %[[RHS_0]] : vector<[2]xf64>, vector<[2]xf64>
  // CHECK-DAG: %[[RES_3:.*]] = vector.outerproduct %[[LHS_1]], %[[RHS_1]] : vector<[2]xf64>, vector<[2]xf64>
  // CHECK-DAG: %[[RES_4:.*]] = vector.outerproduct %[[LHS_2]], %[[RHS_0]] : vector<[2]xf64>, vector<[2]xf64>
  // CHECK-DAG: %[[RES_5:.*]] = vector.outerproduct %[[LHS_2]], %[[RHS_1]] : vector<[2]xf64>, vector<[2]xf64>
  // CHECK-DAG: %[[RES_6:.*]] = vector.outerproduct %[[LHS_3]], %[[RHS_0]] : vector<[2]xf64>, vector<[2]xf64>
  // CHECK-DAG: %[[RES_7:.*]] = vector.outerproduct %[[LHS_3]], %[[RHS_1]] : vector<[2]xf64>, vector<[2]xf64>
  // CHECK-NEXT: return %[[RES_0]], %[[RES_1]], %[[RES_2]], %[[RES_3]], %[[RES_4]], %[[RES_5]], %[[RES_6]], %[[RES_7]] : vector<[2]x[2]xf64>, vector<[2]x[2]xf64>, vector<[2]x[2]xf64>, vector<[2]x[2]xf64>, vector<[2]x[2]xf64>, vector<[2]x[2]xf64>, vector<[2]x[2]xf64>, vector<[2]x[2]xf64>
  %0 = vector.outerproduct %lhs, %rhs : vector<[8]xf64>, vector<[4]xf64>
  return %0 : vector<[8]x[4]xf64>
}

// -----

// CHECK-LABEL: @transfer_read_f32_scalable_8x8(
// CHECK-SAME:                                  %[[SRC:.*]]: memref<?x?xi32>)
// CHECK-SAME: -> (vector<[4]x[4]xi32>, vector<[4]x[4]xi32>, vector<[4]x[4]xi32>, vector<[4]x[4]xi32>)
func.func @transfer_read_f32_scalable_8x8(%src: memref<?x?xi32>) -> vector<[8]x[8]xi32>
{
  // CHECK-DAG: %[[C0:.*]] = arith.constant 0 : index
  // CHECK-DAG: %[[C4:.*]] = arith.constant 4 : index
  // CHECK-DAG: %[[C0_I32:.*]] = arith.constant 0 : i32
  // CHECK-DAG: %[[VSCALE:.*]] = vector.vscale
  // CHECK-DAG: %[[C4_VSCALE:.*]] = arith.muli %[[VSCALE]], %[[C4]] : index
  // CHECK-DAG: %[[TOP_LEFT:.*]] = vector.transfer_read %[[SRC]][%[[C0]], %[[C0]]], %[[C0_I32]] {in_bounds = [true, true]} : memref<?x?xi32>, vector<[4]x[4]xi32>
  // CHECK-DAG: %[[TOP_RIGHT:.*]] = vector.transfer_read %[[SRC]][%[[C0]], %[[C4_VSCALE]]], %[[C0_I32]] {in_bounds = [true, true]} : memref<?x?xi32>, vector<[4]x[4]xi32>
  // CHECK-DAG: %[[BOTTOM_LEFT:.*]] = vector.transfer_read %[[SRC]][%[[C4_VSCALE]], %[[C0]]], %[[C0_I32]] {in_bounds = [true, true]} : memref<?x?xi32>, vector<[4]x[4]xi32>
  // CHECK-DAG: %[[BOTTOM_RIGHT:.*]] = vector.transfer_read %[[SRC]][%[[C4_VSCALE]], %[[C4_VSCALE]]], %[[C0_I32]] {in_bounds = [true, true]} : memref<?x?xi32>, vector<[4]x[4]xi32>
  // CHECK-NEXT: return %[[TOP_LEFT]], %[[TOP_RIGHT]], %[[BOTTOM_LEFT]], %[[BOTTOM_RIGHT]] : vector<[4]x[4]xi32>, vector<[4]x[4]xi32>, vector<[4]x[4]xi32>, vector<[4]x[4]xi32>
  %c0 = arith.constant 0 : index
  %pad = arith.constant 0 : i32
  %0 = vector.transfer_read %src[%c0, %c0], %pad {in_bounds = [true, true]} : memref<?x?xi32>, vector<[8]x[8]xi32>
  return %0 : vector<[8]x[8]xi32>
}

// -----

// CHECK-LABEL: @transfer_read_i16_scalable_8x16_masked(
// CHECK-SAME:                                          %[[SRC:.*]]: memref<?x?xi16>,
// CHECK-SAME:                                          %[[DIM0:.*]]: index,
// CHECK-SAME:                                          %[[DIM1:.*]]: index)
// CHECK-SAME: -> (vector<[8]x[8]xi16>, vector<[8]x[8]xi16>)
func.func @transfer_read_i16_scalable_8x16_masked(%src: memref<?x?xi16>, %dim0: index, %dim1: index) -> vector<[8]x[16]xi16>
{
  // CHECK-DAG: %[[C0:.*]] = arith.constant 0 : index
  // CHECK-DAG: %[[C8:.*]] = arith.constant 8 : index
  // CHECK-DAG: %[[MINUS_8:.*]] = arith.constant -8 : index
  // CHECK-DAG: %[[C0_I16:.*]] = arith.constant 0 : i16
  // CHECK-DAG: %[[VSCALE:.*]] = vector.vscale
  // CHECK-DAG: %[[MINUS_8_VSCALE:.*]] = arith.muli %[[VSCALE]], %[[MINUS_8]] : index
  // CHECK-DAG: %[[C8_VSCALE:.*]] = arith.muli %[[VSCALE]], %[[C8]] : index
  // CHECK-DAG: %[[RIGHT_DIM_1:.*]] = arith.addi %[[DIM1]], %[[MINUS_8_VSCALE]] : index
  // CHECK-DAG: %[[LEFT_MASK:.*]] = vector.create_mask %[[DIM0]], %[[DIM1]] : vector<[8]x[8]xi1>
  // CHECK-DAG: %[[RIGHT_MASK:.*]] = vector.create_mask %[[DIM0]], %[[RIGHT_DIM_1]] : vector<[8]x[8]xi1>
  // CHECK-DAG: %[[LEFT:.*]] = vector.transfer_read %[[SRC]][%[[C0]], %[[C0]]], %[[C0_I16]], %[[LEFT_MASK]] {in_bounds = [true, true]} : memref<?x?xi16>, vector<[8]x[8]xi16>
  // CHECK-DAG: %[[RIGHT:.*]] = vector.transfer_read %[[SRC]][%[[C0]], %[[C8_VSCALE]]], %[[C0_I16]], %[[RIGHT_MASK]] {in_bounds = [true, true]} : memref<?x?xi16>, vector<[8]x[8]xi16>
  // CHECK-NEXT: return %[[LEFT]], %[[RIGHT]] : vector<[8]x[8]xi16>, vector<[8]x[8]xi16>
  %c0 = arith.constant 0 : index
  %pad = arith.constant 0 : i16
  %mask = vector.create_mask %dim0, %dim1 : vector<[8]x[16]xi1>
  %0 = vector.transfer_read %src[%c0, %c0], %pad, %mask {in_bounds = [true, true]} : memref<?x?xi16>, vector<[8]x[16]xi16>
  return %0 : vector<[8]x[16]xi16>
}

// -----

// CHECK-LABEL: @transfer_write_f16_scalable_16x8(
// CHECK-SAME:                                    %[[DEST:.*]]: memref<?x?xf16>,
// CHECK-SAME:                                    %[[TOP:.*]]: vector<[8]x[8]xf16>,
// CHECK-SAME:                                    %[[BOTTOM:.*]]: vector<[8]x[8]xf16>)
func.func @transfer_write_f16_scalable_16x8(%dest: memref<?x?xf16>, %vec: vector<[16]x[8]xf16>)
{
  // CHECK-DAG: %[[C0:.*]] = arith.constant 0 : index
  // CHECK-DAG: %[[C1:.*]] = arith.constant 1 : index
  // CHECK-DAG: %[[C8:.*]] = arith.constant 8 : index
  // CHECK-DAG: %[[VSCALE:.*]] = vector.vscale
  // CHECK-DAG: %[[C8_VSCALE:.*]] = arith.muli %[[VSCALE]], %[[C8]] : index
  // CHECK-NEXT: scf.for %[[I:.*]] = %[[C0]] to %[[C8_VSCALE]] step %[[C1]] {
  // CHECK-NEXT:   %[[TOP_SLICE:.*]] = vector.extract %[[TOP]][%[[I]]] : vector<[8]xf16> from vector<[8]x[8]xf16>
  // CHECK-NEXT:   vector.transfer_write %[[TOP_SLICE]], %[[DEST]][%[[I]], %[[C0]]] {in_bounds = [true]} : vector<[8]xf16>, memref<?x?xf16>
  // CHECK-NEXT:   %[[BOTTOM_I:.*]] = arith.addi %[[C8_VSCALE]], %[[I]] : index
  // CHECK-NEXT:   %[[BOTTOM_SLICE:.*]] = vector.extract %[[BOTTOM]][%[[I]]] : vector<[8]xf16> from vector<[8]x[8]xf16>
  // CHECK-NEXT:   vector.transfer_write %[[BOTTOM_SLICE]], %[[DEST]][%[[BOTTOM_I]], %[[C0]]] {in_bounds = [true]} : vector<[8]xf16>, memref<?x?xf16>
  // CHECK-NEXT: }
  // CHECK-NEXT: return
  %c0 = arith.constant 0 : index
  vector.transfer_write %vec, %dest[%c0, %c0] {in_bounds = [true, true]} : vector<[16]x[8]xf16>, memref<?x?xf16>
  return
}

// -----

/// This is already a legal type. It should be ignored.

// CHECK-LABEL: @transfer_write_i8_scalable_16x16_masked
func.func @transfer_write_i8_scalable_16x16_masked(%dest: memref<?x?xi8>, %vec: vector<[16]x[16]xi8>, %dim0: index, %dim1: index)
{
  // CHECK: vector.transfer_write {{.*}} : vector<[16]x[16]xi8>, memref<?x?xi8>
  %c0 = arith.constant 0 : index
  %mask = vector.create_mask %dim0, %dim0 : vector<[16]x[16]xi1>
  vector.transfer_write %vec, %dest[%c0, %c0], %mask {in_bounds = [true, true]} : vector<[16]x[16]xi8>, memref<?x?xi8>
  return
}

// -----

// CHECK-LABEL: @transfer_write_f32_scalable_8x8_masked(
// CHECK-SAME:                                    %[[DEST:[a-z0-9]+]]: memref<?x?xf32>,
// CHECK-SAME:                                    %[[DIM_0:[a-z0-9]+]]: index,
// CHECK-SAME:                                    %[[DIM_1:[a-z0-9]+]]: index,
// CHECK-SAME:                                    %[[TILE_0:[a-z0-9]+]]: vector<[4]x[4]xf32>,
// CHECK-SAME:                                    %[[TILE_1:[a-z0-9]+]]: vector<[4]x[4]xf32>,
// CHECK-SAME:                                    %[[TILE_2:[a-z0-9]+]]: vector<[4]x[4]xf32>,
// CHECK-SAME:                                    %[[TILE_3:[a-z0-9]+]]: vector<[4]x[4]xf32>)
func.func @transfer_write_f32_scalable_8x8_masked(%dest: memref<?x?xf32>, %dim0: index, %dim1: index, %vec: vector<[8]x[8]xf32>)
{
  // CHECK-DAG: %[[C0:.*]] = arith.constant 0 : index
  // CHECK-DAG: %[[C1:.*]] = arith.constant 1 : index
  // CHECK-DAG: %[[C4:.*]] = arith.constant 4 : index
  // CHECK-DAG: %[[VSCALE:.*]] = vector.vscale
  // CHECK-DAG: %[[C4_VSCALE:.*]] = arith.muli %[[VSCALE]], %[[C4]] : index
  // CHECK-DAG: %[[MASK:.*]] =  vector.create_mask %[[DIM_0]], %[[DIM_1]] : vector<[8]x[8]xi1>
  // CHECK-NEXT: scf.for %[[I:.*]] = %[[C0]] to %[[C4_VSCALE]] step %[[C1]] {
  // CHECK-NEXT:   %[[UPPER_SLICE_MASK:.*]] = vector.extract %[[MASK]][%[[I]]] : vector<[8]xi1> from vector<[8]x[8]xi1>
  // CHECK-NEXT:   %[[TILE_0_SLICE_MASK:.*]] = vector.scalable.extract %[[UPPER_SLICE_MASK]][0] : vector<[4]xi1> from vector<[8]xi1>
  // CHECK-NEXT:   %[[TILE_0_SLICE:.*]] = vector.extract %[[TILE_0]][%[[I]]] : vector<[4]xf32> from vector<[4]x[4]xf32>
  // CHECK-NEXT:   vector.transfer_write %[[TILE_0_SLICE]], %[[DEST]][%[[I]], %[[C0]]], %[[TILE_0_SLICE_MASK]] {in_bounds = [true]} : vector<[4]xf32>, memref<?x?xf32>
  // CHECK-NEXT:   %[[TILE_1_SLICE_MASK:.*]] = vector.scalable.extract %[[UPPER_SLICE_MASK]][4] : vector<[4]xi1> from vector<[8]xi1>
  // CHECK-NEXT:   %[[TILE_1_SLICE:.*]] = vector.extract %[[TILE_1]][%[[I]]] : vector<[4]xf32> from vector<[4]x[4]xf32>
  // CHECK-NEXT:   vector.transfer_write %[[TILE_1_SLICE]], %[[DEST]][%[[I]], %[[C4_VSCALE]]], %[[TILE_1_SLICE_MASK]] {in_bounds = [true]} : vector<[4]xf32>, memref<?x?xf32>
  // CHECK-NEXT:   %[[LOWER_SLICE_I:.*]] = arith.addi %[[C4_VSCALE]], %[[I]] : index
  // CHECK-NEXT:   %[[LOWER_SLICE_MASK:.*]] = vector.extract %[[MASK]][%[[LOWER_SLICE_I]]] : vector<[8]xi1> from vector<[8]x[8]xi1>
  // CHECK-NEXT:   %[[TILE_2_SLICE_MASK:.*]] = vector.scalable.extract %[[LOWER_SLICE_MASK]][0] : vector<[4]xi1> from vector<[8]xi1>
  // CHECK-NEXT:   %[[TILE_2_SLICE:.*]] = vector.extract %[[TILE_2]][%[[I]]] : vector<[4]xf32> from vector<[4]x[4]xf32>
  // CHECK-NEXT:   vector.transfer_write %[[TILE_2_SLICE]], %[[DEST]][%[[LOWER_SLICE_I]], %[[C0]]], %[[TILE_2_SLICE_MASK]] {in_bounds = [true]} : vector<[4]xf32>, memref<?x?xf32>
  // CHECK-NEXT:   %[[TILE_3_SLICE_MASK:.*]] = vector.scalable.extract %[[LOWER_SLICE_MASK]][4] : vector<[4]xi1> from vector<[8]xi1>
  // CHECK-NEXT:   %[[TILE_3_SLICE:.*]] = vector.extract %[[TILE_3]][%[[I]]] : vector<[4]xf32> from vector<[4]x[4]xf32>
  // CHECK-NEXT:   vector.transfer_write %[[TILE_3_SLICE:.*]], %[[DEST]][%[[LOWER_SLICE_I]], %[[C4_VSCALE]]], %[[TILE_3_SLICE_MASK]] {in_bounds = [true]} : vector<[4]xf32>, memref<?x?xf32>
  // CHECK-NEXT: }
  %c0 = arith.constant 0 : index
  %mask = vector.create_mask %dim0, %dim1 : vector<[8]x[8]xi1>
  vector.transfer_write %vec, %dest[%c0, %c0], %mask {in_bounds = [true, true]} : vector<[8]x[8]xf32>, memref<?x?xf32>
  return
}

// -----

// Tensor semantics are not supported for the store loop lowering.

// CHECK-LABEL: @negative_transfer_write_f32_scalable_8x8_tensor
// CHECK-NOT: scf.for
func.func @negative_transfer_write_f32_scalable_8x8_tensor(%dest: tensor<?x?xf32>, %vec: vector<[8]x[8]xf32>)
{
  %c0 = arith.constant 0 : index
  vector.transfer_write %vec, %dest[%c0, %c0] {in_bounds = [true, true]} : vector<[8]x[8]xf32>, tensor<?x?xf32>
  return
}

// -----

#transpose = affine_map<(d0, d1) -> (d1, d0)>

// Transposes are not supported for the store loop lowering.

// CHECK-LABEL: @negative_transfer_write_f32_scalable_8x8_tensor
// CHECK-NOT: scf.for
func.func @negative_transfer_write_f32_scalable_8x8_tensor(%dest: tensor<?x?xf32>, %dim0: index, %dim1: index, %vec: vector<[8]x[8]xf32>)
{
  %c0 = arith.constant 0 : index
  %mask = vector.create_mask %dim0, %dim1 : vector<[8]x[8]xi1>
  vector.transfer_write %vec, %dest[%c0, %c0], %mask {permutation_map = #transpose, in_bounds = [true, true]} : vector<[8]x[8]xf32>, tensor<?x?xf32>
  return
}

// -----

// Masked writes where any dimension of the mask is > 16 are not supported for the store loop lowering.

// CHECK-LABEL: @negative_transfer_write_f32_scalable_32x32
// CHECK-NOT: scf.for
func.func @negative_transfer_write_f32_scalable_32x32(%dest: memref<?x?xf32>, %dim0: index, %dim1: index, %vec: vector<[32]x[32]xf32>)
{
  %c0 = arith.constant 0 : index
  %mask = vector.create_mask %dim0, %dim1 : vector<[32]x[32]xi1>
  vector.transfer_write %vec, %dest[%c0, %c0], %mask {in_bounds = [true, true]} : vector<[32]x[32]xf32>, memref<?x?xf32>
  return
}

// -----

#transpose = affine_map<(d0, d1) -> (d1, d0)>

// CHECK-LABEL: @transpose_f32_scalable_4x16_via_read(
// CHECK-SAME:                                        %[[SRC:.*]]: memref<?x?xf32>,
// CHECK-SAME:                                        %[[DEST:.*]]: memref<?x?xf32>)
func.func @transpose_f32_scalable_4x16_via_read(%src: memref<?x?xf32>, %dest: memref<?x?xf32>)
{
  // CHECK-DAG: %[[C0:.*]] = arith.constant 0 : index
  // CHECK-DAG: %[[C1:.*]] = arith.constant 1 : index
  // CHECK-DAG: %[[C4:.*]] = arith.constant 4 : index
  // CHECK-DAG: %[[C8:.*]] = arith.constant 8 : index
  // CHECK-DAG: %[[C12:.*]] = arith.constant 12 : index
  // CHECK-DAG: %[[PAD:.*]] = arith.constant 0.000000e+00 : f32
  // CHECK-DAG: %[[VSCALE:.*]] = vector.vscale
  // CHECK-DAG: %[[C4_VSCALE:.*]] = arith.muli %[[VSCALE]], %[[C4]] : index
  // CHECK-DAG: %[[C8_VSCALE:.*]] = arith.muli %[[VSCALE]], %[[C8]] : index
  // CHECK-DAG: %[[C12_VSCALE:.*]] = arith.muli %[[VSCALE]], %[[C12]] : index
  // CHECK-DAG: %[[TILE_0:.*]] = vector.transfer_read %[[SRC]][%[[C0]], %[[C0]]], %[[PAD]] {in_bounds = [true, true], permutation_map = #{{.*}}} : memref<?x?xf32>, vector<[4]x[4]xf32>
  // CHECK-DAG: %[[TILE_1:.*]] = vector.transfer_read %[[SRC]][%[[C0]], %[[C4_VSCALE]]], %[[PAD]] {in_bounds = [true, true], permutation_map = #{{.*}}} : memref<?x?xf32>, vector<[4]x[4]xf32>
  // CHECK-DAG: %[[TILE_2:.*]] = vector.transfer_read %[[SRC]][%[[C0]], %[[C8_VSCALE]]], %[[PAD]] {in_bounds = [true, true], permutation_map = #{{.*}}} : memref<?x?xf32>, vector<[4]x[4]xf32>
  // CHECK-DAG: %[[TILE_3:.*]] = vector.transfer_read %[[SRC]][%[[C0]], %[[C12_VSCALE]]], %[[PAD]] {in_bounds = [true, true], permutation_map = #{{.*}}} : memref<?x?xf32>, vector<[4]x[4]xf32>
  // CHECK-NEXT: scf.for %[[I:.*]] = %[[C0]] to %[[C4_VSCALE]] step %[[C1]] {
  // CHECK-NEXT:   %[[TILE_0_SLICE:.*]] = vector.extract %[[TILE_0]][%[[I]]] : vector<[4]xf32> from vector<[4]x[4]xf32>
  // CHECK-NEXT:   vector.transfer_write %[[TILE_0_SLICE]], %[[DEST]][%[[I]], %[[C0]]] {in_bounds = [true]} : vector<[4]xf32>, memref<?x?xf32>
  // CHECK-NEXT:   %[[TILE_1_I:.*]] = arith.addi %[[C4_VSCALE]], %[[I]] : index
  // CHECK-NEXT:   %[[TILE_1_SLICE:.*]] = vector.extract %[[TILE_1]][%[[I]]] : vector<[4]xf32> from vector<[4]x[4]xf32>
  // CHECK-NEXT:   vector.transfer_write %[[TILE_1_SLICE]], %[[DEST]][%[[TILE_1_I]], %[[C0]]] {in_bounds = [true]} : vector<[4]xf32>, memref<?x?xf32>
  // CHECK-NEXT:   %[[TILE_2_I:.*]] = arith.addi %[[C8_VSCALE]], %[[I]] : index
  // CHECK-NEXT:   %[[TILE_2_SLICE:.*]] = vector.extract %[[TILE_2]][%[[I]]] : vector<[4]xf32> from vector<[4]x[4]xf32>
  // CHECK-NEXT:   vector.transfer_write %[[TILE_2_SLICE]], %[[DEST]][%[[TILE_2_I]], %[[C0]]] {in_bounds = [true]} : vector<[4]xf32>, memref<?x?xf32>
  // CHECK-NEXT:   %[[TILE_3_I:.*]] = arith.addi %[[C12_VSCALE]], %[[I]] : index
  // CHECK-NEXT:   %[[TILE_3_SLICE:.*]] = vector.extract %[[TILE_3]][%[[I]]] : vector<[4]xf32> from vector<[4]x[4]xf32>
  // CHECK-NEXT:   vector.transfer_write %[[TILE_3_SLICE]], %[[DEST]][%[[TILE_3_I]], %[[C0]]] {in_bounds = [true]} : vector<[4]xf32>, memref<?x?xf32>
  // CHECK-NEXT: }
  // CHECK-NEXT: return
  %c0 = arith.constant 0 : index
  %pad = arith.constant 0.0 : f32
  %0 = vector.transfer_read %src[%c0, %c0], %pad {permutation_map = #transpose, in_bounds = [true, true]} : memref<?x?xf32>, vector<[16]x[4]xf32>
  vector.transfer_write %0, %dest[%c0, %c0] {in_bounds = [true, true]} : vector<[16]x[4]xf32>, memref<?x?xf32>
  return
}

// -----

#transpose = affine_map<(d0, d1) -> (d1, d0)>

// CHECK-LABEL: @transpose_f32_scalable_4x16_via_write(
// CHECK-SAME:                                         %[[SRC:.*]]: memref<?x?xf32>,
// CHECK-SAME:                                         %[[DEST:.*]]: memref<?x?xf32>)
func.func @transpose_f32_scalable_4x16_via_write(%src: memref<?x?xf32>, %dest: memref<?x?xf32>)
{
  // CHECK-DAG: %[[C0:.*]] = arith.constant 0 : index
  // CHECK-DAG: %[[C4:.*]] = arith.constant 4 : index
  // CHECK-DAG: %[[C8:.*]] = arith.constant 8 : index
  // CHECK-DAG: %[[C12:.*]] = arith.constant 12 : index
  // CHECK-DAG: %[[PAD:.*]] = arith.constant 0.000000e+00 : f32
  // CHECK-DAG: %[[VSCALE:.*]] = vector.vscale
  // CHECK-DAG: %[[C4_VSCALE:.*]] = arith.muli %[[VSCALE]], %[[C4]] : index
  // CHECK-DAG: %[[C8_VSCALE:.*]] = arith.muli %[[VSCALE]], %[[C8]] : index
  // CHECK-DAG: %[[C12_VSCALE:.*]] = arith.muli %[[VSCALE]], %[[C12]] : index
  // CHECK-DAG: %[[TILE_0:.*]] = vector.transfer_read %[[SRC]][%[[C0]], %[[C0]]], %[[PAD]] {in_bounds = [true, true]} : memref<?x?xf32>, vector<[4]x[4]xf32>
  // CHECK-DAG: %[[TILE_1:.*]] = vector.transfer_read %[[SRC]][%[[C0]], %[[C4_VSCALE]]], %[[PAD]] {in_bounds = [true, true]} : memref<?x?xf32>, vector<[4]x[4]xf32>
  // CHECK-DAG: %[[TILE_2:.*]] = vector.transfer_read %[[SRC]][%[[C0]], %[[C8_VSCALE]]], %[[PAD]] {in_bounds = [true, true]} : memref<?x?xf32>, vector<[4]x[4]xf32>
  // CHECK-DAG: %[[TILE_3:.*]] = vector.transfer_read %[[SRC]][%[[C0]], %[[C12_VSCALE]]], %[[PAD]] {in_bounds = [true, true]} : memref<?x?xf32>, vector<[4]x[4]xf32>
  // CHECK-DAG: vector.transfer_write %[[TILE_0]], %[[DEST]][%[[C0]], %[[C0]]] {in_bounds = [true, true], permutation_map = #{{.*}}} : vector<[4]x[4]xf32>, memref<?x?xf32>
  // CHECK-DAG: vector.transfer_write %[[TILE_1]], %[[DEST]][%[[C4_VSCALE]], %[[C0]]] {in_bounds = [true, true], permutation_map = #{{.*}}} : vector<[4]x[4]xf32>, memref<?x?xf32>
  // CHECK-DAG: vector.transfer_write %[[TILE_2]], %[[DEST]][%[[C8_VSCALE]], %[[C0]]] {in_bounds = [true, true], permutation_map = #{{.*}}} : vector<[4]x[4]xf32>, memref<?x?xf32>
  // CHECK-DAG: vector.transfer_write %[[TILE_3]], %[[DEST]][%[[C12_VSCALE]], %[[C0]]] {in_bounds = [true, true], permutation_map = #{{.*}}} : vector<[4]x[4]xf32>, memref<?x?xf32>
  // CHECK-NEXT: return
  %c0 = arith.constant 0 : index
  %pad = arith.constant 0.0 : f32
  %0 = vector.transfer_read %src[%c0, %c0], %pad {in_bounds = [true, true]} : memref<?x?xf32>, vector<[4]x[16]xf32>
  vector.transfer_write %0, %dest[%c0, %c0] {permutation_map = #transpose, in_bounds = [true, true]} : vector<[4]x[16]xf32>, memref<?x?xf32>
  return
}

// -----

// CHECK-LABEL: @extract_from_vector_create_mask_non_constant_dim(
// CHECK-SAME:                                                    %[[DIM0:[a-z0-9]+]]: index,
// CHECK-SAME:                                                    %[[DIM1:[a-z0-9]+]]: index,
// CHECK-SAME:                                                    %[[DIM2:[a-z0-9]+]]: index)
func.func @extract_from_vector_create_mask_non_constant_dim(%dim0: index, %dim1: index, %dim2: index) -> vector<[4]x[4]xi1> {
  // CHECK-DAG: %[[C0:.*]] = arith.constant 0 : index
  // CHECK-DAG: %[[C2:.*]] = arith.constant 2 : index
  // CHECK-NEXT: %[[DIM0_CMP:.*]] = arith.cmpi sgt, %[[DIM0]], %[[C2]] : index
  // CHECK-NEXT: %[[NEW_DIM0:.*]] = arith.select %[[DIM0_CMP]], %[[DIM1]], %[[C0]] : index
  // CHECK-NEXT: %[[EXTRACT:.*]] = vector.create_mask %[[NEW_DIM0]], %[[DIM2]] : vector<[4]x[4]xi1>
  // CHECK-NEXT: return %[[EXTRACT]]
  %mask = vector.create_mask %dim0, %dim1, %dim2 : vector<4x[4]x[4]xi1>
  %extract = vector.extract %mask[2] : vector<[4]x[4]xi1> from vector<4x[4]x[4]xi1>
  return %extract : vector<[4]x[4]xi1>
}

// -----

// CHECK-LABEL: @non_constant_extract_from_vector_create_mask_non_constant(
// CHECK-SAME:                                                             %[[INDEX:[a-z0-9]+]]: index,
// CHECK-SAME:                                                             %[[DIM0:[a-z0-9]+]]: index,
// CHECK-SAME:                                                             %[[DIM1:[a-z0-9]+]]: index,
// CHECK-SAME:                                                             %[[DIM2:[a-z0-9]+]]: index)
func.func @non_constant_extract_from_vector_create_mask_non_constant(%index: index, %dim0: index, %dim1: index, %dim2: index) -> vector<[4]x[4]xi1> {
  // CHECK-DAG: %[[C0:.*]] = arith.constant 0 : index
  // CHECK-NEXT: %[[DIM0_CMP:.*]] = arith.cmpi slt, %[[INDEX]], %[[DIM0]] : index
  // CHECK-NEXT: %[[NEW_DIM0:.*]] = arith.select %[[DIM0_CMP]], %[[DIM1]], %[[C0]] : index
  // CHECK-NEXT: %[[EXTRACT:.*]] = vector.create_mask %[[NEW_DIM0]], %[[DIM2]] : vector<[4]x[4]xi1>
  // CHECK-NEXT: return %[[EXTRACT]]
  %mask = vector.create_mask %dim0, %dim1, %dim2 : vector<4x[4]x[4]xi1>
  %extract = vector.extract %mask[%index] : vector<[4]x[4]xi1> from vector<4x[4]x[4]xi1>
  return %extract : vector<[4]x[4]xi1>
}

// -----

// CHECK-LABEL: @lift_illegal_transpose_to_memory(
// CHECK-SAME:                                    %[[INDEXA:[a-z0-9]+]]: index,
// CHECK-SAME:                                    %[[INDEXB:[a-z0-9]+]]: index,
// CHECK-SAME:                                    %[[MEMREF:[a-z0-9]+]]: memref<?x?xf32>)
func.func @lift_illegal_transpose_to_memory(%a: index, %b: index, %memref: memref<?x?xf32>) -> vector<4x[8]xf32> {
  // CHECK-DAG: %[[C0:.*]] = arith.constant 0 : index
  // CHECK-DAG: %[[C8:.*]] = arith.constant 8 : index
  // CHECK-DAG: %[[C0_F32:.*]] = arith.constant 0.000000e+00 : f32
  // CHECK-DAG: %[[VSCALE:.*]] = vector.vscale
  // CHECK-DAG: %[[C8_VSCALE:.*]] = arith.muli %[[VSCALE]], %[[C8]] : index
  // CHECK-NEXT: %[[READ_SUBVIEW:.*]] = memref.subview %[[MEMREF]][%[[INDEXA]], %[[INDEXB]]] [%[[C8_VSCALE]], 4] [1, 1] : memref<?x?xf32> to memref<?x4xf32, strided<[?, 1], offset: ?>>
  // CHECK-NEXT: %[[CAST:.*]] = memref.cast %[[READ_SUBVIEW]] : memref<?x4xf32, strided<[?, 1], offset: ?>> to memref<?x?xf32, strided<[?, ?], offset: ?>>
  // CHECK-NEXT: %[[TRANSPOSE:.*]] = memref.transpose %[[CAST]] (d0, d1) -> (d1, d0) : memref<?x?xf32, strided<[?, ?], offset: ?>> to memref<?x?xf32, strided<[?, ?], offset: ?>>
  // CHECK-NEXT: %[[LEGAL_READ:.*]]  = vector.transfer_read %[[TRANSPOSE]][%c0, %c0], %[[C0_F32]] : memref<?x?xf32, strided<[?, ?], offset: ?>>, vector<4x[8]xf32>
  // CHECK-NEXT: return %[[LEGAL_READ]]
  %pad = arith.constant 0.0 : f32
  %illegalRead = vector.transfer_read %memref[%a, %b], %pad : memref<?x?xf32>, vector<[8]x4xf32>
  %legalType = vector.transpose %illegalRead, [1, 0] : vector<[8]x4xf32> to vector<4x[8]xf32>
  return %legalType : vector<4x[8]xf32>
}

// -----

// CHECK-LABEL: @lift_illegal_transpose_to_memory_with_mask(
// CHECK-SAME:                                              %[[DIM0:[a-z0-9]+]]: index,
// CHECK-SAME:                                              %[[DIM1:[a-z0-9]+]]: index,
// CHECK-SAME:                                              %[[MEMREF:[a-z0-9]+]]: memref<?x?xf32>
func.func @lift_illegal_transpose_to_memory_with_mask(%dim0: index, %dim1: index, %memref: memref<?x?xf32>, %a: index, %b: index) -> vector<4x[8]xf32> {
  // CHECK-DAG: %[[READ_SUBVIEW:.*]] = memref.subview %[[MEMREF]]
  // CHECK-DAG: %[[CAST:.*]] = memref.cast %[[READ_SUBVIEW]]
  // CHECK-DAG: %[[TRANSPOSE:.*]] = memref.transpose %[[CAST]]
  // CHECK-DAG: %[[MASK:.*]] = vector.create_mask %[[DIM1]], %[[DIM0]] : vector<4x[8]xi1>
  // CHECK:     %[[LEGAL_READ:.*]] = vector.transfer_read %[[TRANSPOSE]]
  // CHECK-SAME:                       %[[MASK]] : memref<?x?xf32, strided<[?, ?], offset: ?>>, vector<4x[8]xf32>
  // CHECK-NEXT: return %[[LEGAL_READ]]
  %pad = arith.constant 0.0 : f32
  %mask = vector.create_mask %dim0, %dim1 : vector<[8]x4xi1>
  %illegalRead = vector.transfer_read %memref[%a, %b], %pad, %mask : memref<?x?xf32>, vector<[8]x4xf32>
  %legalType = vector.transpose %illegalRead, [1, 0] : vector<[8]x4xf32> to vector<4x[8]xf32>
  return %legalType : vector<4x[8]xf32>
}

// -----

// CHECK-LABEL: @lift_illegal_transpose_to_memory_with_arith_extop(
// CHECK-SAME:                                                     %[[MEMREF:[a-z0-9]+]]: memref<?x?xi8>
func.func @lift_illegal_transpose_to_memory_with_arith_extop(%a: index, %b: index, %memref: memref<?x?xi8>) -> vector<4x[8]xi32> {
  // CHECK-DAG: %[[READ_SUBVIEW:.*]] = memref.subview %[[MEMREF]]
  // CHECK-DAG: %[[CAST:.*]] = memref.cast %[[READ_SUBVIEW]]
  // CHECK-DAG: %[[TRANSPOSE:.*]] = memref.transpose %[[CAST]]
  // CHECK:     %[[LEGAL_READ:.*]] = vector.transfer_read %[[TRANSPOSE]]
  // CHECK-NEXT: %[[EXT_TYPE:.*]] = arith.extsi %[[LEGAL_READ]] : vector<4x[8]xi8> to vector<4x[8]xi32>
  // CHECK-NEXT: return %[[EXT_TYPE]]
  %pad = arith.constant 0 : i8
  %illegalRead = vector.transfer_read %memref[%a, %b], %pad : memref<?x?xi8>, vector<[8]x4xi8>
  %extRead = arith.extsi %illegalRead : vector<[8]x4xi8> to vector<[8]x4xi32>
  %legalType = vector.transpose %extRead, [1, 0] : vector<[8]x4xi32> to vector<4x[8]xi32>
  return %legalType : vector<4x[8]xi32>
}

// -----

// CHECK-LABEL: @lift_illegal_transpose_to_memory_with_in_bounds_attr
func.func @lift_illegal_transpose_to_memory_with_in_bounds_attr(%a: index, %b: index, %memref: memref<?x?xf32>) -> vector<4x[8]xf32> {
  // CHECK: vector.transfer_read
  // CHECK-SAME: in_bounds = [true, false]
  // CHECK-NOT: in_bounds = [false, true]
  %pad = arith.constant 0.0 : f32
  %illegalRead = vector.transfer_read %memref[%a, %b], %pad {in_bounds = [false, true]}: memref<?x?xf32>, vector<[8]x4xf32>
  %legalType = vector.transpose %illegalRead, [1, 0] : vector<[8]x4xf32> to vector<4x[8]xf32>
  return %legalType : vector<4x[8]xf32>
}

// -----

// The pass should do nothing (and not crash).
// CHECK-LABEL: @illegal_transpose_no_defining_source_op
func.func @illegal_transpose_no_defining_source_op(%vec: vector<[4]x1xf32>) -> vector<1x[4]xf32>
{
  // CHECK: vector.transpose
  %0 = vector.transpose %vec, [1, 0] : vector<[4]x1xf32> to vector<1x[4]xf32>
  return %0 : vector<1x[4]xf32>
}

// -----

// CHECK-LABEL: @illegal_shape_cast_to_transpose_2d(
// CHECK-SAME:                                      %[[VEC:.*]]: vector<[4]x1xf32>)
func.func @illegal_shape_cast_to_transpose_2d(%vec: vector<[4]x1xf32>) -> vector<1x[4]xf32> {
  // CHECK: vector.transpose %[[VEC]], [1, 0] : vector<[4]x1xf32> to vector<1x[4]xf32>
  %0 = vector.shape_cast %vec : vector<[4]x1xf32> to vector<1x[4]xf32>
  return %0 : vector<1x[4]xf32>
}

// -----

// CHECK-LABEL: @illegal_shape_cast_to_transpose_1d(
// CHECK-SAME:                                      %[[VEC:.*]]: vector<[4]x1xf32>)
func.func @illegal_shape_cast_to_transpose_1d(%vec: vector<[4]x1xf32>) -> vector<[4]xf32> {
  // CHECK: %[[TRANSPOSE:.*]] = vector.transpose %[[VEC]], [1, 0] : vector<[4]x1xf32> to vector<1x[4]xf32>
  // CHECK: vector.shape_cast %[[TRANSPOSE]] : vector<1x[4]xf32> to vector<[4]xf32>
  %0 = vector.shape_cast %vec : vector<[4]x1xf32> to vector<[4]xf32>
  return %0 : vector<[4]xf32>
}

// -----

// CHECK-LABEL: @lift_illegal_2d_shape_cast_to_memory
func.func @lift_illegal_2d_shape_cast_to_memory(%a: index, %b: index, %memref: memref<?x?xf32>) -> vector<1x[4]xf32> {
  // CHECK: vector.transfer_read {{.*}} : memref<?x?xf32, {{.*}}>, vector<1x[4]xf32>
  // CHECK-NOT: vector.shape_cast
  %pad = arith.constant 0.0 : f32
  %illegalRead = vector.transfer_read %memref[%a, %b], %pad {in_bounds = [false, true]}: memref<?x?xf32>, vector<[4]x1xf32>
  %cast = vector.shape_cast %illegalRead : vector<[4]x1xf32> to vector<1x[4]xf32>
  return %cast : vector<1x[4]xf32>
}

// -----

// CHECK-LABEL: @lift_illegal_1d_shape_cast_to_memory
func.func @lift_illegal_1d_shape_cast_to_memory(%a: index, %b: index, %memref: memref<?x?xf32>) -> vector<[4]xf32> {
  // CHECK: vector.transfer_read {{.*}} : memref<?x?xf32, {{.*}}>, vector<1x[4]xf32>
  // CHECK-NOT: vector.shape_cast {{.*}} : vector<[4]x1xf32> to vector<[4]xf32>
  %pad = arith.constant 0.0 : f32
  %illegalRead = vector.transfer_read %memref[%a, %b], %pad {in_bounds = [false, true]}: memref<?x?xf32>, vector<[4]x1xf32>
  %cast = vector.shape_cast %illegalRead : vector<[4]x1xf32> to vector<[4]xf32>
  return %cast : vector<[4]xf32>
}

// -----

// CHECK-LABEL: @multi_tile_splat
func.func @multi_tile_splat() -> vector<[8]x[8]xi32>
{
  // CHECK: %[[SPLAT:.*]] = arith.constant dense<42> : vector<[4]x[4]xi32>
  // CHECK-NEXT: return %[[SPLAT]], %[[SPLAT]], %[[SPLAT]], %[[SPLAT]] : vector<[4]x[4]xi32>, vector<[4]x[4]xi32>, vector<[4]x[4]xi32>, vector<[4]x[4]xi32>
  %0 = arith.constant dense<42> : vector<[8]x[8]xi32>
  return %0 : vector<[8]x[8]xi32>
}

// -----

// CHECK: #[[$TRANSPOSE_MAP_0:.*]] = affine_map<(d0, d1) -> (d1, d0)>

// CHECK-LABEL: @transpose_store_scalable_via_za(
// CHECK-SAME:                                   %[[VEC:.*]]: vector<2x[4]xf32>
// CHECK-SAME:                                   %[[DEST:.*]]: memref<?x?xf32>,
// CHECK-SAME:                                   %[[I:.*]]: index,
// CHECK-SAME:                                   %[[J:.*]]: index)
func.func @transpose_store_scalable_via_za(%vec: vector<2x[4]xf32>, %dest: memref<?x?xf32>, %i: index, %j: index) {
  // CHECK-DAG: %[[C2:.*]] = arith.constant 2 : index
  // CHECK-DAG: %[[C4:.*]] = arith.constant 4 : index
  // CHECK-NEXT: %[[INIT:.*]] = arm_sme.get_tile : vector<[4]x[4]xf32>
  // CHECK-NEXT: %[[V0:.*]] = vector.extract %[[VEC]][0] : vector<[4]xf32> from vector<2x[4]xf32>
  // CHECK-NEXT: %[[R0:.*]] = vector.insert %[[V0]], %[[INIT]] [0] : vector<[4]xf32> into vector<[4]x[4]xf32>
  // CHECK-NEXT: %[[V1:.*]] = vector.extract %[[VEC]][1] : vector<[4]xf32> from vector<2x[4]xf32>
  // CHECK-NEXT: %[[RES:.*]] = vector.insert %[[V1]], %[[R0]] [1] : vector<[4]xf32> into vector<[4]x[4]xf32>
  // CHECK-NEXT: %[[VSCALE:.*]] = vector.vscale
  // CHECK-NEXT: %[[C4_VSCALE:.*]] = arith.muli %[[VSCALE]], %[[C4]] : index
  // CHECK-NEXT: %[[MASK:.*]] = vector.create_mask %[[C4_VSCALE]], %[[C2]] : vector<[4]x[4]xi1>
  // CHECK-NEXT: vector.transfer_write %[[RES]], %[[DEST]][%[[I]], %[[J]]], %[[MASK]] {in_bounds = [true, true], permutation_map = #[[$TRANSPOSE_MAP_0]]} : vector<[4]x[4]xf32>, memref<?x?xf32>
  %tr = vector.transpose %vec, [1, 0] : vector<2x[4]xf32> to vector<[4]x2xf32>
  vector.transfer_write %tr, %dest[%i, %j] {in_bounds = [true, true]} : vector<[4]x2xf32>,  memref<?x?xf32>
  return
}

// -----

// CHECK-LABEL: @transpose_store_scalable_via_za_masked(
// CHECK-SAME:                                          %[[A:[a-z0-9]+]]: index,
// CHECK-SAME:                                          %[[B:[a-z0-9]+]]: index)
func.func @transpose_store_scalable_via_za_masked(%vec: vector<2x[4]xf32>, %dest: memref<?x?xf32>, %a: index, %b: index) {
  // CHECK: %[[C2:.*]] = arith.constant 2 : index
  // CHECK: %[[MIN:.*]] = index.mins %[[B]], %[[C2]]
  // CHECK: %[[MASK:.*]] = vector.create_mask %[[A]], %[[MIN]] : vector<[4]x[4]xi1>
  // CHECK: vector.transfer_write {{.*}} %[[MASK]] {{.*}} : vector<[4]x[4]xf32>, memref<?x?xf32>
  %c0 = arith.constant 0 : index
  %mask = vector.create_mask %a, %b : vector<[4]x2xi1>
  %tr = vector.transpose %vec, [1, 0] : vector<2x[4]xf32> to vector<[4]x2xf32>
  vector.transfer_write %tr, %dest[%c0, %c0], %mask {in_bounds = [true, true]} : vector<[4]x2xf32>,  memref<?x?xf32>
  return
}

// -----

// CHECK-LABEL: @transpose_store_scalable_via_za_multi_tile(
// CHECK-SAME:                                              %[[VEC:.*]]: vector<8x[4]xf32>
// CHECK-SAME:                                              %[[DEST:.*]]: memref<?x?xf32>,
// CHECK-SAME:                                              %[[I:.*]]: index,
// CHECK-SAME:                                              %[[J:.*]]: index)
func.func @transpose_store_scalable_via_za_multi_tile(%vec: vector<8x[4]xf32>, %dest: memref<?x?xf32>, %i: index, %j: index) {
  // CHECK: %[[C4:.*]] = arith.constant 4 : index

  // <skip 3x other extract+insert chain>
  // CHECK: %[[V3:.*]] = vector.extract %[[VEC]][3] : vector<[4]xf32> from vector<8x[4]xf32>
  // CHECK: %[[TILE_0:.*]] = vector.insert %[[V3]], %{{.*}} [3] : vector<[4]xf32> into vector<[4]x[4]xf32>
  // CHECK: %[[VSCALE:.*]] = vector.vscale
  // CHECK: %[[C4_VSCALE:.*]] = arith.muli %[[VSCALE]], %[[C4]] : index
  // CHECK: %[[MASK:.*]] = vector.create_mask %c4_vscale, %c4 : vector<[4]x[4]xi1>
  // CHECK: vector.transfer_write %[[TILE_0]], %[[DEST]][%[[I]], %[[J]]], %[[MASK]] {{.*}} : vector<[4]x[4]xf32>, memref<?x?xf32>

  // <skip 3x other extract+insert chain>
  // CHECK: %[[V7:.*]] = vector.extract %arg0[7] : vector<[4]xf32> from vector<8x[4]xf32>
  // CHECK: %[[TILE_1:.*]] = vector.insert %[[V7]], %{{.*}} [3] : vector<[4]xf32> into vector<[4]x[4]xf32>
  // CHECK: %[[J_OFFSET:.*]] = arith.addi %[[J]], %[[C4]] : index
  // CHECK: vector.transfer_write %[[TILE_1]], %[[DEST]][%[[I]], %[[J_OFFSET]]], %[[MASK]] {{.*}} : vector<[4]x[4]xf32>, memref<?x?xf32>
  %tr = vector.transpose %vec, [1, 0] : vector<8x[4]xf32> to vector<[4]x8xf32>
  vector.transfer_write %tr, %dest[%i, %j] {in_bounds = [true, true]} : vector<[4]x8xf32>,  memref<?x?xf32>
  return
}

// -----

// CHECK-LABEL: @transpose_store_scalable_via_za_multi_tile_wide
func.func @transpose_store_scalable_via_za_multi_tile_wide(%vec: vector<2x[8]xf32>, %dest: memref<?x?xf32>, %i: index, %j: index) {
  // <check extracts from lower 4 x vscale of %vec>
  // CHECK: vector.scalable.extract
  // CHECK: %[[ROW_2_LOWER:.*]] = vector.scalable.extract %{{.*}}[0] : vector<[4]xf32> from vector<[8]xf32>
  // CHECK: %[[TILE_0:.*]] = vector.insert %[[ROW_2_LOWER]], %{{.*}}[1] : vector<[4]xf32> into vector<[4]x[4]xf32>
  // CHECK: vector.transfer_write %[[TILE_0]], %{{.*}}[%[[I:.[a-z0-9]+]], %[[J:[a-z0-9]+]]]

  // <check extracts from upper 4 x vscale of %vec>
  // CHECK: vector.scalable.extract
  // CHECK: %[[ROW_2_UPPER:.*]] = vector.scalable.extract %{{.*}}[4] : vector<[4]xf32> from vector<[8]xf32>
  // CHECK: %[[TILE_0:.*]] = vector.insert %[[ROW_2_UPPER]], %{{.*}}[1] : vector<[4]xf32> into vector<[4]x[4]xf32>
  // CHECK: %[[I_OFFSET:.*]] = arith.addi %c4_vscale, %[[I]] : index
  // CHECK: vector.transfer_write %[[TILE_0]], %{{.*}}[%[[I_OFFSET]], %[[J]]]
  %tr = vector.transpose %vec, [1, 0] : vector<2x[8]xf32> to vector<[8]x2xf32>
  vector.transfer_write %tr, %dest[%i, %j] {in_bounds = [true, true]} : vector<[8]x2xf32>,  memref<?x?xf32>
  return
}

// -----

// CHECK-LABEL: @negative_transpose_store_scalable_via_za__bad_source_shape
// CHECK-NOT: arm_sme.get_tile
func.func @negative_transpose_store_scalable_via_za__bad_source_shape(%vec: vector<2x[7]xf32>, %dest: memref<?x?xf32>, %i: index, %j: index) {
  %tr = vector.transpose %vec, [1, 0] : vector<2x[7]xf32> to vector<[7]x2xf32>
  vector.transfer_write %tr, %dest[%i, %j] {in_bounds = [true, true]} : vector<[7]x2xf32>,  memref<?x?xf32>
  return
<<<<<<< HEAD
}

// -----

// CHECK-LABEL: @swap_shape_cast_of_transpose(
// CHECK-SAME:                                %[[VEC:.*]]: vector<1x1x4x[4]xf32>)
func.func @swap_shape_cast_of_transpose(%vector: vector<1x1x4x[4]xf32>) -> vector<[4]x4xf32> {
  // CHECK: %[[SHAPE_CAST:.*]] = vector.shape_cast %[[VEC]] : vector<1x1x4x[4]xf32> to vector<4x[4]xf32>
  // CHECK: %[[TRANSPOSE:.*]] = vector.transpose %[[SHAPE_CAST]], [1, 0] : vector<4x[4]xf32> to vector<[4]x4xf32>
  // CHECK: return %[[TRANSPOSE]]
  %0 = vector.transpose %vector, [3, 0, 1, 2] : vector<1x1x4x[4]xf32> to vector<[4]x1x1x4xf32>
  %1 = vector.shape_cast %0 : vector<[4]x1x1x4xf32> to vector<[4]x4xf32>
  return %1 : vector<[4]x4xf32>
}

// -----

// CHECK-LABEL: @swap_shape_cast_of_transpose_units_dims_before_and_after(
// CHECK-SAME:                                %[[VEC:.*]]: vector<1x1x1x4x[4]x1xf32>)
func.func @swap_shape_cast_of_transpose_units_dims_before_and_after(%vector: vector<1x1x1x4x[4]x1xf32>) -> vector<[4]x4xf32> {
  // CHECK: %[[SHAPE_CAST:.*]] = vector.shape_cast %[[VEC]] : vector<1x1x1x4x[4]x1xf32> to vector<4x[4]xf32>
  // CHECK: %[[TRANSPOSE:.*]] = vector.transpose %[[SHAPE_CAST]], [1, 0] : vector<4x[4]xf32> to vector<[4]x4xf32>
  // CHECK: return %[[TRANSPOSE]]
  %0 = vector.transpose %vector, [4, 1, 0, 2, 3, 5] : vector<1x1x1x4x[4]x1xf32> to vector<[4]x1x1x1x4x1xf32>
  %1 = vector.shape_cast %0 : vector<[4]x1x1x1x4x1xf32> to vector<[4]x4xf32>
  return %1 : vector<[4]x4xf32>
=======
>>>>>>> 98391913
}<|MERGE_RESOLUTION|>--- conflicted
+++ resolved
@@ -645,33 +645,4 @@
   %tr = vector.transpose %vec, [1, 0] : vector<2x[7]xf32> to vector<[7]x2xf32>
   vector.transfer_write %tr, %dest[%i, %j] {in_bounds = [true, true]} : vector<[7]x2xf32>,  memref<?x?xf32>
   return
-<<<<<<< HEAD
-}
-
-// -----
-
-// CHECK-LABEL: @swap_shape_cast_of_transpose(
-// CHECK-SAME:                                %[[VEC:.*]]: vector<1x1x4x[4]xf32>)
-func.func @swap_shape_cast_of_transpose(%vector: vector<1x1x4x[4]xf32>) -> vector<[4]x4xf32> {
-  // CHECK: %[[SHAPE_CAST:.*]] = vector.shape_cast %[[VEC]] : vector<1x1x4x[4]xf32> to vector<4x[4]xf32>
-  // CHECK: %[[TRANSPOSE:.*]] = vector.transpose %[[SHAPE_CAST]], [1, 0] : vector<4x[4]xf32> to vector<[4]x4xf32>
-  // CHECK: return %[[TRANSPOSE]]
-  %0 = vector.transpose %vector, [3, 0, 1, 2] : vector<1x1x4x[4]xf32> to vector<[4]x1x1x4xf32>
-  %1 = vector.shape_cast %0 : vector<[4]x1x1x4xf32> to vector<[4]x4xf32>
-  return %1 : vector<[4]x4xf32>
-}
-
-// -----
-
-// CHECK-LABEL: @swap_shape_cast_of_transpose_units_dims_before_and_after(
-// CHECK-SAME:                                %[[VEC:.*]]: vector<1x1x1x4x[4]x1xf32>)
-func.func @swap_shape_cast_of_transpose_units_dims_before_and_after(%vector: vector<1x1x1x4x[4]x1xf32>) -> vector<[4]x4xf32> {
-  // CHECK: %[[SHAPE_CAST:.*]] = vector.shape_cast %[[VEC]] : vector<1x1x1x4x[4]x1xf32> to vector<4x[4]xf32>
-  // CHECK: %[[TRANSPOSE:.*]] = vector.transpose %[[SHAPE_CAST]], [1, 0] : vector<4x[4]xf32> to vector<[4]x4xf32>
-  // CHECK: return %[[TRANSPOSE]]
-  %0 = vector.transpose %vector, [4, 1, 0, 2, 3, 5] : vector<1x1x1x4x[4]x1xf32> to vector<[4]x1x1x1x4x1xf32>
-  %1 = vector.shape_cast %0 : vector<[4]x1x1x1x4x1xf32> to vector<[4]x4xf32>
-  return %1 : vector<[4]x4xf32>
-=======
->>>>>>> 98391913
 }