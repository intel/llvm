--- conflicted
+++ resolved
@@ -66,14 +66,8 @@
 module attributes {
   dlti.target_system_spec = #dlti.target_system_spec<
     "CPU": #dlti.target_device_spec<
-<<<<<<< HEAD
-      #dlti.dl_entry<"dlti.L1_cache_size_in_bytes", 4096: ui32>>,
-    "GPU": #dlti.target_device_spec<
-      #dlti.dl_entry<"dlti.max_vector_op_width", 128: ui32>>
-=======
       #dlti.dl_entry<"dlti.L1_cache_size_in_bytes", 4096 : ui32>>,
     "GPU": #dlti.target_device_spec<
       #dlti.dl_entry<"dlti.max_vector_op_width", 128 : ui32>>
->>>>>>> 4fe5a3cc
   >} {}
  