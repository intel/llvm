// RUN: mlir-opt %s -test-sparsification="vectorization-strategy=0 ptr-type=2 ind-type=2 vl=16" | \
// RUN:   FileCheck %s --check-prefix=CHECK-VEC0
// RUN: mlir-opt %s -test-sparsification="vectorization-strategy=1 ptr-type=2 ind-type=2 vl=16" | \
// RUN:   FileCheck %s --check-prefix=CHECK-VEC1
// RUN: mlir-opt %s -test-sparsification="vectorization-strategy=2 ptr-type=2 ind-type=2 vl=16" | \
// RUN:   FileCheck %s --check-prefix=CHECK-VEC2

#trait_scale_d = {
  indexing_maps = [
    affine_map<(i) -> (i)>,  // a
    affine_map<(i) -> (i)>   // x (out)
  ],
  sparse = [
    [ "D" ],  // a
    [ "D" ]   // x
  ],
  iterator_types = ["parallel"],
  doc = "x(i) = a(i) * b"
}

//
// CHECK-VEC0-LABEL: func @scale_d
// CHECK-VEC0-DAG:   %[[c0:.*]] = constant 0 : index
// CHECK-VEC0-DAG:   %[[c1:.*]] = constant 1 : index
// CHECK-VEC0-DAG:   %[[c1024:.*]] = constant 1024 : index
// CHECK-VEC0:       scf.for %[[i:.*]] = %[[c0]] to %[[c1024]] step %[[c1]] {
// CHECK-VEC0:         %[[l:.*]] = load %{{.*}}[%[[i]]] : memref<1024xf32>
// CHECK-VEC0:         %[[m:.*]] = mulf %[[l]], %{{.*}} : f32
// CHECK-VEC0:         store %[[m]], %{{.*}}[%[[i]]] : memref<1024xf32>
// CHECK-VEC0:       }
// CHECK-VEC0:       return
//
// CHECK-VEC1-LABEL: func @scale_d
// CHECK-VEC1-DAG:   %[[c0:.*]] = constant 0 : index
// CHECK-VEC1-DAG:   %[[c16:.*]] = constant 16 : index
// CHECK-VEC1-DAG:   %[[c1024:.*]] = constant 1024 : index
// CHECK-VEC1:       scf.for %[[i:.*]] = %[[c0]] to %[[c1024]] step %[[c16]] {
// CHECK-VEC1:         %[[r:.*]] = vector.transfer_read %{{.*}}[%[[i]]], %{{.*}} {masked = [false]} : memref<1024xf32>, vector<16xf32>
// CHECK-VEC1:         %[[b:.*]] = vector.broadcast %{{.*}} : f32 to vector<16xf32>
// CHECK-VEC1:         %[[m:.*]] = mulf %[[r]], %[[b]] : vector<16xf32>
// CHECK-VEC1:         vector.transfer_write %[[m]], %{{.*}}[%[[i]]] {masked = [false]} : vector<16xf32>, memref<1024xf32>
// CHECK-VEC1:       }
// CHECK-VEC1:       return
//
// CHECK-VEC2-LABEL: func @scale_d
// CHECK-VEC2-DAG:   %[[c0:.*]] = constant 0 : index
// CHECK-VEC2-DAG:   %[[c16:.*]] = constant 16 : index
// CHECK-VEC2-DAG:   %[[c1024:.*]] = constant 1024 : index
// CHECK-VEC2:       scf.for %[[i:.*]] = %[[c0]] to %[[c1024]] step %[[c16]] {
// CHECK-VEC2:         %[[r:.*]] = vector.transfer_read %{{.*}}[%[[i]]], %{{.*}} {masked = [false]} : memref<1024xf32>, vector<16xf32>
// CHECK-VEC2:         %[[b:.*]] = vector.broadcast %{{.*}} : f32 to vector<16xf32>
// CHECK-VEC2:         %[[m:.*]] = mulf %[[r]], %[[b]] : vector<16xf32>
// CHECK-VEC2:         vector.transfer_write %[[m]], %{{.*}}[%[[i]]] {masked = [false]} : vector<16xf32>, memref<1024xf32>
// CHECK-VEC2:       }
// CHECK-VEC2:       return
//
func @scale_d(%arga: tensor<1024xf32>, %scale: f32, %argx: tensor<1024xf32>) -> tensor<1024xf32> {
  %0 = linalg.generic #trait_scale_d
    ins(%arga: tensor<1024xf32>)
    outs(%argx: tensor<1024xf32>) {
      ^bb(%a: f32, %x: f32):
        %0 = mulf %a, %scale : f32
        linalg.yield %0 : f32
  } -> tensor<1024xf32>
  return %0 : tensor<1024xf32>
}

#trait_mul_s = {
  indexing_maps = [
    affine_map<(i) -> (i)>,  // a
    affine_map<(i) -> (i)>,  // b
    affine_map<(i) -> (i)>   // x (out)
  ],
  sparse = [
    [ "S" ],  // a
    [ "D" ],  // b
    [ "D" ]   // x
  ],
  iterator_types = ["parallel"],
  doc = "x(i) = a(i) * b(i)"
}

//
// CHECK-VEC0-LABEL: func @mul_s
// CHECK-VEC0-DAG:   %[[c0:.*]] = constant 0 : index
// CHECK-VEC0-DAG:   %[[c1:.*]] = constant 1 : index
// CHECK-VEC0:       %[[p:.*]] = load %{{.*}}[%[[c0]]] : memref<?xi32>
// CHECK-VEC0:       %[[q:.*]] = index_cast %[[p]] : i32 to index
// CHECK-VEC0:       %[[r:.*]] = load %{{.*}}[%[[c1]]] : memref<?xi32>
// CHECK-VEC0:       %[[s:.*]] = index_cast %[[r]] : i32 to index
// CHECK-VEC0:       scf.for %[[i:.*]] = %[[q]] to %[[s]] step %[[c1]] {
// CHECK-VEC0:         %[[li:.*]] = load %{{.*}}[%[[i]]] : memref<?xi32>
// CHECK-VEC0:         %[[ci:.*]] = index_cast %[[li]] : i32 to index
// CHECK-VEC0:         %[[la:.*]] = load %{{.*}}[%[[i]]] : memref<?xf32>
// CHECK-VEC0:         %[[lb:.*]] = load %{{.*}}[%[[ci]]] : memref<1024xf32>
// CHECK-VEC0:         %[[m:.*]] = mulf %[[la]], %[[lb]] : f32
// CHECK-VEC0:         store %[[m]], %{{.*}}[%[[ci]]] : memref<1024xf32>
// CHECK-VEC0:       }
// CHECK-VEC0:       return
//
// CHECK-VEC1-LABEL: func @mul_s
// CHECK-VEC1-DAG:   %[[c0:.*]] = constant 0 : index
// CHECK-VEC1-DAG:   %[[c1:.*]] = constant 1 : index
// CHECK-VEC1:       %[[p:.*]] = load %{{.*}}[%[[c0]]] : memref<?xi32>
// CHECK-VEC1:       %[[q:.*]] = index_cast %[[p]] : i32 to index
// CHECK-VEC1:       %[[r:.*]] = load %{{.*}}[%[[c1]]] : memref<?xi32>
// CHECK-VEC1:       %[[s:.*]] = index_cast %[[r]] : i32 to index
// CHECK-VEC1:       scf.for %[[i:.*]] = %[[q]] to %[[s]] step %[[c1]] {
// CHECK-VEC1:         %[[li:.*]] = load %{{.*}}[%[[i]]] : memref<?xi32>
// CHECK-VEC1:         %[[ci:.*]] = index_cast %[[li]] : i32 to index
// CHECK-VEC1:         %[[la:.*]] = load %{{.*}}[%[[i]]] : memref<?xf32>
// CHECK-VEC1:         %[[lb:.*]] = load %{{.*}}[%[[ci]]] : memref<1024xf32>
// CHECK-VEC1:         %[[m:.*]] = mulf %[[la]], %[[lb]] : f32
// CHECK-VEC1:         store %[[m]], %{{.*}}[%[[ci]]] : memref<1024xf32>
// CHECK-VEC1:       }
// CHECK-VEC1:       return
//
// CHECK-VEC2-LABEL: func @mul_s
// CHECK-VEC2-DAG:   %[[c0:.*]] = constant 0 : index
// CHECK-VEC2-DAG:   %[[c1:.*]] = constant 1 : index
// CHECK-VEC2-DAG:   %[[c16:.*]] = constant 16 : index
// CHECK-VEC2:       %[[p:.*]] = load %{{.*}}[%[[c0]]] : memref<?xi32>
// CHECK-VEC2:       %[[q:.*]] = index_cast %[[p]] : i32 to index
// CHECK-VEC2:       %[[r:.*]] = load %{{.*}}[%[[c1]]] : memref<?xi32>
// CHECK-VEC2:       %[[s:.*]] = index_cast %[[r]] : i32 to index
// CHECK-VEC2:       scf.for %[[i:.*]] = %[[q]] to %[[s]] step %[[c16]] {
// CHECK-VEC2:         %[[sub:.*]] = subi %[[s]], %[[i]] : index
// CHECK-VEC2:         %[[mask:.*]] = vector.create_mask %[[sub]] : vector<16xi1>
// CHECK-VEC2:         %[[li:.*]] = vector.maskedload %{{.*}}[%[[i]]], %[[mask]], %{{.*}} : memref<?xi32>, vector<16xi1>, vector<16xi32> into vector<16xi32>
// CHECK-VEC2:         %[[la:.*]] = vector.maskedload %{{.*}}[%[[i]]], %[[mask]], %{{.*}} : memref<?xf32>, vector<16xi1>, vector<16xf32> into vector<16xf32>
// CHECK-VEC2:         %[[lb:.*]] = vector.gather %{{.*}}[%[[c0]]] [%[[li]]], %[[mask]], %{{.*}} : memref<1024xf32>, vector<16xi32>, vector<16xi1>, vector<16xf32> into vector<16xf32>
// CHECK-VEC2:         %[[m:.*]] = mulf %[[la]], %[[lb]] : vector<16xf32>
// CHECK-VEC2:         vector.scatter %{{.*}}[%[[c0]]] [%[[li]]], %[[mask]], %[[m]] : memref<1024xf32>, vector<16xi32>, vector<16xi1>, vector<16xf32>
// CHECK-VEC2:       }
// CHECK-VEC2:       return
//
func @mul_s(%arga: tensor<1024xf32>, %argb: tensor<1024xf32>, %argx: tensor<1024xf32>) -> tensor<1024xf32> {
  %0 = linalg.generic #trait_mul_s
    ins(%arga, %argb: tensor<1024xf32>, tensor<1024xf32>)
    outs(%argx: tensor<1024xf32>) {
      ^bb(%a: f32, %b: f32, %x: f32):
<<<<<<< HEAD
=======
        %0 = mulf %a, %b : f32
        linalg.yield %0 : f32
  } -> tensor<1024xf32>
  return %0 : tensor<1024xf32>
}

//
// CHECK-VEC2-LABEL: func @mul_s_alt
// CHECK-VEC2-DAG:   %[[c0:.*]] = constant 0 : index
// CHECK-VEC2-DAG:   %[[c1:.*]] = constant 1 : index
// CHECK-VEC2-DAG:   %[[c16:.*]] = constant 16 : index
// CHECK-VEC2:       %[[p:.*]] = load %{{.*}}[%[[c0]]] : memref<?xi32>
// CHECK-VEC2:       %[[q:.*]] = index_cast %[[p]] : i32 to index
// CHECK-VEC2:       %[[r:.*]] = load %{{.*}}[%[[c1]]] : memref<?xi32>
// CHECK-VEC2:       %[[s:.*]] = index_cast %[[r]] : i32 to index
// CHECK-VEC2:       scf.for %[[i:.*]] = %[[q]] to %[[s]] step %[[c16]] {
// CHECK-VEC2:         %[[sub:.*]] = subi %[[s]], %[[i]] : index
// CHECK-VEC2:         %[[mask:.*]] = vector.create_mask %[[sub]] : vector<16xi1>
// CHECK-VEC2:         %[[li:.*]] = vector.maskedload %{{.*}}[%[[i]]], %[[mask]], %{{.*}} : memref<?xi32>, vector<16xi1>, vector<16xi32> into vector<16xi32>
// CHECK-VEC2:         %[[la:.*]] = vector.maskedload %{{.*}}[%[[i]]], %[[mask]], %{{.*}} : memref<?xf32>, vector<16xi1>, vector<16xf32> into vector<16xf32>
// CHECK-VEC2:         %[[lb:.*]] = vector.gather %{{.*}}[%[[c0]]] [%[[li]]], %[[mask]], %{{.*}} : memref<?xf32>, vector<16xi32>, vector<16xi1>, vector<16xf32> into vector<16xf32>
// CHECK-VEC2:         %[[m:.*]] = mulf %[[la]], %[[lb]] : vector<16xf32>
// CHECK-VEC2:         vector.scatter %{{.*}}[%[[c0]]] [%[[li]]], %[[mask]], %[[m]] : memref<1024xf32>, vector<16xi32>, vector<16xi1>, vector<16xf32>
// CHECK-VEC2:       }
// CHECK-VEC2:       return
//
!SparseTensor = type !llvm.ptr<i8>
func @mul_s_alt(%argA: !SparseTensor, %argB: !SparseTensor, %argx: tensor<1024xf32>) -> tensor<1024xf32> {
  %arga = linalg.sparse_tensor %argA : !SparseTensor to tensor<1024xf32>
  %argb = linalg.sparse_tensor %argB : !SparseTensor to tensor<1024xf32>
  %0 = linalg.generic #trait_mul_s
    ins(%arga, %argb: tensor<1024xf32>, tensor<1024xf32>)
    outs(%argx: tensor<1024xf32>) {
      ^bb(%a: f32, %b: f32, %x: f32):
>>>>>>> 2e412c55
        %0 = mulf %a, %b : f32
        linalg.yield %0 : f32
  } -> tensor<1024xf32>
  return %0 : tensor<1024xf32>
}

#trait_reduction_d = {
  indexing_maps = [
    affine_map<(i) -> (i)>,  // a
    affine_map<(i) -> (i)>,  // b
    affine_map<(i) -> ()>    // x (out)
  ],
  sparse = [
    [ "D" ],  // a
    [ "D" ],  // b
    [     ]   // x
  ],
  iterator_types = ["reduction"],
  doc = "x += a(i) * b(i)"
}

//
// CHECK-VEC0-LABEL: func @reduction_d
// CHECK-VEC0-DAG:   %[[c0:.*]] = constant 0 : index
// CHECK-VEC0-DAG:   %[[c1:.*]] = constant 1 : index
// CHECK-VEC0-DAG:   %[[c1024:.*]] = constant 1024 : index
// CHECK-VEC0:       %[[red:.*]] = scf.for %[[i:.*]] = %[[c0]] to %[[c1024]] step %[[c1]] iter_args(%[[red_in:.*]] = %{{.*}}) -> (f32) {
// CHECK-VEC0:         %[[la:.*]] = load %{{.*}}[%[[i]]] : memref<1024xf32>
// CHECK-VEC0:         %[[lb:.*]] = load %{{.*}}[%[[i]]] : memref<1024xf32>
// CHECK-VEC0:         %[[m:.*]] = mulf %[[la]], %[[lb]] : f32
// CHECK-VEC0:         %[[a:.*]] = addf %[[red_in]], %[[m]] : f32
// CHECK-VEC0:         scf.yield %[[a]] : f32
// CHECK-VEC0:       }
// CHECK-VEC0:       return
//
// CHECK-VEC1-LABEL: func @reduction_d
// CHECK-VEC1-DAG:   %[[c0:.*]] = constant 0 : index
// CHECK-VEC1-DAG:   %[[c16:.*]] = constant 16 : index
// CHECK-VEC1-DAG:   %[[c1024:.*]] = constant 1024 : index
// CHECK-VEC1-DAG:   %[[v0:.*]] = constant dense<0.000000e+00> : vector<16xf32>
// CHECK-VEC1:       %[[red:.*]] = scf.for %[[i:.*]] = %[[c0]] to %[[c1024]] step %[[c16]] iter_args(%[[red_in:.*]] = %[[v0]]) -> (vector<16xf32>) {
// CHECK-VEC1:         %[[la:.*]] = vector.transfer_read %{{.*}}[%[[i]]], %cst_0 {masked = [false]} : memref<1024xf32>, vector<16xf32>
// CHECK-VEC1:         %[[lb:.*]] = vector.transfer_read %{{.*}}[%[[i]]], %cst_0 {masked = [false]} : memref<1024xf32>, vector<16xf32>
// CHECK-VEC1:         %[[m:.*]] = mulf %[[la]], %[[lb]] : vector<16xf32>
// CHECK-VEC1:         %[[a:.*]] = addf %[[red_in]], %[[m]] : vector<16xf32>
// CHECK-VEC1:         scf.yield %[[a]] : vector<16xf32>
// CHECK-VEC1:       }
// CHECK-VEC1:       %{{.*}} = vector.reduction "add", %[[red]], %{{.*}} : vector<16xf32> into f32
// CHECK-VEC1:       return
//
// CHECK-VEC2-LABEL: func @reduction_d
// CHECK-VEC2-DAG:   %[[c0:.*]] = constant 0 : index
// CHECK-VEC2-DAG:   %[[c16:.*]] = constant 16 : index
// CHECK-VEC2-DAG:   %[[c1024:.*]] = constant 1024 : index
// CHECK-VEC2-DAG:   %[[v0:.*]] = constant dense<0.000000e+00> : vector<16xf32>
// CHECK-VEC2:       %[[red:.*]] = scf.for %[[i:.*]] = %[[c0]] to %[[c1024]] step %[[c16]] iter_args(%[[red_in:.*]] = %[[v0]]) -> (vector<16xf32>) {
// CHECK-VEC2:         %[[la:.*]] = vector.transfer_read %{{.*}}[%[[i]]], %cst_0 {masked = [false]} : memref<1024xf32>, vector<16xf32>
// CHECK-VEC2:         %[[lb:.*]] = vector.transfer_read %{{.*}}[%[[i]]], %cst_0 {masked = [false]} : memref<1024xf32>, vector<16xf32>
// CHECK-VEC2:         %[[m:.*]] = mulf %[[la]], %[[lb]] : vector<16xf32>
// CHECK-VEC2:         %[[a:.*]] = addf %[[red_in]], %[[m]] : vector<16xf32>
// CHECK-VEC2:         scf.yield %[[a]] : vector<16xf32>
// CHECK-VEC2:       }
// CHECK-VEC2:       %{{.*}} = vector.reduction "add", %[[red]], %{{.*}} : vector<16xf32> into f32
// CHECK-VEC2:       return
//
func @reduction_d(%arga: tensor<1024xf32>, %argb: tensor<1024xf32>, %argx: tensor<f32>) -> tensor<f32> {
  %0 = linalg.generic #trait_reduction_d
    ins(%arga, %argb: tensor<1024xf32>, tensor<1024xf32>)
    outs(%argx: tensor<f32>) {
      ^bb(%a: f32, %b: f32, %x: f32):
        %0 = mulf %a, %b : f32
        %1 = addf %x, %0 : f32
        linalg.yield %1 : f32
  } -> tensor<f32>
  return %0 : tensor<f32>
}

#trait_mul_ds = {
  indexing_maps = [
    affine_map<(i,j) -> (i,j)>,  // a
    affine_map<(i,j) -> (i,j)>,  // b
    affine_map<(i,j) -> (i,j)>   // x (out)
  ],
  sparse = [
    [ "D", "S" ],  // a
    [ "D", "D" ],  // b
    [ "D", "D" ]   // x
  ],
  iterator_types = ["parallel", "parallel"],
  doc = "x(i,j) = a(i,j) * b(i,j)"
}

//
// CHECK-VEC0-LABEL: func @mul_ds
// CHECK-VEC0-DAG:   %[[c0:.*]] = constant 0 : index
// CHECK-VEC0-DAG:   %[[c1:.*]] = constant 1 : index
// CHECK-VEC0-DAG:   %[[c512:.*]] = constant 512 : index
// CHECK-VEC0:       scf.for %[[i:.*]] = %[[c0]] to %[[c512]] step %[[c1]] {
// CHECK-VEC0:         %[[p:.*]] = load %{{.*}}[%[[i]]] : memref<?xi32>
// CHECK-VEC0:         %[[q:.*]] = index_cast %[[p]] : i32 to index
// CHECK-VEC0:         %[[a:.*]] = addi %[[i]], %[[c1]] : index
// CHECK-VEC0:         %[[r:.*]] = load %{{.*}}[%[[a]]] : memref<?xi32>
// CHECK-VEC0:         %[[s:.*]] = index_cast %[[r]] : i32 to index
// CHECK-VEC0:         scf.for %[[j:.*]] = %[[q]] to %[[s]] step %[[c1]] {
// CHECK-VEC0:           %[[lj:.*]] = load %{{.*}}[%[[j]]] : memref<?xi32>
// CHECK-VEC0:           %[[cj:.*]] = index_cast %[[lj]] : i32 to index
// CHECK-VEC0:           %[[la:.*]] = load %{{.*}}[%[[j]]] : memref<?xf32>
// CHECK-VEC0:           %[[lb:.*]] = load %{{.*}}[%[[i]], %[[cj]]] : memref<512x1024xf32>
// CHECK-VEC0:           %[[m:.*]] = mulf %[[la]], %[[lb]] : f32
// CHECK-VEC0:           store %[[m]], %{{.*}}[%[[i]], %[[cj]]] : memref<512x1024xf32>
// CHECK-VEC0:         }
// CHECK-VEC0:       }
// CHECK-VEC0:       return
//
// CHECK-VEC1-LABEL: func @mul_ds
// CHECK-VEC1-DAG:   %[[c0:.*]] = constant 0 : index
// CHECK-VEC1-DAG:   %[[c1:.*]] = constant 1 : index
// CHECK-VEC1-DAG:   %[[c512:.*]] = constant 512 : index
// CHECK-VEC1:       scf.for %[[i:.*]] = %[[c0]] to %[[c512]] step %[[c1]] {
// CHECK-VEC1:         %[[p:.*]] = load %{{.*}}[%[[i]]] : memref<?xi32>
// CHECK-VEC1:         %[[q:.*]] = index_cast %[[p]] : i32 to index
// CHECK-VEC1:         %[[a:.*]] = addi %[[i]], %[[c1]] : index
// CHECK-VEC1:         %[[r:.*]] = load %{{.*}}[%[[a]]] : memref<?xi32>
// CHECK-VEC1:         %[[s:.*]] = index_cast %[[r]] : i32 to index
// CHECK-VEC1:         scf.for %[[j:.*]] = %[[q]] to %[[s]] step %[[c1]] {
// CHECK-VEC1:           %[[lj:.*]] = load %{{.*}}[%[[j]]] : memref<?xi32>
// CHECK-VEC1:           %[[cj:.*]] = index_cast %[[lj]] : i32 to index
// CHECK-VEC1:           %[[la:.*]] = load %{{.*}}[%[[j]]] : memref<?xf32>
// CHECK-VEC1:           %[[lb:.*]] = load %{{.*}}[%[[i]], %[[cj]]] : memref<512x1024xf32>
// CHECK-VEC1:           %[[m:.*]] = mulf %[[la]], %[[lb]] : f32
// CHECK-VEC1:           store %[[m]], %{{.*}}[%[[i]], %[[cj]]] : memref<512x1024xf32>
// CHECK-VEC1:         }
// CHECK-VEC1:       }
// CHECK-VEC1:       return
//
// CHECK-VEC2-LABEL: func @mul_ds
// CHECK-VEC2-DAG:   %[[c0:.*]] = constant 0 : index
// CHECK-VEC2-DAG:   %[[c1:.*]] = constant 1 : index
// CHECK-VEC2-DAG:   %[[c16:.*]] = constant 16 : index
// CHECK-VEC2-DAG:   %[[c512:.*]] = constant 512 : index
// CHECK-VEC2:       scf.for %[[i:.*]] = %[[c0]] to %[[c512]] step %[[c1]] {
// CHECK-VEC2:         %[[p:.*]] = load %{{.*}}[%[[i]]] : memref<?xi32>
// CHECK-VEC2:         %[[q:.*]] = index_cast %[[p]] : i32 to index
// CHECK-VEC2:         %[[a:.*]] = addi %[[i]], %[[c1]] : index
// CHECK-VEC2:         %[[r:.*]] = load %{{.*}}[%[[a]]] : memref<?xi32>
// CHECK-VEC2:         %[[s:.*]] = index_cast %[[r]] : i32 to index
// CHECK-VEC2:         scf.for %[[j:.*]] = %[[q]] to %[[s]] step %[[c16]] {
// CHECK-VEC2:           %[[sub:.*]] = subi %[[s]], %[[j]] : index
// CHECK-VEC2:           %[[mask:.*]] = vector.create_mask %[[sub]] : vector<16xi1>
// CHECK-VEC2:           %[[lj:.*]] = vector.maskedload %{{.*}}[%[[j]]], %[[mask]], %{{.*}} : memref<?xi32>, vector<16xi1>, vector<16xi32> into vector<16xi32>
// CHECK-VEC2:           %[[la:.*]] = vector.maskedload %{{.*}}[%[[j]]], %[[mask]], %{{.*}} : memref<?xf32>, vector<16xi1>, vector<16xf32> into vector<16xf32>
<<<<<<< HEAD
// CHECK-VEC2:           %[[lb:.*]] = vector.gather %{{.*}}[%[[lj]]], %[[mask]], %{{.*}} : memref<512x1024xf32>, vector<16xi32>, vector<16xi1>, vector<16xf32> into vector<16xf32>
=======
// CHECK-VEC2:           %[[lb:.*]] = vector.gather %{{.*}}[%[[i]], %[[c0]]] [%[[lj]]], %[[mask]], %{{.*}} : memref<512x1024xf32>, vector<16xi32>, vector<16xi1>, vector<16xf32> into vector<16xf32>
>>>>>>> 2e412c55
// CHECK-VEC2:           %[[m:.*]] = mulf %[[la]], %[[lb]] : vector<16xf32>
// CHECK-VEC2:           vector.scatter %{{.*}}[%[[i]], %[[c0]]] [%[[lj]]], %[[mask]], %[[m]] : memref<512x1024xf32>, vector<16xi32>, vector<16xi1>, vector<16xf32>
// CHECK-VEC2:         }
// CHECK-VEC2:       }
// CHECK-VEC2:       return
//
func @mul_ds(%arga: tensor<512x1024xf32>, %argb: tensor<512x1024xf32>, %argx: tensor<512x1024xf32>) -> tensor<512x1024xf32> {
  %0 = linalg.generic #trait_mul_ds
    ins(%arga, %argb: tensor<512x1024xf32>, tensor<512x1024xf32>)
    outs(%argx: tensor<512x1024xf32>) {
      ^bb(%a: f32, %b: f32, %x: f32):
        %0 = mulf %a, %b : f32
        linalg.yield %0 : f32
  } -> tensor<512x1024xf32>
  return %0 : tensor<512x1024xf32>
}
<|MERGE_RESOLUTION|>--- conflicted
+++ resolved
@@ -139,8 +139,6 @@
     ins(%arga, %argb: tensor<1024xf32>, tensor<1024xf32>)
     outs(%argx: tensor<1024xf32>) {
       ^bb(%a: f32, %b: f32, %x: f32):
-<<<<<<< HEAD
-=======
         %0 = mulf %a, %b : f32
         linalg.yield %0 : f32
   } -> tensor<1024xf32>
@@ -175,7 +173,6 @@
     ins(%arga, %argb: tensor<1024xf32>, tensor<1024xf32>)
     outs(%argx: tensor<1024xf32>) {
       ^bb(%a: f32, %b: f32, %x: f32):
->>>>>>> 2e412c55
         %0 = mulf %a, %b : f32
         linalg.yield %0 : f32
   } -> tensor<1024xf32>
@@ -327,11 +324,7 @@
 // CHECK-VEC2:           %[[mask:.*]] = vector.create_mask %[[sub]] : vector<16xi1>
 // CHECK-VEC2:           %[[lj:.*]] = vector.maskedload %{{.*}}[%[[j]]], %[[mask]], %{{.*}} : memref<?xi32>, vector<16xi1>, vector<16xi32> into vector<16xi32>
 // CHECK-VEC2:           %[[la:.*]] = vector.maskedload %{{.*}}[%[[j]]], %[[mask]], %{{.*}} : memref<?xf32>, vector<16xi1>, vector<16xf32> into vector<16xf32>
-<<<<<<< HEAD
-// CHECK-VEC2:           %[[lb:.*]] = vector.gather %{{.*}}[%[[lj]]], %[[mask]], %{{.*}} : memref<512x1024xf32>, vector<16xi32>, vector<16xi1>, vector<16xf32> into vector<16xf32>
-=======
 // CHECK-VEC2:           %[[lb:.*]] = vector.gather %{{.*}}[%[[i]], %[[c0]]] [%[[lj]]], %[[mask]], %{{.*}} : memref<512x1024xf32>, vector<16xi32>, vector<16xi1>, vector<16xf32> into vector<16xf32>
->>>>>>> 2e412c55
 // CHECK-VEC2:           %[[m:.*]] = mulf %[[la]], %[[lb]] : vector<16xf32>
 // CHECK-VEC2:           vector.scatter %{{.*}}[%[[i]], %[[c0]]] [%[[lj]]], %[[mask]], %[[m]] : memref<512x1024xf32>, vector<16xi32>, vector<16xi1>, vector<16xf32>
 // CHECK-VEC2:         }
