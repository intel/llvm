--- conflicted
+++ resolved
@@ -33,11 +33,7 @@
   transform.sequence failures(propagate) {
   ^bb1(%arg1: !pdl.operation):
     %0 = transform.structured.match ops{["linalg.matmul"]} in %arg1 : (!pdl.operation) -> !pdl.operation
-<<<<<<< HEAD
-    %1:2 = transform.structured.tile_to_foreach_thread_op %0 num_threads [10, 20] (mapping = [ #gpu.thread<y>, #gpu.thread<x> ] )
-=======
     %1:2 = transform.structured.tile_to_forall_op %0 num_threads [10, 20] (mapping = [ #gpu.thread<y>, #gpu.thread<x> ] )
->>>>>>> cd74f4a4
   }
 }
 
@@ -80,11 +76,7 @@
 ^bb1(%arg1: !pdl.operation):
   %0 = transform.structured.match ops{["linalg.matmul"]} in %arg1 : (!pdl.operation) -> !pdl.operation
   %sz = transform.structured.match ops{["test.dummy"]} in %arg1 : (!pdl.operation) -> !pdl.operation
-<<<<<<< HEAD
-  %1:2 = transform.structured.tile_to_foreach_thread_op %0 tile_sizes %sz
-=======
   %1:2 = transform.structured.tile_to_forall_op %0 tile_sizes %sz
->>>>>>> cd74f4a4
 }
 
 // -----
@@ -122,11 +114,7 @@
 transform.sequence failures(propagate) {
 ^bb1(%arg1: !pdl.operation):
   %0 = transform.structured.match ops{["linalg.matmul"]} in %arg1 : (!pdl.operation) -> !pdl.operation
-<<<<<<< HEAD
-  %1:2 = transform.structured.tile_to_foreach_thread_op %0 num_threads [10, 21]
-=======
   %1:2 = transform.structured.tile_to_forall_op %0 num_threads [10, 21]
->>>>>>> cd74f4a4
 }
 
 
@@ -167,11 +155,7 @@
 transform.sequence failures(propagate) {
 ^bb1(%arg1: !pdl.operation):
   %0 = transform.structured.match ops{["linalg.matmul"]} in %arg1 : (!pdl.operation) -> !pdl.operation
-<<<<<<< HEAD
-  %1:2 = transform.structured.tile_to_foreach_thread_op %0 tile_sizes [10, 20]
-=======
   %1:2 = transform.structured.tile_to_forall_op %0 tile_sizes [10, 20]
->>>>>>> cd74f4a4
 }
 
 // -----
@@ -207,11 +191,7 @@
 transform.sequence failures(propagate) {
 ^bb1(%arg1: !pdl.operation):
   %0 = transform.structured.match ops{["linalg.matmul"]} in %arg1 : (!pdl.operation) -> !pdl.operation
-<<<<<<< HEAD
-  %1:2 = transform.structured.tile_to_foreach_thread_op %0 tile_sizes [10, 21]
-=======
   %1:2 = transform.structured.tile_to_forall_op %0 tile_sizes [10, 21]
->>>>>>> cd74f4a4
 }
 
 // -----
@@ -233,11 +213,7 @@
   transform.sequence failures(propagate) {
   ^bb1(%arg1: !pdl.operation):
     %0 = transform.structured.match ops{["linalg.generic"]} in %arg1 : (!pdl.operation) -> !pdl.operation
-<<<<<<< HEAD
-    %1:2 = transform.structured.tile_to_foreach_thread_op %0 num_threads [2] ( mapping = [#gpu.thread<x>])
-=======
     %1:2 = transform.structured.tile_to_forall_op %0 num_threads [2] ( mapping = [#gpu.thread<x>])
->>>>>>> cd74f4a4
   }
 }
 // CHECK-DAG: #[[$map0:.+]] = affine_map<(d0) -> (d0 * 2)>
@@ -288,11 +264,7 @@
 ^bb1(%arg1: !pdl.operation):
   %0 = transform.structured.match ops{["linalg.matmul"]} in %arg1 : (!pdl.operation) -> !pdl.operation
   %sz = transform.structured.match ops{["test.dummy"]} in %arg1 : (!pdl.operation) -> !pdl.operation
-<<<<<<< HEAD
-  %1:2 = transform.structured.tile_to_foreach_thread_op %0 tile_sizes [%sz, 20]
-=======
   %1:2 = transform.structured.tile_to_forall_op %0 tile_sizes [%sz, 20]
->>>>>>> cd74f4a4
 }
 
 // -----
@@ -345,11 +317,7 @@
   transform.sequence failures(propagate) {
   ^bb1(%arg1: !pdl.operation):
     %0 = transform.structured.match ops{["linalg.generic"]} in %arg1 : (!pdl.operation) -> !pdl.operation
-<<<<<<< HEAD
-    %foreach_thread, %tiled_generic = transform.structured.tile_to_foreach_thread_op %0 num_threads [7]
-=======
     %forall, %tiled_generic = transform.structured.tile_to_forall_op %0 num_threads [7]
->>>>>>> cd74f4a4
   }
 
 // -----
@@ -402,9 +370,5 @@
   transform.sequence failures(propagate) {
   ^bb1(%IN_MAT2: !pdl.operation):
     %0 = transform.structured.match ops{["linalg.generic"]} in %IN_MAT2 : (!pdl.operation) -> !pdl.operation
-<<<<<<< HEAD
-    %foreach_thread, %tiled_generic = transform.structured.tile_to_foreach_thread_op %0 num_threads [4]
-=======
     %forall, %tiled_generic = transform.structured.tile_to_forall_op %0 num_threads [4]
->>>>>>> cd74f4a4
-  }
+  }
