// RUN: mlir-opt --test-transform-dialect-interpreter -split-input-file -verify-diagnostics %s | FileCheck %s

#map = affine_map<()[s0] -> (-s0 + 12, 7)>

// CHECK-LABEL: @static_sizes_output_divisible
func.func @static_sizes_output_divisible(%arg0: tensor<24x12xf32>,
                                         %arg1: tensor<12x25xf32>,
                                         %arg2: tensor<24x25xf32>,
                                         %iv0 : index, %iv1 : index, %iv2 : index) -> tensor<24x25xf32> {
  %0 = affine.min #map()[%iv2]

  //      CHECK: %[[T0:.*]] = tensor.extract_slice %
  //      CHECK: %[[T1:.*]] = tensor.extract_slice %
  //      CHECK: %[[T2:.*]] = tensor.extract_slice %
  %1 = tensor.extract_slice %arg0[%iv0, %iv2] [4, %0] [1, 1] : tensor<24x12xf32> to tensor<4x?xf32>
  %2 = tensor.extract_slice %arg1[%iv2, %iv1] [%0, 5] [1, 1] : tensor<12x25xf32> to tensor<?x5xf32>
  %3 = tensor.extract_slice %arg2[%iv0, %iv1] [4, 5] [1, 1] : tensor<24x25xf32> to tensor<4x5xf32>

  //  CHECK-DAG: %[[CST:.*]] = arith.constant 0.
  //  CHECK-DAG: %[[C0:.*]] = arith.constant 0 : index

  //      CHECK: %[[T3:.*]] = tensor.pad %[[T0]] nofold
  //      CHECK: tensor.yield %[[CST]]
  //      CHECK: %[[T4:.*]] = tensor.pad %[[T1]] nofold

  //      CHECK: %[[T5:.*]] = linalg.matmul
  // CHECK-SAME:              ins(%[[T3]], %[[T4]] : tensor<4x7xf32>, tensor<7x5xf32>)
  // CHECK-SAME:              outs(%[[T2]] : tensor<4x5xf32>)
  %4 = linalg.matmul ins(%1, %2 : tensor<4x?xf32>, tensor<?x5xf32>) outs(%3 : tensor<4x5xf32>) -> tensor<4x5xf32>
  %5 = tensor.insert_slice %4 into %arg2[%iv0, %iv1] [4, 5] [1, 1] : tensor<4x5xf32> into tensor<24x25xf32>
  func.return %5 : tensor<24x25xf32>
}

transform.sequence failures(propagate) {
^bb1(%arg1: !pdl.operation):
  %0 = transform.structured.match ops{["linalg.matmul"]} in %arg1 : (!pdl.operation) -> !pdl.operation
<<<<<<< HEAD
=======
  %1 = transform.structured.pad %0 {padding_values=[0.0 : f32, 0.0 : f32, 0.0 : f32], padding_dimensions=[0, 1, 2], pack_paddings=[1, 1, 0]}
}

// -----

#map = affine_map<()[s0] -> (-s0 + 12, 7)>

// CHECK-LABEL: @static_sizes_output_divisible_on_empty_op
func.func @static_sizes_output_divisible_on_empty_op(%arg0: tensor<24x12xf32>,
    %arg1: tensor<12x25xf32>, %arg2: tensor<24x25xf32>, %iv0: index,
    %iv1: index, %iv2: index) -> tensor<24x25xf32> {
  %0 = affine.min #map()[%iv2]

  //      CHECK: %[[T0:.*]] = tensor.empty
  //      CHECK: %[[T1:.*]] = tensor.empty
  //      CHECK: %[[T2:.*]] = tensor.empty
  %1 = tensor.empty(%0) : tensor<4x?xf32>
  %2 = tensor.empty(%0) : tensor<?x5xf32>
  %3 = tensor.empty() : tensor<4x5xf32>

  //  CHECK-DAG: %[[CST:.*]] = arith.constant 0.
  //  CHECK-DAG: %[[C0:.*]] = arith.constant 0 : index

  //      CHECK: %[[T3:.*]] = tensor.pad %[[T0]] nofold
  //      CHECK: tensor.yield %[[CST]]
  //      CHECK: %[[T4:.*]] = tensor.pad %[[T1]] nofold

  //      CHECK: %[[T5:.*]] = linalg.matmul
  // CHECK-SAME:              ins(%[[T3]], %[[T4]] : tensor<4x7xf32>, tensor<7x5xf32>)
  // CHECK-SAME:              outs(%[[T2]] : tensor<4x5xf32>)
  %4 = linalg.matmul ins(%1, %2 : tensor<4x?xf32>, tensor<?x5xf32>) outs(%3 : tensor<4x5xf32>) -> tensor<4x5xf32>
  %5 = tensor.insert_slice %4 into %arg2[%iv0, %iv1] [4, 5] [1, 1] : tensor<4x5xf32> into tensor<24x25xf32>
  func.return %5 : tensor<24x25xf32>
}

transform.sequence failures(propagate) {
^bb1(%arg1: !pdl.operation):
  %0 = transform.structured.match ops{["linalg.matmul"]} in %arg1 : (!pdl.operation) -> !pdl.operation
>>>>>>> cd74f4a4
  %1 = transform.structured.pad %0 {padding_values=[0.0 : f32, 0.0 : f32, 0.0 : f32], padding_dimensions=[0, 1, 2], pack_paddings=[1, 1, 0]}
}

// -----

func.func @pad(%arg0: tensor<24x12xf32>,
               %arg1: tensor<12x25xf32>,
               %arg2: tensor<24x25xf32>) -> tensor<24x25xf32> {
  // expected-note @below {{when applied to this op}}
  %0 = linalg.matmul ins(%arg0, %arg1 : tensor<24x12xf32>, tensor<12x25xf32>) outs(%arg2 : tensor<24x25xf32>) -> tensor<24x25xf32>
  func.return %0 : tensor<24x25xf32>
}

transform.sequence failures(propagate) {
^bb1(%arg1: !pdl.operation):
  %0 = transform.structured.match ops{["linalg.matmul"]} in %arg1 : (!pdl.operation) -> !pdl.operation
  // expected-error @below {{op expects a padding value of type 'f32', got 0 : i32}}
  %1 = transform.structured.pad %0 {padding_values=[0: i32, 0.0 : f32, 0.0 : f32], padding_dimensions=[0, 1, 2], pack_paddings=[1, 1, 0]}
}

// -----

func.func @pad(%arg0: tensor<24x12xf32>,
               %arg1: tensor<12x25xf32>,
               %arg2: tensor<24x25xf32>) -> tensor<24x25xf32> {
  // expected-note @below {{when applied to this op}}
  %0 = linalg.matmul ins(%arg0, %arg1 : tensor<24x12xf32>, tensor<12x25xf32>) outs(%arg2 : tensor<24x25xf32>) -> tensor<24x25xf32>
  func.return %0 : tensor<24x25xf32>
}

transform.sequence failures(propagate) {
^bb1(%arg1: !pdl.operation):
  %0 = transform.structured.match ops{["linalg.matmul"]} in %arg1 : (!pdl.operation) -> !pdl.operation
  // expected-error @below {{expects a padding that parses to 'f32', got "foo"}}
  %1 = transform.structured.pad %0 {padding_values=["foo", 0.0 : f32, 0.0 : f32], padding_dimensions=[0, 1, 2], pack_paddings=[1, 1, 0]}
}

// -----

func.func @pad(%arg0: tensor<24x12xf32>,
               %arg1: tensor<12x25xf32>,
               %arg2: tensor<24x25xf32>) -> tensor<24x25xf32> {
  // This is attached to an error that is silenceable and is not reported by this transform
  //   {{when applied to this op}}
  %0 = linalg.matmul ins(%arg0, %arg1 : tensor<24x12xf32>, tensor<12x25xf32>) outs(%arg2 : tensor<24x25xf32>) -> tensor<24x25xf32>
  func.return %0 : tensor<24x25xf32>
}

transform.sequence failures(suppress) {
^bb1(%arg1: !pdl.operation):
  %0 = transform.structured.match ops{["linalg.matmul"]} in %arg1 : (!pdl.operation) -> !pdl.operation
  // This error is silenceable and is not reported by this transform
  //   {{transform.structured.pad failed to apply}}
  %1 = transform.structured.pad %0 {padding_values=[0.0 : f32, 0.0 : f32, 0.0 : f32], padding_dimensions=[0, 1, 2], pack_paddings=[1, 1, 0]}
}<|MERGE_RESOLUTION|>--- conflicted
+++ resolved
@@ -34,8 +34,6 @@
 transform.sequence failures(propagate) {
 ^bb1(%arg1: !pdl.operation):
   %0 = transform.structured.match ops{["linalg.matmul"]} in %arg1 : (!pdl.operation) -> !pdl.operation
-<<<<<<< HEAD
-=======
   %1 = transform.structured.pad %0 {padding_values=[0.0 : f32, 0.0 : f32, 0.0 : f32], padding_dimensions=[0, 1, 2], pack_paddings=[1, 1, 0]}
 }
 
@@ -74,7 +72,6 @@
 transform.sequence failures(propagate) {
 ^bb1(%arg1: !pdl.operation):
   %0 = transform.structured.match ops{["linalg.matmul"]} in %arg1 : (!pdl.operation) -> !pdl.operation
->>>>>>> cd74f4a4
   %1 = transform.structured.pad %0 {padding_values=[0.0 : f32, 0.0 : f32, 0.0 : f32], padding_dimensions=[0, 1, 2], pack_paddings=[1, 1, 0]}
 }
 
