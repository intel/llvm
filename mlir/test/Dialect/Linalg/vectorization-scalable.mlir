--- conflicted
+++ resolved
@@ -164,11 +164,7 @@
 // CHECK:        %[[DST_DIM0:.*]] = tensor.dim %[[DST]], %[[C0]] : tensor<?xf32>
 // CHECK:        %[[MASK:.*]] = vector.create_mask %[[DST_DIM0]] : vector<[4]xi1>
 // CHECK-DAG:    %[[STEP:.+]] = vector.step : vector<[4]xindex>
-<<<<<<< HEAD
-// CHECK-DAG:    %[[STEP_ELEMENT:.+]] = vector.extractelement %[[STEP]][%c0_i32 : i32] : vector<[4]xindex>
-=======
 // CHECK-DAG:    %[[STEP_ELEMENT:.+]] = vector.extract %[[STEP]][0] : index from vector<[4]xindex> 
->>>>>>> a8d96e15
 
 // CHECK: %[[READ:.*]] = vector.mask %[[MASK]] { vector.transfer_read %[[SRC]][%[[STEP_ELEMENT]]], %cst {in_bounds = [true]} : tensor<?xf32>, vector<[4]xf32> } : vector<[4]xi1> -> vector<[4]xf32>
 // CHECK: %[[OUT:.*]] = vector.mask %[[MASK]] { vector.transfer_write %[[READ]], %[[DST]]{{\[}}%[[C0]]] {in_bounds = [true]} : vector<[4]xf32>, tensor<?xf32> } : vector<[4]xi1> -> tensor<?xf32>
