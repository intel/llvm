--- conflicted
+++ resolved
@@ -54,119 +54,4 @@
 // CHECK-SAME:      permutation = [0, 1]
 //                They have the same type, so the insert_slice op is folded
 //                away.
-<<<<<<< HEAD
-// CHECK:         return %[[TRANSP]]
-
-// -----
-
-// RUN: mlir-opt -split-input-file --test-transform-dialect-interpreter --canonicalize --test-linalg-transform-patterns="test-generalize-tensor-unpack"  %s | FileCheck %s --check-prefix=CHECK-TRANS
-
-func.func @KCRSsr_to_KCRS(%arg0: tensor<1x1x4x8x8x32xf32>, %arg1: tensor<1x1x128x64xf32>) -> tensor<1x1x128x64xf32> {
-  %0 = tensor.unpack %arg0 inner_dims_pos = [3, 2] inner_tiles = [8, 32] into %arg1 : tensor<1x1x4x8x8x32xf32> -> tensor<1x1x128x64xf32>
-  return %0 : tensor<1x1x128x64xf32>
-}
-
-transform.sequence failures(propagate) {
-  ^bb0(%arg1: !pdl.operation):
-    %0 = transform.structured.match ops{["tensor.unpack"]} in %arg1 : (!pdl.operation) -> !pdl.operation
-    %1, %loops:4 = transform.structured.tile_to_scf_for %0 [1, 1, 32, 8]
-}
-// CHECK-TRANS-DAG:   #[[MAP0:.+]] = affine_map<(d0) -> (d0 floordiv 32)>
-// CHECK-TRANS-DAG:   #[[MAP1:.+]] = affine_map<(d0) -> (d0 floordiv 8)>
-// CHECK-TRANS:       func.func @KCRSsr_to_KCRS
-// CHECK-TRANS-SAME:    %[[SRC:[a-zA-Z0-9]+]]
-// CHECK-TRANS-SAME:    %[[DEST:[a-zA-Z0-9]+]]
-// CHECK-TRANS:         %{{.+}} = scf.for %[[R:[a-zA-Z0-9]+]] =
-// CHECK-TRANS:           %{{.+}} = scf.for %[[S:[a-zA-Z0-9]+]] =
-// CHECK-TRANS:             %[[IN_R:.+]] = affine.apply #[[MAP0]](%[[R]])
-// CHECK-TRANS:             %[[IN_S:.+]] = affine.apply #[[MAP1]](%[[S]])
-// CHECK-TRANS:             %[[SRC_SLICE:.+]] = tensor.extract_slice %[[SRC]]
-// CHECK-TRANS-SAME:          [0, 0, %[[IN_R]], %[[IN_S]], 0, 0] [1, 1, 1, 1, 8, 32] [1, 1, 1, 1, 1, 1]
-// CHECK-TRANS:             %[[TILE:.+]] = tensor.extract_slice %[[SRC_SLICE]]
-// CHECK-TRANS-SAME:          [0, 0, 0, 0, 0, 0] [1, 1, 1, 1, 8, 32] [1, 1, 1, 1, 1, 1] : tensor<1x1x1x1x8x32xf32> to tensor<8x32xf32>
-// CHECK-TRANS:             %[[EMPTY:.+]] = tensor.empty() : tensor<32x8xf32>
-// CHECK-TRANS:             %[[TRANSP:.+]] =  linalg.transpose
-// CHECK-TRANS-SAME:          ins(%[[TILE]]
-// CHECK-TRANS-SAME:          outs(%[[EMPTY]]
-// CHECK-TRANS-SAME:          permutation = [1, 0]
-// CHECK-TRANS:             %{{.+}} = tensor.insert_slice %[[TRANSP]] into %{{.+}}
-
-// -----
-
-func.func @unpack_and_extract_slice(%arg0: tensor<2x8x8x2xf32>, %arg1: tensor<13x15xf32>) -> tensor<13x15xf32> {
-  %0 = tensor.unpack %arg0 inner_dims_pos = [0, 1] inner_tiles = [8, 2] into %arg1 : tensor<2x8x8x2xf32> -> tensor<13x15xf32>
-  return %0 : tensor<13x15xf32>
-}
-// CHECK-TRANS-DAG:   #[[MAP0:.+]] = affine_map<(d0) -> (-d0 + 13, 8)>
-// CHECK-TRANS-DAG:   #[[MAP1:.+]] = affine_map<(d0) -> (-d0 + 15, 2)>
-// CHECK-TRANS-DAG:   #[[MAP2:.+]] = affine_map<(d0) -> (d0 floordiv 8)>
-// CHECK-TRANS-DAG:   #[[MAP3:.+]] = affine_map<(d0) -> (d0 floordiv 2)>
-// CHECK-TRANS:       func.func @unpack_and_extract_slice
-// CHECK-TRANS-SAME:    %[[SRC:[a-zA-Z0-9]+]]
-// CHECK-TRANS-SAME:    %[[DEST:[a-zA-Z0-9]+]]
-// CHECK-TRANS:         %{{.+}} = scf.for %[[I:[a-zA-Z0-9]+]] =
-// CHECK-TRANS:           %[[OUT_I_SZ:.+]] = affine.min #[[MAP0]](%[[I]])
-// CHECK-TRANS:           %{{.+}} = scf.for %[[J:[a-zA-Z0-9]+]] =
-// CHECK-TRANS:             %[[OUT_J_SZ:.+]] = affine.min #[[MAP1]](%[[J]])
-// CHECK-TRANS:             %[[IN_I:.+]] = affine.apply #[[MAP2]](%[[I]])
-// CHECK-TRANS:             %[[IN_J:.+]] = affine.apply #[[MAP3]](%[[J]])
-// CHECK-TRANS:             %[[SRC_SLICE:.+]] = tensor.extract_slice %[[SRC]]
-// CHECK-TRANS-SAME:          [%[[IN_I]], %[[IN_J]], 0, 0] [1, 1, 8, 2] [1, 1, 1, 1]
-// CHECK-TRANS:             %[[ITER_SLICE:.+]] = tensor.extract_slice %{{[a-zA-Z0-9]+}}
-// CHECK-TRANS-SAME:          [%[[I]], %[[J]]] [%[[OUT_I_SZ]], %[[OUT_J_SZ]]]
-// CHECK-TRANS:             %[[TILE:.+]] = tensor.extract_slice %[[SRC_SLICE]]
-// CHECK-TRANS-SAME:          [0, 0, 0, 0] [1, 1, 8, 2] [1, 1, 1, 1] : tensor<1x1x8x2xf32> to tensor<8x2xf32>
-// CHECK-TRANS:             %[[EMPTY:.+]] = tensor.empty() : tensor<8x2xf32>
-// CHECK-TRANS:             %[[TRANSP:.+]] =  linalg.transpose
-// CHECK-TRANS-SAME:          ins(%[[TILE]] : tensor<8x2xf32>)
-// CHECK-TRANS-SAME:          outs(%[[EMPTY]] : tensor<8x2xf32>)
-// CHECK-TRANS-SAME:          permutation = [0, 1]
-// CHECK-TRANS:             %[[UNPACK_TILE:.+]] = tensor.extract_slice %[[TRANSP]]
-// CHECK-TRANS-SAME:          [0, 0] [%[[OUT_I_SZ]], %[[OUT_J_SZ]]] [1, 1]
-// CHECK-TRANS:             %[[INSERT1:.+]] = tensor.insert_slice %[[UNPACK_TILE]] into %[[ITER_SLICE]]
-// CHECK-TRANS-SAME:          [0, 0] [%[[OUT_I_SZ]], %[[OUT_J_SZ]]] [1, 1]
-// CHECK-TRANS:             %[[INSERT2:.+]] = tensor.insert_slice %[[INSERT1]] into %{{[a-zA-Z0-9]+}}
-// CHECK-TRANS-SAME:          [%[[I]], %[[J]]] [%[[OUT_I_SZ]], %[[OUT_J_SZ]]] [1, 1]
-
-transform.sequence failures(propagate) {
-  ^bb0(%arg1: !pdl.operation):
-    %0 = transform.structured.match ops{["tensor.unpack"]} in %arg1 : (!pdl.operation) -> !pdl.operation
-    %1, %loops:2 = transform.structured.tile_to_scf_for %0 [8, 2]
-}
-
-// -----
-
-func.func @CKkc_to_KC(%arg0: tensor<32x4x32x8xf32>, %arg1: tensor<128x256xf32>) -> tensor<128x256xf32> {
-  %0 = tensor.unpack %arg0 outer_dims_perm = [1, 0] inner_dims_pos = [0, 1] inner_tiles = [32, 8] into %arg1 : tensor<32x4x32x8xf32> -> tensor<128x256xf32>
-  return %0 : tensor<128x256xf32>
-}
-// CHECK-TRANS-DAG:   #[[MAP0:.+]] = affine_map<(d0) -> (d0 floordiv 32)>
-// CHECK-TRANS-DAG:   #[[MAP1:.+]] = affine_map<(d0) -> (d0 floordiv 8)>
-// CHECK-TRANS:       func.func @CKkc_to_KC
-// CHECK-TRANS-SAME:    %[[SRC:[a-zA-Z0-9]+]]
-// CHECK-TRANS-SAME:    %[[DEST:[a-zA-Z0-9]+]]
-// CHECK-TRANS:         %{{.+}} = scf.for %[[K:[a-zA-Z0-9]+]] =
-// CHECK-TRANS:           %{{.+}} = scf.for %[[C:[a-zA-Z0-9]+]] =
-// CHECK-TRANS:             %[[IN_K:.+]] = affine.apply #[[MAP0]](%[[K]])
-// CHECK-TRANS:             %[[IN_C:.+]] = affine.apply #[[MAP1]](%[[C]])
-// CHECK-TRANS:             %[[SRC_SLICE:.+]] = tensor.extract_slice %[[SRC]]
-// CHECK-TRANS-SAME:          [%[[IN_C]], %[[IN_K]], 0, 0] [1, 1, 32, 8] [1, 1, 1, 1]
-// CHECK-TRANS:             %[[TILE:.+]] = tensor.extract_slice %[[SRC_SLICE]]
-// CHECK-TRANS-SAME:          [0, 0, 0, 0] [1, 1, 32, 8] [1, 1, 1, 1] : tensor<1x1x32x8xf32> to tensor<32x8xf32>
-// CHECK-TRANS:             %[[EMPTY:.+]] = tensor.empty() : tensor<32x8xf32>
-// CHECK-TRANS:             %[[TRANSP:.+]] =  linalg.transpose
-// CHECK-TRANS-SAME:          ins(%[[TILE]]
-// CHECK-TRANS-SAME:          outs(%[[EMPTY]]
-// CHECK-TRANS-SAME:          permutation = [0, 1]
-// CHECK-TRANS:             %[[INSERT:.+]] = tensor.insert_slice %[[TRANSP]] into %{{[a-zA-Z0-9]+}}
-// CHECK-TRANS-SAME:          [%[[K]], %[[C]]] [32, 8] [1, 1]
-
-
-transform.sequence failures(propagate) {
-  ^bb0(%arg1: !pdl.operation):
-    %0 = transform.structured.match ops{["tensor.unpack"]} in %arg1 : (!pdl.operation) -> !pdl.operation
-    %1, %loops:2 = transform.structured.tile_to_scf_for %0 [32, 8]
-}
-=======
-// CHECK:         return %[[TRANSP]]
->>>>>>> cd74f4a4
+// CHECK:         return %[[TRANSP]]