// RUN: mlir-opt -split-input-file -verify-diagnostics \
// RUN:   -test-transform-dialect-interpreter -canonicalize \
// RUN:   -allow-unregistered-dialect -split-input-file %s | FileCheck %s

// CHECK:       #[[$map:.+]] = affine_map<()[s0, s1] -> (s0 + s1 + 5)>
// CHECK:       #[[$map1:.+]] = affine_map<()[s0, s1] -> (s0 + s1 + 10)>
// CHECK-LABEL: func @tensor_pad_constant(
//  CHECK-SAME:   %[[t:.*]]: tensor<?x10xindex>, %[[l2:.*]]: index, %[[h1:.*]]: index, %[[h2:.*]]: index
//   CHECK-DAG:   %[[c0:.*]] = arith.constant 0 : index
//   CHECK-DAG:   %[[c50:.*]] = arith.constant 50 : index
//   CHECK-DAG:   %[[dim0:.*]] = tensor.dim %[[t]], %[[c0]]
//   CHECK-DAG:   %[[size0:.*]] = affine.apply #[[$map]]()[%[[h1]], %[[dim0]]]
//   CHECK-DAG:   %[[size1:.*]] = affine.apply #[[$map1]]()[%[[l2]], %[[h2]]]
//       CHECK:   %[[alloc:.*]] = memref.alloc(%[[size0]], %[[size1]]) : memref<?x?xindex>
//       CHECK:   linalg.fill ins(%[[c50]] : index) outs(%[[alloc]] : memref<?x?xindex>)
//       CHECK:   %[[dim0:.*]] = tensor.dim %[[t]], %[[c0]]
//       CHECK:   %[[subview:.*]] = memref.subview %[[alloc]][5, %[[l2]]] [%[[dim0]], 10] [1, 1]
//       CHECK:   memref.tensor_store %[[t]], %[[subview]]
//       CHECK:   %[[r:.*]] = bufferization.to_tensor %[[alloc]] restrict writable : memref<?x?xindex>
//       CHECK:   memref.dealloc %[[alloc]]
//       CHECK:   return %[[r]]
func.func @tensor_pad_constant(%t: tensor<?x10xindex>, %l2: index, %h1: index,
                               %h2: index) -> tensor<?x?xindex> {
  %0 = tensor.pad %t low[5, %l2] high[%h1, %h2] {
  ^bb0(%arg0: index, %arg1: index):
    %c = arith.constant 50 : index
    tensor.yield %c : index
  } : tensor<?x10xindex> to tensor<?x?xindex>
  return %0 : tensor<?x?xindex>
}

transform.sequence failures(propagate) {
^bb1(%arg1: !transform.any_op):
  %0 = transform.structured.match ops{["tensor.pad"]} in %arg1 : (!transform.any_op) -> !transform.any_op
  %2, %new = transform.structured.bufferize_to_allocation %0 : !transform.any_op

  // Ensure that one linalg.fill was generated.
  %fill_op = transform.select "linalg.fill" in %new : (!transform.any_op) -> !transform.any_op
  // expected-remark @below{{1}}
  test_print_number_of_associated_payload_ir_ops %fill_op : !transform.any_op

  // Ensure that one linalg.copy was generated.
  %tensor_store = transform.select "memref.tensor_store" in %new : (!transform.any_op) -> !transform.any_op
  // expected-remark @below{{1}}
  test_print_number_of_associated_payload_ir_ops %tensor_store : !transform.any_op
}

// -----

// CHECK-LABEL: func @tensor_pad_constant_with_custom_copy(
//   CHECK-NOT:   memref.tensor_store
//   CHECK-NOT:   memref.copy
<<<<<<< HEAD
=======
//       CHECK:   memref.alloca
>>>>>>> 6241a64e
//       CHECK:   linalg.copy
func.func @tensor_pad_constant_with_custom_copy(
    %t: tensor<?x10xindex>, %l2: index, %h1: index, %h2: index)
        -> tensor<?x?xindex>
{
  %0 = tensor.pad %t low[5, %l2] high[%h1, %h2] {
  ^bb0(%arg0: index, %arg1: index):
    %c = arith.constant 50 : index
    tensor.yield %c : index
  } : tensor<?x10xindex> to tensor<?x?xindex>
  return %0 : tensor<?x?xindex>
}

transform.sequence failures(propagate) {
^bb1(%arg1: !transform.any_op):
  %0 = transform.structured.match ops{["tensor.pad"]} in %arg1 : (!transform.any_op) -> !transform.any_op
<<<<<<< HEAD
  %2, %new = transform.structured.bufferize_to_allocation %0 {memory_space = 3, memcpy_op = "linalg.copy"}: !transform.any_op
=======
  %2, %new = transform.structured.bufferize_to_allocation %0 {memory_space = 3, alloc_op = "memref.alloca", memcpy_op = "linalg.copy"}: !transform.any_op
>>>>>>> 6241a64e

  // Ensure that one linalg.fill was generated.
  %fill_op = transform.select "linalg.fill" in %new : (!transform.any_op) -> !transform.any_op
  // expected-remark @below{{1}}
  test_print_number_of_associated_payload_ir_ops %fill_op : !transform.any_op

  // Ensure that one linalg.copy was generated.
  %linalg_copy = transform.select "linalg.copy" in %new : (!transform.any_op) -> !transform.any_op
  // expected-remark @below{{1}}
  test_print_number_of_associated_payload_ir_ops %linalg_copy : !transform.any_op

<<<<<<< HEAD
=======
  // Ensure that one memref.alloca was generated.
  %alloca = transform.select "memref.alloca" in %new : (!transform.any_op) -> !transform.any_op
  // expected-remark @below{{1}}
  test_print_number_of_associated_payload_ir_ops %alloca : !transform.any_op

>>>>>>> 6241a64e
  // Make sure that One-Shot Bufferize can bufferize the rest.
  %4 = transform.bufferization.one_shot_bufferize %arg1 : (!transform.any_op) -> !transform.any_op
}

// -----

// CHECK-LABEL: func @tensor_pad_constant(
//  CHECK-SAME:     %[[t:.*]]: tensor<?x10xindex>
//       CHECK:   %[[src:.*]] = bufferization.to_memref %[[t]]
//       CHECK:   %[[alloc:.*]] = memref.alloc
//       CHECK:   %[[subview:.*]] = memref.subview %[[alloc]]
//       CHECK:   memref.copy %[[src]], %[[subview]]
//       CHECK:   bufferization.to_tensor %[[alloc]] restrict writable
func.func @tensor_pad_constant(%t: tensor<?x10xindex>, %l2: index, %h1: index,
                               %h2: index) -> tensor<?x?xindex> {
  %0 = tensor.pad %t low[5, %l2] high[%h1, %h2] {
  ^bb0(%arg0: index, %arg1: index):
    %c = arith.constant 50 : index
    tensor.yield %c : index
  } : tensor<?x10xindex> to tensor<?x?xindex>
  return %0 : tensor<?x?xindex>
}

transform.sequence failures(propagate) {
^bb1(%arg1: !transform.any_op):
  %0 = transform.structured.match ops{["tensor.pad"]} in %arg1 : (!transform.any_op) -> !transform.any_op
  %2, %new = transform.structured.bufferize_to_allocation %0 : !transform.any_op
  // Make sure that One-Shot Bufferize can bufferize the rest.
  %4 = transform.bufferization.one_shot_bufferize %arg1 : (!transform.any_op) -> !transform.any_op
}

// -----

// CHECK-LABEL: func @tensor_insert(
//  CHECK-SAME:     %[[t:.*]]: tensor<?x10xindex>
//       CHECK:   %[[m:.*]] = bufferization.to_memref %[[t]]
//       CHECK:   %[[alloc:.*]] = memref.alloc(%{{.*}}) : memref<?x10xindex, 4>
//       CHECK:   memref.copy %[[m]], %[[alloc]]
//       CHECK:   memref.store %{{.*}}, %[[alloc]]
//       CHECK:   %[[r:.*]] = bufferization.to_tensor %[[alloc]] restrict writable
//       CHECK:   memref.dealloc %[[alloc]]
//       CHECK:   return %[[r]]
func.func @tensor_insert(%t: tensor<?x10xindex>, %idx: index, %v: index) -> tensor<?x10xindex> {
  %r = tensor.insert %v into %t[%idx, %idx] : tensor<?x10xindex>
  return %r : tensor<?x10xindex>
}

transform.sequence failures(propagate) {
^bb1(%arg1: !transform.any_op):
  %0 = transform.structured.match ops{["tensor.insert"]} in %arg1 : (!transform.any_op) -> !transform.any_op
  %2, %new = transform.structured.bufferize_to_allocation %0 {memory_space = 4} : !transform.any_op
  // Make sure that One-Shot Bufferize can bufferize the rest.
  %4 = transform.bufferization.one_shot_bufferize %arg1 : (!transform.any_op) -> !transform.any_op
}

// -----

// CHECK-LABEL: func @tensor_insert_into_empty(
//       CHECK:   %[[alloc:.*]] = memref.alloc() : memref<10xindex, 4>
//   CHECK-NOT:   memref.copy
//       CHECK:   memref.store %{{.*}}, %[[alloc]]
//       CHECK:   %[[r:.*]] = bufferization.to_tensor %[[alloc]] restrict writable
//       CHECK:   memref.dealloc %[[alloc]]
//       CHECK:   return %[[r]]
func.func @tensor_insert_into_empty(%idx: index, %v: index) -> tensor<10xindex> {
  %e = tensor.empty() : tensor<10xindex>
  %r = tensor.insert %v into %e[%idx] : tensor<10xindex>
  return %r : tensor<10xindex>
}

transform.sequence failures(propagate) {
^bb1(%arg1: !transform.any_op):
  %0 = transform.structured.match ops{["tensor.insert"]} in %arg1 : (!transform.any_op) -> !transform.any_op
  %2, %new = transform.structured.bufferize_to_allocation %0 {memory_space = 4} : !transform.any_op
  // Make sure that One-Shot Bufferize can bufferize the rest.
  %4 = transform.bufferization.one_shot_bufferize %arg1 : (!transform.any_op) -> !transform.any_op
}

// -----

func.func @tensor_extract(%t: tensor<?x10xindex>, %idx: index) -> index {
  // expected-note @below{{target payload op}}
  %r = tensor.extract %t[%idx, %idx] : tensor<?x10xindex>
  return %r : index
}

transform.sequence failures(propagate) {
^bb1(%arg1: !transform.any_op):
  %0 = transform.structured.match ops{["tensor.extract"]} in %arg1 : (!transform.any_op) -> !transform.any_op
  // expected-error @below{{failed to bufferize operation}}
  %2, %new = transform.structured.bufferize_to_allocation %0 {memory_space = 4} : !transform.any_op
}

// -----

// CHECK-LABEL: func @vector_mask(
//  CHECK-SAME:     %[[t:.*]]: tensor<?xf32>,
//       CHECK:   %[[alloc:.*]] = memref.alloc(%{{.*}}) : memref<?xf32, 4>
//       CHECK:   memref.tensor_store %[[t]], %[[alloc]]
//       CHECK:   vector.mask %{{.*}} { vector.transfer_write %{{.*}}, %[[alloc]]
//       CHECK:   %[[r:.*]] = bufferization.to_tensor %[[alloc]] restrict writable
//       CHECK:   memref.dealloc %[[alloc]]
//       CHECK:   return %[[r]]
func.func @vector_mask(%t: tensor<?xf32>, %val: vector<16xf32>, %idx: index, %m0: vector<16xi1>) -> tensor<?xf32> {
  %r = vector.mask %m0 { vector.transfer_write %val, %t[%idx] : vector<16xf32>, tensor<?xf32> } : vector<16xi1> -> tensor<?xf32>
  return %r : tensor<?xf32>
}

transform.sequence failures(propagate) {
^bb1(%arg1: !transform.any_op):
  %0 = transform.structured.match ops{["vector.mask"]} in %arg1 : (!transform.any_op) -> !transform.any_op
  %2, %new = transform.structured.bufferize_to_allocation %0 {memory_space = 4} : !transform.any_op
}<|MERGE_RESOLUTION|>--- conflicted
+++ resolved
@@ -50,10 +50,7 @@
 // CHECK-LABEL: func @tensor_pad_constant_with_custom_copy(
 //   CHECK-NOT:   memref.tensor_store
 //   CHECK-NOT:   memref.copy
-<<<<<<< HEAD
-=======
 //       CHECK:   memref.alloca
->>>>>>> 6241a64e
 //       CHECK:   linalg.copy
 func.func @tensor_pad_constant_with_custom_copy(
     %t: tensor<?x10xindex>, %l2: index, %h1: index, %h2: index)
@@ -70,11 +67,7 @@
 transform.sequence failures(propagate) {
 ^bb1(%arg1: !transform.any_op):
   %0 = transform.structured.match ops{["tensor.pad"]} in %arg1 : (!transform.any_op) -> !transform.any_op
-<<<<<<< HEAD
-  %2, %new = transform.structured.bufferize_to_allocation %0 {memory_space = 3, memcpy_op = "linalg.copy"}: !transform.any_op
-=======
   %2, %new = transform.structured.bufferize_to_allocation %0 {memory_space = 3, alloc_op = "memref.alloca", memcpy_op = "linalg.copy"}: !transform.any_op
->>>>>>> 6241a64e
 
   // Ensure that one linalg.fill was generated.
   %fill_op = transform.select "linalg.fill" in %new : (!transform.any_op) -> !transform.any_op
@@ -86,14 +79,11 @@
   // expected-remark @below{{1}}
   test_print_number_of_associated_payload_ir_ops %linalg_copy : !transform.any_op
 
-<<<<<<< HEAD
-=======
   // Ensure that one memref.alloca was generated.
   %alloca = transform.select "memref.alloca" in %new : (!transform.any_op) -> !transform.any_op
   // expected-remark @below{{1}}
   test_print_number_of_associated_payload_ir_ops %alloca : !transform.any_op
 
->>>>>>> 6241a64e
   // Make sure that One-Shot Bufferize can bufferize the rest.
   %4 = transform.bufferization.one_shot_bufferize %arg1 : (!transform.any_op) -> !transform.any_op
 }
