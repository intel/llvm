--- conflicted
+++ resolved
@@ -373,19 +373,6 @@
 //  CHECK-SAME:  %[[ARG2:[a-z0-9]+]]: memref<4x12xi32>
 func @matmul_i8_i8_i32(%a: memref<4x6xi8>, %b: memref<6x12xi8>, %c: memref<4x12xi32>) {
   //   CHECK-DAG:   %[[C0:.*]] = constant 0 : index
-<<<<<<< HEAD
-  //   CHECK-DAG:   %[[VEC_C0:.*]] = constant dense<0> : vector<4x12xi8>
-  //   CHECK-DAG:   %[[V0:.*]] = vector.transfer_read %[[ARG0]][%[[C0]], %[[C0]]], {{.*}} : memref<4x6xi8>, vector<4x6xi8>
-  //   CHECK-DAG:   %[[V1:.*]] = vector.transfer_read %[[ARG1]][%[[C0]], %[[C0]]], {{.*}} : memref<6x12xi8>, vector<6x12xi8>
-  //   CHECK-DAG:   %[[V2:.*]] = vector.transfer_read %[[ARG2]][%[[C0]], %[[C0]]], {{.*}} : memref<4x12xi32>, vector<4x12xi32>
-  //
-  // linalg contraction lowers to %tmp = vector.contract %a, %b, %c0 followed by addf %c, %tmp.
-  // a later canonicalization fuses the add into vector.contract.
-  //       CHECK:   %[[C:.*]] = vector.contract {{.*}} iterator_types = ["parallel", "parallel", "reduction"], kind = #vector.kind<add>} %[[V0]], %[[V1]], %[[VEC_C0]]
-  //  CHECK-SAME:     vector<4x6xi8>, vector<6x12xi8> into vector<4x12xi8>
-  //       CHECK:   %[[C32:.*]] = sexti %[[C]] : vector<4x12xi8> to vector<4x12xi32>
-  //       CHECK:   %[[RES:.*]] = addi %[[V2]], %[[C32]] : vector<4x12xi32>
-=======
   //   CHECK-DAG:   %[[VEC_C0:.*]] = constant dense<0> : vector<4x12xi32>
   //   CHECK-DAG:   %[[V0:.*]] = vector.transfer_read %[[ARG0]][%[[C0]], %[[C0]]], {{.*}} : memref<4x6xi8>, vector<4x6xi8>
   //   CHECK-DAG:   %[[V1:.*]] = vector.transfer_read %[[ARG1]][%[[C0]], %[[C0]]], {{.*}} : memref<6x12xi8>, vector<6x12xi8>
@@ -398,7 +385,6 @@
   //       CHECK:   %[[C:.*]] = vector.contract {{.*}} iterator_types = ["parallel", "parallel", "reduction"], kind = #vector.kind<add>} %[[V0_32]], %[[V1_32]], %[[VEC_C0]]
   //  CHECK-SAME:     vector<4x6xi32>, vector<6x12xi32> into vector<4x12xi32>
   //       CHECK:   %[[RES:.*]] = addi %[[V2]], %[[C]] : vector<4x12xi32>
->>>>>>> 2e412c55
   //       CHECK:   vector.transfer_write %[[RES]], %[[ARG2]][%[[C0]], %[[C0]]] {masked = [false, false]}
   //  CHECK-SAME:     vector<4x12xi32>, memref<4x12xi32>
   linalg.matmul_i8_i8_i32 ins(%a, %b : memref<4x6xi8>, memref<6x12xi8>)
