--- conflicted
+++ resolved
@@ -109,11 +109,7 @@
 transform.sequence failures(propagate) {
 ^bb0(%arg1: !pdl.operation):
   %0 = transform.structured.match ops{["linalg.generic"]} in %arg1 : (!pdl.operation) -> !pdl.operation
-<<<<<<< HEAD
-  %loop, %1, %2, %3 = transform.structured.tile_reduction_using_foreach_thread %0
-=======
   %loop, %1, %2, %3 = transform.structured.tile_reduction_using_forall %0
->>>>>>> cd74f4a4
     by num_threads = [0, 5], tile_sizes = []
 }
 
@@ -165,11 +161,7 @@
 transform.sequence failures(propagate) {
 ^bb0(%arg1: !pdl.operation):
   %0 = transform.structured.match ops{["linalg.matmul"]} in %arg1 : (!pdl.operation) -> !pdl.operation
-<<<<<<< HEAD
-  %loop, %1, %2, %3 = transform.structured.tile_reduction_using_foreach_thread %0
-=======
   %loop, %1, %2, %3 = transform.structured.tile_reduction_using_forall %0
->>>>>>> cd74f4a4
     by num_threads = [0, 0, 5], tile_sizes = []
 }
 
@@ -228,11 +220,7 @@
 transform.sequence failures(propagate) {
 ^bb0(%arg1: !pdl.operation):
   %0 = transform.structured.match ops{["linalg.generic"]} in %arg1 : (!pdl.operation) -> !pdl.operation
-<<<<<<< HEAD
-  %loop, %1, %2, %3 = transform.structured.tile_reduction_using_foreach_thread %0 
-=======
   %loop, %1, %2, %3 = transform.structured.tile_reduction_using_forall %0 
->>>>>>> cd74f4a4
     by num_threads = [0, 5], tile_sizes = [0, 3], mapping = [#gpu.thread<x>]
 }
 
@@ -297,11 +285,7 @@
 transform.sequence failures(propagate) {
 ^bb0(%arg1: !pdl.operation):
   %0 = transform.structured.match ops{["linalg.generic"]} in %arg1 : (!pdl.operation) -> !pdl.operation
-<<<<<<< HEAD
-  %loop, %1, %2, %3 = transform.structured.tile_reduction_using_foreach_thread %0 
-=======
   %loop, %1, %2, %3 = transform.structured.tile_reduction_using_forall %0 
->>>>>>> cd74f4a4
     by num_threads = [0, 5], tile_sizes = [0, 3], mapping = [#gpu.thread<x>]
   
   //      CHECK:     expecting fill
