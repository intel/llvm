// RUN: mlir-opt %s -transform-interpreter -split-input-file -canonicalize -cse -verify-diagnostics | FileCheck %s

func.func @reduction_tile(%arg0: tensor<?x?xf32>, %out: tensor<?xf32>) -> tensor<?xf32> {
  %red = linalg.generic {indexing_maps = [affine_map<(d0, d1) -> (d0, d1)>,
                                          affine_map<(d0, d1) -> (d0)>],
   iterator_types = ["parallel", "reduction"]}
   ins(%arg0 : tensor<?x?xf32>)
   outs(%out : tensor<?xf32>) {
    ^bb0(%arg7: f32, %arg9: f32):
      %1 = arith.mulf %arg7, %arg7 : f32
      %2 = arith.addf %1, %arg9 : f32
      linalg.yield %2 : f32
    } -> tensor<?xf32>
  return %red : tensor<?xf32>
}

module attributes {transform.with_named_sequence} {
  transform.named_sequence @__transform_main(%arg1: !transform.any_op {transform.readonly}) {
    %0 = transform.structured.match ops{["linalg.generic"]} in %arg1 : (!transform.any_op) -> !transform.any_op
    %1, %2, %3, %loop = transform.structured.tile_reduction_using_for %0
      by tile_sizes = [0, 5] : (!transform.any_op) -> (!transform.any_op, !transform.any_op, !transform.any_op, !transform.any_op)
      transform.yield
  }
}

// CHECK-DAG: #[[MAP0:.*]] = affine_map<(d0)[s0] -> (-d0 + s0, 5)>
// CHECK-DAG: #[[MAP1:.*]] = affine_map<(d0, d1) -> (d0, d1)>
//     CHECK: func @reduction_tile(%[[ARG0:.+]]: tensor<?x?xf32>, %[[ARG1:.+]]: tensor<?xf32>
// CHECK-DAG:   %[[I:.*]] = arith.constant 0.000000e+00 : f32
// CHECK-DAG:   %[[C5:.*]] = arith.constant 5 : index
// CHECK-DAG:   %[[C1:.*]] = arith.constant 1 : index
// CHECK-DAG:   %[[C0:.*]] = arith.constant 0 : index
// CHECK-DAG:   %[[D0:.*]] = tensor.dim %[[ARG0]], %[[C0]] : tensor<?x?xf32>
// CHECK-DAG:   %[[D1:.*]] = tensor.dim %[[ARG0]], %[[C1]] : tensor<?x?xf32>
//     CHECK:   %[[E:.*]] = tensor.empty(%[[D0]]) : tensor<?x5xf32>
//     CHECK:   %[[F:.*]] = linalg.fill ins(%[[I]] : f32) outs(%[[E]] : tensor<?x5xf32>) -> tensor<?x5xf32>
//     CHECK:   %[[L:.*]] = scf.for %[[K:.*]] = %[[C0]] to %[[D1]] step %[[C5]] iter_args(%[[ARG3:.*]] = %[[F]]) -> (tensor<?x5xf32>) {
//     CHECK:     %[[PS:.*]] = affine.min #[[MAP0]](%[[K]])[%[[D1]]]
//     CHECK:     %[[EXT2:.*]] = tensor.extract_slice %[[ARG0]][0, %[[K:.*]]] [%[[D0]], %[[PS]]] [1, 1] : tensor<?x?xf32> to tensor<?x?xf32>
//     CHECK:     %[[EXT:.*]] = tensor.extract_slice %[[ARG3]][0, 0] [%[[D0]], %[[PS]]] [1, 1] : tensor<?x5xf32> to tensor<?x?xf32>
//     CHECK:     %[[PR:.*]] = linalg.generic {indexing_maps = [#[[MAP1]], #[[MAP1]]], iterator_types = ["parallel", "parallel"]} ins(%[[EXT2]] : tensor<?x?xf32>) outs(%[[EXT]] : tensor<?x?xf32>) {
//     CHECK:       arith.mulf
//     CHECK:       arith.addf
//     CHECK:       linalg.yield
//     CHECK:     } -> tensor<?x?xf32>
//     CHECK:     %[[INS:.*]] = tensor.insert_slice %[[PR]] into %[[ARG3]][0, 0] [%[[D0]], %[[PS]]] [1, 1] : tensor<?x?xf32> into tensor<?x5xf32>
//     CHECK:     scf.yield %[[INS]] : tensor<?x5xf32>
//     CHECK:   }
//     CHECK:   %[[R:.*]] = linalg.reduce ins(%[[L]] : tensor<?x5xf32>) outs(%[[ARG1]] : tensor<?xf32>) dimensions = [1]
//     CHECK:     arith.addf
//     CHECK:     linalg.yield
//     CHECK:   }
//     CHECK:   return %[[R]] : tensor<?xf32>

// -----

func.func @reduction_tile_transpose(%arg0: tensor<?x?xf32>, %out: tensor<?xf32>) -> tensor<?xf32> {
  %red = linalg.generic {indexing_maps = [affine_map<(d0, d1) -> (d0, d1)>,
                                          affine_map<(d0, d1) -> (d1)>],
   iterator_types = ["reduction", "parallel"]}
   ins(%arg0 : tensor<?x?xf32>)
   outs(%out : tensor<?xf32>) {
    ^bb0(%arg7: f32, %arg9: f32):
      %42 = arith.addf %arg7, %arg9 : f32
      linalg.yield %42 : f32
    } -> tensor<?xf32>
  return %red : tensor<?xf32>
}

module attributes {transform.with_named_sequence} {
  transform.named_sequence @__transform_main(%arg1: !transform.any_op {transform.readonly}) {
    %0 = transform.structured.match ops{["linalg.generic"]} in %arg1 : (!transform.any_op) -> !transform.any_op
    %1, %2, %3, %loop = transform.structured.tile_reduction_using_for %0
      by tile_sizes = [5, 0] : (!transform.any_op) -> (!transform.any_op, !transform.any_op, !transform.any_op, !transform.any_op)
      transform.yield
  }
}

// CHECK-DAG: #[[MAP0:.*]] = affine_map<(d0)[s0] -> (-d0 + s0, 5)>
// CHECK-DAG: #[[MAP1:.*]] = affine_map<(d0, d1) -> (d0, d1)>
// CHECK-DAG: #[[MAP2:.*]] = affine_map<(d0, d1) -> (d1, d0)>
//     CHECK: func @reduction_tile_transpose
//     CHECK:   tensor.empty(%{{.*}}) : tensor<?x5xf32>
//     CHECK:   linalg.fill {{.*}} : tensor<?x5xf32>) -> tensor<?x5xf32>
//     CHECK:   scf.for
//     CHECK:     %[[EXT:.*]] = tensor.extract_slice %[[ARG3:.*]][0, 0] [%[[D0:.*]], %[[D1:.*]]] [1, 1] : tensor<?x5xf32> to tensor<?x?xf32>
//     CHECK:     %[[R:.*]] = linalg.generic {indexing_maps = [#[[MAP1]], #[[MAP2]]], iterator_types = ["parallel", "parallel"]} ins(%[[L:.*]] : tensor<?x?xf32>) outs(%[[EXT]] : tensor<?x?xf32>)
//     CHECK:     %[[INS:.*]] = tensor.insert_slice %[[R]] into %[[ARG3]][0, 0] [%[[D0]], %[[D1]]] [1, 1] : tensor<?x?xf32> into tensor<?x5xf32>
//     CHECK:     scf.yield {{.*}} : tensor<?x5xf32>
//     CHECK:   }
//     CHECK:   linalg.reduce
//     CHECK:   return

// -----

func.func @reduction_tile_parallel(
  %arg0: tensor<?x?xf32>, %out: tensor<?xf32>) -> tensor<?xf32> {
  %red = linalg.generic {indexing_maps = [affine_map<(d0, d1) -> (d0, d1)>,
                                          affine_map<(d0, d1) -> (d0)>],
   iterator_types = ["parallel", "reduction"]}
   ins(%arg0 : tensor<?x?xf32>)
   outs(%out : tensor<?xf32>) {
    ^bb0(%arg7: f32, %arg9: f32):
      %1 = arith.mulf %arg7, %arg7 : f32
      %2 = arith.addf %1, %arg9 : f32
      linalg.yield %2 : f32
    } -> tensor<?xf32>
  return %red : tensor<?xf32>
}

module attributes {transform.with_named_sequence} {
  transform.named_sequence @__transform_main(%arg1: !transform.any_op {transform.readonly}) {
    %0 = transform.structured.match ops{["linalg.generic"]} in %arg1 : (!transform.any_op) -> !transform.any_op
    %1, %2, %3, %loop = transform.structured.tile_reduction_using_forall %0
      by num_threads = [0, 5] tile_sizes = [] : (!transform.any_op) -> (!transform.any_op, !transform.any_op, !transform.any_op, !transform.any_op)
      transform.yield
  }
}

// CHECK-DAG: #[[MAP0:.*]] = affine_map<(d0)[s0] -> (-(d0 * (s0 ceildiv 5)) + s0, s0 ceildiv 5)>
// CHECK-DAG: #[[MAP1:.*]] = affine_map<(d0) -> (0, d0)>
// CHECK-DAG: #[[MAP2:.*]] = affine_map<(d0)[s0] -> (d0 * (s0 ceildiv 5))>
// CHECK-DAG: #[[MAP3:.*]] = affine_map<(d0, d1) -> (d0, d1)>
// CHECK-DAG: #[[MAP4:.*]] = affine_map<(d0, d1) -> (d0)>
//     CHECK: func @reduction_tile_parallel(%[[ARG0:.+]]: tensor<?x?xf32>, %[[ARG1:.+]]: tensor<?xf32>
// CHECK-DAG:   %[[I:.*]] = arith.constant 0.000000e+00 : f32
// CHECK-DAG:   %[[C0:.*]] = arith.constant 0 : index
// CHECK-DAG:   %[[C1:.*]] = arith.constant 1 : index
// CHECK-DAG:   %[[D0:.*]] = tensor.dim %[[ARG0]], %[[C0]] : tensor<?x?xf32>
// CHECK-DAG:   %[[D1:.*]] = tensor.dim %[[ARG0]], %[[C1]] : tensor<?x?xf32>
//     CHECK:   %[[E:.*]] = tensor.empty(%[[D0]]) : tensor<?x5xf32>
//     CHECK:   %[[F:.*]] = linalg.fill ins(%[[I]] : f32) outs(%[[E]] : tensor<?x5xf32>) -> tensor<?x5xf32>
//     CHECK:   %[[L:.*]] = scf.forall (%[[IV:.+]]) in (5) shared_outs(%[[ARG3:.+]] = %[[F]]) -> (tensor<?x5xf32>) {
// CHECK-DAG:     %[[TS0:.+]] = affine.min #[[MAP0]](%[[IV]])[%[[D1]]]
// CHECK-DAG:     %[[TS1:.+]] = affine.max #[[MAP1]](%[[TS0]])
// CHECK-DAG:     %[[ET:.+]] = tensor.extract_slice %[[ARG3:.+]][0, %[[IV]]] [%[[D0]], 1] [1, 1] : tensor<?x5xf32> to tensor<?xf32>
// CHECK-DAG:     %[[TINDEX:.+]] = affine.apply #[[MAP2]](%[[IV]])[%[[D1]]]
// CHECK-DAG:     %[[INCHUNK:.+]] = tensor.extract_slice %[[ARG0]][0, %[[TINDEX]]] [%[[D0]], %[[TS1]]] [1, 1] : tensor<?x?xf32> to tensor<?x?xf32>
//     CHECK:     %[[PARTIAL:.+]] = linalg.generic {indexing_maps = [#[[MAP3]], #[[MAP4]]], iterator_types = ["parallel", "reduction"]} ins(%[[INCHUNK]] : tensor<?x?xf32>) outs(%[[ET]] : tensor<?xf32>) {
//     CHECK:       arith.mulf
//     CHECK:       arith.addf
//     CHECK:       linalg.yield
//     CHECK:     } -> tensor<?xf32>
//     CHECK:     scf.forall.in_parallel {
//     CHECK:       tensor.parallel_insert_slice %[[PARTIAL]] into %[[ARG3]][0, %[[IV]]] [%[[D0]], 1] [1, 1] : tensor<?xf32> into tensor<?x5xf32>
//     CHECK:     }
//     CHECK:   }
//     CHECK:   %[[R:.*]] = linalg.reduce ins(%[[L]] : tensor<?x5xf32>) outs(%[[ARG1]] : tensor<?xf32>) dimensions = [1]
//     CHECK:   {
//     CHECK:     arith.addf
//     CHECK:     linalg.yield
//     CHECK:   }
//     CHECK:   return %[[R]] : tensor<?xf32>

// -----

func.func @matmul_tile_parallel(
  %A: tensor<?x?xf32>, %B: tensor<?x?xf32>, %out: tensor<?x?xf32>) -> tensor<?x?xf32> {
  %matmul = linalg.matmul ins(%A, %B: tensor<?x?xf32>, tensor<?x?xf32>)
                     outs(%out: tensor<?x?xf32>) -> tensor<?x?xf32>
  return %matmul : tensor<?x?xf32>
}

module attributes {transform.with_named_sequence} {
  transform.named_sequence @__transform_main(%arg1: !transform.any_op {transform.readonly}) {
    %0 = transform.structured.match ops{["linalg.matmul"]} in %arg1 : (!transform.any_op) -> !transform.any_op
    %1, %2, %3, %loop = transform.structured.tile_reduction_using_forall %0
      by num_threads = [0, 0, 5] : (!transform.any_op) -> (!transform.any_op, !transform.any_op, !transform.any_op, !transform.any_op)
      transform.yield
  }
}

// CHECK-DAG: #[[MAP0:.*]] = affine_map<(d0)[s0] -> (-(d0 * (s0 ceildiv 5)) + s0, s0 ceildiv 5)>
// CHECK-DAG: #[[MAP1:.*]] = affine_map<(d0) -> (0, d0)>
// CHECK-DAG: #[[MAP2:.*]] = affine_map<(d0)[s0] -> (d0 * (s0 ceildiv 5))>
//     CHECK: func @matmul_tile_parallel(%[[ARG0:.+]]: tensor<?x?xf32>, %[[ARG1:.+]]: tensor<?x?xf32>, %[[ARG2:.+]]: tensor<?x?xf32>
// CHECK-DAG:   %[[I:.*]] = arith.constant 0.000000e+00 : f32
// CHECK-DAG:   %[[C0:.*]] = arith.constant 0 : index
// CHECK-DAG:   %[[C1:.*]] = arith.constant 1 : index
// CHECK-DAG:   %[[D0:.*]] = tensor.dim %[[ARG0]], %[[C0]] : tensor<?x?xf32>
// CHECK-DAG:   %[[D1:.*]] = tensor.dim %[[ARG0]], %[[C1]] : tensor<?x?xf32>
// CHECK-DAG:   %[[D2:.*]] = tensor.dim %[[ARG1]], %[[C1]] : tensor<?x?xf32>
//     CHECK:   %[[E:.*]] = tensor.empty(%[[D0]], %[[D2]]) : tensor<?x?x5xf32>
//     CHECK:   %[[F:.*]] = linalg.fill ins(%[[I]] : f32) outs(%[[E]] : tensor<?x?x5xf32>) -> tensor<?x?x5xf32>
//     CHECK:   %[[L:.*]] = scf.forall (%[[IV:.+]]) in (5) shared_outs(%[[ARG3:.+]] = %[[F]]) -> (tensor<?x?x5xf32>) {
// CHECK-DAG:     %[[TS0:.+]] = affine.min #[[MAP0]](%[[IV]])[%[[D1]]]
// CHECK-DAG:     %[[TS1:.+]] = affine.max #[[MAP1]](%[[TS0]])
// CHECK-DAG:     %[[ET:.+]] = tensor.extract_slice %[[ARG3:.+]][0, 0, %[[IV]]] [%[[D0]], %[[D2]], 1] [1, 1, 1] : tensor<?x?x5xf32> to tensor<?x?xf32>
// CHECK-DAG:     %[[TINDEX:.+]] = affine.apply #[[MAP2]](%[[IV]])[%[[D1]]]
// CHECK-DAG:     %[[INCHUNKA:.+]] = tensor.extract_slice %[[ARG0]][0, %[[TINDEX]]] [%[[D0]], %[[TS1]]] [1, 1] : tensor<?x?xf32> to tensor<?x?xf32>
// CHECK-DAG:     %[[INCHUNKB:.+]] = tensor.extract_slice %[[ARG1]][%[[TINDEX]], 0] [%[[TS1]], %[[D2]]] [1, 1] : tensor<?x?xf32> to tensor<?x?xf32>
//     CHECK:     %[[PARTIAL:.+]] = linalg.matmul ins(%[[INCHUNKA]], %[[INCHUNKB]] : tensor<?x?xf32>, tensor<?x?xf32>) outs(%[[ET]] : tensor<?x?xf32>) -> tensor<?x?xf32>
//     CHECK:     scf.forall.in_parallel {
//     CHECK:       tensor.parallel_insert_slice %[[PARTIAL]] into %[[ARG3]][0, 0, %[[IV]]] [%[[D0]], %[[D2]], 1] [1, 1, 1] : tensor<?x?xf32> into tensor<?x?x5xf32>
//     CHECK:     }
//     CHECK:   }
//     CHECK:   %[[R:.*]] = linalg.reduce ins(%[[L]] : tensor<?x?x5xf32>) outs(%[[ARG2]] : tensor<?x?xf32>) dimensions = [2]
//     CHECK:     arith.addf
//     CHECK:     linalg.yield
//     CHECK:   }
//     CHECK:   return %[[R]] : tensor<?x?xf32>

// -----

func.func @reduction_untiled_forall(
  %arg0: tensor<?x?xf32>, %out: tensor<?xf32>) -> tensor<?xf32> {
  // expected-error @below {{tiling parallel dimensions is not supported with partial reduction tiling strategies}}
  %red = linalg.generic {indexing_maps = [affine_map<(d0, d1) -> (d0, d1)>,
                                          affine_map<(d0, d1) -> (d0)>],
   iterator_types = ["parallel", "reduction"]}
   ins(%arg0 : tensor<?x?xf32>)
   outs(%out : tensor<?xf32>) {
    ^bb0(%arg7: f32, %arg9: f32):
      %1 = arith.mulf %arg7, %arg7 : f32
      %2 = arith.addf %1, %arg9 : f32
      linalg.yield %2 : f32
    } -> tensor<?xf32>
  return %red : tensor<?xf32>
}

module attributes {transform.with_named_sequence} {
  transform.named_sequence @__transform_main(%arg1: !transform.any_op {transform.readonly}) {
    %0 = transform.structured.match ops{["linalg.generic"]} in %arg1 : (!transform.any_op) -> !transform.any_op
    // expected-error @below {{could not tile reduction}}
    %1, %2, %3, %loop = transform.structured.tile_reduction_using_forall %0
      by num_threads = [5] tile_sizes = [3] mapping = [#gpu.thread<x>] : (!transform.any_op) -> (!transform.any_op, !transform.any_op, !transform.any_op, !transform.any_op)
    transform.yield
  }
}

// -----

#map = affine_map<(d0, d1) -> (d0, d1)>
#map1 = affine_map<(d0, d1) -> (d0)>

module {
  func.func @fail_for_float_neutral(%arg0: tensor<?x?xf32>, %arg1: tensor<?xf32>) -> tensor<?xf32> {
    // expected-error @below {{'linalg.generic' op Failed to get an identity value for the reduction operation.}}
    %0 = linalg.generic {indexing_maps = [#map, #map1], iterator_types = ["parallel", "reduction"]} ins(%arg0 : tensor<?x?xf32>) outs(%arg1 : tensor<?xf32>) {
    ^bb0(%in: f32, %out: f32):
      %1 = llvm.fmul %in, %in  : f32
      %2 = llvm.fadd %1, %out  : f32
      linalg.yield %2 : f32
    } -> tensor<?xf32>
    return %0 : tensor<?xf32>
  }
  module attributes {transform.with_named_sequence} {
    transform.named_sequence @__transform_main(%arg0: !transform.any_op {transform.readonly}) {
      %0 = transform.structured.match ops{["linalg.generic"]} in %arg0 : (!transform.any_op) -> !transform.any_op
      // expected-error @below {{failed to tile using partial reduction}}
      %fill_op, %split_linalg_op, %combining_linalg_op, %for_op = transform.structured.tile_reduction_using_for %0 by tile_sizes = [0, 5] : (!transform.any_op) -> (!transform.any_op, !transform.any_op, !transform.any_op, !transform.any_op)
      transform.yield
    }
  }
}

// -----

#map = affine_map<(d0, d1, d2) -> (d1, d2)>
#map1 = affine_map<(d0, d1, d2) -> (d0, d1, d2)>
#map2 = affine_map<(d0, d1, d2) -> (d0)>
module {
  func.func @reduction_tile_multiple_reduction(%arg0: tensor<86x128xf32>, %arg1: tensor<4096x86x128xf32>, %arg2: tensor<4096xf32>) -> tensor<4096xf32> {
    %0 = linalg.generic {indexing_maps = [#map, #map1, #map2], iterator_types = ["parallel", "reduction", "reduction"]} ins(%arg0, %arg1 : tensor<86x128xf32>, tensor<4096x86x128xf32>) outs(%arg2 : tensor<4096xf32>) {
    ^bb0(%in: f32, %in_0: f32, %out: f32):
      %1 = arith.mulf %in, %in_0 : f32
      %2 = arith.addf %1, %out : f32
      linalg.yield %2 : f32
    } -> tensor<4096xf32>
    return %0 : tensor<4096xf32>
  }
  module attributes {transform.with_named_sequence} {
    transform.named_sequence @__transform_main(%arg0: !transform.any_op {transform.readonly}) {
      %0 = transform.structured.match ops{["linalg.generic"]} in %arg0 : (!transform.any_op) -> !transform.any_op
      %fill_op, %split_linalg_op, %combining_linalg_op, %for_op = transform.structured.tile_reduction_using_for %0 by tile_sizes = [0, 2, 64] : (!transform.any_op) -> (!transform.any_op, !transform.any_op, !transform.any_op, !transform.any_op)
      transform.yield
    }
  }
}

// CHECK: func @reduction_tile_multiple_reduction(%[[ARG0:.+]]: tensor<86x128xf32>, %[[ARG1:.+]]: tensor<4096x86x128xf32>, %[[ARG2:.+]]: tensor<4096xf32>
// CHECK:   %[[F:.*]] = linalg.fill ins(%{{.*}} : f32) outs(%{{.*}} : tensor<4096x2x64xf32>) -> tensor<4096x2x64xf32>
// CHECK:   %[[L0:.*]] = scf.for %{{.*}} = %{{.*}} to %{{.*}} step %{{.*}} iter_args(%[[ARG3:.*]] = %[[F]]) -> (tensor<4096x2x64xf32>)
// CHECK:     %[[L1:.*]] = scf.for %{{.*}} = %{{.*}} to %{{.*}} step %{{.*}} iter_args(%[[ARG4:.*]] = %[[ARG3]]) -> (tensor<4096x2x64xf32>)
// CHECK:       %[[OUT:.*]] = linalg.generic  {indexing_maps = [{{.*}}, {{.*}}, {{.*}}], iterator_types = ["parallel", "parallel", "parallel"]} ins(%{{.*}}, %{{.*}}: tensor<2x64xf32>, tensor<4096x2x64xf32>) outs(%{{.*}}: tensor<4096x2x64xf32>)
// CHECK:       scf.yield %[[OUT]] : tensor<4096x2x64xf32>
// CHECK:     scf.yield %[[L1]] : tensor<4096x2x64xf32>
// CHECK:   %[[OUT2:.*]] = linalg.reduce ins(%{{.*}} : tensor<4096x2x64xf32>) outs(%{{.*}} : tensor<4096xf32>)
// CHECK:  return %[[OUT2]] : tensor<4096xf32>

// -----

func.func @reduction_tile_multiple_results(%arg0: tensor<?x?xf32>, %out: tensor<?xf32>, %out2: tensor<?xf32>) -> (tensor<?xf32>, tensor<?xf32>) {
  %red:2 = linalg.generic {indexing_maps = [affine_map<(d0, d1) -> (d0, d1)>,
                                            affine_map<(d0, d1) -> (d0)>,
                                            affine_map<(d0, d1) -> (d0)>],
   iterator_types = ["parallel", "reduction"]}
   ins(%arg0 : tensor<?x?xf32>)
   outs(%out, %out2 : tensor<?xf32>, tensor<?xf32>) {
    ^bb0(%arg7: f32, %arg9: f32, %arg9_1: f32):
      %1 = arith.mulf %arg7, %arg7 : f32
      %2 = arith.addf %1, %arg9 : f32
      %3 = arith.maximumf %1, %arg9_1 : f32
      linalg.yield %2, %3 : f32, f32
    } -> (tensor<?xf32>, tensor<?xf32>)
  return %red#0, %red#1 : tensor<?xf32>, tensor<?xf32>
}

module attributes {transform.with_named_sequence} {
  transform.named_sequence @__transform_main(%arg1: !transform.any_op {transform.readonly}) {
    %0 = transform.structured.match ops{["linalg.generic"]} in %arg1 : (!transform.any_op) -> !transform.any_op
    %1, %12, %2, %3, %4, %loop = transform.structured.tile_reduction_using_for %0
      by tile_sizes = [0, 5] : (!transform.any_op) -> (!transform.any_op, !transform.any_op, !transform.any_op, !transform.any_op, !transform.any_op, !transform.any_op)
      transform.yield
  }
}

// CHECK: func @reduction_tile_multiple_results
// CHECK-DAG:   %[[SUM_ID:.+]] = arith.constant 0.000000e+00 : f32
// CHECK-DAG:   %[[MAX_ID:.+]] = arith.constant 0xFF800000 : f32
// CHECK-DAG:   %[[SUM_INIT:.+]] = linalg.fill ins(%[[SUM_ID]] : f32) outs(%{{.*}} : tensor<?x5xf32>) -> tensor<?x5xf32>
// CHECK-DAG:   %[[MAX_INIT:.+]] = linalg.fill ins(%[[MAX_ID]] : f32) outs(%{{.*}} : tensor<?x5xf32>) -> tensor<?x5xf32>
// CHECK:       %[[OUT:.+]]:2 = scf.for
// CHECK-SAME:            iter_args(%[[SUM:.+]] = %[[SUM_INIT]], %[[MAX:.+]] = %[[MAX_INIT]])
// CHECK:         %[[UPDATED:.*]]:2 = linalg.generic
// CHECK:         arith.mulf
// CHECK:         arith.addf
// CHECK:         arith.maximumf
// CHECK:       %[[INSERT1:.+]] = tensor.insert_slice %[[UPDATED]]#0 into %[[SUM]]
// CHECK:       %[[INSERT2:.+]] = tensor.insert_slice %[[UPDATED]]#1 into %[[MAX]]
// CHECK:       scf.yield %[[INSERT1]], %[[INSERT1]]
// CHECK:       linalg.reduce
// CHECK:         arith.addf
// CHECK:       linalg.reduce
// CHECK:         arith.maximumf

// -----

func.func @reduction_tile_multi_dim_transpose(%arg0: tensor<?x?x?xf32>, %out: tensor<?x?xf32>) -> tensor<?x?xf32> {
  %red = linalg.generic {indexing_maps = [affine_map<(d0, d1, d2) -> (d0, d1, d2)>,
                                          affine_map<(d0, d1, d2) -> (d2, d0)>],
   iterator_types = ["parallel", "reduction", "parallel"]}
   ins(%arg0 : tensor<?x?x?xf32>)
   outs(%out : tensor<?x?xf32>) {
    ^bb0(%arg7: f32, %arg9: f32):
      %42 = arith.addf %arg7, %arg9 : f32
      linalg.yield %42 : f32
    } -> tensor<?x?xf32>
  return %red : tensor<?x?xf32>
}

module attributes {transform.with_named_sequence} {
  transform.named_sequence @__transform_main(%arg1: !transform.any_op {transform.readonly}) {
    %0 = transform.structured.match ops{["linalg.generic"]} in %arg1 : (!transform.any_op) -> !transform.any_op
    %1, %2, %3, %loop = transform.structured.tile_reduction_using_for %0
      by tile_sizes = [0, 5, 0] : (!transform.any_op) -> (!transform.any_op, !transform.any_op, !transform.any_op, !transform.any_op)
      transform.yield
  }
}

// CHECK-DAG: #[[MAP1:.*]] = affine_map<(d0, d1, d2) -> (d0, d1, d2)>
// CHECK-DAG: #[[MAP2:.*]] = affine_map<(d0, d1, d2) -> (d2, d0, d1)>
//     CHECK: func @reduction_tile_multi_dim_transpose
//     CHECK:   tensor.empty(%{{.*}}) : tensor<?x?x5xf32>
//     CHECK:   linalg.fill {{.*}} : tensor<?x?x5xf32>) -> tensor<?x?x5xf32>
//     CHECK:   scf.for
//     CHECK:     %[[K:.*]] = affine.min
//     CHECK:     %[[EXT:.*]] = tensor.extract_slice %[[ARG3:.*]][0, 0, 0] [%[[D2:.*]], %[[D0:.*]], %[[K]]] [1, 1, 1] : tensor<?x?x5xf32> to tensor<?x?x?xf32>
//     CHECK:     %[[R:.*]] = linalg.generic {indexing_maps = [#[[MAP1]], #[[MAP2]]], iterator_types = ["parallel", "parallel", "parallel"]} ins(%[[L:.*]] : tensor<?x?x?xf32>) outs(%[[EXT]] : tensor<?x?x?xf32>)
//     CHECK:     %[[INS:.*]] = tensor.insert_slice %[[R]] into %[[ARG3]][0, 0, 0] [%[[D2]], %[[D0]], %[[K]]] [1, 1, 1] : tensor<?x?x?xf32> into tensor<?x?x5xf32>
//     CHECK:     scf.yield {{.*}} : tensor<?x?x5xf32>
//     CHECK:   }
//     CHECK:   linalg.reduce
//     CHECK:   return

// -----

// Check that only one of the reduction dimension can be tiled (in this case outer).

#map = affine_map<(d0, d1, d2) -> (d1, d2)>
#map1 = affine_map<(d0, d1, d2) -> (d0, d1, d2)>
#map2 = affine_map<(d0, d1, d2) -> (d0)>
module {
  func.func @reduction_tile_single_of_multiple_reduction_outer(
        %arg0: tensor<86x128xf32>, %arg1: tensor<4096x86x128xf32>, %arg2: tensor<4096xf32>) -> tensor<4096xf32> {
    %0 = linalg.generic {
        indexing_maps = [#map, #map1, #map2],
        iterator_types = ["parallel", "reduction", "reduction"]}
        ins(%arg0, %arg1 : tensor<86x128xf32>, tensor<4096x86x128xf32>) outs(%arg2 : tensor<4096xf32>) {
    ^bb0(%in: f32, %in_0: f32, %out: f32):
      %1 = arith.mulf %in, %in_0 : f32
      %2 = arith.addf %1, %out : f32
      linalg.yield %2 : f32
    } -> tensor<4096xf32>
    return %0 : tensor<4096xf32>
  }
  module attributes {transform.with_named_sequence} {
    transform.named_sequence @__transform_main(%arg0: !transform.any_op {transform.readonly}) {
      %0 = transform.structured.match ops{["linalg.generic"]} in %arg0 : (!transform.any_op) -> !transform.any_op
      %fill_op, %split_linalg_op, %combining_linalg_op, %for_op =
          transform.structured.tile_reduction_using_for %0 reduction_dims = [1] by tile_sizes = [0, 2]
          : (!transform.any_op) -> (!transform.any_op, !transform.any_op, !transform.any_op, !transform.any_op)
      transform.yield
    }
  }
}
//      CHECK: #[[INIT_MAP:.+]] = affine_map<(d0, d1, d2) -> (d0, d1)>
//      CHECK: @reduction_tile_single_of_multiple_reduction_outer(
// CHECK-SAME:     %[[INIT:[a-zA-Z0-9]+]]: tensor<4096xf32>
//  CHECK-DAG:   %[[C0:.+]] = arith.constant 0 : index
//  CHECK-DAG:   %[[C2:.+]] = arith.constant 2 : index
//  CHECK-DAG:   %[[C86:.+]] = arith.constant 86 : index
//  CHECK-DAG:   %[[EMPTY:.+]] = tensor.empty() : tensor<4096x2xf32>
//      CHECK:   %[[FILL:.+]] = linalg.fill
// CHECK-SAME:       outs(%[[EMPTY]] :
//      CHECK:   %[[RESULT:.+]] = scf.for %[[IV:[a-zA-Z0-9]+]] = %[[C0]] to %[[C86]] step %[[C2]]
// CHECK-SAME:       iter_args(%[[ITER_ARG:.+]] = %[[FILL]])
//      CHECK:     %[[PARTIAL_RESULT:.+]] = linalg.generic
// CHECK-SAME:         indexing_maps = [#{{.+}}, #{{.+}}, #[[INIT_MAP]]]
// CHECK-SAME:         iterator_types = ["parallel", "parallel", "reduction"]
// CHECK-SAME:         outs(%[[ITER_ARG]] :
//      CHECK:     scf.yield %[[PARTIAL_RESULT]]
//      CHECK:   %[[REDUCE:.+]] = linalg.reduce
// CHECK-SAME:       ins(%[[RESULT]] :
// CHECK-SAME:       outs(%[[INIT]] :
// CHECK-SAME:       dimensions = [1]
//      CHECK:   return %[[REDUCE]]

// -----

// Check that only one of the reduction dimension can be tiled (in this case inner).

#map = affine_map<(d0, d1, d2) -> (d1, d2)>
#map1 = affine_map<(d0, d1, d2) -> (d0, d1, d2)>
#map2 = affine_map<(d0, d1, d2) -> (d0)>
module {
  func.func @reduction_tile_single_of_multiple_reduction_inner(
        %arg0: tensor<86x128xf32>, %arg1: tensor<4096x86x128xf32>, %arg2: tensor<4096xf32>) -> tensor<4096xf32> {
    %0 = linalg.generic {
        indexing_maps = [#map, #map1, #map2],
        iterator_types = ["parallel", "reduction", "reduction"]}
        ins(%arg0, %arg1 : tensor<86x128xf32>, tensor<4096x86x128xf32>) outs(%arg2 : tensor<4096xf32>) {
    ^bb0(%in: f32, %in_0: f32, %out: f32):
      %1 = arith.mulf %in, %in_0 : f32
      %2 = arith.addf %1, %out : f32
      linalg.yield %2 : f32
    } -> tensor<4096xf32>
    return %0 : tensor<4096xf32>
  }
  module attributes {transform.with_named_sequence} {
    transform.named_sequence @__transform_main(%arg0: !transform.any_op {transform.readonly}) {
      %0 = transform.structured.match ops{["linalg.generic"]} in %arg0 : (!transform.any_op) -> !transform.any_op
      %fill_op, %split_linalg_op, %combining_linalg_op, %for_op =
          transform.structured.tile_reduction_using_for %0 reduction_dims = [2] by tile_sizes = [0, 0, 64]
          : (!transform.any_op) -> (!transform.any_op, !transform.any_op, !transform.any_op, !transform.any_op)
      transform.yield
    }
  }
}
//      CHECK: #[[INIT_MAP:.+]] = affine_map<(d0, d1, d2) -> (d0, d2)>
//      CHECK: @reduction_tile_single_of_multiple_reduction_inner(
// CHECK-SAME:     %[[INIT:[a-zA-Z0-9]+]]: tensor<4096xf32>
//  CHECK-DAG:   %[[C0:.+]] = arith.constant 0 : index
//  CHECK-DAG:   %[[C64:.+]] = arith.constant 64 : index
//  CHECK-DAG:   %[[C128:.+]] = arith.constant 128 : index
//  CHECK-DAG:   %[[EMPTY:.+]] = tensor.empty() : tensor<4096x64xf32>
//      CHECK:   %[[FILL:.+]] = linalg.fill
// CHECK-SAME:       outs(%[[EMPTY]] :
//      CHECK:   %[[RESULT:.+]] = scf.for %[[IV:[a-zA-Z0-9]+]] = %[[C0]] to %[[C128]] step %[[C64]]
// CHECK-SAME:       iter_args(%[[ITER_ARG:.+]] = %[[FILL]])
//      CHECK:     %[[PARTIAL_RESULT:.+]] = linalg.generic
// CHECK-SAME:         indexing_maps = [#{{.+}}, #{{.+}}, #[[INIT_MAP]]]
// CHECK-SAME:         iterator_types = ["parallel", "reduction", "parallel"]
// CHECK-SAME:         outs(%[[ITER_ARG]] :
//      CHECK:     scf.yield %[[PARTIAL_RESULT]]
//      CHECK:   %[[REDUCE:.+]] = linalg.reduce
// CHECK-SAME:       ins(%[[RESULT]] :
// CHECK-SAME:       outs(%[[INIT]] :
// CHECK-SAME:       dimensions = [1]
//      CHECK:   return %[[REDUCE]]

// -----

// Check that both the reduction dimensions are tiled but the dimensions in the output are swapped.

#map = affine_map<(d0, d1, d2) -> (d1, d2)>
#map1 = affine_map<(d0, d1, d2) -> (d0, d1, d2)>
#map2 = affine_map<(d0, d1, d2) -> (d0)>
module {
  func.func @reduction_tile_single_of_multiple_reduction_reversed(
        %arg0: tensor<86x128xf32>, %arg1: tensor<4096x86x128xf32>, %arg2: tensor<4096xf32>) -> tensor<4096xf32> {
    %0 = linalg.generic {
        indexing_maps = [#map, #map1, #map2],
        iterator_types = ["parallel", "reduction", "reduction"]}
        ins(%arg0, %arg1 : tensor<86x128xf32>, tensor<4096x86x128xf32>) outs(%arg2 : tensor<4096xf32>) {
    ^bb0(%in: f32, %in_0: f32, %out: f32):
      %1 = arith.mulf %in, %in_0 : f32
      %2 = arith.addf %1, %out : f32
      linalg.yield %2 : f32
    } -> tensor<4096xf32>
    return %0 : tensor<4096xf32>
  }
  module attributes {transform.with_named_sequence} {
    transform.named_sequence @__transform_main(%arg0: !transform.any_op {transform.readonly}) {
      %0 = transform.structured.match ops{["linalg.generic"]} in %arg0 : (!transform.any_op) -> !transform.any_op
      %fill_op, %split_linalg_op, %combining_linalg_op, %for_op =
          transform.structured.tile_reduction_using_for %0 reduction_dims = [2, 1] by tile_sizes = [0, 2, 64]
          : (!transform.any_op) -> (!transform.any_op, !transform.any_op, !transform.any_op, !transform.any_op)
      transform.yield
    }
  }
}
//      CHECK: #[[INIT_MAP:.+]] = affine_map<(d0, d1, d2) -> (d0, d2, d1)>
//      CHECK: @reduction_tile_single_of_multiple_reduction_reversed(
// CHECK-SAME:     %[[INIT:[a-zA-Z0-9]+]]: tensor<4096xf32>
//  CHECK-DAG:   %[[C0:.+]] = arith.constant 0 : index
//  CHECK-DAG:   %[[C2:.+]] = arith.constant 2 : index
//  CHECK-DAG:   %[[C64:.+]] = arith.constant 64 : index
//  CHECK-DAG:   %[[C86:.+]] = arith.constant 86 : index
//  CHECK-DAG:   %[[C128:.+]] = arith.constant 128 : index
//  CHECK-DAG:   %[[EMPTY:.+]] = tensor.empty() : tensor<4096x64x2xf32>
//      CHECK:   %[[FILL:.+]] = linalg.fill
// CHECK-SAME:       outs(%[[EMPTY]] :
//      CHECK:   %[[RESULT:.+]] = scf.for %[[IV0:[a-zA-Z0-9]+]] = %[[C0]] to %[[C86]] step %[[C2]]
// CHECK-SAME:       iter_args(%[[ITER_ARG:.+]] = %[[FILL]])
//      CHECK:     %[[RESULT0:.+]] = scf.for %[[IV1:[a-zA-Z0-9]+]] = %[[C0]] to %[[C128]] step %[[C64]]
// CHECK-SAME:         iter_args(%[[ITER_ARG0:.+]] = %[[ITER_ARG]])
//      CHECK:       %[[PARTIAL_RESULT:.+]] = linalg.generic
// CHECK-SAME:           indexing_maps = [#{{.+}}, #{{.+}}, #[[INIT_MAP]]]
// CHECK-SAME:           iterator_types = ["parallel", "parallel", "parallel"]
// CHECK-SAME:           outs(%[[ITER_ARG0]] :
//      CHECK:       scf.yield %[[PARTIAL_RESULT]]
//      CHECK      scf.yield %[[RESULT0]]
//      CHECK:   %[[REDUCE:.+]] = linalg.reduce
// CHECK-SAME:       ins(%[[RESULT]] :
// CHECK-SAME:       outs(%[[INIT]] :
// CHECK-SAME:       dimensions = [1, 2]
//      CHECK: return %[[REDUCE]]

// -----

func.func @reduction_tile_parallel_using_tile_sizes(
  %arg0: tensor<?x?xf32>, %out: tensor<?xf32>) -> tensor<?xf32> {
  %red = linalg.generic {indexing_maps = [affine_map<(d0, d1) -> (d0, d1)>,
                                          affine_map<(d0, d1) -> (d0)>],
   iterator_types = ["parallel", "reduction"]}
   ins(%arg0 : tensor<?x?xf32>)
   outs(%out : tensor<?xf32>) {
    ^bb0(%arg7: f32, %arg9: f32):
      %1 = arith.mulf %arg7, %arg7 : f32
      %2 = arith.addf %1, %arg9 : f32
      linalg.yield %2 : f32
    } -> tensor<?xf32>
  return %red : tensor<?xf32>
}
//  CHECK-DAG: #[[MAP0:.*]] = affine_map<()[s0] -> (s0 ceildiv 5)>
//  CHECK-DAG: #[[MAP1:.*]] = affine_map<(d0)[s0] -> (-d0 + s0, 5)>
<<<<<<< HEAD
=======
//  CHECK-DAG: #[[MAP2:.*]] = affine_map<()[s0] -> (s0 floordiv 5)>
>>>>>>> 10a576f7
//      CHECK: func @reduction_tile_parallel_using_tile_sizes(%[[ARG0:.+]]: tensor<?x?xf32>, %[[ARG1:.+]]: tensor<?xf32>
//  CHECK-DAG:   %[[C0:.*]] = arith.constant 0 : index
//  CHECK-DAG:   %[[C1:.*]] = arith.constant 1 : index
//  CHECK-DAG:   %[[D0:.*]] = tensor.dim %[[ARG0]], %[[C0]] : tensor<?x?xf32>
//  CHECK-DAG:   %[[D1:.*]] = tensor.dim %[[ARG0]], %[[C1]] : tensor<?x?xf32>
//  CHECK-DAG:   %[[PARALLEL_DIM:.+]] = affine.apply #[[MAP0]]()[%[[D1]]]
//      CHECK:   %[[E:.*]] = tensor.empty(%[[D0]], %[[PARALLEL_DIM]]) : tensor<?x?xf32>
//      CHECK:   %[[F:.*]] = linalg.fill
// CHECK-SAME:      outs(%[[E]] :
//      CHECK:   %[[L:.*]] = scf.forall (%[[IV:.+]]) = (0) to (%[[D1]]) step (5) shared_outs(%[[ARG3:.+]] = %[[F]])
//  CHECK-DAG:     %[[TS0:.+]] = affine.min #[[MAP1]](%[[IV]])[%[[D1]]]
<<<<<<< HEAD
//  CHECK-DAG:     %[[INIT_OFFSET:.+]] = affine.apply #[[MAP0]]()[%[[IV]]]
=======
//  CHECK-DAG:     %[[INIT_OFFSET:.+]] = affine.apply #[[MAP2]]()[%[[IV]]]
>>>>>>> 10a576f7
//  CHECK-DAG:     %[[INCHUNK:.+]] = tensor.extract_slice %[[ARG0]][0, %[[IV]]] [%[[D0]], %[[TS0]]] [1, 1]
//  CHECK-DAG:     %[[ET:.+]] = tensor.extract_slice %[[ARG3]][0, %[[INIT_OFFSET]]] [%[[D0]], 1] [1, 1]
//      CHECK:     %[[PARTIAL:.+]] = linalg.generic
// CHECK-SAME:         ins(%[[INCHUNK]] :
// CHECK-SAME:         outs(%[[ET]] :
//      CHECK:     scf.forall.in_parallel {
//      CHECK:       tensor.parallel_insert_slice %[[PARTIAL]] into %[[ARG3]][0, %[[INIT_OFFSET]]] [%[[D0]], 1] [1, 1]
//      CHECK:     }
//      CHECK:   }
//      CHECK:   %[[R:.*]] = linalg.reduce ins(%[[L]]
// CHECK-SAME:       outs(%[[ARG1]] :
//      CHECK:   return %[[R]] : tensor<?xf32>
module attributes {transform.with_named_sequence} {
  transform.named_sequence @__transform_main(%arg1: !transform.any_op {transform.readonly}) {
    %0 = transform.structured.match ops{["linalg.generic"]} in %arg1 : (!transform.any_op) -> !transform.any_op
    %1, %2, %3, %loop = transform.structured.tile_reduction_using_forall %0
      by tile_sizes = [0, 5] : (!transform.any_op) -> (!transform.any_op, !transform.any_op, !transform.any_op, !transform.any_op)
      transform.yield
  }
}

// -----

// Check that only one of the reduction dimension can be tiled (in this case inner).

#map = affine_map<(d0, d1, d2) -> (d1, d2)>
#map1 = affine_map<(d0, d1, d2) -> (d0, d1, d2)>
#map2 = affine_map<(d0, d1, d2) -> (d0)>
module {
  func.func @reduction_using_forall_tile_single_of_multiple_reduction_inner(
        %arg0: tensor<86x128xf32>, %arg1: tensor<4096x86x128xf32>, %arg2: tensor<4096xf32>) -> tensor<4096xf32> {
    %0 = linalg.generic {
        indexing_maps = [#map, #map1, #map2],
        iterator_types = ["parallel", "reduction", "reduction"]}
        ins(%arg0, %arg1 : tensor<86x128xf32>, tensor<4096x86x128xf32>) outs(%arg2 : tensor<4096xf32>) {
    ^bb0(%in: f32, %in_0: f32, %out: f32):
      %1 = arith.mulf %in, %in_0 : f32
      %2 = arith.addf %1, %out : f32
      linalg.yield %2 : f32
    } -> tensor<4096xf32>
    return %0 : tensor<4096xf32>
  }
  module attributes {transform.with_named_sequence} {
    transform.named_sequence @__transform_main(%arg0: !transform.any_op {transform.readonly}) {
      %0 = transform.structured.match ops{["linalg.generic"]} in %arg0 : (!transform.any_op) -> !transform.any_op
      %fill_op, %split_linalg_op, %combining_linalg_op, %for_op =
          transform.structured.tile_reduction_using_forall %0 reduction_dims = [2] by tile_sizes = [0, 0, 64]
          : (!transform.any_op) -> (!transform.any_op, !transform.any_op, !transform.any_op, !transform.any_op)
      transform.yield
    }
  }
}
<<<<<<< HEAD
//  CHECK-DAG: #[[MAP0:.*]] = affine_map<()[s0] -> (s0 ceildiv 64)>
=======
//  CHECK-DAG: #[[MAP0:.*]] = affine_map<()[s0] -> (s0 floordiv 64)>
>>>>>>> 10a576f7
//      CHECK: func @reduction_using_forall_tile_single_of_multiple_reduction_inner(%[[ARG0:.+]]: tensor<86x128xf32>, %[[ARG1:.+]]: tensor<4096x86x128xf32>, %[[ARG2:.+]]: tensor<4096xf32>)
//      CHECK:   %[[E:.*]] = tensor.empty() : tensor<4096x2xf32>
//      CHECK:   %[[F:.*]] = linalg.fill
// CHECK-SAME:      outs(%[[E]] :
//      CHECK:   %[[L:.*]] = scf.forall (%[[IV:.+]]) = (0) to (128) step (64) shared_outs(%[[ARG3:.+]] = %[[F]])
//  CHECK-DAG:     %[[INIT_OFFSET:.+]] = affine.apply #[[MAP0]]()[%[[IV]]]
//  CHECK-DAG:     %[[ARG0_SLICE:.+]] = tensor.extract_slice %[[ARG0]][0, %[[IV]]] [86, 64] [1, 1]
//  CHECK-DAG:     %[[ARG1_SLICE:.+]] = tensor.extract_slice %[[ARG1]][0, 0, %[[IV]]] [4096, 86, 64] [1, 1, 1]
//  CHECK-DAG:     %[[ET:.+]] = tensor.extract_slice %[[ARG3]][0, %[[INIT_OFFSET]]] [4096, 1] [1, 1]
//      CHECK:     %[[PARTIAL:.+]] = linalg.generic
// CHECK-SAME:         ins(%[[ARG0_SLICE]], %[[ARG1_SLICE]] :
// CHECK-SAME:         outs(%[[ET]] :
//      CHECK:     scf.forall.in_parallel {
//      CHECK:       tensor.parallel_insert_slice %[[PARTIAL]] into %[[ARG3]][0, %[[INIT_OFFSET]]] [4096, 1] [1, 1]
//      CHECK:     }
//      CHECK:   }
//      CHECK:   %[[R:.*]] = linalg.reduce ins(%[[L]]
// CHECK-SAME:       outs(%[[ARG2]] :
//      CHECK:   return %[[R]]

// -----

// Check that specifying both reduction dimensions, but setting tile size to 0 for one of them behaves consistent with specifying single reduction dimension.

#map = affine_map<(d0, d1, d2) -> (d1, d2)>
#map1 = affine_map<(d0, d1, d2) -> (d0, d1, d2)>
#map2 = affine_map<(d0, d1, d2) -> (d0)>
module {
  func.func @reduction_using_forall_tilesize_0_of_multiple_reduction_inner(
        %arg0: tensor<86x128xf32>, %arg1: tensor<4096x86x128xf32>, %arg2: tensor<4096xf32>) -> tensor<4096xf32> {
    %0 = linalg.generic {
        indexing_maps = [#map, #map1, #map2],
        iterator_types = ["parallel", "reduction", "reduction"]}
        ins(%arg0, %arg1 : tensor<86x128xf32>, tensor<4096x86x128xf32>) outs(%arg2 : tensor<4096xf32>) {
    ^bb0(%in: f32, %in_0: f32, %out: f32):
      %1 = arith.mulf %in, %in_0 : f32
      %2 = arith.addf %1, %out : f32
      linalg.yield %2 : f32
    } -> tensor<4096xf32>
    return %0 : tensor<4096xf32>
  }
  module attributes {transform.with_named_sequence} {
    transform.named_sequence @__transform_main(%arg0: !transform.any_op {transform.readonly}) {
      %0 = transform.structured.match ops{["linalg.generic"]} in %arg0 : (!transform.any_op) -> !transform.any_op
      %fill_op, %split_linalg_op, %combining_linalg_op, %for_op =
          transform.structured.tile_reduction_using_forall %0 reduction_dims = [1, 2] by tile_sizes = [0, 0, 64]
          : (!transform.any_op) -> (!transform.any_op, !transform.any_op, !transform.any_op, !transform.any_op)
      transform.yield
    }
  }
}
<<<<<<< HEAD
//  CHECK-DAG: #[[MAP0:.*]] = affine_map<()[s0] -> (s0 ceildiv 64)>
=======
//  CHECK-DAG: #[[MAP0:.*]] = affine_map<()[s0] -> (s0 floordiv 64)>
>>>>>>> 10a576f7
//      CHECK: func @reduction_using_forall_tilesize_0_of_multiple_reduction_inner(%[[ARG0:.+]]: tensor<86x128xf32>, %[[ARG1:.+]]: tensor<4096x86x128xf32>, %[[ARG2:.+]]: tensor<4096xf32>)
//      CHECK:   %[[E:.*]] = tensor.empty() : tensor<4096x2xf32>
//      CHECK:   %[[F:.*]] = linalg.fill
// CHECK-SAME:      outs(%[[E]] :
//      CHECK:   %[[L:.*]] = scf.forall (%[[IV:.+]]) = (0) to (128) step (64) shared_outs(%[[ARG3:.+]] = %[[F]])
//  CHECK-DAG:     %[[INIT_OFFSET:.+]] = affine.apply #[[MAP0]]()[%[[IV]]]
//  CHECK-DAG:     %[[ARG0_SLICE:.+]] = tensor.extract_slice %[[ARG0]][0, %[[IV]]] [86, 64] [1, 1]
//  CHECK-DAG:     %[[ARG1_SLICE:.+]] = tensor.extract_slice %[[ARG1]][0, 0, %[[IV]]] [4096, 86, 64] [1, 1, 1]
//  CHECK-DAG:     %[[ET:.+]] = tensor.extract_slice %[[ARG3]][0, %[[INIT_OFFSET]]] [4096, 1] [1, 1]
//      CHECK:     %[[PARTIAL:.+]] = linalg.generic
// CHECK-SAME:         ins(%[[ARG0_SLICE]], %[[ARG1_SLICE]] :
// CHECK-SAME:         outs(%[[ET]] :
//      CHECK:     scf.forall.in_parallel {
//      CHECK:       tensor.parallel_insert_slice %[[PARTIAL]] into %[[ARG3]][0, %[[INIT_OFFSET]]] [4096, 1] [1, 1]
//      CHECK:     }
//      CHECK:   }
//      CHECK:   %[[R:.*]] = linalg.reduce ins(%[[L]]
// CHECK-SAME:       outs(%[[ARG2]] :
//      CHECK:   return %[[R]]<|MERGE_RESOLUTION|>--- conflicted
+++ resolved
@@ -555,10 +555,7 @@
 }
 //  CHECK-DAG: #[[MAP0:.*]] = affine_map<()[s0] -> (s0 ceildiv 5)>
 //  CHECK-DAG: #[[MAP1:.*]] = affine_map<(d0)[s0] -> (-d0 + s0, 5)>
-<<<<<<< HEAD
-=======
 //  CHECK-DAG: #[[MAP2:.*]] = affine_map<()[s0] -> (s0 floordiv 5)>
->>>>>>> 10a576f7
 //      CHECK: func @reduction_tile_parallel_using_tile_sizes(%[[ARG0:.+]]: tensor<?x?xf32>, %[[ARG1:.+]]: tensor<?xf32>
 //  CHECK-DAG:   %[[C0:.*]] = arith.constant 0 : index
 //  CHECK-DAG:   %[[C1:.*]] = arith.constant 1 : index
@@ -570,11 +567,7 @@
 // CHECK-SAME:      outs(%[[E]] :
 //      CHECK:   %[[L:.*]] = scf.forall (%[[IV:.+]]) = (0) to (%[[D1]]) step (5) shared_outs(%[[ARG3:.+]] = %[[F]])
 //  CHECK-DAG:     %[[TS0:.+]] = affine.min #[[MAP1]](%[[IV]])[%[[D1]]]
-<<<<<<< HEAD
-//  CHECK-DAG:     %[[INIT_OFFSET:.+]] = affine.apply #[[MAP0]]()[%[[IV]]]
-=======
 //  CHECK-DAG:     %[[INIT_OFFSET:.+]] = affine.apply #[[MAP2]]()[%[[IV]]]
->>>>>>> 10a576f7
 //  CHECK-DAG:     %[[INCHUNK:.+]] = tensor.extract_slice %[[ARG0]][0, %[[IV]]] [%[[D0]], %[[TS0]]] [1, 1]
 //  CHECK-DAG:     %[[ET:.+]] = tensor.extract_slice %[[ARG3]][0, %[[INIT_OFFSET]]] [%[[D0]], 1] [1, 1]
 //      CHECK:     %[[PARTIAL:.+]] = linalg.generic
@@ -627,11 +620,7 @@
     }
   }
 }
-<<<<<<< HEAD
-//  CHECK-DAG: #[[MAP0:.*]] = affine_map<()[s0] -> (s0 ceildiv 64)>
-=======
 //  CHECK-DAG: #[[MAP0:.*]] = affine_map<()[s0] -> (s0 floordiv 64)>
->>>>>>> 10a576f7
 //      CHECK: func @reduction_using_forall_tile_single_of_multiple_reduction_inner(%[[ARG0:.+]]: tensor<86x128xf32>, %[[ARG1:.+]]: tensor<4096x86x128xf32>, %[[ARG2:.+]]: tensor<4096xf32>)
 //      CHECK:   %[[E:.*]] = tensor.empty() : tensor<4096x2xf32>
 //      CHECK:   %[[F:.*]] = linalg.fill
@@ -683,11 +672,7 @@
     }
   }
 }
-<<<<<<< HEAD
-//  CHECK-DAG: #[[MAP0:.*]] = affine_map<()[s0] -> (s0 ceildiv 64)>
-=======
 //  CHECK-DAG: #[[MAP0:.*]] = affine_map<()[s0] -> (s0 floordiv 64)>
->>>>>>> 10a576f7
 //      CHECK: func @reduction_using_forall_tilesize_0_of_multiple_reduction_inner(%[[ARG0:.+]]: tensor<86x128xf32>, %[[ARG1:.+]]: tensor<4096x86x128xf32>, %[[ARG2:.+]]: tensor<4096xf32>)
 //      CHECK:   %[[E:.*]] = tensor.empty() : tensor<4096x2xf32>
 //      CHECK:   %[[F:.*]] = linalg.fill
