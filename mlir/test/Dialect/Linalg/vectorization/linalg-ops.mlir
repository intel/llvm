--- conflicted
+++ resolved
@@ -1309,12 +1309,6 @@
 
 // This packing requires no padding, so no out-of-bounds read/write vector Ops.
 
-<<<<<<< HEAD
-// CHECK-LABEL: func @test_vectorize_pack
-// CHECK-SAME:      %[[SRC:.*]]: tensor<32x8x16xf32>,
-// CHECK-SAME:      %[[DEST:.*]]: tensor<4x1x32x16x2xf32>
-func.func @test_vectorize_pack(%src: tensor<32x8x16xf32>, %dest: tensor<4x1x32x16x2xf32>) -> tensor<4x1x32x16x2xf32> {
-=======
 // Note, see a similar test in:
 //  * vectorization-with-patterns.mlir
 // The output is identical (the input vector sizes == the inferred vector
@@ -1324,7 +1318,6 @@
 // CHECK-SAME:      %[[SRC:.*]]: tensor<32x8x16xf32>,
 // CHECK-SAME:      %[[DEST:.*]]: tensor<4x1x32x16x2xf32>
 func.func @pack_no_padding(%src: tensor<32x8x16xf32>, %dest: tensor<4x1x32x16x2xf32>) -> tensor<4x1x32x16x2xf32> {
->>>>>>> 54c4ef26
   %pack = linalg.pack %src outer_dims_perm = [1, 2, 0] inner_dims_pos = [2, 1] inner_tiles = [16, 2] into %dest : tensor<32x8x16xf32> -> tensor<4x1x32x16x2xf32>
   return %pack : tensor<4x1x32x16x2xf32>
 }
@@ -1335,11 +1328,7 @@
 //      CHECK: %[[SC:.*]] = vector.shape_cast %[[READ]] : vector<32x8x16xf32> to vector<32x4x2x1x16xf32>
 //      CHECK: %[[TR:.*]] = vector.transpose %[[SC]], [1, 3, 0, 4, 2] : vector<32x4x2x1x16xf32> to vector<4x1x32x16x2xf32>
 //  CHECK-DAG: %[[C0_1:.*]] = arith.constant 0 : index
-<<<<<<< HEAD
-//      CHECK: %[[write:.*]] = vector.transfer_write %[[TR]], %[[DEST]][%[[C0_1]], %[[C0_1]], %[[C0_1]], %[[C0_1]], %[[C0_1]]]
-=======
 //      CHECK: %[[WRITE:.*]] = vector.transfer_write %[[TR]], %[[DEST]][%[[C0_1]], %[[C0_1]], %[[C0_1]], %[[C0_1]], %[[C0_1]]]
->>>>>>> 54c4ef26
 // CHECK-SAME:   {in_bounds = [true, true, true, true, true]} : vector<4x1x32x16x2xf32>, tensor<4x1x32x16x2xf32>
 //      CHECK: return %[[WRITE]] : tensor<4x1x32x16x2xf32>
 
@@ -1356,12 +1345,6 @@
 // This packing does require padding, so there are out-of-bounds read/write
 // vector Ops.
 
-<<<<<<< HEAD
-// CHECK-LABEL: func @test_vectorize_padded_pack
-// CHECK-SAME:      %[[SRC:.*]]: tensor<32x7x15xf32>,
-// CHECK-SAME:      %[[DEST:.*]]: tensor<32x4x1x16x2xf32>
-func.func @test_vectorize_padded_pack(%src: tensor<32x7x15xf32>, %dest: tensor<32x4x1x16x2xf32>) -> tensor<32x4x1x16x2xf32> {
-=======
 // Note, see a similar test in:
 //  * vectorization-with-patterns.mlir.
 // The output is different (the input vector sizes != inferred vector sizes,
@@ -1371,7 +1354,6 @@
 // CHECK-SAME:      %[[SRC:.*]]: tensor<32x7x15xf32>,
 // CHECK-SAME:      %[[DEST:.*]]: tensor<32x4x1x16x2xf32>
 func.func @pack_with_padding(%src: tensor<32x7x15xf32>, %dest: tensor<32x4x1x16x2xf32>) -> tensor<32x4x1x16x2xf32> {
->>>>>>> 54c4ef26
   %pad = arith.constant 0.000000e+00 : f32
   %pack = linalg.pack %src padding_value(%pad : f32) inner_dims_pos = [2, 1] inner_tiles = [16, 2] into %dest : tensor<32x7x15xf32> -> tensor<32x4x1x16x2xf32>
   return %pack : tensor<32x4x1x16x2xf32>
@@ -1389,11 +1371,7 @@
 //      CHECK: %[[SC:.*]] = vector.shape_cast %[[READ]] : vector<32x8x16xf32> to vector<32x4x2x1x16xf32>
 //      CHECK: %[[TR:.*]] = vector.transpose %[[SC]], [0, 1, 3, 4, 2] : vector<32x4x2x1x16xf32> to vector<32x4x1x16x2xf32>
 //  CHECK-DAG: %[[C0_1:.*]] = arith.constant 0 : index
-<<<<<<< HEAD
-//      CHECK: %[[write:.*]] = vector.transfer_write %[[TR]], %[[DEST]][%[[C0_1]], %[[C0_1]], %[[C0_1]], %[[C0_1]], %[[C0_1]]]
-=======
 //      CHECK: %[[WRITE:.*]] = vector.transfer_write %[[TR]], %[[DEST]][%[[C0_1]], %[[C0_1]], %[[C0_1]], %[[C0_1]], %[[C0_1]]]
->>>>>>> 54c4ef26
 // CHECK-SAME:   {in_bounds = [true, true, true, true, true]} : vector<32x4x1x16x2xf32>, tensor<32x4x1x16x2xf32>
 //      CHECK: return %[[WRITE]] : tensor<32x4x1x16x2xf32>
 
@@ -1407,11 +1385,46 @@
 
 // -----
 
-<<<<<<< HEAD
-// CHECK-LABEL: func @test_vectorize_dynamic_pack
+// This packing does require padding, so there are out-of-bounds read/write
+// vector Ops.
+
+// Note, see a similar test in:
+//  * vectorization-with-patterns.mlir.
+// The output is identical (in both cases the vector sizes are inferred).
+
+// CHECK-LABEL: func @pack_with_padding_no_vector_sizes
+// CHECK-SAME:      %[[SRC:.*]]: tensor<32x7x15xf32>,
+// CHECK-SAME:      %[[DEST:.*]]: tensor<32x4x1x16x2xf32>
+func.func @pack_with_padding_no_vector_sizes(%src: tensor<32x7x15xf32>, %dest: tensor<32x4x1x16x2xf32>) -> tensor<32x4x1x16x2xf32> {
+  %pad = arith.constant 0.000000e+00 : f32
+  %pack = linalg.pack %src padding_value(%pad : f32) inner_dims_pos = [2, 1] inner_tiles = [16, 2] into %dest : tensor<32x7x15xf32> -> tensor<32x4x1x16x2xf32>
+  return %pack : tensor<32x4x1x16x2xf32>
+}
+//  CHECK-DAG: %[[CST:.*]] = arith.constant 0.000000e+00 : f32
+//  CHECK-DAG: %[[C0:.*]] = arith.constant 0 : index
+//      CHECK: %[[READ:.*]] =  vector.transfer_read %{{.*}}[%[[C0]], %[[C0]], %[[C0]]], %[[CST]]
+// CHECK-SAME:   {in_bounds = [true, false, false]} : tensor<32x7x15xf32>, vector<32x8x16xf32>
+//      CHECK: %[[SC:.*]] = vector.shape_cast %[[READ]] : vector<32x8x16xf32> to vector<32x4x2x1x16xf32>
+//      CHECK: %[[TR:.*]] = vector.transpose %[[SC]], [0, 1, 3, 4, 2] : vector<32x4x2x1x16xf32> to vector<32x4x1x16x2xf32>
+//  CHECK-DAG: %[[C0_1:.*]] = arith.constant 0 : index
+//      CHECK: %[[WRITE:.*]] = vector.transfer_write %[[TR]], %[[DEST]][%[[C0_1]], %[[C0_1]], %[[C0_1]], %[[C0_1]], %[[C0_1]]]
+// CHECK-SAME:   {in_bounds = [true, true, true, true, true]} : vector<32x4x1x16x2xf32>, tensor<32x4x1x16x2xf32>
+//      CHECK: return %[[WRITE]] : tensor<32x4x1x16x2xf32>
+
+module attributes {transform.with_named_sequence} {
+  transform.named_sequence @__transform_main(%arg0: !transform.any_op {transform.readonly}) {
+    %0 = transform.structured.match ops{["linalg.pack"]} in %arg0 : (!transform.any_op) -> !transform.any_op
+    transform.structured.vectorize %0 : !transform.any_op
+    transform.yield
+  }
+}
+
+// -----
+
+// CHECK-LABEL: func @pack_with_dynamic_dims
 // CHECK-SAME:      %[[SRC:.*]]: tensor<?x?xf32>,
 // CHECK-SAME:      %[[DEST:.*]]: tensor<?x?x16x2xf32>
-func.func @test_vectorize_dynamic_pack(%src: tensor<?x?xf32>, %dest: tensor<?x?x16x2xf32>) -> tensor<?x?x16x2xf32> {
+func.func @pack_with_dynamic_dims(%src: tensor<?x?xf32>, %dest: tensor<?x?x16x2xf32>) -> tensor<?x?x16x2xf32> {
   %pack = linalg.pack %src inner_dims_pos = [1, 0] inner_tiles = [16, 2] into %dest : tensor<?x?xf32> -> tensor<?x?x16x2xf32>
   return %pack : tensor<?x?x16x2xf32>
 }
@@ -1439,116 +1452,6 @@
 // CHECK-SAME:   vector.transfer_write %[[TR]], %[[DEST]][%[[C0_2]], %[[C0_2]], %[[C0_2]], %[[C0_2]]]
 // CHECK-SAME:   {in_bounds = [true, true, true, true]} : vector<4x1x16x2xf32>, tensor<?x?x16x2xf32>
 //      CHECK: return %[[WRITE]] : tensor<?x?x16x2xf32>
-=======
-// This packing does require padding, so there are out-of-bounds read/write
-// vector Ops.
->>>>>>> 54c4ef26
-
-// Note, see a similar test in:
-//  * vectorization-with-patterns.mlir.
-// The output is identical (in both cases the vector sizes are inferred).
-
-<<<<<<< HEAD
-// CHECK-LABEL: func @test_vectorize_pack_no_vector_sizes
-// CHECK-SAME:      %[[SRC:.*]]: tensor<64x4xf32>,
-// CHECK-SAME:      %[[DEST:.*]]: tensor<2x4x16x2xf32>
-func.func @test_vectorize_pack_no_vector_sizes(%src: tensor<64x4xf32>, %dest: tensor<2x4x16x2xf32>) -> tensor<2x4x16x2xf32> {
-  %pack = linalg.pack %src outer_dims_perm = [1, 0] inner_dims_pos = [0, 1] inner_tiles = [16, 2] into %dest : tensor<64x4xf32> -> tensor<2x4x16x2xf32>
-  return %pack : tensor<2x4x16x2xf32>
-}
-//  CHECK-DAG: %[[CST:.*]] = ub.poison : f32
-//  CHECK-DAG: %[[C0:.*]] = arith.constant 0 : index
-//      CHECK: %[[READ:.*]] = vector.transfer_read %{{.*}}[%[[C0]], %[[C0]]], %[[CST]]
-// CHECK-SAME:    {in_bounds = [true, true]} : tensor<64x4xf32>, vector<64x4xf32>
-//      CHECK: %[[SC:.*]] = vector.shape_cast %[[READ]] : vector<64x4xf32> to vector<4x16x2x2xf32>
-//      CHECK: %[[TR:.*]] = vector.transpose %[[SC]], [2, 0, 1, 3] : vector<4x16x2x2xf32> to vector<2x4x16x2xf32>
-//  CHECK-DAG: %[[C0_1:.*]] = arith.constant 0 : index
-//      CHECK: %[[WRITE:.*]] = vector.transfer_write %[[TR]], %[[DEST]][%[[C0_1]], %[[C0_1]], %[[C0_1]], %[[C0_1]]]
-// CHECK-SAME:   {in_bounds = [true, true, true, true]} : vector<2x4x16x2xf32>, tensor<2x4x16x2xf32>
-//      CHECK: return %[[WRITE]] : tensor<2x4x16x2xf32>
-=======
-// CHECK-LABEL: func @pack_with_padding_no_vector_sizes
-// CHECK-SAME:      %[[SRC:.*]]: tensor<32x7x15xf32>,
-// CHECK-SAME:      %[[DEST:.*]]: tensor<32x4x1x16x2xf32>
-func.func @pack_with_padding_no_vector_sizes(%src: tensor<32x7x15xf32>, %dest: tensor<32x4x1x16x2xf32>) -> tensor<32x4x1x16x2xf32> {
-  %pad = arith.constant 0.000000e+00 : f32
-  %pack = linalg.pack %src padding_value(%pad : f32) inner_dims_pos = [2, 1] inner_tiles = [16, 2] into %dest : tensor<32x7x15xf32> -> tensor<32x4x1x16x2xf32>
-  return %pack : tensor<32x4x1x16x2xf32>
-}
-//  CHECK-DAG: %[[CST:.*]] = arith.constant 0.000000e+00 : f32
-//  CHECK-DAG: %[[C0:.*]] = arith.constant 0 : index
-//      CHECK: %[[READ:.*]] =  vector.transfer_read %{{.*}}[%[[C0]], %[[C0]], %[[C0]]], %[[CST]]
-// CHECK-SAME:   {in_bounds = [true, false, false]} : tensor<32x7x15xf32>, vector<32x8x16xf32>
-//      CHECK: %[[SC:.*]] = vector.shape_cast %[[READ]] : vector<32x8x16xf32> to vector<32x4x2x1x16xf32>
-//      CHECK: %[[TR:.*]] = vector.transpose %[[SC]], [0, 1, 3, 4, 2] : vector<32x4x2x1x16xf32> to vector<32x4x1x16x2xf32>
-//  CHECK-DAG: %[[C0_1:.*]] = arith.constant 0 : index
-//      CHECK: %[[WRITE:.*]] = vector.transfer_write %[[TR]], %[[DEST]][%[[C0_1]], %[[C0_1]], %[[C0_1]], %[[C0_1]], %[[C0_1]]]
-// CHECK-SAME:   {in_bounds = [true, true, true, true, true]} : vector<32x4x1x16x2xf32>, tensor<32x4x1x16x2xf32>
-//      CHECK: return %[[WRITE]] : tensor<32x4x1x16x2xf32>
->>>>>>> 54c4ef26
-
-module attributes {transform.with_named_sequence} {
-  transform.named_sequence @__transform_main(%arg0: !transform.any_op {transform.readonly}) {
-    %0 = transform.structured.match ops{["linalg.pack"]} in %arg0 : (!transform.any_op) -> !transform.any_op
-    transform.structured.vectorize %0 : !transform.any_op
-    transform.yield
-  }
-}
-
-// -----
-
-<<<<<<< HEAD
-// CHECK-LABEL: test_vectorize_padded_pack_no_vector_sizes
-// CHECK-SAME:      %[[SRC:.*]]: tensor<32x7x15xf32>,
-// CHECK-SAME:      %[[DEST:.*]]: tensor<32x4x1x16x2xf32>
-func.func @test_vectorize_padded_pack_no_vector_sizes(%src: tensor<32x7x15xf32>, %dest: tensor<32x4x1x16x2xf32>) -> tensor<32x4x1x16x2xf32> {
-  %pad = arith.constant 0.000000e+00 : f32
-  %pack = linalg.pack %src padding_value(%pad : f32) inner_dims_pos = [2, 1] inner_tiles = [16, 2] into %dest : tensor<32x7x15xf32> -> tensor<32x4x1x16x2xf32>
-  return %pack : tensor<32x4x1x16x2xf32>
-}
-//  CHECK-DAG: %[[CST:.*]] = arith.constant 0.000000e+00 : f32
-//  CHECK-DAG: %[[C0:.*]] = arith.constant 0 : index
-//      CHECK: %[[READ:.*]] =  vector.transfer_read %{{.*}}[%[[C0]], %[[C0]], %[[C0]]], %[[CST]]
-// CHECK-SAME:   {in_bounds = [true, false, false]} : tensor<32x7x15xf32>, vector<32x8x16xf32>
-//      CHECK: %[[SC:.*]] = vector.shape_cast %[[READ]] : vector<32x8x16xf32> to vector<32x4x2x1x16xf32>
-//      CHECK: %[[TR:.*]] = vector.transpose %[[SC]], [0, 1, 3, 4, 2] : vector<32x4x2x1x16xf32> to vector<32x4x1x16x2xf32>
-//  CHECK-DAG: %[[C0_1:.*]] = arith.constant 0 : index
-//      CHECK: %[[WRITE:.*]] = vector.transfer_write %[[TR]], %[[DEST]][%[[C0_1]], %[[C0_1]], %[[C0_1]], %[[C0_1]], %[[C0_1]]]
-// CHECK-SAME:   {in_bounds = [true, true, true, true, true]} : vector<32x4x1x16x2xf32>, tensor<32x4x1x16x2xf32>
-//      CHECK: return %[[WRITE]] : tensor<32x4x1x16x2xf32>
-=======
-// CHECK-LABEL: func @pack_with_dynamic_dims
-// CHECK-SAME:      %[[SRC:.*]]: tensor<?x?xf32>,
-// CHECK-SAME:      %[[DEST:.*]]: tensor<?x?x16x2xf32>
-func.func @pack_with_dynamic_dims(%src: tensor<?x?xf32>, %dest: tensor<?x?x16x2xf32>) -> tensor<?x?x16x2xf32> {
-  %pack = linalg.pack %src inner_dims_pos = [1, 0] inner_tiles = [16, 2] into %dest : tensor<?x?xf32> -> tensor<?x?x16x2xf32>
-  return %pack : tensor<?x?x16x2xf32>
-}
-
-//  CHECK-DAG: %[[CST:.*]] = ub.poison : f32
-//  CHECK-DAG: %[[C0_1:.*]] = arith.constant 0 : index
-//  CHECK-DAG: %[[C0_0:.*]] = arith.constant 0 : index
-//  CHECK-DAG: %[[C1_0:.*]] = arith.constant 1 : index
-//  CHECK-DAG: %[[D0_0:.*]] = tensor.dim {{.*}} %[[C0_0]] : tensor<?x?xf32>
-//  CHECK-DAG: %[[D1_0:.*]] = tensor.dim {{.*}} %[[C1_0]] : tensor<?x?xf32>
-//      CHECK: %[[MASK:.*]] = vector.create_mask %[[D0_0]], %[[D1_0]] : vector<8x16xi1>
-//      CHECK: %[[READ:.*]] = vector.mask %[[MASK]] {
-// CHECK-SAME:   vector.transfer_read %{{.*}}[%[[C0_1]], %[[C0_1]]], %[[CST]]
-// CHECK-SAME:   {in_bounds = [true, true]} : tensor<?x?xf32>, vector<8x16xf32>
-// CHECK-SAME: } : vector<8x16xi1> -> vector<8x16xf32>
-//      CHECK: %[[SC:.*]] = vector.shape_cast %[[READ]] : vector<8x16xf32> to vector<4x2x1x16xf32>
-//      CHECK: %[[TR:.*]] = vector.transpose %[[SC]], [0, 2, 3, 1] : vector<4x2x1x16xf32> to vector<4x1x16x2xf32>
-//  CHECK-DAG: %[[C0_2:.*]] = arith.constant 0 : index
-//  CHECK-DAG: %[[C16:.*]] = arith.constant 16 : index
-//  CHECK-DAG: %[[C2:.*]] = arith.constant 2 : index
-//  CHECK-DAG: %[[D2:.*]] = tensor.dim %[[DEST]], {{.*}} : tensor<?x?x16x2xf32>
-//  CHECK-DAG: %[[D3:.*]] = tensor.dim %[[DEST]], {{.*}} : tensor<?x?x16x2xf32>
-//      CHECK: %[[MASK_0:.*]] = vector.create_mask %[[D2]], %[[D3]], %[[C16]], %[[C2]] : vector<4x1x16x2xi1>
-//      CHECK: %[[WRITE:.*]] = vector.mask %[[MASK_0]] {
-// CHECK-SAME:   vector.transfer_write %[[TR]], %[[DEST]][%[[C0_2]], %[[C0_2]], %[[C0_2]], %[[C0_2]]]
-// CHECK-SAME:   {in_bounds = [true, true, true, true]} : vector<4x1x16x2xf32>, tensor<?x?x16x2xf32>
-//      CHECK: return %[[WRITE]] : tensor<?x?x16x2xf32>
->>>>>>> 54c4ef26
 
 module attributes {transform.with_named_sequence} {
   transform.named_sequence @__transform_main(%arg0: !transform.any_op {transform.readonly}) {
