--- conflicted
+++ resolved
@@ -258,9 +258,6 @@
 // CHECK:         ^{{.+}}(%[[BBARG0:.+]]: f32, %[[BBARG1:.+]]: f32, %[[BBARG2:.+]]: f32)
 // CHECK-NEXT:      %[[MUL:.+]] = mulf %[[BBARG0]], %[[BBARG1]] : f32
 // CHECK-NEXT:      %[[ADD:.+]] = addf %[[BBARG2]], %[[MUL]] : f32
-<<<<<<< HEAD
-// CHECK-NEXT:      linalg.yield %[[ADD]] : f32
-=======
 // CHECK-NEXT:      linalg.yield %[[ADD]] : f32
 
 // -----
@@ -338,5 +335,4 @@
 // CHECK:         ^{{.+}}(%[[BBARG0:.+]]: f32, %[[BBARG1:.+]]: f32, %[[BBARG2:.+]]: f32)
 // CHECK-NEXT:      %[[CMP:.+]] = cmpf olt, %[[BBARG0]], %[[BBARG2]] : f32
 // CHECK-NEXT:      %[[RES:.+]] = select %[[CMP]], %[[BBARG0]], %[[BBARG2]] : f32
-// CHECK-NEXT:      linalg.yield %[[RES]] : f32
->>>>>>> 2e412c55
+// CHECK-NEXT:      linalg.yield %[[RES]] : f32