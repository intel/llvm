// RUN: mlir-opt %s -transform-interpreter -split-input-file | FileCheck %s

#map0 = affine_map<(d0, d1, d2, d3) -> (d0, d2)>
#map1 = affine_map<(d0, d1, d2, d3) -> (d0, d1, d2, d3)>
func.func @vectorize_1d_tensor_extract(%arg0: tensor<3xf32>, %arg1: tensor<4x3xi32>, %arg2: tensor<4x7x3x2xf32>) -> tensor<4x7x3x2xf32> {
  %1 = linalg.generic {
    indexing_maps = [#map0, #map1],
    iterator_types = ["parallel", "parallel", "parallel", "parallel"]
  } ins(%arg1 : tensor<4x3xi32>) outs(%arg2 : tensor<4x7x3x2xf32>) {
  ^bb0(%arg3: i32, %arg4: f32):
    %2 = arith.index_cast %arg3 : i32 to index
    %3 = tensor.extract %arg0[%2] : tensor<3xf32>
    linalg.yield %3 : f32
  } -> tensor<4x7x3x2xf32>
  return %1 : tensor<4x7x3x2xf32>
}
// CHECK-LABEL: func.func @vectorize_1d_tensor_extract
// CHECK-SAME:    %[[ARG0:.*]]: tensor<3xf32>
// CHECK-SAME:    %[[ARG1:.*]]: tensor<4x3xi32>
// CHECK-DAG: %[[C0:.*]] = arith.constant 0 : index
// CHECK-DAG: %[[MASK:.*]] = arith.constant dense<true> : vector<4x7x3x2xi1>
// CHECK-DAG: %[[PASSTHRU:.*]] = arith.constant dense<0.000000e+00> : vector<4x7x3x2xf32>
// CHECK: %[[V0:.*]] = vector.transfer_read %[[ARG1]]
// CHECK: %[[CAST:.*]] = arith.index_cast %[[V0]]
// CHECK: %[[BROADCAST:.*]] = vector.broadcast %[[CAST]]
// CHECK: %[[INDICES:.*]] = vector.transpose %[[BROADCAST]]
// CHECK: %[[GATHER:.*]] = vector.gather %[[ARG0]][%[[C0]]] [%[[INDICES]]], %[[MASK]], %[[PASSTHRU]]
// CHECK: vector.transfer_write %[[GATHER]]

module attributes {transform.with_named_sequence} {
  transform.named_sequence @__transform_main(%arg1: !transform.any_op {transform.readonly}) {
    %0 = transform.structured.match ops{["linalg.generic"]} in %arg1 : (!transform.any_op) -> !transform.any_op
    %1 = transform.get_parent_op %0 {isolated_from_above} : (!transform.any_op) -> !transform.any_op
    %2 = transform.structured.vectorize_children_and_apply_patterns %1 : (!transform.any_op) -> !transform.any_op
    transform.yield
  }
}

// -----

#map = affine_map<() -> ()>
func.func @negative_no_loops(%arg0: tensor<f32>, %arg1: tensor<f32>) -> tensor<f32> {
  %1 = linalg.generic {
    indexing_maps = [#map],
    iterator_types = []
  } outs(%arg1 : tensor<f32>) {
  ^bb0(%arg4: f32):
    %2 = tensor.extract %arg0[] : tensor<f32>
    linalg.yield %2 : f32
  } -> tensor<f32>
  return %1 : tensor<f32>
}
// CHECK-LABEL: func.func @negative_no_loops
// CHECK: tensor.extract

module attributes {transform.with_named_sequence} {
  transform.named_sequence @__transform_main(%arg1: !transform.any_op {transform.readonly}) {
    %0 = transform.structured.match ops{["linalg.generic"]} in %arg1 : (!transform.any_op) -> !transform.any_op
    %1 = transform.get_parent_op %0 {isolated_from_above} : (!transform.any_op) -> !transform.any_op
    %2 = transform.structured.vectorize_children_and_apply_patterns %1 : (!transform.any_op) -> !transform.any_op
    transform.yield
  }
}


// -----

#map = affine_map<(d0, d1, d2) -> (d0, d1, d2)>
func.func @vectorize_nd_tensor_extract_scalar_broadcast(%arg0: tensor<3x3xf32>, %arg2: tensor<1x1x3xf32>) -> tensor<1x1x3xf32> {
  %c0 = arith.constant 1 : index
  %c1 = arith.constant 2 : index
  %2 = linalg.generic {
    indexing_maps = [#map],
    iterator_types = ["parallel", "parallel", "parallel"]
  } outs(%arg2 : tensor<1x1x3xf32>) {
  ^bb0(%arg4: f32):
    %7 = tensor.extract %arg0[%c0, %c1] : tensor<3x3xf32>
    linalg.yield %7 : f32
  } -> tensor<1x1x3xf32>
  return %2 : tensor<1x1x3xf32>
}

// CHECK: #[[$MAP:.+]] = affine_map<(d0, d1) -> (0, 0, 0)>
// CHECK-LABEL:   func.func @vectorize_nd_tensor_extract_scalar_broadcast(
// CHECK-SAME:      %[[ARG_0:.*]]: tensor<3x3xf32>,
// CHECK-SAME:      %[[ARG_1:.*]]: tensor<1x1x3xf32>) -> tensor<1x1x3xf32> {
// CHECK-DAG:       %[[C1:.*]] = arith.constant 1 : index
// CHECK-DAG:       %[[C2:.*]] = arith.constant 2 : index
// CHECK-DAG:       %[[C0:.*]] = arith.constant 0 : index
// CHECK:           %[[MASK:.*]] = vector.constant_mask [1] : vector<1xi1>
// CHECK:           %[[READ:.*]] = vector.mask %[[MASK]] { vector.transfer_read %[[ARG_0]][%[[C1]], %[[C2]]], {{.*}} {in_bounds = [true, true, true], permutation_map = #[[$MAP]]} : tensor<3x3xf32>, vector<1x1x3xf32> } : vector<1xi1> -> vector<1x1x3xf32>
// CHECK:           %[[C0_2:.*]] = arith.constant 0 : index
// CHECK:           vector.transfer_write %[[READ]], %[[ARG_1]]{{\[}}%[[C0_2]], %[[C0_2]], %[[C0_2]]] : vector<1x1x3xf32>, tensor<1x1x3xf32>

module attributes {transform.with_named_sequence} {
  transform.named_sequence @__transform_main(%arg1: !transform.any_op {transform.readonly}) {
     %0 = transform.structured.match ops{["linalg.generic"]} in %arg1 : (!transform.any_op) -> !transform.any_op
    transform.structured.vectorize %0 { vectorize_nd_extract }  : !transform.any_op
    transform.yield
   }
}

// -----

#map = affine_map<(d0, d1, d2) -> (d0, d1, d2)>
func.func @vectorize_nd_tensor_extract_transfer_read_basic(
    %arg0: tensor<3x3x3xf32>,
    %arg1: tensor<1x1x3xf32>) -> tensor<1x1x3xf32> {

  %res = linalg.generic {
    indexing_maps = [#map],
    iterator_types = ["parallel", "parallel", "parallel"]
  } outs(%arg1 : tensor<1x1x3xf32>) {
  ^bb0(%out: f32):
    %1 = linalg.index 0 : index
    %2 = linalg.index 1 : index
    %3 = linalg.index 2 : index
    %4 = tensor.extract %arg0[%1, %2, %3] : tensor<3x3x3xf32>
    linalg.yield %4 : f32
  } -> tensor<1x1x3xf32>

  return %res : tensor<1x1x3xf32>
}

// CHECK-LABEL: func.func @vectorize_nd_tensor_extract_transfer_read_basic
// CHECK-SAME: %[[ARG0:.*]]: tensor<3x3x3xf32>
// CHECK-SAME: %[[ARG1:.*]]: tensor<1x1x3xf32>

// CHECK-DAG:  %[[C0:.+]] = arith.constant 0 : index
// CHECK-DAG:  %[[CST:.+]] = arith.constant 0.000000e+00 : f32
// CHECK-DAG:  %[[CST_0:.+]] = arith.constant dense<0> : vector<1xindex>
// CHECK-DAG:  %[[CST_1:.+]] = arith.constant dense<[0, 1, 2]> : vector<3xindex>

// CHECK-DAG: %[[IDX1:.+]] = vector.extract %[[CST_0]][0] : index from vector<1xindex>
// CHECK-DAG: %[[IDX2:.+]] = vector.extract %[[CST_0]][0] : index from vector<1xindex>
// CHECK-DAG: %[[IDX3:.+]] = vector.extract %[[CST_1]][0] : index from vector<3xindex>

// CHECK:   %[[READ:.*]] = vector.transfer_read %[[ARG0]][%[[IDX1]], %[[IDX2]], %[[IDX3]]], %[[CST]] {in_bounds = [true, true, true]} : tensor<3x3x3xf32>, vector<1x1x3xf32>
// CHECK:   vector.transfer_write %[[READ]], %[[ARG1]][%[[C0]], %[[C0]], %[[C0]]] {in_bounds = [true, true, true]} : vector<1x1x3xf32>, tensor<1x1x3xf32>

// Same as example above, but reading into a column tensor.

// TODO: Currently this fails to vectorise when the indices are non-constant.

func.func @vectorize_nd_tensor_extract_transfer_read_basic_column(
    %input: tensor<3x3x3xf32>,
    %output: tensor<3x1x1xf32>) -> tensor<3x1x1xf32> {

  %c0 = arith.constant 0 : index
  %res = linalg.generic {
    indexing_maps = [#map],
    iterator_types = ["parallel", "parallel", "parallel"]
  } outs(%output : tensor<3x1x1xf32>) {
  ^bb0(%out: f32):
    %5 = tensor.extract %input[%c0, %c0, %c0] : tensor<3x3x3xf32>
    linalg.yield %5 : f32
  } -> tensor<3x1x1xf32>

  return %res : tensor<3x1x1xf32>
}

// CHECK-LABEL:   func.func @vectorize_nd_tensor_extract_transfer_read_basic_column(
// CHECK-SAME:      %[[INPUT:.*]]: tensor<3x3x3xf32>,
// CHECK-SAME:      %[[OUTPUT:.*]]: tensor<3x1x1xf32>)
// CHECK-DAG:        %[[C0:.*]] = arith.constant 0 : index
// CHECK-DAG:        %[[CST_0:.*]] = arith.constant 0.000000e+00 : f32
// CHECK:           %[[READ:.*]] = vector.transfer_read %[[INPUT]]{{\[}}%[[C0]], %[[C0]], %[[C0]]], %[[CST_0]] : tensor<3x3x3xf32>, vector<f32>
// CHECK:           %[[BCAST:.*]] = vector.broadcast %[[READ]] : vector<f32> to vector<3x1x1xf32>
// CHECK:           %[[RES:.*]] = vector.transfer_write %[[BCAST]], %[[OUTPUT]]{{\[}}%[[C0]], %[[C0]], %[[C0]]] {in_bounds = [true, true, true]} : vector<3x1x1xf32>, tensor<3x1x1xf32>
// CHECK:           return %[[RES]] : tensor<3x1x1xf32>

module attributes {transform.with_named_sequence} {
  transform.named_sequence @__transform_main(%arg1: !transform.any_op {transform.readonly}) {
    %0 = transform.structured.match ops{["linalg.generic"]} in %arg1 : (!transform.any_op) -> !transform.any_op
    %1 = transform.get_parent_op %0 {isolated_from_above} : (!transform.any_op) -> !transform.any_op
    %2 = transform.structured.vectorize_children_and_apply_patterns %1 { vectorize_nd_extract } : (!transform.any_op) -> !transform.any_op
    transform.yield
  }
}

 // -----

func.func @vectorize_nd_tensor_extract_transfer_read_complex(%6: tensor<45x80x16xf32>, %arg0: index, %arg2: index, %arg1: index, %arg4: index, %extracted_slice : tensor<1x4xf32>) -> tensor<1x4xf32> {
  %c79 = arith.constant 79 : index
  %25 = linalg.generic {
    indexing_maps = [affine_map<(d0, d1) -> (d0, d1)>],
    iterator_types = ["parallel", "parallel"]
  } outs(%extracted_slice : tensor<1x4xf32>) {
  ^bb0(%out: f32):
    %26 = linalg.index 0 : index
    %27 = arith.addi %arg0, %26 : index
    %28 = arith.addi %27, %arg2 : index
    %29 = linalg.index 1 : index
    %30 = arith.addi %arg1, %29 : index
    %31 = arith.addi %30, %arg4 : index
    %extracted = tensor.extract %6[%28, %c79, %31] : tensor<45x80x16xf32>
    linalg.yield %extracted : f32
  } -> tensor<1x4xf32>
  return %25 : tensor<1x4xf32>
}


// CHECK-LABEL:   func.func @vectorize_nd_tensor_extract_transfer_read_complex(
// CHECK-SAME:      %[[VAL_0:.*]]: tensor<45x80x16xf32>,
// CHECK-SAME:      %[[VAL_1:.*]]: index, %[[VAL_2:.*]]: index, %[[VAL_3:.*]]: index, %[[VAL_4:.*]]: index,
// CHECK-SAME:      %[[VAL_5:.*]]: tensor<1x4xf32>) -> tensor<1x4xf32> {
// CHECK-DAG:       %[[VAL_6:.*]] = arith.constant dense<[0, 1, 2, 3]> : vector<4xindex>
// CHECK-DAG:       %[[VAL_8:.*]] = arith.constant 0.000000e+00 : f32
// CHECK-DAG:       %[[VAL_9:.*]] = arith.constant 0 : index
// CHECK-DAG:       %[[VAL_10:.*]] = arith.constant 79 : index
// CHECK:           %[[VAL_11:.*]] = arith.addi %[[VAL_1]], %[[VAL_2]] : index
// CHECK:           %[[VAL_13:.*]] = vector.broadcast %[[VAL_3]] : index to vector<4xindex>
// CHECK:           %[[VAL_14:.*]] = arith.addi %[[VAL_13]], %[[VAL_6]] : vector<4xindex>
// CHECK:           %[[VAL_15:.*]] = vector.broadcast %[[VAL_4]] : index to vector<4xindex>
// CHECK:           %[[VAL_16:.*]] = arith.addi %[[VAL_14]], %[[VAL_15]] : vector<4xindex>

// CHECK:           %[[VAL_19:.*]] = vector.extract %[[VAL_16]][0] : index from vector<4xindex>

// CHECK:           %[[VAL_20:.*]] = vector.transfer_read %[[VAL_0]]{{\[}}%[[VAL_11]], %[[VAL_10]], %[[VAL_19]]], %[[VAL_8]] {in_bounds = [true, true]} : tensor<45x80x16xf32>, vector<1x4xf32>
// CHECK:           %[[VAL_21:.*]] = vector.transfer_write %[[VAL_20]], %[[VAL_5]]{{\[}}%[[VAL_9]], %[[VAL_9]]] {in_bounds = [true, true]} : vector<1x4xf32>, tensor<1x4xf32>
// CHECK:           return %[[VAL_21]] : tensor<1x4xf32>
// CHECK:         }

module attributes {transform.with_named_sequence} {
  transform.named_sequence @__transform_main(%arg1: !transform.any_op {transform.readonly}) {
     %0 = transform.structured.match ops{["linalg.generic"]} in %arg1 : (!transform.any_op) -> !transform.any_op
     %1 = transform.get_parent_op %0 {isolated_from_above} : (!transform.any_op) -> !transform.any_op
     %2 = transform.structured.vectorize_children_and_apply_patterns %1 { vectorize_nd_extract } : (!transform.any_op) -> !transform.any_op
     transform.yield
   }
}

// -----

#map0 = affine_map<(d0, d1, d2, d3) -> (d0, d2)>
#map1 = affine_map<(d0, d1, d2, d3) -> (d0, d1, d3)>
#map2 = affine_map<(d0, d1, d2, d3) -> (d0, d1, d2, d3)>
func.func @vectorize_nd_tensor_extract_index_from_tensor(%arg0: tensor<3x3xf32>, %arg1: tensor<4x3xi32>, %arg2: tensor<4x3xi32>, %arg3: tensor<4x7x2xf32>, %arg4: tensor<4x7x3x2xf32>) -> tensor<4x7x3x2xf32> {
  %2 = linalg.generic {
    indexing_maps = [#map0, #map0, #map1, #map2],
    iterator_types = ["parallel", "parallel", "parallel", "parallel"]
  } ins(%arg1, %arg2, %arg3 : tensor<4x3xi32>, tensor<4x3xi32>, tensor<4x7x2xf32>) outs(%arg4 : tensor<4x7x3x2xf32>) {
  ^bb0(%arg5: i32, %arg6: i32, %arg7: f32, %arg8: f32):
    %3 = arith.index_cast %arg5 : i32 to index
    %4 = arith.index_cast %arg6 : i32 to index
    %7 = tensor.extract %arg0[%3, %4] : tensor<3x3xf32>
    linalg.yield %7 : f32
  } -> tensor<4x7x3x2xf32>
  return %2 : tensor<4x7x3x2xf32>
}
// CHECK-LABEL: func.func @vectorize_nd_tensor_extract_index_from_tensor
// CHECK-SAME: %[[ARG0:.*]]: tensor<3x3xf32>
// CHECK-SAME: %[[ARG1:arg1]]: tensor<4x3xi32>
// CHECK-SAME: %[[ARG2:arg2]]: tensor<4x3xi32>
// CHECK-SAME: %[[ARG3:.*]]: tensor<4x7x2xf32>
// CHECK-SAME: %[[ARG4:.*]]: tensor<4x7x3x2xf32>
// CHECK-DAG: %[[C0:.*]] = arith.constant 0 : index
// CHECK-DAG: %[[C0_i32:.*]] = arith.constant 0 : i32
// CHECK-DAG: %[[CST:.*]] = arith.constant dense<3> : vector<7x2x4x3xindex>
// CHECK-DAG: %[[CST_1:.*]] = arith.constant dense<true> : vector<4x7x3x2xi1>
// CHECK-DAG: %[[PASSTHRU:.*]] = arith.constant dense<0.000000e+00> : vector<4x7x3x2xf32>
// CHECK:    %[[V0:.*]] = vector.transfer_read %[[ARG1]][%[[C0]], %[[C0]]], %[[C0_i32]] {in_bounds = [true, true]} : tensor<4x3xi32>, vector<4x3xi32>
// CHECK:    %[[V1:.*]] = vector.transfer_read %[[ARG2]][%[[C0]], %[[C0]]], %[[C0_i32]] {in_bounds = [true, true]} : tensor<4x3xi32>, vector<4x3xi32>
// CHECK:    %[[CAST:.*]] = arith.index_cast %[[V0]] : vector<4x3xi32> to vector<4x3xindex>
// CHECK:    %[[B1:.*]] = vector.broadcast %[[CAST]] : vector<4x3xindex> to vector<7x2x4x3xindex>
// CHECK:    %[[CAST_1:.*]] = arith.index_cast %[[V1]] : vector<4x3xi32> to vector<4x3xindex>
// CHECK:    %[[B2:.*]] = vector.broadcast %[[CAST_1]] : vector<4x3xindex> to vector<7x2x4x3xindex>
// CHECK:    %[[MULI:.*]] = arith.muli %[[B1]], %[[CST]] : vector<7x2x4x3xindex>
// CHECK:    %[[ADDI:.*]] = arith.addi %[[B2]], %[[MULI]] : vector<7x2x4x3xindex>
// CHECK:    %[[T:.*]] = vector.transpose %[[ADDI]], [2, 0, 3, 1] : vector<7x2x4x3xindex> to vector<4x7x3x2xindex>
// CHECK:    %[[GATHER:.*]] = vector.gather %[[ARG0]][%[[C0]], %[[C0]]] [%[[T]]], %[[CST_1]], %[[PASSTHRU]] : tensor<3x3xf32>, vector<4x7x3x2xindex>, vector<4x7x3x2xi1>, vector<4x7x3x2xf32> into vector<4x7x3x2xf32>
// CHECK:    vector.transfer_write %[[GATHER]], %[[ARG4]][%[[C0]], %[[C0]], %[[C0]], %[[C0]]] {in_bounds = [true, true, true, true]} : vector<4x7x3x2xf32>, tensor<4x7x3x2xf32>

module attributes {transform.with_named_sequence} {
  transform.named_sequence @__transform_main(%arg1: !transform.any_op {transform.readonly}) {
    %0 = transform.structured.match ops{["linalg.generic"]} in %arg1 : (!transform.any_op) -> !transform.any_op
    %1 = transform.get_parent_op %0 {isolated_from_above} : (!transform.any_op) -> !transform.any_op
    %2 = transform.structured.vectorize_children_and_apply_patterns %1 { vectorize_nd_extract } : (!transform.any_op) -> !transform.any_op
    transform.yield
  }
}

// -----

#map = affine_map<(d0, d1) -> (d0, d1)>
#map1 = affine_map<(d0, d1, d2) -> (d0 + d1 + d2)>
func.func @vectorize_nd_tensor_extract_load_1d_column_vector_using_gather_load(%arg0: tensor<8x128x768xf32>, %arg1 : index) -> tensor<8x1xf32> {
  %c0 = arith.constant 0 : index
  %0 = tensor.empty() : tensor<8x1xf32>
  %1 = linalg.generic {
    indexing_maps = [#map], 
    iterator_types = ["parallel", "parallel"]
  } outs(%0 : tensor<8x1xf32>) {
  ^bb0(%arg5: f32):
      %2 = linalg.index 0 : index
      %3 = linalg.index 1 : index
      %4 = affine.apply #map1(%arg1, %3, %arg1)
    %extracted = tensor.extract %arg0[%2, %c0, %4] : tensor<8x128x768xf32>
    linalg.yield %extracted : f32
  } -> tensor<8x1xf32>
  return %1 : tensor<8x1xf32>
}

module attributes {transform.with_named_sequence} {
  transform.named_sequence @__transform_main(%arg0: !transform.any_op {transform.readonly}) {
    %0 = transform.structured.match ops{["linalg.generic"]} in %arg0 : (!transform.any_op) -> !transform.any_op
    %1 = transform.get_parent_op %0 {isolated_from_above} : (!transform.any_op) -> !transform.any_op
    %2 = transform.structured.vectorize_children_and_apply_patterns %1 {vectorize_nd_extract} : (!transform.any_op) -> !transform.any_op
    transform.yield
  }
}

// CHECK-LABEL: func.func @vectorize_nd_tensor_extract_load_1d_column_vector_using_gather_load
// CHECK-SAME: %[[ARG0:.*]]: tensor<8x128x768xf32>
// CHECK-SAME: %[[ARG1:.*]]: index
// CHECK-DAG: %[[C0:.*]] = arith.constant 0 : index
// CHECK-DAG: %[[CST:.*]] = arith.constant dense<768> : vector<1x8xindex>
// CHECK-DAG: %[[CST_0:.*]] = arith.constant dense<128> : vector<1x8xindex>
// CHECK-DAG: %[[PASSTHRU:.*]] = arith.constant dense<0.000000e+00> : vector<8x1xf32>
// CHECK-DAG: %[[CST_2:.*]] = arith.constant dense<true> : vector<8x1xi1>
// CHECK-DAG: %[[CST_3:.*]] = arith.constant dense<[0, 1, 2, 3, 4, 5, 6, 7]> : vector<8xindex>
// CHECK: %[[EMPTY:.*]] = tensor.empty() : tensor<8x1xf32>
// CHECK: %[[B1:.*]] = vector.broadcast %[[CST_3]] : vector<8xindex> to vector<1x8xindex>
// CHECK: %[[ADDI_ARG1:.*]] = arith.addi %[[ARG1]], %[[ARG1]] : index
// CHECK: %[[B2:.*]] = vector.broadcast %[[ADDI_ARG1]] : index to vector<1xindex>
// CHECK: %[[MULI_1:.*]] = arith.muli %[[B1]], %[[CST_0]] : vector<1x8xindex>
// CHECK: %[[MULI_2:.*]] = arith.muli %[[MULI_1]], %[[CST]] : vector<1x8xindex>
// CHECK: %[[T:.*]] = vector.transpose %[[MULI_2]], [1, 0] : vector<1x8xindex> to vector<8x1xindex>
// CHECK: %[[B3:.*]] = vector.broadcast %[[B2]] : vector<1xindex> to vector<8x1xindex>
// CHECK: %[[ADDI:.*]] = arith.addi %[[B3]], %[[T]] : vector<8x1xindex>
// CHECK: %[[GATHER:.*]] = vector.gather %[[ARG0]][%[[C0]], %[[C0]], %[[C0]]] [%[[ADDI]]], %[[CST_2]], %[[PASSTHRU]] : tensor<8x128x768xf32>, vector<8x1xindex>, vector<8x1xi1>, vector<8x1xf32> into vector<8x1xf32>
// CHECK: vector.transfer_write %[[GATHER]], %[[EMPTY]][%[[C0]], %[[C0]]] {in_bounds = [true, true]} : vector<8x1xf32>, tensor<8x1xf32>

// -----

// Reading a 1D column vector (hence a candidate for a contiguous load), but given
// %1, it's a gather load.

#map = affine_map<(d0, d1) -> (d0, d1)>
func.func @index_from_output_column_vector_gather_load(%src: tensor<8x128xf32>) -> tensor<8x1xf32> {
  %c0 = arith.constant 0 : index
  %0 = tensor.empty() : tensor<8x1xf32>
  %res = linalg.generic {
    indexing_maps = [#map],
    iterator_types = ["parallel", "parallel"]
  } outs(%0 : tensor<8x1xf32>) {
  ^bb0(%arg1: f32):
      %1 = linalg.index 0 : index
    %extracted = tensor.extract %src[%1, %c0] : tensor<8x128xf32>
      linalg.yield %extracted : f32
  } -> tensor<8x1xf32>
  return %res : tensor<8x1xf32>
}

module attributes {transform.with_named_sequence} {
  transform.named_sequence @__transform_main(%arg2: !transform.any_op {transform.readonly}) {
    %0 = transform.structured.match ops{["linalg.generic"]} in %arg2 : (!transform.any_op) -> !transform.any_op
    %1 = transform.get_parent_op %0 {isolated_from_above} : (!transform.any_op) -> !transform.any_op
    %2 = transform.structured.vectorize_children_and_apply_patterns %1 {vectorize_nd_extract} : (!transform.any_op) -> !transform.any_op
    transform.yield
  }
}

// CHECK-LABEL:   func.func @index_from_output_column_vector_gather_load(
// CHECK-SAME:      %[[SRC:.*]]: tensor<8x128xf32>) -> tensor<8x1xf32> {
// CHECK:           %[[C128:.*]] = arith.constant dense<128> : vector<1x8xindex>
// CHECK:           %[[C0:.*]] = arith.constant 0 : index
// CHECK:           %[[PASS_THRU:.*]] = arith.constant dense<0.000000e+00> : vector<8x1xf32>
// CHECK:           %[[MASK:.*]] = arith.constant dense<true> : vector<8x1xi1>
// CHECK:           %[[IDX_VEC:.*]] = arith.constant dense<[0, 1, 2, 3, 4, 5, 6, 7]> : vector<8xindex>
// CHECK:           %[[OUT:.*]] = tensor.empty() : tensor<8x1xf32>
// CHECK:           %[[B:.*]] = vector.broadcast %[[IDX_VEC]] : vector<8xindex> to vector<1x8xindex>
// CHECK:           %[[MUL:.*]] = arith.muli %[[B]], %[[C128]] : vector<1x8xindex>
// CHECK:           %[[TR:.*]] = vector.transpose %[[MUL]], [1, 0] : vector<1x8xindex> to vector<8x1xindex>
// CHECK:           %[[GATHER:.*]] = vector.gather %[[SRC]]{{\[}}%[[C0]], %[[C0]]] {{\[}}%[[TR]]], %[[MASK]], %[[PASS_THRU]] : tensor<8x128xf32>, vector<8x1xindex>, vector<8x1xi1>, vector<8x1xf32> into vector<8x1xf32>
// CHECK:           %[[RES:.*]] = vector.transfer_write %[[GATHER]], %[[OUT]]{{\[}}%[[C0]], %[[C0]]] {in_bounds = [true, true]} : vector<8x1xf32>, tensor<8x1xf32>
// CHECK:           return %[[RES]] : tensor<8x1xf32>

// -----

// Same as above, but the access indices have been swapped and hence this _is_
// a contiguous load. Currently not supported and lowered as vector.gather
// instead.
// TODO: Make sure that this is lowered as a contiguous load.

#map = affine_map<(d0, d1) -> (d0, d1)>
func.func @index_from_output_column_vector_contiguous_load(%src: tensor<8x128xf32>) -> tensor<8x1xf32> {
  %c0 = arith.constant 0 : index
  %0 = tensor.empty() : tensor<8x1xf32>
  %res = linalg.generic {
    indexing_maps = [#map],
    iterator_types = ["parallel", "parallel"]
  } outs(%0 : tensor<8x1xf32>) {
  ^bb0(%arg1: f32):
      %1 = linalg.index 0 : index
    %extracted = tensor.extract %src[%c0, %1] : tensor<8x128xf32>
      linalg.yield %extracted : f32
  } -> tensor<8x1xf32>
  return %res : tensor<8x1xf32>
}

module attributes {transform.with_named_sequence} {
  transform.named_sequence @__transform_main(%arg2: !transform.any_op {transform.readonly}) {
    %0 = transform.structured.match ops{["linalg.generic"]} in %arg2 : (!transform.any_op) -> !transform.any_op
    %1 = transform.get_parent_op %0 {isolated_from_above} : (!transform.any_op) -> !transform.any_op
    %2 = transform.structured.vectorize_children_and_apply_patterns %1 {vectorize_nd_extract} : (!transform.any_op) -> !transform.any_op
    transform.yield
  }
}

// CHECK-LABEL:   func.func @index_from_output_column_vector_contiguous_load(
// CHECK-SAME:      %[[SRC:.*]]: tensor<8x128xf32>) -> tensor<8x1xf32> {
// CHECK:           %[[C0:.*]] = arith.constant 0 : index
// CHECK:           %[[PASS_THRU:.*]] = arith.constant dense<0.000000e+00> : vector<8x1xf32>
// CHECK:           %[[MASK:.*]] = arith.constant dense<true> : vector<8x1xi1>
// CHECK:           %[[IDX_VEC:.*]] = arith.constant dense<[0, 1, 2, 3, 4, 5, 6, 7]> : vector<8xindex>
// CHECK:           %[[OUT:.*]] = tensor.empty() : tensor<8x1xf32>
// CHECK:           %[[B:.*]] = vector.broadcast %[[IDX_VEC]] : vector<8xindex> to vector<1x8xindex>
// CHECK:           %[[TR:.*]] = vector.transpose %[[B]], [1, 0] : vector<1x8xindex> to vector<8x1xindex>
// CHECK:           %[[GATHER:.*]] = vector.gather %[[SRC]]{{\[}}%[[C0]], %[[C0]]] {{\[}}%[[TR]]], %[[MASK]], %[[PASS_THRU]] : tensor<8x128xf32>, vector<8x1xindex>, vector<8x1xi1>, vector<8x1xf32> into vector<8x1xf32>
// CHECK:           %[[RES:.*]] = vector.transfer_write %[[GATHER]], %[[OUT]]{{\[}}%[[C0]], %[[C0]]] {in_bounds = [true, true]} : vector<8x1xf32>, tensor<8x1xf32>
// CHECK:           return %[[RES]] : tensor<8x1xf32>

// -----

#map = affine_map<(d0) -> (d0)>
func.func @vectorize_nd_tensor_extract_contiguous_and_gather(%arg0: tensor<6xf32>, %arg1: tensor<5xi32>) -> tensor<5xf32> {
 %c5 = arith.constant 5 : index
 %c0 = arith.constant 0 : index
 %0 = tensor.empty() : tensor<5xf32>
 %1 = linalg.generic {indexing_maps = [#map], iterator_types = ["parallel"]} outs(%0 : tensor<5xf32>) {
 ^bb0(%out: f32):
   %2 = linalg.index 0 : index
   %extracted = tensor.extract %arg1[%2] : tensor<5xi32>
   %3 = arith.index_cast %extracted : i32 to index
   %4 = arith.maxsi %3, %c0 : index
   %5 = arith.minsi %4, %c5 : index
   %extracted_0 = tensor.extract %arg0[%5] : tensor<6xf32>
   linalg.yield %extracted_0 : f32
 } -> tensor<5xf32>
 return %1 : tensor<5xf32>
}

// CHECK-LABEL:   func.func @vectorize_nd_tensor_extract_contiguous_and_gather(
// CHECK-SAME:                    %[[VAL_0:.*]]: tensor<6xf32>
// CHECK-SAME:                    %[[VAL_1:.*]]: tensor<5xi32>
// CHECK-DAG:       %[[VAL_2:.*]] = arith.constant 0 : index
// CHECK-DAG:       %[[VAL_3:.*]] = arith.constant 0 : i32
// CHECK-DAG:       %[[VAL_4:.*]] = arith.constant dense<0> : vector<5xindex>
// CHECK-DAG:       %[[VAL_5:.*]] = arith.constant dense<5> : vector<5xindex>
// CHECK-DAG:       %[[VAL_6:.*]] = arith.constant dense<true> : vector<5xi1>
// CHECK-DAG:       %[[VAL_7:.*]] = arith.constant dense<0.000000e+00> : vector<5xf32>
// CHECK:           %[[VAL_8:.*]] = tensor.empty() : tensor<5xf32>
// CHECK:           %[[VAL_9:.*]] = vector.transfer_read %[[VAL_1]]{{\[}}%{{.*}}], %[[VAL_3]] {in_bounds = [true]} : tensor<5xi32>, vector<5xi32>
// CHECK:           %[[VAL_10:.*]] = arith.index_cast %[[VAL_9]] : vector<5xi32> to vector<5xindex>
// CHECK:           %[[VAL_11:.*]] = arith.maxsi %[[VAL_10]], %[[VAL_4]] : vector<5xindex>
// CHECK:           %[[VAL_12:.*]] = arith.minsi %[[VAL_11]], %[[VAL_5]] : vector<5xindex>
// CHECK:           %[[VAL_13:.*]] = vector.gather %[[VAL_0]]{{\[}}%[[VAL_2]]] {{\[}}%[[VAL_12]]], %[[VAL_6]], %[[VAL_7]] : tensor<6xf32>, vector<5xindex>, vector<5xi1>, vector<5xf32> into vector<5xf32>
// CHECK:           %[[VAL_14:.*]] = vector.transfer_write %[[VAL_13]], %[[VAL_8]]{{\[}}%[[VAL_2]]] {in_bounds = [true]} : vector<5xf32>, tensor<5xf32>
// CHECK:           return %[[VAL_14]] : tensor<5xf32>

module attributes {transform.with_named_sequence} {
  transform.named_sequence @__transform_main(%arg1: !transform.any_op {transform.readonly}) {
     %0 = transform.structured.match ops{["linalg.generic"]} in %arg1 : (!transform.any_op) -> !transform.any_op
     %1 = transform.get_parent_op %0 {isolated_from_above} : (!transform.any_op) -> !transform.any_op
     %2 = transform.structured.vectorize_children_and_apply_patterns %1 { vectorize_nd_extract } : (!transform.any_op) -> !transform.any_op
     transform.yield
   }
}

// -----

// The vectorizer converts `affine.apply` so that the subsequent Ops can be vectorised based on the converted ops. Contiguous load.
func.func @vectorize_nd_tensor_extract_with_affine_apply_contiguous(%6: tensor<80x16xf32>, %arg0: index, %extracted_slice : tensor<1x4xf32>) -> tensor<1x4xf32> {
  %c79 = arith.constant 79 : index
  %1 = linalg.generic {
    indexing_maps = [affine_map<(d0, d1) -> (d0, d1)>],
    iterator_types = ["parallel", "parallel"]
  } outs(%extracted_slice : tensor<1x4xf32>) {
  ^bb0(%out: f32):
    %2 = linalg.index 1 : index
    %3 = affine.apply affine_map<(d0, d1) -> (d0 + d1)>(%2, %arg0)
    %extracted = tensor.extract %6[%c79, %3] : tensor<80x16xf32>
    linalg.yield %extracted : f32
  } -> tensor<1x4xf32>
  return %1 : tensor<1x4xf32>
}

// CHECK-LABEL:   func.func @vectorize_nd_tensor_extract_with_affine_apply_contiguous(
// CHECK-SAME:                                                                        %[[VAL_0:.*]]: tensor<80x16xf32>,
// CHECK-SAME:                                                                        %[[VAL_1:.*]]: index,
// CHECK-SAME:                                                                        %[[VAL_2:.*]]: tensor<1x4xf32>) -> tensor<1x4xf32> {
// CHECK-DAG:       %[[VAL_3:.*]] = arith.constant dense<[0, 1, 2, 3]> : vector<4xindex>
// CHECK-DAG:       %[[VAL_5:.*]] = arith.constant 0.000000e+00 : f32
// CHECK-DAG:       %[[VAL_6:.*]] = arith.constant 0 : index
// CHECK-DAG:       %[[VAL_7:.*]] = arith.constant 79 : index
// CHECK:           %[[VAL_8:.*]] = vector.broadcast %[[VAL_1]] : index to vector<4xindex>
// CHECK:           %[[VAL_9:.*]] = arith.addi %[[VAL_8]], %[[VAL_3]] : vector<4xindex>
// CHECK:           %[[VAL_10:.*]] = vector.extract %[[VAL_9]][0] : index from vector<4xindex>
// CHECK:           %[[VAL_11:.*]] = vector.transfer_read %[[VAL_0]]{{\[}}%[[VAL_7]], %[[VAL_10]]], %[[VAL_5]] {in_bounds = [true, true]} : tensor<80x16xf32>, vector<1x4xf32>
// CHECK:           %[[VAL_12:.*]] = vector.transfer_write %[[VAL_11]], %[[VAL_2]]{{\[}}%[[VAL_6]], %[[VAL_6]]] {in_bounds = [true, true]} : vector<1x4xf32>, tensor<1x4xf32>
// CHECK:           return %[[VAL_12]] : tensor<1x4xf32>
// CHECK:         }

module attributes {transform.with_named_sequence} {
  transform.named_sequence @__transform_main(%arg1: !transform.any_op {transform.readonly}) {
     %0 = transform.structured.match ops{["linalg.generic"]} in %arg1 : (!transform.any_op) -> !transform.any_op
     %1 = transform.get_parent_op %0 {isolated_from_above} : (!transform.any_op) -> !transform.any_op
     %2 = transform.structured.vectorize_children_and_apply_patterns %1 { vectorize_nd_extract } : (!transform.any_op) -> !transform.any_op
     transform.yield
   }
}

// -----

func.func @vectorize_nd_tensor_extract_with_tensor_extract(%input_1: tensor<1x20xi32>, %input_2: tensor<257x24xf32>, %arg0 : index, %arg1 : index, %arg2 : index, %arg3 : index) -> tensor<1x1x4xf32> {
  %c0 = arith.constant 0 : index
  %c256 = arith.constant 256 : index
  %output = tensor.empty() : tensor<1x1x4xf32>
  %1 = linalg.generic {indexing_maps = [affine_map<(d0, d1, d2) -> (d0, d1, d2)>], iterator_types = ["parallel", "parallel", "parallel"]} outs(%output : tensor<1x1x4xf32>) {
  ^bb0(%out: f32):
    %13 = linalg.index 0 : index
    %14 = affine.apply affine_map<(d0, d1, d2) -> (d0 + d1 + d2)>(%arg0, %13, %arg2)
    %15 = linalg.index 2 : index
    %16 = linalg.index 1 : index
    %17 = affine.apply affine_map<(d0, d1, d2, d3) -> (d0 + d1 * 24 + d2 + d3)>(%arg1, %16, %15, %arg3)
    %extracted_0 = tensor.extract %input_1[%c0, %14] : tensor<1x20xi32>
    %18 = arith.index_cast %extracted_0 : i32 to index
    %19 = arith.maxsi %18, %c0 : index
    %20 = arith.minsi %19, %c256 : index
    %extracted_1 = tensor.extract %input_2[%20, %17] : tensor<257x24xf32>
    linalg.yield %extracted_1 : f32
  } -> tensor<1x1x4xf32>
  return %1 : tensor<1x1x4xf32>
}

// CHECK-LABEL:   func.func @vectorize_nd_tensor_extract_with_tensor_extract(
// CHECK-SAME:      %[[INPUT_1:.*]]: tensor<1x20xi32>,
// CHECK-SAME:      %[[INPUT_2:.*]]: tensor<257x24xf32>,
// CHECK-SAME:      %[[INPUT_3:.*]]: index, %[[INPUT_4:.*]]: index, %[[INPUT_5:.*]]: index,
// CHECK:           %[[EXTRACTED_0_IDX_0:.*]] = arith.constant 0 : index
// CHECK:           %[[SCALAR:.*]] = arith.addi %[[INPUT_3]], %[[INPUT_5]] : index
// First `vector.transfer_read` from the generic Op - loop invariant scalar load.
// CHECK:           vector.transfer_read %[[INPUT_1]][%[[EXTRACTED_0_IDX_0]], %[[SCALAR]]] 
// CHECK-SAME:      tensor<1x20xi32>, vector<i32>
// The following `tensor.extract` from the generic Op s a contiguous load (all Ops used
// for address calculation also satisfy the required conditions).
// CHECK:           vector.transfer_read %[[INPUT_2]][%{{.*}}, %{{.*}}, %{{.*}} {in_bounds = [true, true]} : tensor<257x24xf32>, vector<1x4xf32>


module attributes {transform.with_named_sequence} {
  transform.named_sequence @__transform_main(%arg1: !transform.any_op {transform.readonly}) {
     %0 = transform.structured.match ops{["linalg.generic"]} in %arg1 : (!transform.any_op) -> !transform.any_op
     %1 = transform.get_parent_op %0 {isolated_from_above} : (!transform.any_op) -> !transform.any_op
     %2 = transform.structured.vectorize_children_and_apply_patterns %1 { vectorize_nd_extract } : (!transform.any_op) -> !transform.any_op
     transform.yield
   }
}

// -----

// The vectorizer converts `affine.apply` so that the subsequent Ops can be vectorised based on the converted ops. Gather load.
func.func @vectorize_nd_tensor_extract_with_affine_apply_gather(%6: tensor<80x16xf32>, %arg0: index, %extracted_slice : tensor<1x4xf32>) -> tensor<1x4xf32> {
  %c16 = arith.constant 16 : index
  %1 = linalg.generic {
    indexing_maps = [affine_map<(d0, d1) -> (d0, d1)>],
    iterator_types = ["parallel", "parallel"]
  } outs(%extracted_slice : tensor<1x4xf32>) {
  ^bb0(%out: f32):
    %2 = linalg.index 1 : index
    %3 = affine.apply affine_map<(d0, d1) -> (d0 + d1)>(%2, %arg0)
    %extracted = tensor.extract %6[%3, %c16] : tensor<80x16xf32>
    linalg.yield %extracted : f32
  } -> tensor<1x4xf32>
  return %1 : tensor<1x4xf32>
}

// CHECK-LABEL:   func.func @vectorize_nd_tensor_extract_with_affine_apply_gather(
// CHECK-SAME:                                                                    %[[VAL_0:.*]]: tensor<80x16xf32>,
// CHECK-SAME:                                                                    %[[VAL_1:.*]]: index,
// CHECK-SAME:                                                                    %[[VAL_2:.*]]: tensor<1x4xf32>) -> tensor<1x4xf32> {
// CHECK-DAG:       %[[VAL_3:.*]] = arith.constant dense<[0, 1, 2, 3]> : vector<4xindex>
// CHECK-DAG:       %[[VAL_4:.*]] = arith.constant dense<true> : vector<1x4xi1>
// CHECK-DAG:       %[[VAL_5:.*]] = arith.constant dense<0.000000e+00> : vector<1x4xf32>
// CHECK-DAG:       %[[VAL_6:.*]] = arith.constant 0 : index
// CHECK-DAG:       %[[VAL_7:.*]] = arith.constant dense<16> : vector<1x4xindex>
// CHECK:           %[[VAL_8:.*]] = vector.broadcast %[[VAL_1]] : index to vector<4xindex>
// CHECK:           %[[VAL_9:.*]] = arith.addi %[[VAL_8]], %[[VAL_3]] : vector<4xindex>
// CHECK:           %[[VAL_10:.*]] = vector.broadcast %[[VAL_9]] : vector<4xindex> to vector<1x4xindex>
// CHECK:           %[[VAL_11:.*]] = arith.muli %[[VAL_10]], %[[VAL_7]] : vector<1x4xindex>
// CHECK:           %[[VAL_12:.*]] = arith.addi %[[VAL_11]], %[[VAL_7]] : vector<1x4xindex>
// CHECK:           %[[VAL_13:.*]] = vector.gather %[[VAL_0]]{{\[}}%[[VAL_6]], %[[VAL_6]]] {{\[}}%[[VAL_12]]], %[[VAL_4]], %[[VAL_5]] : tensor<80x16xf32>, vector<1x4xindex>, vector<1x4xi1>, vector<1x4xf32> into vector<1x4xf32>
// CHECK:           %[[VAL_14:.*]] = vector.transfer_write %[[VAL_13]], %[[VAL_2]]{{\[}}%[[VAL_6]], %[[VAL_6]]] {in_bounds = [true, true]} : vector<1x4xf32>, tensor<1x4xf32>
// CHECK:           return %[[VAL_14]] : tensor<1x4xf32>
// CHECK:         }

module attributes {transform.with_named_sequence} {
  transform.named_sequence @__transform_main(%arg1: !transform.any_op {transform.readonly}) {
     %0 = transform.structured.match ops{["linalg.generic"]} in %arg1 : (!transform.any_op) -> !transform.any_op
     %1 = transform.get_parent_op %0 {isolated_from_above} : (!transform.any_op) -> !transform.any_op
     %2 = transform.structured.vectorize_children_and_apply_patterns %1 { vectorize_nd_extract } : (!transform.any_op) -> !transform.any_op
     transform.yield
   }
}

// -----

// Make sure that non-linear arithmetic operations (e.g. arith.maxsi) are allowed when calculating indices for load operations. Gather load.
func.func @vectorize_nd_tensor_extract_with_maxsi_gather(%arg0: tensor<80x16xf32>, %extracted_slice : tensor<1x4xf32>) -> tensor<1x4xf32> {
  %c79 = arith.constant 79 : index
  %1 = linalg.generic {
    indexing_maps = [affine_map<(d0, d1) -> (d0, d1)>],
    iterator_types = ["parallel", "parallel"]
  } outs(%extracted_slice : tensor<1x4xf32>) {
  ^bb0(%out: f32):
    %2 = linalg.index 1 : index
    %3 = arith.maxsi %2, %c79 : index
    %extracted = tensor.extract %arg0[%3, %2] : tensor<80x16xf32>
    linalg.yield %extracted : f32
  } -> tensor<1x4xf32>
  return %1 : tensor<1x4xf32>
}

// CHECK-LABEL:   func.func @vectorize_nd_tensor_extract_with_maxsi_gather(
// CHECK-SAME:                                                             %[[VAL_0:.*]]: tensor<80x16xf32>,
// CHECK-SAME:                                                             %[[VAL_1:.*]]: tensor<1x4xf32>) -> tensor<1x4xf32> {
// CHECK-DAG:       %[[VAL_2:.*]] = arith.constant dense<[0, 1, 2, 3]> : vector<4xindex>
// CHECK-DAG:       %[[VAL_3:.*]] = arith.constant dense<1264> : vector<1x4xindex>
// CHECK-DAG:       %[[VAL_4:.*]] = arith.constant dense<true> : vector<1x4xi1>
// CHECK-DAG:       %[[VAL_5:.*]] = arith.constant dense<0.000000e+00> : vector<1x4xf32>
// CHECK-DAG:       %[[VAL_6:.*]] = arith.constant 0 : index
// CHECK:           %[[VAL_7:.*]] = vector.broadcast %[[VAL_2]] : vector<4xindex> to vector<1x4xindex>
// CHECK:           %[[VAL_8:.*]] = arith.addi %[[VAL_7]], %[[VAL_3]] : vector<1x4xindex>
// CHECK:           %[[VAL_9:.*]] = vector.gather %[[VAL_0]]{{\[}}%[[VAL_6]], %[[VAL_6]]] {{\[}}%[[VAL_8]]], %[[VAL_4]], %[[VAL_5]] : tensor<80x16xf32>, vector<1x4xindex>, vector<1x4xi1>, vector<1x4xf32> into vector<1x4xf32>
// CHECK:           %[[VAL_10:.*]] = vector.transfer_write %[[VAL_9]], %[[VAL_1]]{{\[}}%[[VAL_6]], %[[VAL_6]]] {in_bounds = [true, true]} : vector<1x4xf32>, tensor<1x4xf32>
// CHECK:           return %[[VAL_10]] : tensor<1x4xf32>
// CHECK:         }

module attributes {transform.with_named_sequence} {
  transform.named_sequence @__transform_main(%arg1: !transform.any_op {transform.readonly}) {
     %0 = transform.structured.match ops{["linalg.generic"]} in %arg1 : (!transform.any_op) -> !transform.any_op
     %1 = transform.get_parent_op %0 {isolated_from_above} : (!transform.any_op) -> !transform.any_op
     %2 = transform.structured.vectorize_children_and_apply_patterns %1 { vectorize_nd_extract } : (!transform.any_op) -> !transform.any_op
     transform.yield
   }
}

// -----

// Make sure that non-linear arithmetic operations (e.g. arith.maxsi) are allowed when calculating indices for load operations. Contiguous load.
func.func @vectorize_nd_tensor_extract_with_maxsi_contiguous(%arg0: tensor<80x16xf32>, %extracted_slice : tensor<1x4xf32>) -> tensor<1x4xf32> {
  %c16 = arith.constant 16 : index
  %1 = linalg.generic {
    indexing_maps = [affine_map<(d0, d1) -> (d0, d1)>],
    iterator_types = ["parallel", "parallel"]
  } outs(%extracted_slice : tensor<1x4xf32>) {
  ^bb0(%out: f32):
    %2 = linalg.index 0 : index
    %3 = linalg.index 1 : index
    %4 = arith.maxsi %2, %c16 : index
    %extracted = tensor.extract %arg0[%4, %3] : tensor<80x16xf32>
    linalg.yield %extracted : f32
  } -> tensor<1x4xf32>
  return %1 : tensor<1x4xf32>
}

// CHECK-LABEL:   func.func @vectorize_nd_tensor_extract_with_maxsi_contiguous(
// CHECK-SAME:                                                                 %[[VAL_0:.*]]: tensor<80x16xf32>,
// CHECK-SAME:                                                                 %[[VAL_1:.*]]: tensor<1x4xf32>) -> tensor<1x4xf32> {
// CHECK-DAG:       %[[VAL_4:.*]] = arith.constant 0 : index
// CHECK-DAG:       %[[VAL_5:.*]] = arith.constant 0.000000e+00 : f32

// CHECK-DAG:       %[[CST_0:.+]] = arith.constant dense<[0, 1, 2, 3]> : vector<4xindex>
// CHECK-DAG:       %[[CST_1:.+]] = arith.constant dense<16> : vector<4x1xindex>
// CHECK-DAG:       %[[IDX0:.+]] = vector.extract %[[CST_1]][0, 0] : index from vector<4x1xindex>
// CHECK-DAG:       %[[IDX1:.+]] = vector.extract %[[CST_0]][0] : index from vector<4xindex>

// CHECK:           %[[VAL_8:.*]] = vector.transfer_read %[[VAL_0]]{{\[}}%[[IDX0]], %[[IDX1]]], %[[VAL_5]] {in_bounds = [true, true]} : tensor<80x16xf32>, vector<1x4xf32>
// CHECK:           %[[VAL_9:.*]] = vector.transfer_write %[[VAL_8]], %[[VAL_1]]{{\[}}%[[VAL_4]], %[[VAL_4]]] {in_bounds = [true, true]} : vector<1x4xf32>, tensor<1x4xf32>
// CHECK:           return %[[VAL_9]] : tensor<1x4xf32>
// CHECK:         }

module attributes {transform.with_named_sequence} {
  transform.named_sequence @__transform_main(%arg1: !transform.any_op {transform.readonly}) {
     %0 = transform.structured.match ops{["linalg.generic"]} in %arg1 : (!transform.any_op) -> !transform.any_op
     %1 = transform.get_parent_op %0 {isolated_from_above} : (!transform.any_op) -> !transform.any_op
     %2 = transform.structured.vectorize_children_and_apply_patterns %1 { vectorize_nd_extract } : (!transform.any_op) -> !transform.any_op
     transform.yield
   }
}

// -----

// The vectorizer assumes it's a gather load whenever using a block argument to calculate an index.
#map = affine_map<(d0) -> (d0)>
func.func @vectorize_nd_tensor_extract_block_arg(%arg0: tensor<5x6xf32>, %arg1: tensor<5xindex>) -> tensor<5xf32> {
 %0 = tensor.empty() : tensor<5xf32>
 %1 = linalg.generic {indexing_maps = [#map, #map], iterator_types = ["parallel"]} ins(%arg1: tensor<5xindex>) outs(%0 : tensor<5xf32>) {
 ^bb0(%in: index, %out: f32):
   %2 = linalg.index 0 : index
   %extracted_0 = tensor.extract %arg0[%in, %2] : tensor<5x6xf32>
   linalg.yield %extracted_0 : f32
 } -> tensor<5xf32>
 return %1 : tensor<5xf32>
}

// CHECK-LABEL:   func.func @vectorize_nd_tensor_extract_block_arg(
// CHECK-SAME:                                                     %[[VAL_0:.*]]: tensor<5x6xf32>,
// CHECK-SAME:                                                     %[[VAL_1:.*]]: tensor<5xindex>) -> tensor<5xf32> {
// CHECK-DAG:       %[[VAL_2:.*]] = arith.constant 0 : index
// CHECK-DAG:       %[[VAL_3:.*]] = arith.constant dense<[0, 1, 2, 3, 4]> : vector<5xindex>
// CHECK-DAG:       %[[VAL_4:.*]] = arith.constant dense<true> : vector<5xi1>
// CHECK-DAG:       %[[VAL_5:.*]] = arith.constant dense<0.000000e+00> : vector<5xf32>
// CHECK-DAG:       %[[VAL_6:.*]] = arith.constant dense<6> : vector<5xindex>
// CHECK:           %[[VAL_7:.*]] = tensor.empty() : tensor<5xf32>
// CHECK:           %[[VAL_8:.*]] = vector.transfer_read %[[VAL_1]]{{\[}}%[[VAL_2]]], %[[VAL_2]] {in_bounds = [true]} : tensor<5xindex>, vector<5xindex>
// CHECK:           %[[VAL_9:.*]] = arith.muli %[[VAL_8]], %[[VAL_6]] : vector<5xindex>
// CHECK:           %[[VAL_10:.*]] = arith.addi %[[VAL_9]], %[[VAL_3]] : vector<5xindex>
// CHECK:           %[[VAL_11:.*]] = vector.gather %[[VAL_0]]{{\[}}%[[VAL_2]], %[[VAL_2]]] {{\[}}%[[VAL_10]]], %[[VAL_4]], %[[VAL_5]] : tensor<5x6xf32>, vector<5xindex>, vector<5xi1>, vector<5xf32> into vector<5xf32>
// CHECK:           %[[VAL_12:.*]] = vector.transfer_write %[[VAL_11]], %[[VAL_7]]{{\[}}%[[VAL_2]]] {in_bounds = [true]} : vector<5xf32>, tensor<5xf32>
// CHECK:           return %[[VAL_12]] : tensor<5xf32>
// CHECK:         }

module attributes {transform.with_named_sequence} {
  transform.named_sequence @__transform_main(%arg1: !transform.any_op {transform.readonly}) {
     %0 = transform.structured.match ops{["linalg.generic"]} in %arg1 : (!transform.any_op) -> !transform.any_op
     %1 = transform.get_parent_op %0 {isolated_from_above} : (!transform.any_op) -> !transform.any_op
     %2 = transform.structured.vectorize_children_and_apply_patterns %1 { vectorize_nd_extract } : (!transform.any_op) -> !transform.any_op
     transform.yield
   }
}

// -----

#map1 = affine_map<(d0, d1, d2) -> (d0, d1, d2)>
func.func @vectorize_0d_tensor_extract(%arg0: tensor<f32>, %arg2: tensor<1x1x3xf32>) -> tensor<1x1x3xf32> {
  %2 = linalg.generic {
    indexing_maps = [#map1],
    iterator_types = ["parallel", "parallel", "parallel"]
  } outs(%arg2 : tensor<1x1x3xf32>) {
  ^bb0(%arg4: f32):
    %7 = tensor.extract %arg0[] : tensor<f32>
    linalg.yield %7 : f32
  } -> tensor<1x1x3xf32>
  return %2 : tensor<1x1x3xf32>
}

// CHECK-LABEL:   func.func @vectorize_0d_tensor_extract(
// CHECK-SAME:     %[[ARG_0:.*]]: tensor<f32>
// CHECK:           %[[EXTRACT:.*]] = vector.transfer_read %[[ARG_0]][], %{{.+}} : tensor<f32>
// CHECK:           vector.broadcast %[[EXTRACT]] : vector<f32> to vector<1x1x3xf32>

module attributes {transform.with_named_sequence} {
  transform.named_sequence @__transform_main(%arg1: !transform.any_op {transform.readonly}) {
     %0 = transform.structured.match ops{["linalg.generic"]} in %arg1 : (!transform.any_op) -> !transform.any_op
     %1 = transform.get_parent_op %0 {isolated_from_above} : (!transform.any_op) -> !transform.any_op
     %2 = transform.structured.vectorize_children_and_apply_patterns %1 { vectorize_nd_extract } : (!transform.any_op) -> !transform.any_op
     transform.yield
   }
}

// -----

#map = affine_map<(d0, d1, d2) -> (d0, d1, d2)>
#map1 = affine_map<(d0, d1, d2) -> (d0 + d1 + d2)>
func.func @vectorize_reverse_like_tensor_extract(%arg0: tensor<1x2x3xf32>, %arg1: tensor<1x1x3xf32>, %arg2: index) -> tensor<1x1x3xf32> {
  %c1 = arith.constant 1 : index
  %c0 = arith.constant 0 : index
  %c2 = arith.constant 2 : index
  %0 = linalg.generic {indexing_maps = [#map], iterator_types = ["parallel", "parallel", "parallel"]} outs(%arg1 : tensor<1x1x3xf32>) {
  ^bb0(%out: f32):
    %1 = linalg.index 1 : index
    %2 = linalg.index 0 : index
    %3 = affine.apply #map1(%1, %2, %arg2)
    %4 = linalg.index 2 : index
    %5 = arith.subi %c2, %4 : index
    %extracted = tensor.extract %arg0[%c0, %3, %5] : tensor<1x2x3xf32>
    linalg.yield %extracted : f32
  } -> tensor<1x1x3xf32>
  return %0 : tensor<1x1x3xf32>
}
// CHECK-LABEL: func.func @vectorize_reverse_like_tensor_extract
// CHECK-SAME:    %[[ARG0:[0-9a-zA-Z]*]]
// CHECK-SAME:    %[[ARG1:[0-9a-zA-Z]*]]
// CHECK-SAME:    %[[ARG2:[0-9a-zA-Z]*]]
// CHECK-DAG:    %[[CST:.+]] = arith.constant dense<3> : vector<1x1x3xindex>
// CHECK-DAG:    %[[C0:.+]] = arith.constant 0 : index
// CHECK-DAG:    %[[MASK:.*]] = arith.constant dense<true> : vector<1x1x3xi1>
// CHECK-DAG:    %[[PASSTHRU:.*]] = arith.constant dense<0.000000e+00> : vector<1x1x3xf32>
// CHECK-DAG:    %[[INIT_IDX:.+]] = arith.constant dense<[2, 1, 0]> : vector<3xindex>
// CHECK:        %[[T0:.+]] = vector.broadcast %[[ARG2]] : index to vector<1x1x3xindex>
// CHECK:        %[[T1:.+]] = arith.muli %[[T0]], %[[CST]] : vector<1x1x3xindex>
// CHECK:        %[[T2:.+]] = vector.broadcast %[[INIT_IDX]]
// CHECK:        %[[T3:.+]] = arith.addi %[[T2]], %[[T1]]
// CHECK:        %[[GATHER:.*]] = vector.gather %[[ARG0]][%[[C0]], %[[C0]], %[[C0]]] [%[[T3]]], %[[MASK]], %[[PASSTHRU]]
// CHECK:        vector.transfer_write %[[GATHER]]

module attributes {transform.with_named_sequence} {
  transform.named_sequence @__transform_main(%arg1: !transform.any_op {transform.readonly}) {
     %0 = transform.structured.match ops{["linalg.generic"]} in %arg1 : (!transform.any_op) -> !transform.any_op
     %1 = transform.get_parent_op %0 {isolated_from_above} : (!transform.any_op) -> !transform.any_op
     %2 = transform.structured.vectorize_children_and_apply_patterns %1 { vectorize_nd_extract } : (!transform.any_op) -> !transform.any_op
     transform.yield
   }
}


// -----

func.func @vectorize_scalar_broadcast_column_tensor(%in: tensor<1x1x4xi32>) -> tensor<1x1x4xi32> {
  %c4 = arith.constant 4 : index
  %c0 = arith.constant 0 : index
  %cst = arith.constant dense<[[0], [1], [2], [3], [4], [5], [6], [7], [8], [9], [10], [11], [12], [13], [14]]> : tensor<15x1xi32>

  %out = linalg.generic {indexing_maps = [affine_map<(d0, d1, d2) -> (d0, d1, d2)>], iterator_types = ["parallel", "parallel", "parallel"]} outs(%in : tensor<1x1x4xi32>) {
  ^bb0(%out: i32):
    %8 = linalg.index 0 : index
    %idx_0 = linalg.index 0 : index
    %extracted = tensor.extract %cst[%idx_0, %c0] : tensor<15x1xi32>
    linalg.yield %extracted : i32
  } -> tensor<1x1x4xi32>

  return %out:tensor<1x1x4xi32>
}

// CHECK: #[[$MAP:.+]] = affine_map<(d0, d1) -> (0, 0, 0)>
// CHECK-LABEL:   func.func @vectorize_scalar_broadcast_column_tensor(
// CHECK-SAME:      %[[VAL_0:.*]]: tensor<1x1x4xi32>) -> tensor<1x1x4xi32> {
// CHECK:           %[[VAL_1:.*]] = arith.constant 4 : index
// CHECK:           %[[VAL_2:.*]] = arith.constant 0 : index
// CHECK:           %[[VAL_3:.*]] = arith.constant dense<{{\[\[}}0], [1], [2], [3], [4], [5], [6], [7], [8], [9], [10], [11], [12], [13], [14]]> : tensor<15x1xi32>
// CHECK:           %[[VAL_4:.*]] = arith.constant 1 : index
// CHECK:           %[[VAL_5:.*]] = arith.constant 1 : index
// CHECK:           %[[VAL_6:.*]] = arith.constant 4 : index
// CHECK:           %[[VAL_7:.*]] = arith.constant 0 : index
// CHECK:           %[[VAL_8:.*]] = arith.constant 0 : i32
// CHECK:           %[[VAL_9:.*]] = vector.transfer_read %[[VAL_0]]{{\[}}%[[VAL_7]], %[[VAL_7]], %[[VAL_7]]], %[[VAL_8]] : tensor<1x1x4xi32>, vector<1x1x4xi32>
// CHECK:           %[[VAL_10:.*]] = vector.step : vector<1xindex>
// CHECK:           %[[VAL_11:.*]] = vector.broadcast %[[VAL_10]] : vector<1xindex> to vector<4x1x1xindex>
// CHECK:           %[[VAL_12:.*]] = vector.transpose %[[VAL_11]], [2, 1, 0] : vector<4x1x1xindex> to vector<1x1x4xindex>
// CHECK:           %[[VAL_13:.*]] = vector.step : vector<1xindex>
// CHECK:           %[[VAL_14:.*]] = vector.broadcast %[[VAL_13]] : vector<1xindex> to vector<4x1x1xindex>
// CHECK:           %[[VAL_15:.*]] = vector.transpose %[[VAL_14]], [2, 1, 0] : vector<4x1x1xindex> to vector<1x1x4xindex>
// CHECK:           %[[VAL_16:.*]] = arith.constant dense<true> : vector<1x1x4xi1>
// CHECK:           %[[VAL_17:.*]] = arith.constant dense<0> : vector<1x1x4xi32>
// CHECK:           %[[VAL_18:.*]] = arith.constant 0 : index
<<<<<<< HEAD
// CHECK:           %[[VAL_20:.*]] = vector.shape_cast %[[VAL_15]] : vector<1x1x4xindex> to vector<4xindex>
// CHECK:           %[[VAL_21:.*]] = vector.extract %[[VAL_20]][0] : index from vector<4xindex>
// CHECK:           %[[VAL_22:.*]] = arith.constant 0 : i32
// CHECK:           %[[VAL_23:.*]] = vector.transfer_read %[[VAL_3]]{{\[}}%[[VAL_21]], %[[VAL_2]]], %[[VAL_22]] {in_bounds = [true, true, true], permutation_map = #[[$ATTR_1]]} : tensor<15x1xi32>, vector<1x1x4xi32>
=======
// CHECK:           %[[VAL_19:.*]] = vector.shape_cast %[[VAL_15]] : vector<1x1x4xindex> to vector<4xindex>
// CHECK:           %[[VAL_20:.*]] = vector.extract %[[VAL_19]][0] : index from vector<4xindex>
// CHECK:           %[[VAL_21:.*]] = arith.constant 0 : i32
// CHECK:           %[[VAL_22:.*]] = vector.constant_mask [1] : vector<1xi1>
// CHECK:           %[[VAL_23:.*]] = vector.mask %[[VAL_22]] { vector.transfer_read %[[VAL_3]]{{\[}}%[[VAL_20]], %[[VAL_2]]], %[[VAL_21]] {in_bounds = [true, true, true], permutation_map = #[[$MAP]]} : tensor<15x1xi32>, vector<1x1x4xi32> } : vector<1xi1> -> vector<1x1x4xi32>
>>>>>>> 93e44d24
// CHECK:           %[[VAL_24:.*]] = arith.constant 0 : index
// CHECK:           %[[VAL_25:.*]] = vector.transfer_write %[[VAL_23]], %[[VAL_0]]{{\[}}%[[VAL_24]], %[[VAL_24]], %[[VAL_24]]] : vector<1x1x4xi32>, tensor<1x1x4xi32>
// CHECK:           return %[[VAL_25]] : tensor<1x1x4xi32>

module attributes {transform.with_named_sequence} {
  transform.named_sequence @__transform_main(%arg1: !transform.any_op {transform.readonly}) {
    %0 = transform.structured.match ops{["linalg.generic"]} in %arg1 : (!transform.any_op) -> !transform.any_op
    transform.structured.vectorize %0  vector_sizes [1, 1, 4]{ vectorize_nd_extract } : !transform.any_op
    transform.yield
  }
}<|MERGE_RESOLUTION|>--- conflicted
+++ resolved
@@ -844,18 +844,11 @@
 // CHECK:           %[[VAL_16:.*]] = arith.constant dense<true> : vector<1x1x4xi1>
 // CHECK:           %[[VAL_17:.*]] = arith.constant dense<0> : vector<1x1x4xi32>
 // CHECK:           %[[VAL_18:.*]] = arith.constant 0 : index
-<<<<<<< HEAD
-// CHECK:           %[[VAL_20:.*]] = vector.shape_cast %[[VAL_15]] : vector<1x1x4xindex> to vector<4xindex>
-// CHECK:           %[[VAL_21:.*]] = vector.extract %[[VAL_20]][0] : index from vector<4xindex>
-// CHECK:           %[[VAL_22:.*]] = arith.constant 0 : i32
-// CHECK:           %[[VAL_23:.*]] = vector.transfer_read %[[VAL_3]]{{\[}}%[[VAL_21]], %[[VAL_2]]], %[[VAL_22]] {in_bounds = [true, true, true], permutation_map = #[[$ATTR_1]]} : tensor<15x1xi32>, vector<1x1x4xi32>
-=======
 // CHECK:           %[[VAL_19:.*]] = vector.shape_cast %[[VAL_15]] : vector<1x1x4xindex> to vector<4xindex>
 // CHECK:           %[[VAL_20:.*]] = vector.extract %[[VAL_19]][0] : index from vector<4xindex>
 // CHECK:           %[[VAL_21:.*]] = arith.constant 0 : i32
 // CHECK:           %[[VAL_22:.*]] = vector.constant_mask [1] : vector<1xi1>
 // CHECK:           %[[VAL_23:.*]] = vector.mask %[[VAL_22]] { vector.transfer_read %[[VAL_3]]{{\[}}%[[VAL_20]], %[[VAL_2]]], %[[VAL_21]] {in_bounds = [true, true, true], permutation_map = #[[$MAP]]} : tensor<15x1xi32>, vector<1x1x4xi32> } : vector<1xi1> -> vector<1x1x4xi32>
->>>>>>> 93e44d24
 // CHECK:           %[[VAL_24:.*]] = arith.constant 0 : index
 // CHECK:           %[[VAL_25:.*]] = vector.transfer_write %[[VAL_23]], %[[VAL_0]]{{\[}}%[[VAL_24]], %[[VAL_24]], %[[VAL_24]]] : vector<1x1x4xi32>, tensor<1x1x4xi32>
 // CHECK:           return %[[VAL_25]] : tensor<1x1x4xi32>
