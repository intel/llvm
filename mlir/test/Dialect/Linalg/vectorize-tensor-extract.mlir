--- conflicted
+++ resolved
@@ -539,15 +539,9 @@
 // CHECK-SAME:      %[[INPUT_2:.*]]: tensor<257x24xf32>,
 // CHECK-SAME:      %[[INPUT_3:.*]]: index, %[[INPUT_4:.*]]: index, %[[INPUT_5:.*]]: index,
 // CHECK:           %[[EXTRACTED_0_IDX_0:.*]] = arith.constant 0 : index
-<<<<<<< HEAD
-// CHECK:           %[[EXTRACTED_0_IDX_1:.*]] = vector.extractelement %{{.*}}[%{{.*}} : i32] : vector<4xindex>
-// First `vector.transfer_read` from the generic Op - loop invariant scalar load.
-// CHECK:           vector.transfer_read %[[INPUT_1]][%[[EXTRACTED_0_IDX_0]], %[[EXTRACTED_0_IDX_1]]] 
-=======
 // CHECK:           %[[SCALAR:.*]] = arith.addi %[[INPUT_3]], %[[INPUT_5]] : index
 // First `vector.transfer_read` from the generic Op - loop invariant scalar load.
 // CHECK:           vector.transfer_read %[[INPUT_1]][%[[EXTRACTED_0_IDX_0]], %[[SCALAR]]] 
->>>>>>> a8d96e15
 // CHECK-SAME:      tensor<1x20xi32>, vector<i32>
 // The following `tensor.extract` from the generic Op s a contiguous load (all Ops used
 // for address calculation also satisfy the required conditions).
