// RUN: mlir-opt %s --transform-interpreter --split-input-file -canonicalize | FileCheck %s

// CHECK-LABEL: func.func @fuse_unary
func.func @fuse_unary(%arg0: tensor<?x?xf32>, %arg1: tensor<?x?xf32>) -> tensor<?x?xf32> {

  //     CHECK: %[[RES:.*]] = scf.for
  //     CHECK:    scf.for
  //     CHECK:       linalg.elemwise_unary
  //     CHECK:       linalg.elemwise_binary
  //     CHECK: return %[[RES]]
  %0 = linalg.elemwise_unary ins(%arg0 : tensor<?x?xf32>)
                             outs(%arg1: tensor<?x?xf32>) -> tensor<?x?xf32>
  %1 = linalg.elemwise_binary ins(%0, %arg0 : tensor<?x?xf32>, tensor<?x?xf32>)
                             outs(%arg1: tensor<?x?xf32>) -> tensor<?x?xf32>
  return %1 : tensor<?x?xf32>
}

module attributes {transform.with_named_sequence} {
  transform.named_sequence @__transform_main(%arg1: !transform.any_op {transform.readonly}) {
    %0 = transform.structured.match ops{["linalg.elemwise_binary"]} in %arg1 : (!transform.any_op) -> !transform.any_op
    %1, %loops:2 = transform.structured.fuse %0 {tile_sizes = [32, 32], tile_interchange = [0, 1]}
      : (!transform.any_op) -> (!transform.any_op, !transform.any_op, !transform.any_op)
      transform.yield
  }
}

// -----

// CHECK-LABEL: func.func @fuse_unary
func.func @fuse_unary(%arg0: tensor<?x?xf32>, %arg1: tensor<?x?xf32>) -> tensor<?x?xf32> {

  //     CHECK: %[[PARTIAL_RES:.*]] = scf.for
  //     CHECK:     scf.for
  //     CHECK:       linalg.elemwise_unary
  //     CHECK:       linalg.elemwise_binary
  //     CHECK: %[[RES:.*]] = scf.for {{.*}}%[[PARTIAL_RES]]
  //     CHECK:     scf.for
  //     CHECK:       linalg.elemwise_unary
  //     CHECK:       linalg.elemwise_binary
  //     CHECK: return %[[RES]]
  %0 = linalg.elemwise_unary ins(%arg0 : tensor<?x?xf32>)
                             outs(%arg1: tensor<?x?xf32>) -> tensor<?x?xf32>
  %1 = linalg.elemwise_binary ins(%0, %arg0 : tensor<?x?xf32>, tensor<?x?xf32>)
                             outs(%arg1: tensor<?x?xf32>) -> tensor<?x?xf32>
  return %1 : tensor<?x?xf32>
}

module attributes {transform.with_named_sequence} {
  transform.named_sequence @__transform_main(%arg1: !transform.any_op {transform.readonly}) {
    %0 = transform.structured.match ops{["linalg.elemwise_binary"]} in %arg1 : (!transform.any_op) -> !transform.any_op
    %1, %loops:2 = transform.structured.fuse %0 {tile_sizes = [32, 32], tile_interchange = [0, 1]}
      : (!transform.any_op) -> (!transform.any_op, !transform.op<"scf.for">, !transform.any_op)
    transform.loop.peel %loops#0 : (!transform.op<"scf.for">) -> (!transform.any_op, !transform.any_op)
    transform.yield
  }
}

// -----

// CHECK-LABEL: func.func @interchange_reduction
//  CHECK-SAME: (%[[INPUT:.+]]: tensor<12x7x25xf32>)
func.func @interchange_reduction(%input: tensor<12x7x25xf32>) -> tensor<12x25xf32> {
  %five = arith.constant 5.0 : f32
  %init = tensor.empty() : tensor<12x25xf32>

//   CHECK-DAG: %[[INIT:.+]] = tensor.empty()
//   CHECK-DAG: %[[C5:.+]] = arith.constant 5 : index
//   CHECK-DAG: %[[C7:.+]] = arith.constant 7 : index
//   CHECK-DAG: %[[C4:.+]] = arith.constant 4 : index
//       CHECK: %[[RES:.*]] = scf.for %[[IV0:.+]] = %{{.+}} to %{{.+}} step %[[C5]] iter_args(%[[FOR_ARG0:.+]] = %[[INIT]])
//       CHECK:   scf.for %[[IV1:.+]] = %{{.+}} to %{{.+}} step %[[C7]] iter_args(%[[FOR_ARG1:.+]] = %[[FOR_ARG0]])
//       CHECK:     %[[OUT_SLICE0:.+]] = tensor.extract_slice %[[INPUT]][%[[IV0]], 0, %[[IV1]]]
//       CHECK:     %[[OUT_SLICE1:.+]] = tensor.extract_slice %[[FOR_ARG1]][%[[IV0]], %[[IV1]]]
//       CHECK:     %[[FILL:.+]] = linalg.fill {{.+}} outs(%[[OUT_SLICE1]] : tensor<?x?xf32>)
//       CHECK:     scf.for %[[IV2:.+]] = %{{.+}} to %{{.+}} step %[[C4]] iter_args(%[[FOR_ARG2:.+]] = %[[FILL]])
//       CHECK:       %[[IN_SLICE:.+]] = tensor.extract_slice %[[OUT_SLICE0]]
//       CHECK:       %[[OUT_SLICE2:.+]] = tensor.extract_slice %[[FOR_ARG2]][0, 0]
//       CHECK:       linalg.generic {{.+}} ins(%[[IN_SLICE]] : tensor<?x?x?xf32>) outs(%[[OUT_SLICE2]] : tensor<?x?xf32>)
//       CHECK: return %[[RES]]

  %fill = linalg.fill ins(%five : f32) outs(%init : tensor<12x25xf32>) -> tensor<12x25xf32>
  %0 = linalg.generic {
    indexing_maps = [affine_map<(d0, d1, d2) -> (d0, d1, d2)>, affine_map<(d0, d1, d2) -> (d0, d2)>],
    iterator_types = ["parallel", "reduction", "parallel"]
  } ins(%input : tensor<12x7x25xf32>) outs(%fill : tensor<12x25xf32>) {
  ^bb0(%arg0: f32, %arg1: f32):
    %2 = arith.addf %arg0, %arg1 : f32
    linalg.yield %2 : f32
  } -> tensor<12x25xf32>
  func.return %0 : tensor<12x25xf32>
}

module attributes {transform.with_named_sequence} {
  transform.named_sequence @__transform_main(%arg1: !transform.any_op {transform.readonly}) {
    %0 = transform.structured.match ops{["linalg.generic"]} in %arg1 : (!transform.any_op) -> !transform.any_op
    %1, %loops:2 = transform.structured.fuse %0 {tile_sizes = [5, 0, 7], tile_interchange = [0, 2, 1]}
      : (!transform.any_op) -> (!transform.any_op, !transform.any_op, !transform.any_op)
    %2, %loops_2 = transform.structured.tile_using_for %1 tile_sizes [0, 4]
      : (!transform.any_op) -> (!transform.any_op, !transform.any_op)
      transform.yield
  }
}

// -----

// CHECK-LABEL: func.func @unpack_elemwise
// CHECK:         %[[RES:.*]] = scf.for
// CHECK:           scf.for
// CHECK:             linalg.unpack
// CHECK:             linalg.elemwise_unary
// CHECK:         return %[[RES]]
func.func @unpack_elemwise(%arg0: tensor<16x48x8x8xf32>, %arg1: tensor<128x384xf32>) -> tensor<128x384xf32> {
  %0 = tensor.empty() : tensor<128x384xf32>
  %1 = linalg.unpack %arg0 inner_dims_pos = [0, 1] inner_tiles = [8, 8] into %0
      : tensor<16x48x8x8xf32> -> tensor<128x384xf32>
  %2 = linalg.elemwise_unary ins(%1: tensor<128x384xf32>)
                             outs(%arg1: tensor<128x384xf32>) -> tensor<128x384xf32>
  return %2 : tensor<128x384xf32>
}

module attributes {transform.with_named_sequence} {
  transform.named_sequence @__transform_main(%arg1: !transform.any_op {transform.readonly}) {
    %0 = transform.structured.match ops{["linalg.elemwise_unary"]} in %arg1 : (!transform.any_op) -> !transform.any_op
    %1, %loops:2 = transform.structured.fuse %0 {tile_sizes = [16, 32], tile_interchange = [0, 1]}
      : (!transform.any_op) -> (!transform.any_op, !transform.any_op, !transform.any_op)
      transform.yield
  }
}

// -----

// CHECK-LABEL: func.func @pack_elemwise
// CHECK:         %[[RES:.*]] = scf.for
// CHECK:           scf.for
// CHECK:             linalg.pack
// CHECK:             linalg.elemwise_unary
// CHECK:         return %[[RES]]
func.func @pack_elemwise(%arg0: tensor<128x384xf32>, %arg1: tensor<16x48x8x8xf32>) -> tensor<16x48x8x8xf32> {
  %0 = tensor.empty() : tensor<16x48x8x8xf32>
  %1 = linalg.pack %arg0 inner_dims_pos = [0, 1] inner_tiles = [8, 8] into %0
      : tensor<128x384xf32> -> tensor<16x48x8x8xf32>
  %2 = linalg.elemwise_unary ins(%1: tensor<16x48x8x8xf32>)
                             outs(%arg1: tensor<16x48x8x8xf32>) -> tensor<16x48x8x8xf32>
  return %2 : tensor<16x48x8x8xf32>
}

module attributes {transform.with_named_sequence} {
  transform.named_sequence @__transform_main(%arg1: !transform.any_op {transform.readonly}) {
    %0 = transform.structured.match ops{["linalg.elemwise_unary"]} in %arg1 : (!transform.any_op) -> !transform.any_op
    %1, %loops:2 = transform.structured.fuse %0 {tile_sizes = [3, 5, 0, 0]}
      : (!transform.any_op) -> (!transform.any_op, !transform.any_op, !transform.any_op)
      transform.yield
  }
}

// -----

// CHECK-LABEL: func.func @nofuse_pack_elemwise
// CHECK:         linalg.pack
// CHECK:         %[[RES:.*]] = scf.for
// CHECK:           scf.for
// CHECK:             linalg.elemwise_unary
// CHECK:         return %[[RES]]
func.func @nofuse_pack_elemwise(%arg0: tensor<128x384xf32>, %arg1: tensor<16x48x8x8xf32>) -> tensor<16x48x8x8xf32> {
  %0 = tensor.empty() : tensor<16x48x8x8xf32>
  %1 = linalg.pack %arg0 inner_dims_pos = [0, 1] inner_tiles = [8, 8] into %0
      : tensor<128x384xf32> -> tensor<16x48x8x8xf32>
  %2 = linalg.elemwise_unary ins(%1: tensor<16x48x8x8xf32>)
                             outs(%arg1: tensor<16x48x8x8xf32>) -> tensor<16x48x8x8xf32>
  return %2 : tensor<16x48x8x8xf32>
}

module attributes {transform.with_named_sequence} {
  transform.named_sequence @__transform_main(%arg1: !transform.any_op {transform.readonly}) {
    %0 = transform.structured.match ops{["linalg.elemwise_unary"]} in %arg1 : (!transform.any_op) -> !transform.any_op
    %1, %loops:3 = transform.structured.fuse %0 {tile_sizes = [3, 5, 2, 0]}
      : (!transform.any_op) -> (!transform.any_op, !transform.any_op, !transform.any_op, !transform.any_op)
      transform.yield
  }
}

// -----

// CHECK-LABEL: func.func @fuse_through_slice
func.func @fuse_through_slice(%arg0: tensor<?x?xf32>, %arg1: tensor<?x?xf32>) -> tensor<?x?xf32> {

  //     CHECK: %[[RES:.*]] = scf.for
  //     CHECK:     scf.for
  //     CHECK:       linalg.elemwise_unary
  //     CHECK:       linalg.elemwise_binary
  //     CHECK: return %[[RES]]
  %0 = linalg.elemwise_unary ins(%arg0 : tensor<?x?xf32>)
                             outs(%arg0: tensor<?x?xf32>) -> tensor<?x?xf32>
  %c0 = arith.constant 0 : index
  %c1 = arith.constant 1 : index
  %dim0 = tensor.dim %arg1, %c0 : tensor<?x?xf32>
  %dim1 = tensor.dim %arg1, %c1 : tensor<?x?xf32>
  %1 = tensor.extract_slice %0 [1, 1] [%dim0, %dim1] [1, 1] : tensor<?x?xf32> to tensor<?x?xf32>
  %2 = linalg.elemwise_binary ins(%1, %arg1 : tensor<?x?xf32>, tensor<?x?xf32>)
                             outs(%arg1: tensor<?x?xf32>) -> tensor<?x?xf32>
  return %2 : tensor<?x?xf32>
}

module attributes {transform.with_named_sequence} {
  transform.named_sequence @__transform_main(%arg1: !transform.any_op {transform.readonly}) {
    %0 = transform.structured.match ops{["linalg.elemwise_binary"]} in %arg1 : (!transform.any_op) -> !transform.any_op
    %1, %loops:2 = transform.structured.fuse %0 {tile_sizes = [32, 32], tile_interchange = [0, 1], apply_cleanup = true}
      : (!transform.any_op) -> (!transform.any_op, !transform.op<"scf.for">, !transform.any_op)
    transform.yield
  }
}

// -----

// CHECK-LABEL: func.func @fuse_through_slice_and_cast_chain
func.func @fuse_through_slice_and_cast_chain(%arg0: tensor<100x100xf32>, %arg1: tensor<?x?xf32>) -> tensor<?x?xf32> {

  //     CHECK: %[[RES:.*]] = scf.for
  //     CHECK:     scf.for
  //     CHECK:       linalg.elemwise_unary
  //     CHECK:       linalg.elemwise_binary
  //     CHECK: return %[[RES]]
  %0 = linalg.elemwise_unary ins(%arg0 : tensor<100x100xf32>)
                             outs(%arg0: tensor<100x100xf32>) -> tensor<100x100xf32>
  %1 = tensor.cast %0 : tensor<100x100xf32> to tensor<100x?xf32>
  %2 = tensor.extract_slice %1 [1, 1] [98, 98] [1, 1] : tensor<100x?xf32> to tensor<98x98xf32>
  %3 = tensor.cast %2 : tensor<98x98xf32> to tensor<?x?xf32>
  %c0 = arith.constant 0 : index
  %c1 = arith.constant 1 : index
  %dim0 = tensor.dim %arg1, %c0 : tensor<?x?xf32>
  %dim1 = tensor.dim %arg1, %c1 : tensor<?x?xf32>
  %4 = tensor.extract_slice %3 [1, 1] [%dim0, %dim1] [1, 1] : tensor<?x?xf32> to tensor<?x?xf32>
  %5 = linalg.elemwise_binary ins(%4, %arg1 : tensor<?x?xf32>, tensor<?x?xf32>)
                             outs(%arg1: tensor<?x?xf32>) -> tensor<?x?xf32>
  return %5 : tensor<?x?xf32>
}

module attributes {transform.with_named_sequence} {
  transform.named_sequence @__transform_main(%arg1: !transform.any_op {transform.readonly}) {
    %0 = transform.structured.match ops{["linalg.elemwise_binary"]} in %arg1 : (!transform.any_op) -> !transform.any_op
    %1, %loops:2 = transform.structured.fuse %0 {tile_sizes = [32, 32], tile_interchange = [0, 1], apply_cleanup = true}
      : (!transform.any_op) -> (!transform.any_op, !transform.op<"scf.for">, !transform.any_op)
    transform.yield
  }
}

// -----

// CHECK-LABEL: func.func @fuse_unrelated_slice
func.func @fuse_unrelated_slices(%arg0: tensor<?x?xf32>, %arg1: tensor<?x?xf32>) -> (tensor<?x?xf32>, tensor<10x10xf32>) {

  //     CHECK: %[[SLICE1:.+]] = tensor.extract_slice
  //     CHECK: %[[SLICE2:.+]] = tensor.extract_slice %[[SLICE1]]
  //     CHECK: %[[RES:.*]] = scf.for
  //     CHECK:     scf.for
  //     CHECK:       linalg.elemwise_unary
  //     CHECK:       linalg.elemwise_binary
  //     CHECK: return %[[RES]], %[[SLICE2]]
  %c0 = arith.constant 0 : index
  %c1 = arith.constant 1 : index
  %dim0 = tensor.dim %arg1, %c0 : tensor<?x?xf32>
  %dim1 = tensor.dim %arg1, %c1 : tensor<?x?xf32>
  %slice1 = tensor.extract_slice %arg0 [1, 1] [%dim0, %dim1] [1, 1] : tensor<?x?xf32> to tensor<?x?xf32>
  %slice2 = tensor.extract_slice %slice1 [1, 1] [10, 10] [1, 1] : tensor<?x?xf32> to tensor<10x10xf32>
  %0 = linalg.elemwise_unary ins(%arg0 : tensor<?x?xf32>)
                             outs(%arg0: tensor<?x?xf32>) -> tensor<?x?xf32>
  %1 = tensor.extract_slice %0 [1, 1] [%dim0, %dim1] [1, 1] : tensor<?x?xf32> to tensor<?x?xf32>
  %2 = linalg.elemwise_binary ins(%1, %arg1 : tensor<?x?xf32>, tensor<?x?xf32>)
                             outs(%arg1: tensor<?x?xf32>) -> tensor<?x?xf32>
  return %2, %slice2 : tensor<?x?xf32>, tensor<10x10xf32>
}

module attributes {transform.with_named_sequence} {
  transform.named_sequence @__transform_main(%arg1: !transform.any_op {transform.readonly}) {
    %0 = transform.structured.match ops{["linalg.elemwise_binary"]} in %arg1 : (!transform.any_op) -> !transform.any_op
    %1, %loops:2 = transform.structured.fuse %0 {tile_sizes = [32, 32], tile_interchange = [0, 1], apply_cleanup = true}
      : (!transform.any_op) -> (!transform.any_op, !transform.op<"scf.for">, !transform.any_op)
    transform.yield
  }
}

// -----

// CHECK-LABEL: func.func @bubble_up_extract_slice_through_expand_shape
//     CHECK: scf.for %[[X:[A-Za-z0-9]+]] = {{.*}}
//     CHECK:   scf.for %[[Y:[A-Za-z0-9]+]] = {{.*}}
//     CHECK:     scf.for %[[Z:[A-Za-z0-9]+]] = {{.*}}
//     CHECK:       %[[LINEAR_IDX:.+]] = affine.linearize_index disjoint [%[[X]], %[[Y]], %[[Z]]] by (2, 3, 10)
//     CHECK:       %[[SLICE:.+]] = tensor.extract_slice %{{.*}}[%[[LINEAR_IDX]]] [5] [1] : tensor<60xf32> to tensor<5xf32>
//     CHECK:       %[[EXPAND:.+]] = tensor.expand_shape %[[SLICE]] {{\[\[}}0, 1, 2]] output_shape [1, 1, 5]
//     CHECK:       linalg.exp ins(%[[EXPAND]]
func.func @bubble_up_extract_slice_through_expand_shape(%0: tensor<60xf32>) -> tensor<2x3x10xf32> {
  %expand = tensor.expand_shape %0 [[0, 1, 2]] output_shape [2, 3, 10] : tensor<60xf32> into tensor<2x3x10xf32>
  %empty = tensor.empty() : tensor<2x3x10xf32>
  %exp = linalg.exp ins(%expand : tensor<2x3x10xf32>) outs(%empty : tensor<2x3x10xf32>) -> tensor<2x3x10xf32>
  return %exp : tensor<2x3x10xf32>
}

module attributes {transform.with_named_sequence} {
  transform.named_sequence @__transform_main(%arg0: !transform.any_op {transform.readonly}) {
    %0 = transform.structured.match ops{["linalg.exp"]} in %arg0 : (!transform.any_op) -> !transform.any_op
    %transformed, %loops:3 = transform.structured.fuse %0 [1, 1, 5] interchange [0, 1, 2] apply_cleanup = true : 
      (!transform.any_op) -> (!transform.any_op, !transform.op<"scf.for">, !transform.any_op, !transform.any_op)
    transform.yield 
  }
}

// -----

// CHECK-LABEL: func.func @bubble_up_extract_slice_through_expand_shape_full_inner_dim
//     CHECK: scf.for %[[X:[A-Za-z0-9]+]] = {{.*}}
//     CHECK:   scf.for %[[Y:[A-Za-z0-9]+]] = {{.*}}
//     CHECK:       %[[LINEAR_IDX:.+]] = affine.linearize_index disjoint [%[[X]], %[[Y]]{{.*}} by (3, 4, 10)
//     CHECK:       %[[SLICE:.+]] = tensor.extract_slice %{{.*}}[%[[LINEAR_IDX]]] [20] [1] : tensor<120xf32> to tensor<20xf32>
//     CHECK:       %[[EXPAND:.+]] = tensor.expand_shape %[[SLICE]] {{\[\[}}0, 1, 2]] output_shape [1, 2, 10]
//     CHECK:       linalg.exp ins(%[[EXPAND]]
func.func @bubble_up_extract_slice_through_expand_shape_full_inner_dim(%0: tensor<120xf32>) -> tensor<3x4x10xf32> {
  %expand = tensor.expand_shape %0 [[0, 1, 2]] output_shape [3, 4, 10] : tensor<120xf32> into tensor<3x4x10xf32>
  %empty = tensor.empty() : tensor<3x4x10xf32>
  %exp = linalg.exp ins(%expand : tensor<3x4x10xf32>) outs(%empty : tensor<3x4x10xf32>) -> tensor<3x4x10xf32>
  return %exp : tensor<3x4x10xf32>
}

module attributes {transform.with_named_sequence} {
  transform.named_sequence @__transform_main(%arg0: !transform.any_op {transform.readonly}) {
    %0 = transform.structured.match ops{["linalg.exp"]} in %arg0 : (!transform.any_op) -> !transform.any_op
    %transformed, %loops:2 = transform.structured.fuse %0 [1, 2, 0] interchange [0, 1, 2] apply_cleanup = true : 
      (!transform.any_op) -> (!transform.any_op, !transform.op<"scf.for">, !transform.any_op)
    transform.yield 
  }
}

// -----

// CHECK-LABEL: func.func @no_bubble_up_extract_slice_through_expand_shape_non_contiguous
//     CHECK: tensor.expand_shape
//     CHECK: scf.for
//     CHECK:   scf.for
//     CHECK:     scf.for
//     CHECK:       linalg.exp
func.func @no_bubble_up_extract_slice_through_expand_shape_non_contiguous(%0: tensor<120xf32>) -> tensor<3x4x10xf32> {
  %expand = tensor.expand_shape %0 [[0, 1, 2]] output_shape [3, 4, 10] : tensor<120xf32> into tensor<3x4x10xf32>
  %empty = tensor.empty() : tensor<3x4x10xf32>
  %exp = linalg.exp ins(%expand : tensor<3x4x10xf32>) outs(%empty : tensor<3x4x10xf32>) -> tensor<3x4x10xf32>
  return %exp : tensor<3x4x10xf32>
}

module attributes {transform.with_named_sequence} {
  transform.named_sequence @__transform_main(%arg0: !transform.any_op {transform.readonly}) {
    %0 = transform.structured.match ops{["linalg.exp"]} in %arg0 : (!transform.any_op) -> !transform.any_op
    %transformed, %loops:3 = transform.structured.fuse %0 [1, 2, 5] interchange [0, 1, 2] apply_cleanup = true : 
      (!transform.any_op) -> (!transform.any_op, !transform.op<"scf.for">, !transform.any_op, !transform.any_op)
    transform.yield 
  }
}

// -----

// CHECK-LABEL: func.func @bubble_up_extract_slice_through_expand_shape_multiple_expanded_dims
//     CHECK: %[[C0:.+]] = arith.constant 0 : index
//     CHECK: scf.for %[[X:[A-Za-z0-9]+]] = {{.*}}
//     CHECK:   scf.for %[[Y:[A-Za-z0-9]+]] = {{.*}}
//     CHECK:     scf.for %[[Z:[A-Za-z0-9]+]] = {{.*}}
//     CHECK:       scf.for %[[W:[A-Za-z0-9]+]] = {{.*}}
//     CHECK:       %[[LINEAR_IDX0:.+]] = affine.linearize_index disjoint [%[[X]], %[[Y]], %[[C0]]] by (3, 4, 10)
//     CHECK:       %[[LINEAR_IDX1:.+]] = affine.linearize_index disjoint [%[[Z]], %[[W]]] by (7, 8)
//     CHECK:       %[[SLICE:.+]] = tensor.extract_slice %{{.*}}[%[[LINEAR_IDX0]], %[[LINEAR_IDX1]]] [20, 4] [1, 1] : tensor<120x56xf32> to tensor<20x4xf32>
//     CHECK:       %[[EXPAND:.+]] = tensor.expand_shape %[[SLICE]] {{\[\[}}0, 1, 2], [3, 4]] output_shape [1, 2, 10, 1, 4]
//     CHECK:       linalg.exp ins(%[[EXPAND]]
module {
  func.func @bubble_up_extract_slice_through_expand_shape_multiple_expanded_dims(%0: tensor<120x56xf32>) -> tensor<3x4x10x7x8xf32> {
    %expand = tensor.expand_shape %0 [[0, 1, 2], [3, 4]] output_shape [3, 4, 10, 7, 8] : tensor<120x56xf32> into tensor<3x4x10x7x8xf32>
    %empty = tensor.empty() : tensor<3x4x10x7x8xf32>
    %exp = linalg.exp ins(%expand : tensor<3x4x10x7x8xf32>) outs(%empty : tensor<3x4x10x7x8xf32>) -> tensor<3x4x10x7x8xf32>
    return %exp : tensor<3x4x10x7x8xf32>
  }
}

module attributes {transform.with_named_sequence} {
  transform.named_sequence @__transform_main(%arg0: !transform.any_op {transform.readonly}) {
    %0 = transform.structured.match ops{["linalg.exp"]} in %arg0 : (!transform.any_op) -> !transform.any_op
    %transformed, %loops:4 = transform.structured.fuse %0 [1, 2, 0, 1, 4] interchange [0, 1, 2, 3, 4] apply_cleanup = true : 
      (!transform.any_op) -> (!transform.any_op, !transform.op<"scf.for">, !transform.any_op, !transform.any_op, !transform.any_op)
    transform.yield 
  }
}

// -----

// CHECK-LABEL: func.func @bubble_up_extract_slice_through_expand_shape_and_fuse_with_expand_producer
//     CHECK: scf.for %[[X:[A-Za-z0-9]+]] = {{.*}}
//     CHECK:    %[[LINEAR_IDX:.+]] = affine.linearize_index disjoint [%[[X]], {{.*}} by (8, 32)
//     CHECK:    %[[SLICE:.+]] = tensor.extract_slice %{{.*}}[0, 0, %[[LINEAR_IDX]]] [1, 1800, 32] [1, 1, 1] : tensor<1x1800x256xf32> to tensor<1x1800x32xf32>
//     CHECK:    %[[ABS:.+]] = linalg.abs ins(%[[SLICE]]
//     CHECK:    %[[EXPAND:.+]] = tensor.expand_shape %[[ABS]] {{\[\[}}0], [1], [2, 3]] output_shape [1, 1800, 1, 32]
//     CHECK:    linalg.exp ins(%[[EXPAND]]
module {
  func.func @bubble_up_extract_slice_through_expand_shape_and_fuse_with_expand_producer(%0: tensor<1x1800x256xf32>) -> tensor<1x1800x8x32xf32> {
    %empty1 = tensor.empty() : tensor<1x1800x256xf32>
    %exp1 = linalg.abs ins(%0 : tensor<1x1800x256xf32>) outs(%empty1 : tensor<1x1800x256xf32>) -> tensor<1x1800x256xf32>
    %expand = tensor.expand_shape %exp1 [[0], [1], [2, 3]] output_shape [1, 1800, 8, 32] : tensor<1x1800x256xf32> into tensor<1x1800x8x32xf32>
    %empty2 = tensor.empty() : tensor<1x1800x8x32xf32>
    %exp2 = linalg.exp ins(%expand : tensor<1x1800x8x32xf32>) outs(%empty2 : tensor<1x1800x8x32xf32>) -> tensor<1x1800x8x32xf32>
    return %exp2 : tensor<1x1800x8x32xf32>
  }
}

module attributes {transform.with_named_sequence} {
  transform.named_sequence @__transform_main(%arg0: !transform.any_op {transform.readonly}) {
    %0 = transform.structured.match ops{["linalg.exp"]} in %arg0 : (!transform.any_op) -> !transform.any_op
    %transformed, %loops:1 = transform.structured.fuse %0 [0, 0, 1, 0] interchange [0, 1, 2, 3] apply_cleanup = true : 
      (!transform.any_op) -> (!transform.any_op, !transform.op<"scf.for">)
    transform.yield 
  }
}

// -----

// CHECK-LABEL: func.func @no_bubble_up_extract_slice_through_expand_shape_on_cleanup_false
//     CHECK: %[[EXPAND:.+]] = tensor.expand_shape {{.*}} {{\[\[}}0, 1, 2]] output_shape [2, 3, 10]
//     CHECK: scf.for %[[X:[A-Za-z0-9]+]] = {{.*}}
//     CHECK:   scf.for %[[Y:[A-Za-z0-9]+]] = {{.*}}
//     CHECK:     scf.for %[[Z:[A-Za-z0-9]+]] = {{.*}}
//     CHECK:       %[[SLICE:.+]] = tensor.extract_slice %[[EXPAND]]{{.*}} [1, 1, 5] [1, 1, 1] : tensor<2x3x10xf32> to tensor<1x1x5xf32>
//     CHECK:       linalg.exp ins(%[[SLICE]]
func.func @no_bubble_up_extract_slice_through_expand_shape_on_cleanup_false(%0: tensor<60xf32>) -> tensor<2x3x10xf32> {
  %expand = tensor.expand_shape %0 [[0, 1, 2]] output_shape [2, 3, 10] : tensor<60xf32> into tensor<2x3x10xf32>
  %empty = tensor.empty() : tensor<2x3x10xf32>
  %exp = linalg.exp ins(%expand : tensor<2x3x10xf32>) outs(%empty : tensor<2x3x10xf32>) -> tensor<2x3x10xf32>
  return %exp : tensor<2x3x10xf32>
}

module attributes {transform.with_named_sequence} {
  transform.named_sequence @__transform_main(%arg0: !transform.any_op {transform.readonly}) {
    %0 = transform.structured.match ops{["linalg.exp"]} in %arg0 : (!transform.any_op) -> !transform.any_op
    %transformed, %loops:3 = transform.structured.fuse %0 [1, 1, 5] interchange [0, 1, 2] apply_cleanup = false : 
      (!transform.any_op) -> (!transform.any_op, !transform.op<"scf.for">, !transform.any_op, !transform.any_op)
    transform.yield 
  }
<<<<<<< HEAD
=======
}

// -----

// CHECK-LABEL:   func.func @bubble_up_extract_slice_through_collapse_shape(
// CHECK:      scf.for %[[X:[A-Za-z0-9]+]] = {{.*}} -> (tensor<8x1800x32xf32>) {
// CHECK:             %[[EXTRACT:.*]] = tensor.extract_slice
// CHECK:             %[[COLLAPSE:.*]] = tensor.collapse_shape %[[EXTRACT]]
// CHECK:             %[[EXP1:.*]] = linalg.exp ins(%[[COLLAPSE]]
func.func @bubble_up_extract_slice_through_collapse_shape(%0: tensor<1x8x1800x32xf32>) -> tensor<8x1800x32xf32> {
  %expand = tensor.collapse_shape %0 [[0, 1], [2], [3]] : tensor<1x8x1800x32xf32> into tensor<8x1800x32xf32>
  %empty = tensor.empty() : tensor<8x1800x32xf32>
  %exp = linalg.exp ins(%expand : tensor<8x1800x32xf32>) outs(%empty : tensor<8x1800x32xf32>) -> tensor<8x1800x32xf32>
  return %exp : tensor<8x1800x32xf32>
}

module attributes {transform.with_named_sequence} {
  transform.named_sequence @__transform_main(%arg0: !transform.any_op {transform.readonly}) {
    %0 = transform.structured.match ops{["linalg.exp"]} in %arg0 : (!transform.any_op) -> !transform.any_op
    %transformed, %loops:1 = transform.structured.fuse %0 [1, 0, 0] interchange [0, 1, 2] apply_cleanup = true : 
      (!transform.any_op) -> (!transform.any_op, !transform.op<"scf.for">)
    transform.yield 
  }
}

// -----

// CHECK-LABEL:   func.func @bubble_up_extract_slice_through_collapse_shape_with_collapse_producer(
// CHECK:           scf.for %[[X:[A-Za-z0-9]+]] = {{.*}}
// CHECK:             %[[EXTRACT:.*]] = tensor.extract_slice
// CHECK:             %[[ABS:.*]] = linalg.abs ins(%[[EXTRACT]]
// CHECK:             %[[COLLAPSE:.*]] = tensor.collapse_shape %[[ABS]]
// CHECK:             %[[EXP:.*]] = linalg.exp ins(%[[COLLAPSE]]
func.func @bubble_up_extract_slice_through_collapse_shape_with_collapse_producer(%0: tensor<1x8x1800x32xf32>) -> tensor<8x1800x32xf32> {
  %empty1 = tensor.empty() : tensor<1x8x1800x32xf32>
  %abs = linalg.abs ins(%0 : tensor<1x8x1800x32xf32>) outs(%empty1 : tensor<1x8x1800x32xf32>) -> tensor<1x8x1800x32xf32>
  %expand = tensor.collapse_shape %abs [[0, 1], [2], [3]] : tensor<1x8x1800x32xf32> into tensor<8x1800x32xf32>
  %empty2 = tensor.empty() : tensor<8x1800x32xf32>
  %exp = linalg.exp ins(%expand : tensor<8x1800x32xf32>) outs(%empty2 : tensor<8x1800x32xf32>) -> tensor<8x1800x32xf32>
  return %exp : tensor<8x1800x32xf32>
}

module attributes {transform.with_named_sequence} {
  transform.named_sequence @__transform_main(%arg0: !transform.any_op {transform.readonly}) {
    %0 = transform.structured.match ops{["linalg.exp"]} in %arg0 : (!transform.any_op) -> !transform.any_op
    %transformed, %loops:1 = transform.structured.fuse %0 [1, 0, 0] interchange [0, 1, 2] apply_cleanup = true : 
      (!transform.any_op) -> (!transform.any_op, !transform.op<"scf.for">)
    transform.yield 
  }
>>>>>>> d465594a
}<|MERGE_RESOLUTION|>--- conflicted
+++ resolved
@@ -437,8 +437,6 @@
       (!transform.any_op) -> (!transform.any_op, !transform.op<"scf.for">, !transform.any_op, !transform.any_op)
     transform.yield 
   }
-<<<<<<< HEAD
-=======
 }
 
 // -----
@@ -488,5 +486,4 @@
       (!transform.any_op) -> (!transform.any_op, !transform.op<"scf.for">)
     transform.yield 
   }
->>>>>>> d465594a
 }