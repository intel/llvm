--- conflicted
+++ resolved
@@ -16,11 +16,7 @@
 //   CHECK-DAG:   %[[Q_SHIFTED:.+]] = arith.addi %[[Q_REM]], %[[C224]]
 //       CHECK:   %[[Q:.+]] = arith.select %[[Q_NEG]], %[[Q_SHIFTED]], %[[Q_REM]]
 //       CHECK:   return %[[N]], %[[P]], %[[Q]]
-<<<<<<< HEAD
-func.func @static_basis(%linear_index: index) -> (index, index, index) {
-=======
 func.func @delinearize_static_basis(%linear_index: index) -> (index, index, index) {
->>>>>>> a8d96e15
   %1:3 = affine.delinearize_index %linear_index into (16, 224, 224) : index, index, index
   return %1#0, %1#1, %1#2 : index, index, index
 }
@@ -58,14 +54,6 @@
 
 // -----
 
-<<<<<<< HEAD
-// CHECK-DAG: #[[$map0:.+]] = affine_map<()[s0, s1, s2] -> (s0 * 15 + s1 * 5 + s2)>
-
-// CHECK-LABEL: @linearize_static
-// CHECK-SAME: (%[[arg0:.+]]: index, %[[arg1:.+]]: index, %[[arg2:.+]]: index)
-// CHECK: %[[val_0:.+]] = affine.apply #[[$map0]]()[%[[arg0]], %[[arg1]], %[[arg2]]]
-// CHECK: return %[[val_0]]
-=======
 // CHECK-LABEL: @linearize_static
 // CHECK-SAME: (%[[arg0:.+]]: index, %[[arg1:.+]]: index, %[[arg2:.+]]: index)
 // CHECK-DAG: %[[C5:.+]] = arith.constant 5 : index
@@ -75,7 +63,6 @@
 // CHECK: %[[val_0:.+]] = arith.addi %[[scaled_0]], %[[scaled_1]]
 // CHECK: %[[val_1:.+]] = arith.addi %[[val_0]], %[[arg2]]
 // CHECK: return %[[val_1]]
->>>>>>> a8d96e15
 func.func @linearize_static(%arg0: index, %arg1: index, %arg2: index) -> index {
   %0 = affine.linearize_index [%arg0, %arg1, %arg2] by (2, 3, 5) : index
   func.return %0 : index
@@ -83,17 +70,6 @@
 
 // -----
 
-<<<<<<< HEAD
-// CHECK-DAG: #[[$map0:.+]] =  affine_map<()[s0, s1, s2, s3, s4] -> (s1 * s2 + s3 + s0 * (s2 * s4))>
-
-// CHECK-LABEL: @linearize_dynamic
-// CHECK-SAME: (%[[arg0:.+]]: index, %[[arg1:.+]]: index, %[[arg2:.+]]: index, %[[arg3:.+]]: index, %[[arg4:.+]]: index, %[[arg5:.+]]: index)
-// CHECK: %[[val_0:.+]] = affine.apply #[[$map0]]()[%[[arg0]], %[[arg1]], %[[arg5]], %[[arg2]], %[[arg4]]]
-// CHECK: return %[[val_0]]
-func.func @linearize_dynamic(%arg0: index, %arg1: index, %arg2: index, %arg3: index, %arg4: index, %arg5: index) -> index {
-  %0 = affine.linearize_index [%arg0, %arg1, %arg2] by (%arg3, %arg4, %arg5) : index
-  func.return %0 : index
-=======
 // CHECK-LABEL: @linearize_dynamic
 // CHECK-SAME: (%[[arg0:.+]]: index, %[[arg1:.+]]: index, %[[arg2:.+]]: index, %[[arg3:.+]]: index, %[[arg4:.+]]: index)
 // CHECK: %[[stride_0:.+]] = arith.muli %[[arg4]], %[[arg3]]
@@ -134,5 +110,4 @@
     }
   }
   return
->>>>>>> a8d96e15
 }