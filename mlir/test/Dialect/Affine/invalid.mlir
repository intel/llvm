// RUN: mlir-opt -allow-unregistered-dialect %s -split-input-file -verify-diagnostics

// -----

func.func @affine_apply_operand_non_index(%arg0 : i32) {
  // Custom parser automatically assigns all arguments the `index` so we must
  // use the generic syntax here to exercise the verifier.
  // expected-error@+1 {{op operand #0 must be variadic of index, but got 'i32'}}
  %0 = "affine.apply"(%arg0) {map = affine_map<(d0) -> (d0)>} : (i32) -> (index)
  return
}

// -----

func.func @affine_apply_resul_non_index(%arg0 : index) {
  // Custom parser automatically assigns `index` as the result type so we must
  // use the generic syntax here to exercise the verifier.
  // expected-error@+1 {{op result #0 must be index, but got 'i32'}}
  %0 = "affine.apply"(%arg0) {map = affine_map<(d0) -> (d0)>} : (index) -> (i32)
  return
}

// -----

#map = affine_map<(d0)[s0] -> (d0 + s0)>

func.func @affine_for_lower_bound_invalid_dim(%arg : index) {
  affine.for %n0 = 0 to 7 {
    %dim = arith.addi %arg, %arg : index

    // expected-error@+1 {{operand cannot be used as a dimension id}}
    affine.for %n1 = 0 to #map(%dim)[%arg] {
    }
  }
  return
}

// -----

#map = affine_map<(d0)[s0] -> (d0 + s0)>

func.func @affine_for_upper_bound_invalid_dim(%arg : index) {
  affine.for %n0 = 0 to 7 {
    %dim = arith.addi %arg, %arg : index

    // expected-error@+1 {{operand cannot be used as a dimension id}}
    affine.for %n1 = #map(%dim)[%arg] to 7 {
    }
  }
  return
}

// -----
func.func @affine_load_invalid_dim(%M : memref<10xi32>) {
  "unknown"() ({
  ^bb0(%arg: index):
    affine.load %M[%arg] : memref<10xi32>
    // expected-error@-1 {{index must be a valid dimension or symbol identifier}}
    cf.br ^bb1
  ^bb1:
    cf.br ^bb1
  }) : () -> ()
  return
}

// -----

#map0 = affine_map<(d0)[s0] -> (d0 + s0)>

func.func @affine_for_lower_bound_invalid_sym() {
  affine.for %i0 = 0 to 7 {
    // expected-error@+1 {{operand cannot be used as a symbol}}
    affine.for %n0 = #map0(%i0)[%i0] to 7 {
    }
  }
  return
}

// -----

#map0 = affine_map<(d0)[s0] -> (d0 + s0)>

func.func @affine_for_upper_bound_invalid_sym() {
  affine.for %i0 = 0 to 7 {
    // expected-error@+1 {{operand cannot be used as a symbol}}
    affine.for %n0 = 0 to #map0(%i0)[%i0] {
    }
  }
  return
}

// -----

#set0 = affine_set<(i)[N] : (i >= 0, N - i >= 0)>

func.func @affine_if_invalid_dim(%arg : index) {
  affine.for %n0 = 0 to 7 {
    %dim = arith.addi %arg, %arg : index

    // expected-error@+1 {{operand cannot be used as a dimension id}}
    affine.if #set0(%dim)[%n0] {}
  }
  return
}

// -----

#set0 = affine_set<(i)[N] : (i >= 0, N - i >= 0)>

func.func @affine_if_invalid_sym() {
  affine.for %i0 = 0 to 7 {
    // expected-error@+1 {{operand cannot be used as a symbol}}
    affine.if #set0(%i0)[%i0] {}
  }
  return
}

// -----

#set0 = affine_set<(i)[N] : (i >= 0, N - i >= 0)>

func.func @affine_if_invalid_dimop_dim(%arg0: index, %arg1: index, %arg2: index, %arg3: index) {
  affine.for %n0 = 0 to 7 {
    %0 = memref.alloc(%arg0, %arg1, %arg2, %arg3) : memref<?x?x?x?xf32>
    %c0 = arith.constant 0 : index
    %dim = memref.dim %0, %c0 : memref<?x?x?x?xf32>

    // expected-error@+1 {{operand cannot be used as a symbol}}
    affine.if #set0(%dim)[%n0] {}
  }
  return
}

// -----

func.func @affine_store_missing_l_square(%C: memref<4096x4096xf32>) {
  %9 = arith.constant 0.0 : f32
  // expected-error@+1 {{expected '['}}
  affine.store %9, %C : memref<4096x4096xf32>
  return
}

// -----

func.func @affine_store_wrong_value_type(%C: memref<f32>) {
  %c0 = arith.constant 0 : i32
  // expected-error@+1 {{value to store must have the same type as memref element type}}
  "affine.store"(%c0, %C) <{map = affine_map<(i) -> (i)>}> : (i32, memref<f32>) -> ()
  return
}

// -----

func.func @affine_min(%arg0 : index, %arg1 : index, %arg2 : index) {
  // expected-error@+1 {{operand count and affine map dimension and symbol count must match}}
  %0 = affine.min affine_map<(d0) -> (d0)> (%arg0, %arg1)

  return
}

// -----

func.func @affine_min(%arg0 : index, %arg1 : index, %arg2 : index) {
  // expected-error@+1 {{operand count and affine map dimension and symbol count must match}}
  %0 = affine.min affine_map<()[s0] -> (s0)> (%arg0, %arg1)

  return
}

// -----

func.func @affine_min(%arg0 : index, %arg1 : index, %arg2 : index) {
  // expected-error@+1 {{operand count and affine map dimension and symbol count must match}}
  %0 = affine.min affine_map<(d0) -> (d0)> ()

  return
}

// -----

func.func @affine_min() {
  // expected-error@+1 {{'affine.min' op affine map expect at least one result}}
  %0 = affine.min affine_map<() -> ()> ()
  return
}

// -----

func.func @affine_min(%arg0 : index) {
  // expected-error@+1 {{'affine.min' op affine map expect at least one result}}
  %0 = affine.min affine_map<(d0) -> ()> (%arg0)
  return
}

// -----

func.func @affine_max(%arg0 : index, %arg1 : index, %arg2 : index) {
  // expected-error@+1 {{operand count and affine map dimension and symbol count must match}}
  %0 = affine.max affine_map<(d0) -> (d0)> (%arg0, %arg1)

  return
}

// -----

func.func @affine_max(%arg0 : index, %arg1 : index, %arg2 : index) {
  // expected-error@+1 {{operand count and affine map dimension and symbol count must match}}
  %0 = affine.max affine_map<()[s0] -> (s0)> (%arg0, %arg1)

  return
}

// -----

func.func @affine_max(%arg0 : index, %arg1 : index, %arg2 : index) {
  // expected-error@+1 {{operand count and affine map dimension and symbol count must match}}
  %0 = affine.max affine_map<(d0) -> (d0)> ()

  return
}

// -----

func.func @affine_max() {
  // expected-error@+1 {{'affine.max' op affine map expect at least one result}}
  %0 = affine.max affine_map<() -> ()> ()
  return
}

// -----

func.func @affine_max(%arg0 : index) {
  // expected-error@+1 {{'affine.max' op affine map expect at least one result}}
  %0 = affine.max affine_map<(d0) -> ()> (%arg0)
  return
}

// -----

func.func @affine_parallel(%arg0 : index, %arg1 : index, %arg2 : index) {
  // expected-error@+1 {{the number of region arguments (1) and the number of map groups for lower (2) and upper bound (2), and the number of steps (2) must all match}}
  affine.parallel (%i) = (0, 0) to (100, 100) step (10, 10) {
  }
}

// -----

func.func @affine_parallel(%arg0 : index, %arg1 : index, %arg2 : index) {
  // expected-error@+1 {{the number of region arguments (2) and the number of map groups for lower (1) and upper bound (2), and the number of steps (2) must all match}}
  affine.parallel (%i, %j) = (0) to (100, 100) step (10, 10) {
  }
}

// -----

func.func @affine_parallel(%arg0 : index, %arg1 : index, %arg2 : index) {
  // expected-error@+1 {{the number of region arguments (2) and the number of map groups for lower (2) and upper bound (1), and the number of steps (2) must all match}}
  affine.parallel (%i, %j) = (0, 0) to (100) step (10, 10) {
  }
}

// -----

func.func @affine_parallel(%arg0 : index, %arg1 : index, %arg2 : index) {
  // expected-error@+1 {{the number of region arguments (2) and the number of map groups for lower (2) and upper bound (2), and the number of steps (1) must all match}}
  affine.parallel (%i, %j) = (0, 0) to (100, 100) step (10) {
  }
}

// -----

func.func @affine_parallel(%arg0 : index, %arg1 : index, %arg2 : index) {
  affine.for %x = 0 to 7 {
    %y = arith.addi %x, %x : index
    // expected-error@+1 {{operand cannot be used as a dimension id}}
    affine.parallel (%i, %j) = (0, 0) to (%y, 100) step (10, 10) {
    }
  }
  return
}

// -----

func.func @affine_parallel(%arg0 : index, %arg1 : index, %arg2 : index) {
  affine.for %x = 0 to 7 {
    %y = arith.addi %x, %x : index
    // expected-error@+1 {{operand cannot be used as a symbol}}
    affine.parallel (%i, %j) = (0, 0) to (symbol(%y), 100) step (10, 10) {
    }
  }
  return
}

// -----

func.func @affine_parallel(%arg0 : index, %arg1 : index, %arg2 : index) {
  %0 = memref.alloc() : memref<100x100xf32>
  //  expected-error@+1 {{reduction must be specified for each output}}
  %1 = affine.parallel (%i, %j) = (0, 0) to (100, 100) step (10, 10) -> (f32) {
    %2 = affine.load %0[%i, %j] : memref<100x100xf32>
    affine.yield %2 : f32
  }
  return
}

// -----

func.func @affine_parallel(%arg0 : index, %arg1 : index, %arg2 : index) {
  %0 = memref.alloc() : memref<100x100xf32>
  //  expected-error@+1 {{invalid reduction value: "bad"}}
  %1 = affine.parallel (%i, %j) = (0, 0) to (100, 100) step (10, 10) reduce ("bad") -> (f32) {
    %2 = affine.load %0[%i, %j] : memref<100x100xf32>
    affine.yield %2 : f32
  }
  return
}

// -----

func.func @affine_parallel(%arg0 : index, %arg1 : index, %arg2 : index) {
  %0 = memref.alloc() : memref<100x100xi32>
  %1 = affine.parallel (%i, %j) = (0, 0) to (100, 100) step (10, 10) reduce ("minimumf") -> (f32) {
    %2 = affine.load %0[%i, %j] : memref<100x100xi32>
    //  expected-error@+1 {{types mismatch between yield op and its parent}}
    affine.yield %2 : i32
  }
  return
}

// -----

func.func @affine_parallel(%arg0 : index, %arg1 : index, %arg2 : index) {
  %0 = memref.alloc() : memref<100x100xi32>
  //  expected-error@+1 {{result type cannot match reduction attribute}}
  %1 = affine.parallel (%i, %j) = (0, 0) to (100, 100) step (10, 10) reduce ("minimumf") -> (i32) {
    %2 = affine.load %0[%i, %j] : memref<100x100xi32>
    affine.yield %2 : i32
  }
  return
}

// -----

func.func @vector_load_invalid_vector_type() {
  %0 = memref.alloc() : memref<100xf32>
  affine.for %i0 = 0 to 16 step 8 {
    // expected-error@+1 {{requires memref and vector types of the same elemental type}}
    %1 = affine.vector_load %0[%i0] : memref<100xf32>, vector<8xf64>
  }
  return
}

// -----

func.func @vector_store_invalid_vector_type() {
  %0 = memref.alloc() : memref<100xf32>
  %1 = arith.constant dense<7.0> : vector<8xf64>
  affine.for %i0 = 0 to 16 step 8 {
    // expected-error@+1 {{requires memref and vector types of the same elemental type}}
    affine.vector_store %1, %0[%i0] : memref<100xf32>, vector<8xf64>
  }
  return
}

// -----

func.func @vector_load_vector_memref() {
  %0 = memref.alloc() : memref<100xvector<8xf32>>
  affine.for %i0 = 0 to 4 {
    // expected-error@+1 {{requires memref and vector types of the same elemental type}}
    %1 = affine.vector_load %0[%i0] : memref<100xvector<8xf32>>, vector<8xf32>
  }
  return
}

// -----

func.func @vector_store_vector_memref() {
  %0 = memref.alloc() : memref<100xvector<8xf32>>
  %1 = arith.constant dense<7.0> : vector<8xf32>
  affine.for %i0 = 0 to 4 {
    // expected-error@+1 {{requires memref and vector types of the same elemental type}}
    affine.vector_store %1, %0[%i0] : memref<100xvector<8xf32>>, vector<8xf32>
  }
  return
}

// -----

func.func @affine_if_with_then_region_args(%N: index) {
  %c = arith.constant 200 : index
  %i = arith.constant 20: index
  // expected-error@+1 {{affine.if' op region #0 should have no arguments}}
  affine.if affine_set<(i)[N] : (i - 2 >= 0, 4 - i >= 0)>(%i)[%c]  {
    ^bb0(%arg:i32):
      %w = affine.apply affine_map<(d0,d1)[s0] -> (d0+d1+s0)> (%i, %i) [%N]
  }
  return
}

// -----

func.func @affine_if_with_else_region_args(%N: index) {
  %c = arith.constant 200 : index
  %i = arith.constant 20: index
  // expected-error@+1 {{affine.if' op region #1 should have no arguments}}
  affine.if affine_set<(i)[N] : (i - 2 >= 0, 4 - i >= 0)>(%i)[%c]  {
      %w = affine.apply affine_map<(d0,d1)[s0] -> (d0+d1+s0)> (%i, %i) [%N]
  } else {
    ^bb0(%arg:i32):
      %w = affine.apply affine_map<(d0,d1)[s0] -> (d0-d1+s0)> (%i, %i) [%N]
  }
  return
}

// -----

func.func @affine_for_iter_args_mismatch(%buffer: memref<1024xf32>) -> f32 {
  %sum_0 = arith.constant 0.0 : f32
  // expected-error@+1 {{mismatch between the number of loop-carried values and results}}
  %res = affine.for %i = 0 to 10 step 2 iter_args(%sum_iter = %sum_0) -> (f32, f32) {
    %t = affine.load %buffer[%i] : memref<1024xf32>
    affine.yield %t : f32
  }
  return %res : f32
}


// -----

func.func @result_number() {
  // expected-error@+1 {{result number not allowed}}
  affine.for %n0#0 = 0 to 7 {
  }
  return
}

// -----

func.func @malformed_for_percent() {
  affine.for i = 1 to 10 { // expected-error {{expected SSA operand}}

// -----

func.func @malformed_for_equal() {
  affine.for %i 1 to 10 { // expected-error {{expected '='}}

// -----

func.func @malformed_for_to() {
  affine.for %i = 1 too 10 { // expected-error {{expected 'to' between bounds}}
  }
}

// -----

func.func @incomplete_for() {
  affine.for %i = 1 to 10 step 2
}        // expected-error @-1 {{expected '{' to begin a region}}

// -----

#map0 = affine_map<(d0) -> (d0 floordiv 4)>

func.func @reference_to_iv_in_bound() {
  // expected-error@+2 {{region entry argument '%i0' is already in use}}
  // expected-note@+1 {{previously referenced here}}
  affine.for %i0 = #map0(%i0) to 10 {
  }
}

// -----

func.func @nonconstant_step(%1 : i32) {
  affine.for %2 = 1 to 5 step %1 { // expected-error {{expected attribute value}}

// -----

func.func @for_negative_stride() {
  affine.for %i = 1 to 10 step -1
}        // expected-error@-1 {{expected step to be representable as a positive signed integer}}

// -----

func.func @invalid_if_conditional2() {
  affine.for %i = 1 to 10 {
    affine.if affine_set<(i)[N] : (i >= )>  // expected-error {{expected affine expression}}
  }
}

// -----

func.func @invalid_if_conditional3() {
  affine.for %i = 1 to 10 {
    affine.if affine_set<(i)[N] : (i == )>  // expected-error {{expected affine expression}}
  }
}

// -----

func.func @invalid_if_conditional6() {
  affine.for %i = 1 to 10 {
    affine.if affine_set<(i) : (i)> // expected-error {{expected '== affine-expr' or '>= affine-expr' at end of affine constraint}}
  }
}

// -----
// TODO: support affine.if (1)?
func.func @invalid_if_conditional7() {
  affine.for %i = 1 to 10 {
    affine.if affine_set<(i) : (1)> // expected-error {{expected '== affine-expr' or '>= affine-expr' at end of affine constraint}}
  }
}

// -----

func.func @missing_for_max(%arg0: index, %arg1: index, %arg2: memref<100xf32>) {
  // expected-error @+1 {{lower loop bound affine map with multiple results requires 'max' prefix}}
  affine.for %i0 = affine_map<()[s]->(0,s-1)>()[%arg0] to %arg1 {
  }
  return
}

// -----

func.func @missing_for_min(%arg0: index, %arg1: index, %arg2: memref<100xf32>) {
  // expected-error @+1 {{upper loop bound affine map with multiple results requires 'min' prefix}}
  affine.for %i0 = %arg0 to affine_map<()[s]->(100,s+1)>()[%arg1] {
  }
  return
}

// -----

func.func @delinearize(%idx: index, %basis0: index, %basis1 :index) {
  // expected-error@+1 {{'affine.delinearize_index' op should return an index for each basis element and up to one extra index}}
  %1 = affine.delinearize_index %idx into (%basis0, %basis1) : index
  return
}

// -----

func.func @delinearize(%idx: index) {
  // expected-error@+1 {{'affine.delinearize_index' op no basis element may be statically non-positive}}
  %1:2 = affine.delinearize_index %idx into (2, -2) : index, index
  return
}

// -----

func.func @linearize(%idx: index, %basis0: index, %basis1 :index) -> index {
<<<<<<< HEAD
  // expected-error@+1 {{'affine.linearize_index' op should be passed an index for each basis element}}
=======
  // expected-error@+1 {{'affine.linearize_index' op should be passed a basis element for each index except possibly the first}}
>>>>>>> a8d96e15
  %0 = affine.linearize_index [%idx] by (%basis0, %basis1) : index
  return %0 : index
}

// -----

<<<<<<< HEAD
func.func @linearize_empty() -> index {
  // expected-error@+1 {{'affine.linearize_index' op basis should not be empty}}
  %0 = affine.linearize_index [] by () : index
  return %0 : index
}

// -----

=======
>>>>>>> a8d96e15
func.func @dynamic_dimension_index() {
  "unknown.region"() ({
    %idx = "unknown.test"() : () -> (index)
    %memref = "unknown.test"() : () -> memref<?x?xf32>
    %dim = memref.dim %memref, %idx : memref<?x?xf32>
    // expected-error @below {{op index must be a valid dimension or symbol identifier}}
    affine.load %memref[%dim, %dim] : memref<?x?xf32>
    "unknown.terminator"() : () -> ()
  }) : () -> ()
  return
}<|MERGE_RESOLUTION|>--- conflicted
+++ resolved
@@ -549,28 +549,13 @@
 // -----
 
 func.func @linearize(%idx: index, %basis0: index, %basis1 :index) -> index {
-<<<<<<< HEAD
-  // expected-error@+1 {{'affine.linearize_index' op should be passed an index for each basis element}}
-=======
   // expected-error@+1 {{'affine.linearize_index' op should be passed a basis element for each index except possibly the first}}
->>>>>>> a8d96e15
   %0 = affine.linearize_index [%idx] by (%basis0, %basis1) : index
   return %0 : index
 }
 
 // -----
 
-<<<<<<< HEAD
-func.func @linearize_empty() -> index {
-  // expected-error@+1 {{'affine.linearize_index' op basis should not be empty}}
-  %0 = affine.linearize_index [] by () : index
-  return %0 : index
-}
-
-// -----
-
-=======
->>>>>>> a8d96e15
 func.func @dynamic_dimension_index() {
   "unknown.region"() ({
     %idx = "unknown.test"() : () -> (index)
