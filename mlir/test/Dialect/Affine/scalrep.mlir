// RUN: mlir-opt -allow-unregistered-dialect %s -affine-scalrep | FileCheck %s

// CHECK-DAG: [[$MAP0:#map[0-9]*]] = affine_map<(d0, d1) -> (d1 + 1)>
// CHECK-DAG: [[$MAP1:#map[0-9]*]] = affine_map<(d0, d1) -> (d0)>
// CHECK-DAG: [[$MAP2:#map[0-9]*]] = affine_map<(d0, d1) -> (d1)>
// CHECK-DAG: [[$MAP3:#map[0-9]*]] = affine_map<(d0, d1) -> (d0 - 1)>
// CHECK-DAG: [[$MAP4:#map[0-9]*]] = affine_map<(d0) -> (d0 + 1)>
// CHECK-DAG: [[$IDENT:#map[0-9]*]] = affine_map<(d0) -> (d0)>

// CHECK-LABEL: func @simple_store_load() {
func.func @simple_store_load() {
  %cf7 = arith.constant 7.0 : f32
  %m = memref.alloc() : memref<10xf32>
  affine.for %i0 = 0 to 10 {
    affine.store %cf7, %m[%i0] : memref<10xf32>
    %v0 = affine.load %m[%i0] : memref<10xf32>
    %v1 = arith.addf %v0, %v0 : f32
  }
  memref.dealloc %m : memref<10xf32>
  return
// CHECK:       %[[C7:.*]] = arith.constant 7.000000e+00 : f32
// CHECK-NEXT:  affine.for %{{.*}} = 0 to 10 {
// CHECK-NEXT:    arith.addf %[[C7]], %[[C7]] : f32
// CHECK-NEXT:  }
// CHECK-NEXT:  return
}

// CHECK-LABEL: func @multi_store_load() {
func.func @multi_store_load() {
  %cf7 = arith.constant 7.0 : f32
  %cf8 = arith.constant 8.0 : f32
  %cf9 = arith.constant 9.0 : f32
  %m = gpu.alloc() : memref<10xf32>
  affine.for %i0 = 0 to 10 {
    affine.store %cf7, %m[%i0] : memref<10xf32>
    %v0 = affine.load %m[%i0] : memref<10xf32>
    %v1 = arith.addf %v0, %v0 : f32
    affine.store %cf8, %m[%i0] : memref<10xf32>
    affine.store %cf9, %m[%i0] : memref<10xf32>
    %v2 = affine.load %m[%i0] : memref<10xf32>
    %v3 = affine.load %m[%i0] : memref<10xf32>
    %v4 = arith.mulf %v2, %v3 : f32
  }
  gpu.dealloc %m : memref<10xf32>
  return
// CHECK-NEXT:  %[[C7:.*]] = arith.constant 7.000000e+00 : f32
// CHECK-NEXT:  arith.constant 8.000000e+00 : f32
// CHECK-NEXT:  %[[C9:.*]] = arith.constant 9.000000e+00 : f32
// CHECK-NEXT:  affine.for %{{.*}} = 0 to 10 {
// CHECK-NEXT:    arith.addf %[[C7]], %[[C7]] : f32
// CHECK-NEXT:    arith.mulf %[[C9]], %[[C9]] : f32
// CHECK-NEXT:  }
// CHECK-NEXT:  return
}

// The store-load forwarding can see through affine apply's since it relies on
// dependence information.
// CHECK-LABEL: func @store_load_affine_apply
func.func @store_load_affine_apply() -> memref<10x10xf32> {
  %cf7 = arith.constant 7.0 : f32
  %m = memref.alloc() : memref<10x10xf32>
  affine.for %i0 = 0 to 10 {
    affine.for %i1 = 0 to 10 {
      %t0 = affine.apply affine_map<(d0, d1) -> (d1 + 1)>(%i0, %i1)
      %t1 = affine.apply affine_map<(d0, d1) -> (d0)>(%i0, %i1)
      %idx0 = affine.apply affine_map<(d0, d1) -> (d1)> (%t0, %t1)
      %idx1 = affine.apply affine_map<(d0, d1) -> (d0 - 1)> (%t0, %t1)
      affine.store %cf7, %m[%idx0, %idx1] : memref<10x10xf32>
      // CHECK-NOT: affine.load %{{[0-9]+}}
      %v0 = affine.load %m[%i0, %i1] : memref<10x10xf32>
      %v1 = arith.addf %v0, %v0 : f32
    }
  }
  // The memref and its stores won't be erased due to this memref return.
  return %m : memref<10x10xf32>
// CHECK:       %{{.*}} = arith.constant 7.000000e+00 : f32
// CHECK-NEXT:  %{{.*}} = memref.alloc() : memref<10x10xf32>
// CHECK-NEXT:  affine.for %{{.*}} = 0 to 10 {
// CHECK-NEXT:    affine.for %{{.*}} = 0 to 10 {
// CHECK-NEXT:      %{{.*}} = affine.apply [[$MAP0]](%{{.*}}, %{{.*}})
// CHECK-NEXT:      %{{.*}} = affine.apply [[$MAP1]](%{{.*}}, %{{.*}})
// CHECK-NEXT:      %{{.*}} = affine.apply [[$MAP2]](%{{.*}}, %{{.*}})
// CHECK-NEXT:      %{{.*}} = affine.apply [[$MAP3]](%{{.*}}, %{{.*}})
// CHECK-NEXT:      affine.store %{{.*}}, %{{.*}}[%{{.*}}, %{{.*}}] : memref<10x10xf32>
// CHECK-NEXT:      %{{.*}} = arith.addf %{{.*}}, %{{.*}} : f32
// CHECK-NEXT:    }
// CHECK-NEXT:  }
// CHECK-NEXT:  return %{{.*}} : memref<10x10xf32>
}

// CHECK-LABEL: func @store_load_nested
func.func @store_load_nested(%N : index) {
  %cf7 = arith.constant 7.0 : f32
  %m = memref.alloc() : memref<10xf32>
  affine.for %i0 = 0 to 10 {
    affine.store %cf7, %m[%i0] : memref<10xf32>
    affine.for %i1 = 0 to %N {
      %v0 = affine.load %m[%i0] : memref<10xf32>
      %v1 = arith.addf %v0, %v0 : f32
    }
  }
  return
// CHECK:       %{{.*}} = arith.constant 7.000000e+00 : f32
// CHECK-NEXT:  affine.for %{{.*}} = 0 to 10 {
// CHECK-NEXT:    affine.for %{{.*}} = 0 to %{{.*}} {
// CHECK-NEXT:      %{{.*}} = arith.addf %{{.*}}, %{{.*}} : f32
// CHECK-NEXT:    }
// CHECK-NEXT:  }
// CHECK-NEXT:  return
}

// No forwarding happens here since either of the two stores could be the last
// writer; store/load forwarding will however be possible here once loop live
// out SSA scalars are available.
// CHECK-LABEL: func @multi_store_load_nested_no_fwd
func.func @multi_store_load_nested_no_fwd(%N : index) {
  %cf7 = arith.constant 7.0 : f32
  %cf8 = arith.constant 8.0 : f32
  %m = memref.alloc() : memref<10xf32>
  affine.for %i0 = 0 to 10 {
    affine.store %cf7, %m[%i0] : memref<10xf32>
    affine.for %i1 = 0 to %N {
      affine.store %cf8, %m[%i1] : memref<10xf32>
    }
    affine.for %i2 = 0 to %N {
      // CHECK: %{{[0-9]+}} = affine.load %{{.*}}[%{{.*}}] : memref<10xf32>
      %v0 = affine.load %m[%i0] : memref<10xf32>
      %v1 = arith.addf %v0, %v0 : f32
    }
  }
  return
}

// No forwarding happens here since both stores have a value going into
// the load.
// CHECK-LABEL: func @store_load_store_nested_no_fwd
func.func @store_load_store_nested_no_fwd(%N : index) {
  %cf7 = arith.constant 7.0 : f32
  %cf9 = arith.constant 9.0 : f32
  %m = memref.alloc() : memref<10xf32>
  affine.for %i0 = 0 to 10 {
    affine.store %cf7, %m[%i0] : memref<10xf32>
    affine.for %i1 = 0 to %N {
      // CHECK: %{{[0-9]+}} = affine.load %{{.*}}[%{{.*}}] : memref<10xf32>
      %v0 = affine.load %m[%i0] : memref<10xf32>
      %v1 = arith.addf %v0, %v0 : f32
      affine.store %cf9, %m[%i0] : memref<10xf32>
    }
  }
  return
}

// Forwarding happens here since the last store postdominates all other stores
// and other forwarding criteria are satisfied.
// CHECK-LABEL: func @multi_store_load_nested_fwd
func.func @multi_store_load_nested_fwd(%N : index) {
  %cf7 = arith.constant 7.0 : f32
  %cf8 = arith.constant 8.0 : f32
  %cf9 = arith.constant 9.0 : f32
  %cf10 = arith.constant 10.0 : f32
  %m = memref.alloc() : memref<10xf32>
  affine.for %i0 = 0 to 10 {
    affine.store %cf7, %m[%i0] : memref<10xf32>
    affine.for %i1 = 0 to %N {
      affine.store %cf8, %m[%i1] : memref<10xf32>
    }
    affine.for %i2 = 0 to %N {
      affine.store %cf9, %m[%i2] : memref<10xf32>
    }
    affine.store %cf10, %m[%i0] : memref<10xf32>
    affine.for %i3 = 0 to %N {
      // CHECK-NOT: %{{[0-9]+}} = affine.load
      %v0 = affine.load %m[%i0] : memref<10xf32>
      %v1 = arith.addf %v0, %v0 : f32
    }
  }
  return
}

// There is no unique load location for the store to forward to.
// CHECK-LABEL: func @store_load_no_fwd
func.func @store_load_no_fwd() {
  %cf7 = arith.constant 7.0 : f32
  %m = memref.alloc() : memref<10xf32>
  affine.for %i0 = 0 to 10 {
    affine.store %cf7, %m[%i0] : memref<10xf32>
    affine.for %i1 = 0 to 10 {
      affine.for %i2 = 0 to 10 {
        // CHECK: affine.load
        %v0 = affine.load %m[%i2] : memref<10xf32>
        %v1 = arith.addf %v0, %v0 : f32
      }
    }
  }
  return
}

// Forwarding happens here as there is a one-to-one store-load correspondence.
// CHECK-LABEL: func @store_load_fwd
func.func @store_load_fwd() {
  %cf7 = arith.constant 7.0 : f32
  %c0 = arith.constant 0 : index
  %m = memref.alloc() : memref<10xf32>
  affine.store %cf7, %m[%c0] : memref<10xf32>
  affine.for %i0 = 0 to 10 {
    affine.for %i1 = 0 to 10 {
      affine.for %i2 = 0 to 10 {
        // CHECK-NOT: affine.load %{{[0-9]}}+
        %v0 = affine.load %m[%c0] : memref<10xf32>
        %v1 = arith.addf %v0, %v0 : f32
      }
    }
  }
  return
}

// Although there is a dependence from the second store to the load, it is
// satisfied by the outer surrounding loop, and does not prevent the first
// store to be forwarded to the load.
func.func @store_load_store_nested_fwd(%N : index) -> f32 {
  %cf7 = arith.constant 7.0 : f32
  %cf9 = arith.constant 9.0 : f32
  %c0 = arith.constant 0 : index
  %c1 = arith.constant 1 : index
  %m = memref.alloc() : memref<10xf32>
  affine.for %i0 = 0 to 10 {
    affine.store %cf7, %m[%i0] : memref<10xf32>
    affine.for %i1 = 0 to %N {
      %v0 = affine.load %m[%i0] : memref<10xf32>
      %v1 = arith.addf %v0, %v0 : f32
      %idx = affine.apply affine_map<(d0) -> (d0 + 1)> (%i0)
      affine.store %cf9, %m[%idx] : memref<10xf32>
    }
  }
  // Due to this load, the memref isn't optimized away.
  %v3 = affine.load %m[%c1] : memref<10xf32>
  return %v3 : f32
// CHECK:       %{{.*}} = memref.alloc() : memref<10xf32>
// CHECK-NEXT:  affine.for %{{.*}} = 0 to 10 {
// CHECK-NEXT:    affine.store %{{.*}}, %{{.*}}[%{{.*}}] : memref<10xf32>
// CHECK-NEXT:    affine.for %{{.*}} = 0 to %{{.*}} {
// CHECK-NEXT:      %{{.*}} = arith.addf %{{.*}}, %{{.*}} : f32
// CHECK-NEXT:      %{{.*}} = affine.apply [[$MAP4]](%{{.*}})
// CHECK-NEXT:      affine.store %{{.*}}, %{{.*}}[%{{.*}}] : memref<10xf32>
// CHECK-NEXT:    }
// CHECK-NEXT:  }
// CHECK-NEXT:  %{{.*}} = affine.load %{{.*}}[%{{.*}}] : memref<10xf32>
// CHECK-NEXT:  return %{{.*}} : f32
}

// CHECK-LABEL: func @should_not_fwd
func.func @should_not_fwd(%A: memref<100xf32>, %M : index, %N : index) -> f32 {
  %cf = arith.constant 0.0 : f32
  affine.store %cf, %A[%M] : memref<100xf32>
  // CHECK: affine.load %{{.*}}[%{{.*}}]
  %v = affine.load %A[%N] : memref<100xf32>
  return %v : f32
}

// Can store forward to A[%j, %i], but no forwarding to load on %A[%i, %j]
// CHECK-LABEL: func @refs_not_known_to_be_equal
func.func @refs_not_known_to_be_equal(%A : memref<100 x 100 x f32>, %M : index) {
  %N = affine.apply affine_map<(d0) -> (d0 + 1)> (%M)
  %cf1 = arith.constant 1.0 : f32
  affine.for %i = 0 to 100 {
  // CHECK: affine.for %[[I:.*]] =
    affine.for %j = 0 to 100 {
    // CHECK: affine.for %[[J:.*]] =
      // CHECK: affine.load %{{.*}}[%[[I]], %[[J]]]
      %u = affine.load %A[%i, %j] : memref<100x100xf32>
      // CHECK-NEXT: affine.store %{{.*}}, %{{.*}}[%[[J]], %[[I]]]
      affine.store %cf1, %A[%j, %i] : memref<100x100xf32>
      // CHECK-NEXT: affine.load %{{.*}}[%[[I]], %[[J]]]
      %v = affine.load %A[%i, %j] : memref<100x100xf32>
      // This load should disappear.
      %w = affine.load %A[%j, %i] : memref<100x100xf32>
      // CHECK-NEXT: "foo"
      "foo" (%u, %v, %w) : (f32, f32, f32) -> ()
    }
  }
  return
}

// CHECK-LABEL: func @elim_load_after_store
func.func @elim_load_after_store(%arg0: memref<100xf32>, %arg1: memref<100xf32>) {
  %alloc = memref.alloc() : memref<1xf32>
  %alloc_0 = memref.alloc() : memref<1xf32>
  // CHECK: affine.for
  affine.for %arg2 = 0 to 100 {
    // CHECK: affine.load
    %0 = affine.load %arg0[%arg2] : memref<100xf32>
    %1 = affine.load %arg0[%arg2] : memref<100xf32>
    // CHECK: arith.addf
    %2 = arith.addf %0, %1 : f32
    affine.store %2, %alloc_0[0] : memref<1xf32>
    %3 = affine.load %arg0[%arg2] : memref<100xf32>
    %4 = affine.load %alloc_0[0] : memref<1xf32>
    // CHECK-NEXT: arith.addf
    %5 = arith.addf %3, %4 : f32
    affine.store %5, %alloc[0] : memref<1xf32>
    %6 = affine.load %arg0[%arg2] : memref<100xf32>
    %7 = affine.load %alloc[0] : memref<1xf32>
    %8 = arith.addf %6, %7 : f32
    affine.store %8, %arg1[%arg2] : memref<100xf32>
  }
  return
}

// The test checks for value forwarding from vector stores to vector loads.
// The value loaded from %in can directly be stored to %out by eliminating
// store and load from %tmp.
func.func @vector_forwarding(%in : memref<512xf32>, %out : memref<512xf32>) {
  %tmp = memref.alloc() : memref<512xf32>
  affine.for %i = 0 to 16 {
    %ld0 = affine.vector_load %in[32*%i] : memref<512xf32>, vector<32xf32>
    affine.vector_store %ld0, %tmp[32*%i] : memref<512xf32>, vector<32xf32>
    %ld1 = affine.vector_load %tmp[32*%i] : memref<512xf32>, vector<32xf32>
    affine.vector_store %ld1, %out[32*%i] : memref<512xf32>, vector<32xf32>
  }
  return
}

// CHECK-LABEL: func @vector_forwarding
// CHECK:      affine.for %{{.*}} = 0 to 16 {
// CHECK-NEXT:   %[[LDVAL:.*]] = affine.vector_load
// CHECK-NEXT:   affine.vector_store %[[LDVAL]],{{.*}}
// CHECK-NEXT: }

func.func @vector_no_forwarding(%in : memref<512xf32>, %out : memref<512xf32>) {
  %tmp = memref.alloc() : memref<512xf32>
  affine.for %i = 0 to 16 {
    %ld0 = affine.vector_load %in[32*%i] : memref<512xf32>, vector<32xf32>
    affine.vector_store %ld0, %tmp[32*%i] : memref<512xf32>, vector<32xf32>
    %ld1 = affine.vector_load %tmp[32*%i] : memref<512xf32>, vector<16xf32>
    affine.vector_store %ld1, %out[32*%i] : memref<512xf32>, vector<16xf32>
  }
  return
}

// CHECK-LABEL: func @vector_no_forwarding
// CHECK:      affine.for %{{.*}} = 0 to 16 {
// CHECK-NEXT:   %[[LDVAL:.*]] = affine.vector_load
// CHECK-NEXT:   affine.vector_store %[[LDVAL]],{{.*}}
// CHECK-NEXT:   %[[LDVAL1:.*]] = affine.vector_load
// CHECK-NEXT:   affine.vector_store %[[LDVAL1]],{{.*}}
// CHECK-NEXT: }

// CHECK-LABEL: func @simple_three_loads
func.func @simple_three_loads(%in : memref<10xf32>) {
  affine.for %i0 = 0 to 10 {
    // CHECK:       affine.load
    %v0 = affine.load %in[%i0] : memref<10xf32>
    // CHECK-NOT:   affine.load
    %v1 = affine.load %in[%i0] : memref<10xf32>
    %v2 = arith.addf %v0, %v1 : f32
    %v3 = affine.load %in[%i0] : memref<10xf32>
    %v4 = arith.addf %v2, %v3 : f32
  }
  return
}

// CHECK-LABEL: func @nested_loads_const_index
func.func @nested_loads_const_index(%in : memref<10xf32>) {
  %c0 = arith.constant 0 : index
  // CHECK:       affine.load
  %v0 = affine.load %in[%c0] : memref<10xf32>
  affine.for %i0 = 0 to 10 {
    affine.for %i1 = 0 to 20 {
      affine.for %i2 = 0 to 30 {
        // CHECK-NOT:   affine.load
        %v1 = affine.load %in[%c0] : memref<10xf32>
        %v2 = arith.addf %v0, %v1 : f32
      }
    }
  }
  return
}

// CHECK-LABEL: func @nested_loads
func.func @nested_loads(%N : index, %in : memref<10xf32>) {
  affine.for %i0 = 0 to 10 {
    // CHECK:       affine.load
    %v0 = affine.load %in[%i0] : memref<10xf32>
    affine.for %i1 = 0 to %N {
      // CHECK-NOT:   affine.load
      %v1 = affine.load %in[%i0] : memref<10xf32>
      %v2 = arith.addf %v0, %v1 : f32
    }
  }
  return
}

// CHECK-LABEL: func @nested_loads_different_memref_accesses_no_cse
func.func @nested_loads_different_memref_accesses_no_cse(%in : memref<10xf32>) {
  affine.for %i0 = 0 to 10 {
    // CHECK:       affine.load
    %v0 = affine.load %in[%i0] : memref<10xf32>
    affine.for %i1 = 0 to 20 {
      // CHECK:       affine.load
      %v1 = affine.load %in[%i1] : memref<10xf32>
      %v2 = arith.addf %v0, %v1 : f32
    }
  }
  return
}

// CHECK-LABEL: func @load_load_store
func.func @load_load_store(%m : memref<10xf32>) {
  affine.for %i0 = 0 to 10 {
    // CHECK:       affine.load
    %v0 = affine.load %m[%i0] : memref<10xf32>
    // CHECK-NOT:       affine.load
    %v1 = affine.load %m[%i0] : memref<10xf32>
    %v2 = arith.addf %v0, %v1 : f32
    affine.store %v2, %m[%i0] : memref<10xf32>
  }
  return
}

// CHECK-LABEL: func @load_load_store_2_loops_no_cse
func.func @load_load_store_2_loops_no_cse(%N : index, %m : memref<10xf32>) {
  affine.for %i0 = 0 to 10 {
    // CHECK:       affine.load
    %v0 = affine.load %m[%i0] : memref<10xf32>
    affine.for %i1 = 0 to %N {
      // CHECK:       affine.load
      %v1 = affine.load %m[%i0] : memref<10xf32>
      %v2 = arith.addf %v0, %v1 : f32
      affine.store %v2, %m[%i0] : memref<10xf32>
    }
  }
  return
}

// CHECK-LABEL: func @load_load_store_3_loops_no_cse
func.func @load_load_store_3_loops_no_cse(%m : memref<10xf32>) {
%cf1 = arith.constant 1.0 : f32
  affine.for %i0 = 0 to 10 {
    // CHECK:       affine.load
    %v0 = affine.load %m[%i0] : memref<10xf32>
    affine.for %i1 = 0 to 20 {
      affine.for %i2 = 0 to 30 {
        // CHECK:       affine.load
        %v1 = affine.load %m[%i0] : memref<10xf32>
        %v2 = arith.addf %v0, %v1 : f32
      }
      affine.store %cf1, %m[%i0] : memref<10xf32>
    }
  }
  return
}

// CHECK-LABEL: func @load_load_store_3_loops
func.func @load_load_store_3_loops(%m : memref<10xf32>) {
%cf1 = arith.constant 1.0 : f32
  affine.for %i0 = 0 to 10 {
    affine.for %i1 = 0 to 20 {
      // CHECK:       affine.load
      %v0 = affine.load %m[%i0] : memref<10xf32>
      affine.for %i2 = 0 to 30 {
        // CHECK-NOT:   affine.load
        %v1 = affine.load %m[%i0] : memref<10xf32>
        %v2 = arith.addf %v0, %v1 : f32
      }
    }
    affine.store %cf1, %m[%i0] : memref<10xf32>
  }
  return
}

// CHECK-LABEL: func @loads_in_sibling_loops_const_index_no_cse
func.func @loads_in_sibling_loops_const_index_no_cse(%m : memref<10xf32>) {
  %c0 = arith.constant 0 : index
  affine.for %i0 = 0 to 10 {
    // CHECK:       affine.load
    %v0 = affine.load %m[%c0] : memref<10xf32>
  }
  affine.for %i1 = 0 to 10 {
    // CHECK:       affine.load
    %v0 = affine.load %m[%c0] : memref<10xf32>
    %v1 = arith.addf %v0, %v0 : f32
  }
  return
}

// CHECK-LABEL: func @load_load_affine_apply
func.func @load_load_affine_apply(%in : memref<10x10xf32>) {
  affine.for %i0 = 0 to 10 {
    affine.for %i1 = 0 to 10 {
      %t0 = affine.apply affine_map<(d0, d1) -> (d1 + 1)>(%i0, %i1)
      %t1 = affine.apply affine_map<(d0, d1) -> (d0)>(%i0, %i1)
      %idx0 = affine.apply affine_map<(d0, d1) -> (d1)> (%t0, %t1)
      %idx1 = affine.apply affine_map<(d0, d1) -> (d0 - 1)> (%t0, %t1)
      // CHECK:       affine.load
      %v0 = affine.load %in[%idx0, %idx1] : memref<10x10xf32>
      // CHECK-NOT:   affine.load
      %v1 = affine.load %in[%i0, %i1] : memref<10x10xf32>
      %v2 = arith.addf %v0, %v1 : f32
    }
  }
  return
}

// CHECK-LABEL: func @vector_loads
func.func @vector_loads(%in : memref<512xf32>, %out : memref<512xf32>) {
  affine.for %i = 0 to 16 {
    // CHECK:       affine.vector_load
    %ld0 = affine.vector_load %in[32*%i] : memref<512xf32>, vector<32xf32>
    // CHECK-NOT:   affine.vector_load
    %ld1 = affine.vector_load %in[32*%i] : memref<512xf32>, vector<32xf32>
    %add = arith.addf %ld0, %ld1 : vector<32xf32>
    affine.vector_store %ld1, %out[32*%i] : memref<512xf32>, vector<32xf32>
  }
  return
}

// CHECK-LABEL: func @vector_loads_no_cse
func.func @vector_loads_no_cse(%in : memref<512xf32>, %out : memref<512xf32>) {
  affine.for %i = 0 to 16 {
    // CHECK:       affine.vector_load
    %ld0 = affine.vector_load %in[32*%i] : memref<512xf32>, vector<32xf32>
    // CHECK:   affine.vector_load
    %ld1 = affine.vector_load %in[32*%i] : memref<512xf32>, vector<16xf32>
    affine.vector_store %ld1, %out[32*%i] : memref<512xf32>, vector<16xf32>
  }
  return
}

// CHECK-LABEL: func @vector_load_store_load_no_cse
func.func @vector_load_store_load_no_cse(%in : memref<512xf32>, %out : memref<512xf32>) {
  affine.for %i = 0 to 16 {
    // CHECK:       affine.vector_load
    %ld0 = affine.vector_load %in[32*%i] : memref<512xf32>, vector<32xf32>
    affine.vector_store %ld0, %in[16*%i] : memref<512xf32>, vector<32xf32>
    // CHECK:       affine.vector_load
    %ld1 = affine.vector_load %in[32*%i] : memref<512xf32>, vector<32xf32>
    %add = arith.addf %ld0, %ld1 : vector<32xf32>
    affine.vector_store %ld1, %out[32*%i] : memref<512xf32>, vector<32xf32>
  }
  return
}

// CHECK-LABEL: func @reduction_multi_store
func.func @reduction_multi_store() -> memref<1xf32> {
  %A = memref.alloc() : memref<1xf32>
  %cf0 = arith.constant 0.0 : f32
  %cf5 = arith.constant 5.0 : f32

 affine.store %cf0, %A[0] : memref<1xf32>
  affine.for %i = 0 to 100 step 2 {
    %l = affine.load %A[0] : memref<1xf32>
    %s = arith.addf %l, %cf5 : f32
    // Store to load forwarding from this store should happen.
    affine.store %s, %A[0] : memref<1xf32>
    %m = affine.load %A[0] : memref<1xf32>
   "test.foo"(%m) : (f32) -> ()
  }

// CHECK:       affine.for
// CHECK:         affine.load
// CHECK:         affine.store %[[S:.*]],
// CHECK-NEXT:    "test.foo"(%[[S]])

  return %A : memref<1xf32>
}

// CHECK-LABEL: func @vector_load_affine_apply_store_load
func.func @vector_load_affine_apply_store_load(%in : memref<512xf32>, %out : memref<512xf32>) {
  %cf1 = arith.constant 1: index
  affine.for %i = 0 to 15 {
    // CHECK:       affine.vector_load
    %ld0 = affine.vector_load %in[32*%i] : memref<512xf32>, vector<32xf32>
    %idx = affine.apply affine_map<(d0) -> (d0 + 1)> (%i)
    affine.vector_store %ld0, %in[32*%idx] : memref<512xf32>, vector<32xf32>
    // CHECK-NOT:   affine.vector_load
    %ld1 = affine.vector_load %in[32*%i] : memref<512xf32>, vector<32xf32>
    %add = arith.addf %ld0, %ld1 : vector<32xf32>
    affine.vector_store %ld1, %out[32*%i] : memref<512xf32>, vector<32xf32>
  }
  return
}

// CHECK-LABEL: func @external_no_forward_load

func.func @external_no_forward_load(%in : memref<512xf32>, %out : memref<512xf32>) {
  affine.for %i = 0 to 16 {
    %ld0 = affine.load %in[32*%i] : memref<512xf32>
    affine.store %ld0, %out[32*%i] : memref<512xf32>
    "memop"(%in, %out) : (memref<512xf32>, memref<512xf32>) -> ()
    %ld1 = affine.load %in[32*%i] : memref<512xf32>
    affine.store %ld1, %out[32*%i] : memref<512xf32>
  }
  return
}
// CHECK:   affine.load
// CHECK:   affine.store
// CHECK:   affine.load
// CHECK:   affine.store

// CHECK-LABEL: func @external_no_forward_store

func.func @external_no_forward_store(%in : memref<512xf32>, %out : memref<512xf32>) {
  %cf1 = arith.constant 1.0 : f32
  affine.for %i = 0 to 16 {
    affine.store %cf1, %in[32*%i] : memref<512xf32>
    "memop"(%in, %out) : (memref<512xf32>, memref<512xf32>) -> ()
    %ld1 = affine.load %in[32*%i] : memref<512xf32>
    affine.store %ld1, %out[32*%i] : memref<512xf32>
  }
  return
}
// CHECK:   affine.store
// CHECK:   affine.load
// CHECK:   affine.store

// CHECK-LABEL: func @no_forward_cast

func.func @no_forward_cast(%in : memref<512xf32>, %out : memref<512xf32>) {
  %cf1 = arith.constant 1.0 : f32
  %cf2 = arith.constant 2.0 : f32
  %m2 = memref.cast %in : memref<512xf32> to memref<?xf32>
  affine.for %i = 0 to 16 {
    affine.store %cf1, %in[32*%i] : memref<512xf32>
    affine.store %cf2, %m2[32*%i] : memref<?xf32>
    %ld1 = affine.load %in[32*%i] : memref<512xf32>
    affine.store %ld1, %out[32*%i] : memref<512xf32>
  }
  return
}
// CHECK:   affine.store
// CHECK-NEXT:   affine.store
// CHECK-NEXT:   affine.load
// CHECK-NEXT:   affine.store

// Although there is a dependence from the second store to the load, it is
// satisfied by the outer surrounding loop, and does not prevent the first
// store to be forwarded to the load.

// CHECK-LABEL: func @overlap_no_fwd
func.func @overlap_no_fwd(%N : index) -> f32 {
  %cf7 = arith.constant 7.0 : f32
  %cf9 = arith.constant 9.0 : f32
  %c0 = arith.constant 0 : index
  %c1 = arith.constant 1 : index
  %m = memref.alloc() : memref<10xf32>
  affine.for %i0 = 0 to 5 {
    affine.store %cf7, %m[2 * %i0] : memref<10xf32>
    affine.for %i1 = 0 to %N {
      %v0 = affine.load %m[2 * %i0] : memref<10xf32>
      %v1 = arith.addf %v0, %v0 : f32
      affine.store %cf9, %m[%i0 + 1] : memref<10xf32>
    }
  }
  // Due to this load, the memref isn't optimized away.
  %v3 = affine.load %m[%c1] : memref<10xf32>
  return %v3 : f32

// CHECK:  affine.for %{{.*}} = 0 to 5 {
// CHECK-NEXT:    affine.store %{{.*}}, %{{.*}}[%{{.*}}] : memref<10xf32>
// CHECK-NEXT:    affine.for %{{.*}} = 0 to %{{.*}} {
// CHECK-NEXT:      %{{.*}} = affine.load
// CHECK-NEXT:      %{{.*}} = arith.addf %{{.*}}, %{{.*}} : f32
// CHECK-NEXT:      affine.store %{{.*}}, %{{.*}}[%{{.*}}] : memref<10xf32>
// CHECK-NEXT:    }
// CHECK-NEXT:  }
// CHECK-NEXT:  %{{.*}} = affine.load %{{.*}}[%{{.*}}] : memref<10xf32>
// CHECK-NEXT:  return %{{.*}} : f32
}

// CHECK-LABEL: func @redundant_store_elim

func.func @redundant_store_elim(%out : memref<512xf32>) {
  %cf1 = arith.constant 1.0 : f32
  %cf2 = arith.constant 2.0 : f32
  affine.for %i = 0 to 16 {
    affine.store %cf1, %out[32*%i] : memref<512xf32>
    affine.store %cf2, %out[32*%i] : memref<512xf32>
  }
  return
}

// CHECK: affine.for
// CHECK-NEXT:   affine.store
// CHECK-NEXT: }

// CHECK-LABEL: func @redundant_store_elim_nonintervening

func.func @redundant_store_elim_nonintervening(%in : memref<512xf32>) {
  %cf1 = arith.constant 1.0 : f32
  %out = memref.alloc() :  memref<512xf32>
  affine.for %i = 0 to 16 {
    affine.store %cf1, %out[32*%i] : memref<512xf32>
    %0 = affine.load %in[32*%i] : memref<512xf32>
    affine.store %0, %out[32*%i] : memref<512xf32>
  }
  return
}

// CHECK: affine.for
// CHECK-NEXT:   affine.load
// CHECK-NEXT:   affine.store
// CHECK-NEXT: }

// CHECK-LABEL: func @redundant_store_elim_fail

func.func @redundant_store_elim_fail(%out : memref<512xf32>) {
  %cf1 = arith.constant 1.0 : f32
  %cf2 = arith.constant 2.0 : f32
  affine.for %i = 0 to 16 {
    affine.store %cf1, %out[32*%i] : memref<512xf32>
    "test.use"(%out) : (memref<512xf32>) -> ()
    affine.store %cf2, %out[32*%i] : memref<512xf32>
  }
  return
}
// CHECK: affine.for
// CHECK-NEXT:   affine.store
// CHECK-NEXT:   "test.use"
// CHECK-NEXT:   affine.store
// CHECK-NEXT: }

// CHECK-LABEL: @with_inner_ops
func.func @with_inner_ops(%arg0: memref<?xf64>, %arg1: memref<?xf64>, %arg2: i1) {
  %cst = arith.constant 0.000000e+00 : f64
  %cst_0 = arith.constant 3.140000e+00 : f64
  %cst_1 = arith.constant 1.000000e+00 : f64
  affine.for %arg3 = 0 to 28 {
    affine.store %cst, %arg1[%arg3] : memref<?xf64>
    affine.store %cst_0, %arg1[%arg3] : memref<?xf64>
    %0 = scf.if %arg2 -> (f64) {
      scf.yield %cst_1 : f64
    } else {
      %1 = affine.load %arg1[%arg3] : memref<?xf64>
      scf.yield %1 : f64
    }
    affine.store %0, %arg0[%arg3] : memref<?xf64>
  }
  return
}

// Semantics of non-affine region ops would be unknown.

// CHECK:      } else {
// CHECK-NEXT:   %[[Y:.*]] = affine.load
// CHECK-NEXT:   scf.yield %[[Y]] : f64

// Check if scalar replacement works correctly when affine memory ops are in the
// body of an scf.for.

// CHECK-LABEL: func @affine_store_load_in_scope
func.func @affine_store_load_in_scope(%memref: memref<1x4094x510x1xf32>, %memref_2: memref<4x4x1x64xf32>, %memref_0: memref<1x2046x254x1x64xf32>) {
  %c0 = arith.constant 0 : index
  %c1 = arith.constant 1 : index
  %c2 = arith.constant 2 : index
  %c64 = arith.constant 64 : index
  %c768 = arith.constant 768 : index
  scf.for %i = %c0 to %c768 step %c1 {
    %9 = arith.remsi %i, %c64 : index
    %10 = arith.divsi %i, %c64 : index
    %11 = arith.remsi %10, %c2 : index
    %12 = arith.divsi %10, %c2 : index
    test.affine_scope {
      %14 = arith.muli %12, %c2 : index
      %15 = arith.addi %c2, %14 : index
      %16 = arith.addi %15, %c0 : index
      %18 = arith.muli %11, %c2 : index
      %19 = arith.addi %c2, %18 : index
      %20 = affine.load %memref[0, symbol(%16), symbol(%19), 0] : memref<1x4094x510x1xf32>
      %21 = affine.load %memref_2[0, 0, 0, symbol(%9)] : memref<4x4x1x64xf32>
      %24 = affine.load %memref_0[0, symbol(%12), symbol(%11), 0, symbol(%9)] : memref<1x2046x254x1x64xf32>
      %25 = arith.mulf %20, %21 : f32
      %26 = arith.addf %24, %25 : f32
      // CHECK: %[[A:.*]] = arith.addf
      affine.store %26, %memref_0[0, symbol(%12), symbol(%11), 0, symbol(%9)] : memref<1x2046x254x1x64xf32>
      %27 = arith.addi %19, %c1 : index
      %28 = affine.load %memref[0, symbol(%16), symbol(%27), 0] : memref<1x4094x510x1xf32>
      %29 = affine.load %memref_2[0, 1, 0, symbol(%9)] : memref<4x4x1x64xf32>
      %30 = affine.load %memref_0[0, symbol(%12), symbol(%11), 0, symbol(%9)] : memref<1x2046x254x1x64xf32>
      %31 = arith.mulf %28, %29 : f32
      %32 = arith.addf %30, %31 : f32
      // The addf above will get the forwarded value from the store on
      // %memref_0 above which is being loaded into %30..
      // CHECK: arith.addf %[[A]],
      "terminate"() : () -> ()
    }
  }
  return
}

// No scalrep will be performed here but we ensure dependence correctly fails.

// CHECK-LABEL: func @affine_load_store_in_different_scopes
func.func @affine_load_store_in_different_scopes() -> memref<1xf32> {
  %A = memref.alloc() : memref<1xf32>
  %cf0 = arith.constant 0.0 : f32
  %cf5 = arith.constant 5.0 : f32

  affine.store %cf0, %A[0] : memref<1xf32>
  test.affine_scope {
    affine.store %cf5, %A[0] : memref<1xf32>
    "test.terminate"() : () -> ()
  }
  %v = affine.load %A[0] : memref<1xf32>
  // CHECK:      affine.store
  // CHECK-NEXT: test.affine_scope
  // CHECK:        affine.store
  // CHECK:      affine.load
  return %A : memref<1xf32>
}

// No forwarding should again happen here.

// CHECK-LABEL: func.func @no_forwarding_across_scopes
func.func @no_forwarding_across_scopes() -> memref<1xf32> {
  %A = memref.alloc() : memref<1xf32>
  %cf0 = arith.constant 0.0 : f32
  %cf5 = arith.constant 5.0 : f32
  %c0 = arith.constant 0 : index
  %c100 = arith.constant 100 : index
  %c1 = arith.constant 1 : index

  // Store shouldn't be forwarded to the load.
  affine.store %cf0, %A[0] : memref<1xf32>
  // CHECK:      test.affine_scope
  // CHECK-NEXT:   affine.load
  test.affine_scope {
    %l = affine.load %A[0] : memref<1xf32>
    %s = arith.addf %l, %cf5 : f32
    affine.store %s, %A[0] : memref<1xf32>
    "terminator"() : () -> ()
  }
  return %A : memref<1xf32>
}

// CHECK-LABEL: func @parallel_store_load() {
func.func @parallel_store_load() {
  %cf7 = arith.constant 7.0 : f32
  %m = memref.alloc() : memref<10xf32>
  affine.parallel (%i0) = (0) to (10) {
    affine.store %cf7, %m[%i0] : memref<10xf32>
    %v0 = affine.load %m[%i0] : memref<10xf32>
    %v1 = arith.addf %v0, %v0 : f32
  }
  memref.dealloc %m : memref<10xf32>
  return
// CHECK:       %[[C7:.*]] = arith.constant 7.000000e+00 : f32
// CHECK-NEXT:  affine.parallel (%{{.*}}) = (0) to (10) {
// CHECK-NEXT:    arith.addf %[[C7]], %[[C7]] : f32
// CHECK-NEXT:  }
// CHECK-NEXT:  return
}

func.func @non_constant_parallel_store_load(%N : index) {
  %cf7 = arith.constant 7.0 : f32
  %m = memref.alloc() : memref<10xf32>
  affine.parallel (%i0) = (0) to (%N) {
    affine.store %cf7, %m[%i0] : memref<10xf32>
    %v0 = affine.load %m[%i0] : memref<10xf32>
    %v1 = arith.addf %v0, %v0 : f32
  }
  memref.dealloc %m : memref<10xf32>
  return
}
// CHECK: func.func @non_constant_parallel_store_load(%[[ARG0:.*]]: index) {
// CHECK-NEXT:  %[[C7:.*]] = arith.constant 7.000000e+00 : f32
// CHECK-NEXT:  affine.parallel (%{{.*}}) = (0) to (%[[ARG0]]) {
// CHECK-NEXT:    arith.addf %[[C7]], %[[C7]] : f32
// CHECK-NEXT:  }
// CHECK-NEXT:  return

// CHECK-LABEL: func @parallel_surrounding_for() {
func.func @parallel_surrounding_for() {
  %cf7 = arith.constant 7.0 : f32
  %m = memref.alloc() : memref<10x10xf32>
  affine.parallel (%i0) = (0) to (10) {
    affine.for %i1 = 0 to 10 {
      affine.store %cf7, %m[%i0,%i1] : memref<10x10xf32>
      %v0 = affine.load %m[%i0,%i1] : memref<10x10xf32>
      %v1 = arith.addf %v0, %v0 : f32
    }
  }
  memref.dealloc %m : memref<10x10xf32>
  return
// CHECK:       %[[C7:.*]] = arith.constant 7.000000e+00 : f32
// CHECK-NEXT:  affine.parallel (%{{.*}}) = (0) to (10) {
// CHECK-NEXT:    affine.for %{{.*}} = 0 to 10 {
// CHECK-NEXT:      arith.addf %[[C7]], %[[C7]] : f32
// CHECK-NEXT:    }
// CHECK-NEXT:  }
// CHECK-NEXT:  return
}

// CHECK-LABEL: func.func @dead_affine_region_op
func.func @dead_affine_region_op() {
  %c1 = arith.constant 1 : index
  %alloc = memref.alloc() : memref<15xi1>
  %true = arith.constant true
  affine.store %true, %alloc[%c1] : memref<15xi1>
  // Dead store.
  affine.store %true, %alloc[%c1] : memref<15xi1>
  // This affine.if is dead.
  affine.if affine_set<(d0, d1, d2, d3) : ((d0 + 1) mod 8 >= 0, d0 * -8 >= 0)>(%c1, %c1, %c1, %c1){
    // No forwarding will happen.
    affine.load %alloc[%c1] : memref<15xi1>
  }
  // CHECK-NEXT: arith.constant
  // CHECK-NEXT: memref.alloc
  // CHECK-NEXT: arith.constant
  // CHECK-NEXT: affine.store
  // CHECK-NEXT: affine.if
  // CHECK-NEXT:   affine.load
  return
}

// We perform no scalar replacement here since we don't depend on dominance
// info, which would be needed in such cases when ops fall in different blocks
// of a CFG region.

// CHECK-LABEL: func @cross_block
func.func @cross_block() {
  %c10 = arith.constant 10 : index
  %alloc_83 = memref.alloc() : memref<1x13xf32>
  %alloc_99 = memref.alloc() : memref<13xi1>
  %true_110 = arith.constant true
  affine.store %true_110, %alloc_99[%c10] : memref<13xi1>
  %true = arith.constant true
  affine.store %true, %alloc_99[%c10] : memref<13xi1>
  cf.br ^bb1(%alloc_83 : memref<1x13xf32>)
^bb1(%35: memref<1x13xf32>):
  // CHECK: affine.load
  %69 = affine.load %alloc_99[%c10] : memref<13xi1>
  return
}

#map1 = affine_map<(d0) -> (d0)>

// CHECK-LABEL: func @consecutive_store
func.func @consecutive_store() {
  // CHECK: %[[CST:.*]] = arith.constant
  %tmp = arith.constant 1.1 : f16
  // CHECK: %[[ALLOC:.*]] = memref.alloc
  %alloc_66 = memref.alloc() : memref<f16, 1>
  affine.for %arg2 = 4 to 6 {
    affine.for %arg3 = #map1(%arg2) to #map1(%arg2) step 4 {
      // CHECK: affine.store %[[CST]], %[[ALLOC]][]
      affine.store %tmp, %alloc_66[] : memref<f16, 1>
      // CHECK-NOT: affine.store %[[CST]], %[[ALLOC]][]
      affine.store %tmp, %alloc_66[] : memref<f16, 1>
      %270 = affine.load %alloc_66[] : memref<f16, 1>
    }
  }
  return
}

// CHECK-LABEL: func @scf_for_if
func.func @scf_for_if(%arg0: memref<?xi32>, %arg1: i32) -> i32 attributes {llvm.linkage = #llvm.linkage<external>} {
  %c1 = arith.constant 1 : index
  %c0 = arith.constant 0 : index
  %c0_i32 = arith.constant 0 : i32
  %c5_i32 = arith.constant 5 : i32
  %c10_i32 = arith.constant 10 : i32
  %0 = memref.alloca() : memref<1xi32>
  %1 = llvm.mlir.undef : i32
  affine.store %1, %0[0] : memref<1xi32>
  affine.store %c0_i32, %0[0] : memref<1xi32>
  %2 = arith.index_cast %arg1 : i32 to index
  scf.for %arg2 = %c0 to %2 step %c1 {
    %4 = memref.load %arg0[%arg2] : memref<?xi32>
    %5 = arith.muli %4, %c5_i32 : i32
    %6 = arith.cmpi sgt, %5, %c10_i32 : i32
    // CHECK: scf.if
    scf.if %6 {
      // No forwarding should happen here since we have an scf.for around and we
      // can't analyze the flow of values.
      // CHECK: affine.load
      %7 = affine.load %0[0] : memref<1xi32>
      %8 = arith.addi %5, %7 : i32
      // CHECK: affine.store
      affine.store %8, %0[0] : memref<1xi32>
    }
  }
  // CHECK: affine.load
  %3 = affine.load %0[0] : memref<1xi32>
  return %3 : i32
<<<<<<< HEAD
=======
}

// CHECK-LABEL: func @zero_d_memrefs
func.func @zero_d_memrefs() {
  // CHECK: %[[C0:.*]] = arith.constant 0
  %c0_i32 = arith.constant 0 : i32
  %alloc_0 = memref.alloc() {alignment = 64 : i64} : memref<i32>
  affine.store %c0_i32, %alloc_0[] : memref<i32>
  affine.for %arg0 = 0 to 9 {
    %2 = affine.load %alloc_0[] : memref<i32>
    arith.addi %2, %2 : i32
    // CHECK: arith.addi %[[C0]], %[[C0]]
  }
  return
>>>>>>> d465594a
}<|MERGE_RESOLUTION|>--- conflicted
+++ resolved
@@ -982,8 +982,6 @@
   // CHECK: affine.load
   %3 = affine.load %0[0] : memref<1xi32>
   return %3 : i32
-<<<<<<< HEAD
-=======
 }
 
 // CHECK-LABEL: func @zero_d_memrefs
@@ -998,5 +996,4 @@
     // CHECK: arith.addi %[[C0]], %[[C0]]
   }
   return
->>>>>>> d465594a
 }