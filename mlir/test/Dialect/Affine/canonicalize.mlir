// RUN: mlir-opt -allow-unregistered-dialect %s -split-input-file -canonicalize="test-convergence" | FileCheck %s
// RUN: mlir-opt -allow-unregistered-dialect %s -split-input-file -canonicalize="test-convergence top-down=0" | FileCheck %s --check-prefix=CHECK-BOTTOM-UP

// -----

// CHECK-DAG: #[[$MAP0:.*]] = affine_map<(d0) -> (d0 - 1)>
// CHECK-DAG: #[[$MAP1:.*]] = affine_map<(d0) -> (d0 + 1)>

// CHECK-LABEL: func @compose_affine_maps_1dto2d_no_symbols() {
func.func @compose_affine_maps_1dto2d_no_symbols() {
  %0 = memref.alloc() : memref<4x4xf32>

  affine.for %i0 = 0 to 15 {
    // Test load[%x, %x]

    %x0 = affine.apply affine_map<(d0) -> (d0 - 1)> (%i0)
    %x1_0 = affine.apply affine_map<(d0, d1) -> (d0)> (%x0, %x0)
    %x1_1 = affine.apply affine_map<(d0, d1) -> (d1)> (%x0, %x0)

    // CHECK: %[[I0A:.*]] = affine.apply #[[$MAP0]](%{{.*}})
    // CHECK-NEXT: %[[V0:.*]] = memref.load %{{.*}}[%[[I0A]], %[[I0A]]]
    %v0 = memref.load %0[%x1_0, %x1_1] : memref<4x4xf32>

    // Test store[%y, %y]
    %y0 = affine.apply affine_map<(d0) -> (d0 + 1)> (%i0)
    %y1_0 = affine.apply affine_map<(d0, d1) -> (d0)> (%y0, %y0)
    %y1_1 = affine.apply affine_map<(d0, d1) -> (d1)> (%y0, %y0)

    // CHECK-NEXT: %[[I1A:.*]] = affine.apply #[[$MAP1]](%{{.*}})
    // CHECK-NEXT: memref.store %[[V0]], %{{.*}}[%[[I1A]], %[[I1A]]]
    memref.store %v0, %0[%y1_0, %y1_1] : memref<4x4xf32>

    // Test store[%x, %y]
    %xy_0 = affine.apply affine_map<(d0, d1) -> (d0)> (%x0, %y0)
    %xy_1 = affine.apply affine_map<(d0, d1) -> (d1)> (%x0, %y0)

    // CHECK-NEXT: memref.store %[[V0]], %{{.*}}[%[[I0A]], %[[I1A]]]
    memref.store %v0, %0[%xy_0, %xy_1] : memref<4x4xf32>

    // Test store[%y, %x]
    %yx_0 = affine.apply affine_map<(d0, d1) -> (d0)> (%y0, %x0)
    %yx_1 = affine.apply affine_map<(d0, d1) -> (d1)> (%y0, %x0)
    // CHECK-NEXT: memref.store %[[V0]], %{{.*}}[%[[I1A]], %[[I0A]]]
    memref.store %v0, %0[%yx_0, %yx_1] : memref<4x4xf32>
  }
  return
}

// -----

// CHECK-DAG: #[[$MAP4:.*]] = affine_map<(d0) -> (d0 - 4)>
// CHECK-DAG: #[[$MAP7:.*]] = affine_map<(d0) -> (d0 * 2 - 3)>
// CHECK-DAG: #[[$MAP7a:.*]] = affine_map<(d0) -> (d0 * 2 + 1)>

// CHECK-LABEL: func @compose_affine_maps_1dto2d_with_symbols() {
func.func @compose_affine_maps_1dto2d_with_symbols() {
  %0 = memref.alloc() : memref<4x4xf32>

  affine.for %i0 = 0 to 15 {
    // Test load[%x0, %x0] with symbol %c4
    %c4 = arith.constant 4 : index
    %x0 = affine.apply affine_map<(d0)[s0] -> (d0 - s0)> (%i0)[%c4]

    // CHECK: %[[I0:.*]] = affine.apply #[[$MAP4]](%{{.*}})
    // CHECK-NEXT: %[[V0:.*]] = memref.load %{{.*}}[%[[I0]], %[[I0]]]
    %v0 = memref.load %0[%x0, %x0] : memref<4x4xf32>

    // Test load[%x0, %x1] with symbol %c4 captured by '%x0' map.
    %x1 = affine.apply affine_map<(d0) -> (d0 + 1)> (%i0)
    %y1 = affine.apply affine_map<(d0, d1) -> (d0+d1)> (%x0, %x1)
    // CHECK-NEXT: %[[I1:.*]] = affine.apply #[[$MAP7]](%{{.*}})
    // CHECK-NEXT: memref.store %[[V0]], %{{.*}}[%[[I1]], %[[I1]]]
    memref.store %v0, %0[%y1, %y1] : memref<4x4xf32>

    // Test store[%x1, %x0] with symbol %c4 captured by '%x0' map.
    %y2 = affine.apply affine_map<(d0, d1) -> (d0 + d1)> (%x1, %x0)
    // CHECK-NEXT: %[[I2:.*]] = affine.apply #[[$MAP7]](%{{.*}})
    // CHECK-NEXT: memref.store %[[V0]], %{{.*}}[%[[I2]], %[[I2]]]
    memref.store %v0, %0[%y2, %y2] : memref<4x4xf32>

    // Test store[%x2, %x0] with symbol %c4 from '%x0' and %c5 from '%x2'
    %c5 = arith.constant 5 : index
    %x2 = affine.apply affine_map<(d0)[s0] -> (d0 + s0)> (%i0)[%c5]
    %y3 = affine.apply affine_map<(d0, d1) -> (d0 + d1)> (%x2, %x0)
    // CHECK: %[[I3:.*]] = affine.apply #[[$MAP7a]](%{{.*}})
    // CHECK-NEXT: memref.store %[[V0]], %{{.*}}[%[[I3]], %[[I3]]]
    memref.store %v0, %0[%y3, %y3] : memref<4x4xf32>
  }
  return
}

// -----

// CHECK-DAG: #[[$MAP8:.*]] = affine_map<(d0, d1) -> (d1 + (d0 ceildiv 4) * 4 - (d1 floordiv 4) * 4)>
// CHECK-DAG: #[[$MAP8a:.*]] = affine_map<(d0, d1) -> (d1 + (d0 ceildiv 8) * 8 - (d1 floordiv 8) * 8)>

// CHECK-LABEL: func @compose_affine_maps_2d_tile
func.func @compose_affine_maps_2d_tile(%0: memref<16x32xf32>, %1: memref<16x32xf32>) {
  %c4 = arith.constant 4 : index
  %c8 = arith.constant 8 : index

  affine.for %i0 = 0 to 16 {
    %x0 = affine.apply affine_map<(d0)[s0] -> (d0 ceildiv s0)> (%i0)[%c4]
    affine.for %i1 = 0 to 16 {
      %x1 = affine.apply affine_map<(d0)[s0] -> (d0 ceildiv s0)> (%i1)[%c8]
      affine.for %i2 = 0 to 16 {
        %x2 = affine.apply affine_map<(d0)[s0] -> (d0 mod s0)> (%i2)[%c4]
        affine.for %i3 = 0 to 16 {
          %x3 = affine.apply affine_map<(d0)[s0] -> (d0 mod s0)> (%i3)[%c8]

          %x40 = affine.apply affine_map<(d0, d1, d2, d3)[s0, s1] ->
            ((d0 * s0) + d2)> (%x0, %x1, %x2, %x3)[%c4, %c8]
          %x41 = affine.apply affine_map<(d0, d1, d2, d3)[s0, s1] ->
            ((d1 * s1) + d3)> (%x0, %x1, %x2, %x3)[%c4, %c8]
          // CHECK: %[[I0:.*]] = affine.apply #[[$MAP8]](%{{.*}}, %{{.*}})
          // CHECK: %[[I1:.*]] = affine.apply #[[$MAP8a]](%{{.*}}, %{{.*}})
          // CHECK-NEXT: %[[L0:.*]] = memref.load %{{.*}}[%[[I0]], %[[I1]]]
          %v0 = memref.load %0[%x40, %x41] : memref<16x32xf32>

          // CHECK-NEXT: memref.store %[[L0]], %{{.*}}[%[[I0]], %[[I1]]]
          memref.store %v0, %1[%x40, %x41] : memref<16x32xf32>
        }
      }
    }
  }
  return
}

// -----

// CHECK-DAG: #[[$MAP4b:.*]] = affine_map<(d0) -> (d0 - 7)>
// CHECK-DAG: #[[$MAP9:.*]] = affine_map<(d0) -> (d0 + 3)>
// CHECK-DAG: #[[$MAP10:.*]] = affine_map<(d0) -> (d0 * 3)>
// CHECK-DAG: #[[$MAP11:.*]] = affine_map<(d0) -> ((d0 + 3) ceildiv 3)>
// CHECK-DAG: #[[$MAP12:.*]] = affine_map<(d0) -> (d0 * 7 - 49)>

// CHECK-LABEL: func @compose_affine_maps_dependent_loads() {
func.func @compose_affine_maps_dependent_loads() {
  %0 = memref.alloc() : memref<16x32xf32>
  %1 = memref.alloc() : memref<16x32xf32>

  affine.for %i0 = 0 to 3 {
    affine.for %i1 = 0 to 3 {
      affine.for %i2 = 0 to 3 {
        %c3 = arith.constant 3 : index
        %c7 = arith.constant 7 : index

        %x00 = affine.apply affine_map<(d0, d1, d2)[s0, s1] -> (d0 + s0)>
            (%i0, %i1, %i2)[%c3, %c7]
        %x01 = affine.apply affine_map<(d0, d1, d2)[s0, s1] -> (d1 - s1)>
            (%i0, %i1, %i2)[%c3, %c7]
        %x02 = affine.apply affine_map<(d0, d1, d2)[s0, s1] -> (d2 * s0)>
            (%i0, %i1, %i2)[%c3, %c7]

        // CHECK: %[[I0:.*]] = affine.apply #[[$MAP9]](%{{.*}})
        // CHECK: %[[I1:.*]] = affine.apply #[[$MAP4b]](%{{.*}})
        // CHECK: %[[I2:.*]] = affine.apply #[[$MAP10]](%{{.*}})
        // CHECK-NEXT: %[[V0:.*]] = memref.load %{{.*}}[%[[I0]], %[[I1]]]
        %v0 = memref.load %0[%x00, %x01] : memref<16x32xf32>

        // CHECK-NEXT: memref.store %[[V0]], %{{.*}}[%[[I0]], %[[I2]]]
        memref.store %v0, %0[%x00, %x02] : memref<16x32xf32>

        // Swizzle %i0, %i1
        // CHECK-NEXT: memref.store %[[V0]], %{{.*}}[%[[I1]], %[[I0]]]
        memref.store %v0, %0[%x01, %x00] : memref<16x32xf32>

        // Swizzle %x00, %x01 and %c3, %c7
        %x10 = affine.apply affine_map<(d0, d1)[s0, s1] -> (d0 * s1)>
           (%x01, %x00)[%c3, %c7]
        %x11 = affine.apply affine_map<(d0, d1)[s0, s1] -> (d1 ceildiv s0)>
           (%x01, %x00)[%c3, %c7]

        // CHECK-NEXT: %[[I2A:.*]] = affine.apply #[[$MAP12]](%{{.*}})
        // CHECK-NEXT: %[[I2B:.*]] = affine.apply #[[$MAP11]](%{{.*}})
        // CHECK-NEXT: memref.store %[[V0]], %{{.*}}[%[[I2A]], %[[I2B]]]
        memref.store %v0, %0[%x10, %x11] : memref<16x32xf32>
      }
    }
  }
  return
}

// -----

// CHECK-DAG: #[[$MAP13A:.*]] = affine_map<(d0) -> ((d0 + 6) ceildiv 8)>
// CHECK-DAG: #[[$MAP13B:.*]] = affine_map<(d0) -> ((d0 * 4 - 4) floordiv 3)>

// CHECK-LABEL: func @compose_affine_maps_diamond_dependency
func.func @compose_affine_maps_diamond_dependency(%arg0: f32, %arg1: memref<4x4xf32>) {
  affine.for %i0 = 0 to 15 {
    %a = affine.apply affine_map<(d0) -> (d0 - 1)> (%i0)
    %b = affine.apply affine_map<(d0) -> (d0 + 7)> (%a)
    %c = affine.apply affine_map<(d0) -> (d0 * 4)> (%a)
    %d0 = affine.apply affine_map<(d0, d1) -> (d0 ceildiv 8)> (%b, %c)
    %d1 = affine.apply affine_map<(d0, d1) -> (d1 floordiv 3)> (%b, %c)
    // CHECK: %[[I0:.*]] = affine.apply #[[$MAP13A]](%{{.*}})
    // CHECK: %[[I1:.*]] = affine.apply #[[$MAP13B]](%{{.*}})
    // CHECK-NEXT: memref.store %arg0, %arg1[%[[I0]], %[[I1]]]
    memref.store %arg0, %arg1[%d0, %d1] : memref<4x4xf32>
  }

  return
}

// -----

// CHECK-DAG: #[[$MAP14:.*]] = affine_map<()[s0, s1] -> ((s0 * 4 + s1 * 4) floordiv s0)>

// CHECK-LABEL: func @compose_affine_maps_multiple_symbols
func.func @compose_affine_maps_multiple_symbols(%arg0: index, %arg1: index) -> index {
  %a = affine.apply affine_map<(d0)[s0] -> (s0 + d0)> (%arg0)[%arg1]
  %c = affine.apply affine_map<(d0) -> (d0 * 4)> (%a)
  %e = affine.apply affine_map<(d0)[s0] -> (d0 floordiv s0)> (%c)[%arg1]
  // CHECK: [[I0:.*]] = affine.apply #[[$MAP14]]()[%{{.*}}, %{{.*}}]
  return %e : index
}

// -----

// CHECK-LABEL: func @arg_used_as_dim_and_symbol
func.func @arg_used_as_dim_and_symbol(%arg0: memref<100x100xf32>, %arg1: index, %arg2: f32) -> (memref<100x100xf32, 1>, memref<1xi32>) {
  %c9 = arith.constant 9 : index
  %1 = memref.alloc() : memref<100x100xf32, 1>
  %2 = memref.alloc() : memref<1xi32>
  affine.for %i0 = 0 to 100 {
    affine.for %i1 = 0 to 100 {
      %3 = affine.apply affine_map<(d0, d1)[s0, s1] -> (d1 + s0 + s1)>
        (%i0, %i1)[%arg1, %c9]
      %4 = affine.apply affine_map<(d0, d1, d3) -> (d3 - (d0 + d1))>
        (%arg1, %c9, %3)
      // CHECK: memref.store %arg2, %{{.*}}[%{{.*}}, %{{.*}}]
      memref.store %arg2, %1[%4, %arg1] : memref<100x100xf32, 1>
    }
  }
  return %1, %2 : memref<100x100xf32, 1>, memref<1xi32>
}

// -----

// CHECK-LABEL: func @trivial_maps
func.func @trivial_maps() {
  // CHECK-NOT: affine.apply

  %0 = memref.alloc() : memref<10xf32>
  %c0 = arith.constant 0 : index
  %cst = arith.constant 0.000000e+00 : f32
  affine.for %i1 = 0 to 10 {
    %1 = affine.apply affine_map<()[s0] -> (s0)>()[%c0]
    memref.store %cst, %0[%1] : memref<10xf32>
    %2 = memref.load %0[%c0] : memref<10xf32>

    %3 = affine.apply affine_map<()[] -> (0)>()[]
    memref.store %cst, %0[%3] : memref<10xf32>
    memref.store %2, %0[%c0] : memref<10xf32>
  }
  return
}

// -----

// CHECK-DAG: #[[$MAP15:.*]] = affine_map<()[s0] -> (s0 - 42)>

// CHECK-LABEL: func @partial_fold_map
func.func @partial_fold_map(%arg1: index, %arg2: index) -> index {
  // TODO: Constant fold one index into affine.apply
  %c42 = arith.constant 42 : index
  %2 = affine.apply affine_map<(d0, d1) -> (d0 - d1)> (%arg1, %c42)
  // CHECK: [[X:.*]] = affine.apply #[[$MAP15]]()[%{{.*}}]
  return %2 : index
}

// -----

// CHECK-DAG: #[[$MAP_symbolic_composition_a:.*]] = affine_map<()[s0] -> (s0 * 512)>

// CHECK-LABEL: func @symbolic_composition_a(%{{.*}}: index, %{{.*}}: index) -> index {
func.func @symbolic_composition_a(%arg0: index, %arg1: index) -> index {
  %0 = affine.apply affine_map<(d0) -> (d0 * 4)>(%arg0)
  %1 = affine.apply affine_map<()[s0, s1] -> (8 * s0)>()[%0, %arg0]
  %2 = affine.apply affine_map<()[s0, s1] -> (16 * s1)>()[%arg1, %1]
  // CHECK: %{{.*}} = affine.apply #[[$MAP_symbolic_composition_a]]()[%{{.*}}]
  return %2 : index
}

// -----

// CHECK-DAG: #[[$MAP_symbolic_composition_b:.*]] = affine_map<()[s0] -> (s0 * 4)>

// CHECK-LABEL: func @symbolic_composition_b(%arg0: index, %arg1: index, %arg2: index, %arg3: index) -> index {
func.func @symbolic_composition_b(%arg0: index, %arg1: index, %arg2: index, %arg3: index) -> index {
  %0 = affine.apply affine_map<(d0) -> (d0)>(%arg0)
  %1 = affine.apply affine_map<()[s0, s1, s2, s3] -> (s0 + s1 + s2 + s3)>()[%0, %0, %0, %0]
  // CHECK: %{{.*}} = affine.apply #[[$MAP_symbolic_composition_b]]()[%{{.*}}]
  return %1 : index
}

// -----

// CHECK-DAG: #[[$MAP_symbolic_composition_c:.*]] = affine_map<()[s0, s1] -> (s0 * 3 + s1)>

// CHECK-LABEL: func @symbolic_composition_c(%arg0: index, %arg1: index, %arg2: index, %arg3: index) -> index {
func.func @symbolic_composition_c(%arg0: index, %arg1: index, %arg2: index, %arg3: index) -> index {
  %0 = affine.apply affine_map<(d0) -> (d0)>(%arg0)
  %1 = affine.apply affine_map<(d0) -> (d0)>(%arg1)
  %2 = affine.apply affine_map<()[s0, s1, s2, s3] -> (s0 + s1 + s2 + s3)>()[%0, %0, %0, %1]
  // CHECK: %{{.*}} = affine.apply #[[$MAP_symbolic_composition_c]]()[%{{.*}}, %{{.*}}]
  return %2 : index
}

// -----

// CHECK-DAG: #[[$MAP_symbolic_composition_d:.*]] = affine_map<()[s0, s1] -> (s0 * 3 + s1)>

// CHECK-LABEL: func @symbolic_composition_d(
//  CHECK-SAME:   %[[ARG0:[0-9a-zA-Z]+]]: index
//  CHECK-SAME:   %[[ARG1:[0-9a-zA-Z]+]]: index
func.func @symbolic_composition_d(%arg0: index, %arg1: index, %arg2: index, %arg3: index) -> index {
  %0 = affine.apply affine_map<(d0) -> (d0)>(%arg0)
  %1 = affine.apply affine_map<()[s0] -> (s0)>()[%arg1]
  %2 = affine.apply affine_map<()[s0, s1, s2, s3] -> (s0 + s1 + s2 + s3)>()[%0, %0, %0, %1]
  // CHECK: %{{.*}} = affine.apply #[[$MAP_symbolic_composition_d]]()[%[[ARG0]], %[[ARG1]]]
  return %2 : index
}

// -----

// CHECK-DAG: #[[$MAP_mix_dims_and_symbols_b:.*]] = affine_map<()[s0, s1] -> (s0 * 42 + s1 + 6)>

// CHECK-LABEL: func @mix_dims_and_symbols_b(%arg0: index, %arg1: index) -> index {
func.func @mix_dims_and_symbols_b(%arg0: index, %arg1: index) -> index {
  %a = affine.apply affine_map<(d0)[s0] -> (d0 - 1 + 42 * s0)> (%arg0)[%arg1]
  %b = affine.apply affine_map<(d0) -> (d0 + 7)> (%a)
  // CHECK: {{.*}} = affine.apply #[[$MAP_mix_dims_and_symbols_b]]()[%{{.*}}, %{{.*}}]

  return %b : index
}

// -----

// CHECK-DAG: #[[$MAP_mix_dims_and_symbols_c:.*]] = affine_map<()[s0, s1] -> (s0 * 168 + s1 * 4 - 4)>

// CHECK-LABEL: func @mix_dims_and_symbols_c(%arg0: index, %arg1: index) -> index {
func.func @mix_dims_and_symbols_c(%arg0: index, %arg1: index) -> index {
  %a = affine.apply affine_map<(d0)[s0] -> (d0 - 1 + 42 * s0)> (%arg0)[%arg1]
  %b = affine.apply affine_map<(d0) -> (d0 + 7)> (%a)
  %c = affine.apply affine_map<(d0) -> (d0 * 4)> (%a)
  // CHECK: {{.*}} = affine.apply #[[$MAP_mix_dims_and_symbols_c]]()[%{{.*}}, %{{.*}}]
  return %c : index
}

// -----

// CHECK-DAG: #[[$MAP_mix_dims_and_symbols_d:.*]] = affine_map<()[s0, s1] -> ((s0 * 42 + s1 + 6) ceildiv 8)>

// CHECK-LABEL: func @mix_dims_and_symbols_d(%arg0: index, %arg1: index) -> index {
func.func @mix_dims_and_symbols_d(%arg0: index, %arg1: index) -> index {
  %a = affine.apply affine_map<(d0)[s0] -> (d0 - 1 + 42 * s0)> (%arg0)[%arg1]
  %b = affine.apply affine_map<(d0) -> (d0 + 7)> (%a)
  %c = affine.apply affine_map<(d0) -> (d0 * 4)> (%a)
  %d = affine.apply affine_map<()[s0] -> (s0 ceildiv 8)> ()[%b]
  // CHECK: {{.*}} = affine.apply #[[$MAP_mix_dims_and_symbols_d]]()[%{{.*}}, %{{.*}}]
  return %d : index
}

// -----

// CHECK-DAG: #[[$MAP_mix_dims_and_symbols_e:.*]] = affine_map<()[s0, s1] -> ((s0 * 168 + s1 * 4 - 4) floordiv 3)>

// CHECK-LABEL: func @mix_dims_and_symbols_e(%arg0: index, %arg1: index) -> index {
func.func @mix_dims_and_symbols_e(%arg0: index, %arg1: index) -> index {
  %a = affine.apply affine_map<(d0)[s0] -> (d0 - 1 + 42 * s0)> (%arg0)[%arg1]
  %b = affine.apply affine_map<(d0) -> (d0 + 7)> (%a)
  %c = affine.apply affine_map<(d0) -> (d0 * 4)> (%a)
  %d = affine.apply affine_map<()[s0] -> (s0 ceildiv 8)> ()[%b]
  %e = affine.apply affine_map<(d0) -> (d0 floordiv 3)> (%c)
  // CHECK: {{.*}} = affine.apply #[[$MAP_mix_dims_and_symbols_e]]()[%{{.*}}, %{{.*}}]
  return %e : index
}

// -----

// CHECK-LABEL: func @mix_dims_and_symbols_f(%arg0: index, %arg1: index) -> index {
func.func @mix_dims_and_symbols_f(%arg0: index, %arg1: index) -> index {
  %a = affine.apply affine_map<(d0)[s0] -> (d0 - 1 + 42 * s0)> (%arg0)[%arg1]
  %b = affine.apply affine_map<(d0) -> (d0 + 7)> (%a)
  %c = affine.apply affine_map<(d0) -> (d0 * 4)> (%a)
  %d = affine.apply affine_map<()[s0] -> (s0 ceildiv 8)> ()[%b]
  %e = affine.apply affine_map<(d0) -> (d0 floordiv 3)> (%c)
  %f = affine.apply affine_map<(d0, d1)[s0, s1] -> (d0 - s1 +  d1 - s0)> (%d, %e)[%e, %d]
  // CHECK: {{.*}} = arith.constant 0 : index

  return %f : index
}

// -----

// CHECK-DAG: #[[$MAP_symbolic_composition_b:.*]] = affine_map<()[s0] -> (s0 * 4)>

// CHECK-LABEL: func @mix_dims_and_symbols_g(%arg0: index, %arg1: index) -> (index, index, index) {
func.func @mix_dims_and_symbols_g(%M: index, %N: index) -> (index, index, index) {
  %K = affine.apply affine_map<(d0) -> (4*d0)> (%M)
  %res1 = affine.apply affine_map<()[s0, s1] -> (4 * s0)>()[%N, %K]
  %res2 = affine.apply affine_map<()[s0, s1] -> (s1)>()[%N, %K]
  %res3 = affine.apply affine_map<()[s0, s1] -> (1024)>()[%N, %K]
  // CHECK-DAG: {{.*}} = arith.constant 1024 : index
  // CHECK-DAG: {{.*}} = affine.apply #[[$MAP_symbolic_composition_b]]()[%{{.*}}]
  // CHECK-DAG: {{.*}} = affine.apply #[[$MAP_symbolic_composition_b]]()[%{{.*}}]
  return %res1, %res2, %res3 : index, index, index
}

// -----

// CHECK-DAG: #[[$symbolic_semi_affine:.*]] = affine_map<(d0)[s0] -> (d0 floordiv (s0 + 1))>

// CHECK-LABEL: func @symbolic_semi_affine(%arg0: index, %arg1: index, %arg2: memref<?xf32>) {
func.func @symbolic_semi_affine(%M: index, %N: index, %A: memref<?xf32>) {
  %f1 = arith.constant 1.0 : f32
  affine.for %i0 = 1 to 100 {
    %1 = affine.apply affine_map<()[s0] -> (s0 + 1)> ()[%M]
    %2 = affine.apply affine_map<(d0)[s0] -> (d0 floordiv s0)> (%i0)[%1]
    // CHECK-DAG: {{.*}} = affine.apply #[[$symbolic_semi_affine]](%{{.*}})[%{{.*}}]
    memref.store %f1, %A[%2] : memref<?xf32>
  }
  return
}

// -----

// CHECK: #[[$MAP0:.*]] = affine_map<()[s0] -> (0, s0)>
// CHECK: #[[$MAP1:.*]] = affine_map<()[s0] -> (100, s0)>

// CHECK-LABEL:  func @constant_fold_bounds(%arg0: index) {
func.func @constant_fold_bounds(%N : index) {
  // CHECK:      arith.constant 3 : index
  // CHECK-NEXT: "foo"() : () -> index
  %c9 = arith.constant 9 : index
  %c1 = arith.constant 1 : index
  %c2 = arith.constant 2 : index
  %c3 = affine.apply affine_map<(d0, d1) -> (d0 + d1)> (%c1, %c2)
  %l = "foo"() : () -> index

  // CHECK:  affine.for %{{.*}} = 5 to 7 {
  affine.for %i = max affine_map<(d0, d1) -> (0, d0 + d1)> (%c2, %c3) to min affine_map<(d0, d1) -> (d0 - 2, 32*d1)> (%c9, %c1) {
    "foo"(%i, %c3) : (index, index) -> ()
  }

  // Bound takes a non-constant argument but can still be folded.
  // CHECK:  affine.for %{{.*}} = 1 to 7 {
  affine.for %j = max affine_map<(d0) -> (0, 1)> (%N) to min affine_map<(d0, d1) -> (7, 9)> (%N, %l) {
    "foo"(%j, %c3) : (index, index) -> ()
  }

  // None of the bounds can be folded.
  // CHECK: affine.for %{{.*}} = max #[[$MAP0]]()[%{{.*}}] to min #[[$MAP1]]()[%{{.*}}] {
  affine.for %k = max affine_map<()[s0] -> (0, s0)> ()[%l] to min affine_map<()[s0] -> (100, s0)> ()[%N] {
    "foo"(%k, %c3) : (index, index) -> ()
  }
  return
}

// -----

// CHECK-LABEL:  func @fold_empty_loops()
func.func @fold_empty_loops() -> index {
  %c0 = arith.constant 0 : index
  affine.for %i = 0 to 10 {
  }
  %res = affine.for %i = 0 to 10 iter_args(%arg = %c0) -> index {
    affine.yield %arg : index
  }
  // CHECK-NEXT: %[[zero:.*]] = arith.constant 0
  // CHECK-NEXT: return %[[zero]]
  return %res : index
}

// -----

// CHECK-LABEL:  func @fold_empty_loop()
func.func @fold_empty_loop() -> (index, index) {
  %c0 = arith.constant 0 : index
  %c1 = arith.constant 1 : index
  %c2 = arith.constant 2 : index
  %res:2 = affine.for %i = 0 to 10 iter_args(%arg0 = %c0, %arg1 = %c1) -> (index, index) {
    affine.yield %c2, %arg1 : index, index
  }
  // CHECK-DAG: %[[one:.*]] = arith.constant 1
  // CHECK-DAG: %[[two:.*]] = arith.constant 2
  // CHECK-NEXT: return %[[two]], %[[one]]
  return %res#0, %res#1 : index, index
}

// -----

// CHECK-LABEL:  func @fold_empty_loops_trip_count_1()
func.func @fold_empty_loops_trip_count_1() -> (index, index, index, index) {
  %c0 = arith.constant 0 : index
  %c1 = arith.constant 1 : index
  %c2 = arith.constant 2 : index
  %res1:2 = affine.for %i = 0 to 1 iter_args(%arg0 = %c2, %arg1 = %c0) -> (index, index) {
    affine.yield %c1, %arg0 : index, index
  }
  %res2:2 = affine.for %i = 0 to 2 step 3 iter_args(%arg0 = %c2, %arg1 = %c0) -> (index, index) {
    affine.yield %arg1, %arg0 : index, index
  }
  // CHECK-DAG: %[[zero:.*]] = arith.constant 0
  // CHECK-DAG: %[[one:.*]] = arith.constant 1
  // CHECK-DAG: %[[two:.*]] = arith.constant 2
  // CHECK-NEXT: return %[[one]], %[[two]], %[[zero]], %[[two]]
  return %res1#0, %res1#1, %res2#0, %res2#1 : index, index, index, index
}

// -----

// CHECK-LABEL:  func @fold_empty_loop_trip_count_0()
func.func @fold_empty_loop_trip_count_0() -> (index, index) {
  %c0 = arith.constant 0 : index
  %c1 = arith.constant 1 : index
  %c2 = arith.constant 2 : index
  %res:2 = affine.for %i = 0 to 0 iter_args(%arg0 = %c2, %arg1 = %c0) -> (index, index) {
    affine.yield %c1, %arg0 : index, index
  }
  // CHECK-DAG: %[[zero:.*]] = arith.constant 0
  // CHECK-DAG: %[[two:.*]] = arith.constant 2
  // CHECK-NEXT: return %[[two]], %[[zero]]
  return %res#0, %res#1 : index, index
}

// -----

// CHECK-LABEL:  func @fold_empty_loop_trip_count_unknown
func.func @fold_empty_loop_trip_count_unknown(%in : index) -> (index, index) {
  %c0 = arith.constant 0 : index
  %c1 = arith.constant 1 : index
  %res:2 = affine.for %i = 0 to %in iter_args(%arg0 = %c0, %arg1 = %c1) -> (index, index) {
    affine.yield %arg0, %arg1 : index, index
  }
  // CHECK-DAG: %[[zero:.*]] = arith.constant 0
  // CHECK-DAG: %[[one:.*]] = arith.constant 1
  // CHECK-NEXT: return %[[zero]], %[[one]]
  return %res#0, %res#1 : index, index
}

// -----

// CHECK-LABEL:  func @empty_loops_not_folded_1
func.func @empty_loops_not_folded_1(%in : index) -> index {
  %c0 = arith.constant 0 : index
  %c1 = arith.constant 1 : index
  // CHECK: affine.for
  %res = affine.for %i = 0 to %in iter_args(%arg = %c0) -> index {
    affine.yield %c1 : index
  }
  return %res : index
}

// -----

// CHECK-LABEL:  func @empty_loops_not_folded_2
func.func @empty_loops_not_folded_2(%in : index) -> (index, index) {
  %c0 = arith.constant 0 : index
  %c1 = arith.constant 1 : index
  // CHECK: affine.for
  %res:2 = affine.for %i = 0 to %in iter_args(%arg0 = %c0, %arg1 = %c1) -> (index, index) {
    affine.yield %arg1, %arg0 : index, index
  }
  return %res#0, %res#1 : index, index
}

// -----

// CHECK-LABEL:  func @empty_loops_not_folded_3
func.func @empty_loops_not_folded_3() -> (index, index) {
  %c0 = arith.constant 0 : index
  %c1 = arith.constant 1 : index
  // CHECK: affine.for
  %res:2 = affine.for %i = 0 to 10 iter_args(%arg0 = %c0, %arg1 = %c1) -> (index, index) {
    affine.yield %arg1, %arg0 : index, index
  }
  return %res#0, %res#1 : index, index
}

// -----

// CHECK-LABEL:  func @zero_iter_loop_not_folded
func.func @zero_iter_loop_not_folded() {
  %A = memref.alloc() : memref<4xf32>
  affine.for %i = 0 to 0 {
      %load = affine.load %A[%i] : memref<4xf32>
      affine.store %load, %A[%i] : memref<4xf32>
  }
  // CHECK:   affine.for {{.*}} = 0 to 0 {
  return
}

// -----

// CHECK-LABEL:  func @fold_zero_iter_loops
// CHECK-SAME: %[[ARG:.*]]: index
func.func @fold_zero_iter_loops(%in : index) -> index {
  %c1 = arith.constant 1 : index
  %res = affine.for %i = 0 to 0 iter_args(%loop_arg = %in) -> index {
    %yield = arith.addi %loop_arg, %c1 : index
    affine.yield %yield : index
  }
  // CHECK-NEXT: return %[[ARG]]
  return %res : index
}

// -----

// CHECK-DAG: #[[$SET:.*]] = affine_set<(d0, d1)[s0] : (d0 >= 0, -d0 + 1022 >= 0, d1 >= 0, -d1 + s0 - 2 >= 0)>

// CHECK-LABEL: func @canonicalize_affine_if
//  CHECK-SAME:   %[[M:[0-9a-zA-Z]*]]: index,
//  CHECK-SAME:   %[[N:[0-9a-zA-Z]*]]: index)
func.func @canonicalize_affine_if(%M : index, %N : index) {
  %c1022 = arith.constant 1022 : index
  // Drop unused operand %M, propagate %c1022, and promote %N to symbolic.
  affine.for %i = 0 to 1024 {
    affine.for %j = 0 to %N {
      // CHECK: affine.if #[[$SET]](%{{.*}}, %{{.*}})[%[[N]]]
      affine.if affine_set<(d0, d1, d2, d3)[s0] : (d1 >= 0, d0 - d1 >= 0, d2 >= 0, d3 - d2 - 2 >= 0)>
          (%c1022, %i, %j, %N)[%M] {
        "foo"() : () -> ()
      }
      "bar"() : () -> ()
    }
  }
  return
}

// -----

// CHECK-DAG: #[[$SET:.*]] = affine_set<(d0, d1)[s0] : (d0 - 1 >= 0, d1 - 1 == 0, -d0 + s0 + 10 >= 0)>

// CHECK-LABEL: func @canonicalize_affine_if_compose_apply
// CHECK-SAME:   %[[N:.*]]: index
func.func @canonicalize_affine_if_compose_apply(%N: index) {
  %M = affine.apply affine_map<()[s0] -> (s0 + 10)> ()[%N]
  // CHECK-NEXT: affine.for %[[I:.*]] =
  affine.for %i = 0 to 1024 {
    // CHECK-NEXT: affine.for %[[J:.*]] =
    affine.for %j = 0 to 100 {
      %j_ = affine.apply affine_map<(d0)[] -> (d0 + 1)> (%j)
      // CHECK-NEXT: affine.if #[[$SET]](%[[I]], %[[J]])[%[[N]]]
      affine.if affine_set<(d0, d1)[s0] : (d0 - 1 >= 0, d1 - 2 == 0, -d0 + s0 >= 0)>(%i, %j_)[%M] {
        "test.foo"() : ()->()
      }
    }
  }
  return
}

// -----

// CHECK-DAG: #[[$LBMAP:.*]] = affine_map<()[s0] -> (0, s0)>
// CHECK-DAG: #[[$UBMAP:.*]] = affine_map<()[s0] -> (1024, s0 * 2)>

// CHECK-LABEL: func @canonicalize_bounds
// CHECK-SAME: %[[M:.*]]: index,
// CHECK-SAME: %[[N:.*]]: index)
func.func @canonicalize_bounds(%M : index, %N : index) {
  %c0 = arith.constant 0 : index
  %c1024 = arith.constant 1024 : index
  // Drop unused operand %N, drop duplicate operand %M, propagate %c1024, and
  // promote %M to a symbolic one.
  // CHECK: affine.for %{{.*}} = 0 to min #[[$UBMAP]]()[%[[M]]]
  affine.for %i = 0 to min affine_map<(d0, d1, d2, d3) -> (d0, d1 + d2)> (%c1024, %M, %M, %N) {
    "foo"() : () -> ()
  }
  // Promote %M to symbolic position.
  // CHECK: affine.for %{{.*}} = 0 to #{{.*}}()[%[[M]]]
  affine.for %i = 0 to affine_map<(d0) -> (4 * d0)> (%M) {
    "foo"() : () -> ()
  }
  // Lower bound canonicalize.
  // CHECK: affine.for %{{.*}} = max #[[$LBMAP]]()[%[[N]]] to %[[M]]
  affine.for %i = max affine_map<(d0, d1) -> (d0, d1)> (%c0, %N) to %M {
    "foo"() : () -> ()
  }
  return
}

// -----

// Compose maps into affine load and store ops.

// CHECK-LABEL: @compose_into_affine_load_store
func.func @compose_into_affine_load_store(%A : memref<1024xf32>, %u : index) {
  // CHECK: affine.for %[[IV:.*]] = 0 to 1024
  affine.for %i = 0 to 1024 {
    // Make sure the unused operand (%u below) gets dropped as well.
    %idx = affine.apply affine_map<(d0, d1) -> (d0 + 1)> (%i, %u)
    %0 = affine.load %A[%idx] : memref<1024xf32>
    affine.store %0, %A[%idx] : memref<1024xf32>
    // CHECK-NEXT: affine.load %{{.*}}[%[[IV]] + 1]
    // CHECK-NEXT: affine.store %{{.*}}, %{{.*}}[%[[IV]] + 1]

    // Map remains the same, but operand changes on composition.
    %copy = affine.apply affine_map<(d0) -> (d0)> (%i)
    %1 = affine.load %A[%copy] : memref<1024xf32>
    "prevent.dce"(%1) : (f32) -> ()
    // CHECK-NEXT: affine.load %{{.*}}[%[[IV]]]
  }
  return
}

// -----

func.func @affine_min(%arg0 : index, %arg1 : index, %arg2 : index) {
  %c511 = arith.constant 511 : index
  %c1 = arith.constant 0 : index
  %0 = affine.min affine_map<(d0)[s0] -> (1000, d0 + 512, s0 + 1)> (%c1)[%c511]
  "op0"(%0) : (index) -> ()
  // CHECK:       %[[CST:.*]] = arith.constant 512 : index
  // CHECK-NEXT:  "op0"(%[[CST]]) : (index) -> ()
  // CHECK-NEXT:  return
  return
}

// -----

func.func @affine_min(%arg0 : index, %arg1 : index, %arg2 : index) {
  %c3 = arith.constant 3 : index
  %c20 = arith.constant 20 : index
  %0 = affine.min affine_map<(d0)[s0] -> (1000, d0 floordiv 4, (s0 mod 5) + 1)> (%c20)[%c3]
  "op0"(%0) : (index) -> ()
  // CHECK:       %[[CST:.*]] = arith.constant 4 : index
  // CHECK-NEXT:  "op0"(%[[CST]]) : (index) -> ()
  // CHECK-NEXT:  return
  return
}

// -----

func.func @affine_max(%arg0 : index, %arg1 : index, %arg2 : index) {
  %c511 = arith.constant 511 : index
  %c1 = arith.constant 0 : index
  %0 = affine.max affine_map<(d0)[s0] -> (1000, d0 + 512, s0 + 1)> (%c1)[%c511]
  "op0"(%0) : (index) -> ()
  // CHECK:       %[[CST:.*]] = arith.constant 1000 : index
  // CHECK-NEXT:  "op0"(%[[CST]]) : (index) -> ()
  // CHECK-NEXT:  return
  return
}

// -----

func.func @affine_max(%arg0 : index, %arg1 : index, %arg2 : index) {
  %c3 = arith.constant 3 : index
  %c20 = arith.constant 20 : index
  %0 = affine.max affine_map<(d0)[s0] -> (1000, d0 floordiv 4, (s0 mod 5) + 1)> (%c20)[%c3]
  "op0"(%0) : (index) -> ()
  // CHECK:       %[[CST:.*]] = arith.constant 1000 : index
  // CHECK-NEXT:  "op0"(%[[CST]]) : (index) -> ()
  // CHECK-NEXT:  return
  return
}

// -----

// CHECK: #[[$MAP:.*]] = affine_map<(d0, d1) -> (d1 - 2, d0)>

func.func @affine_min(%arg0: index) {
  affine.for %i = 0 to %arg0 {
    affine.for %j = 0 to %arg0 {
      %c2 = arith.constant 2 : index
      // CHECK: affine.min #[[$MAP]]
      %0 = affine.min affine_map<(d0,d1,d2)->(d0, d1 - d2)>(%i, %j, %c2)
      "consumer"(%0) : (index) -> ()
    }
  }
  return
}

// -----

// Reproducer for PR45031. This used to fold into an incorrect map because
// symbols were concatenated in the wrong order during map folding. Map
// composition places the symbols of the original map before those of the map
// it is composed with, e.g. A.compose(B) will first have all symbols of A,
// then all symbols of B.

#map1 = affine_map<(d0)[s0, s1] -> (d0 * s0 + s1)>
#map2 = affine_map<(d0)[s0] -> (1024, -d0 + s0)>

// CHECK: #[[$MAP:.*]] = affine_map<()[s0, s1] -> (1024, s0 - s1 * 1024)>

// CHECK: func @rep(%[[ARG0:.*]]: index, %[[ARG1:.*]]: index)
func.func @rep(%arg0 : index, %arg1 : index) -> index {
  // CHECK-NOT: arith.constant
  %c0 = arith.constant 0 : index
  %c1024 = arith.constant 1024 : index
  // CHECK-NOT: affine.apply
  %0 = affine.apply #map1(%arg0)[%c1024, %c0]

  // CHECK: affine.min #[[$MAP]]()[%[[ARG1]], %[[ARG0]]]
  %1 = affine.min #map2(%0)[%arg1]
  return %1 : index
}

// -----

// CHECK-DAG: #[[ub:.*]] = affine_map<()[s0] -> (s0 + 2)>

func.func @drop_duplicate_bounds(%N : index) {
  // affine.for %i = max #lb(%arg0) to min #ub(%arg0)
  affine.for %i = max affine_map<(d0) -> (d0, d0)>(%N) to min affine_map<(d0) -> (d0 + 2, d0 + 2)>(%N) {
    "foo"() : () -> ()
  }
  return
}

// -----

// Ensure affine.parallel bounds expressions are canonicalized.

#map3 = affine_map<(d0) -> (d0 * 5)>

// CHECK-LABEL: func @affine_parallel_const_bounds
func.func @affine_parallel_const_bounds() {
  %cst = arith.constant 1.0 : f32
  %c0 = arith.constant 0 : index
  %c4 = arith.constant 4 : index
  %0 = memref.alloc() : memref<4xf32>
  // CHECK: affine.parallel (%{{.*}}) = (0) to (4)
  affine.parallel (%i) = (%c0) to (%c0 + %c4) {
    %1 = affine.apply #map3(%i)
    // CHECK: affine.parallel (%{{.*}}) = (0) to (%{{.*}} * 5)
    affine.parallel (%j) = (%c0) to (%1) {
      affine.store %cst, %0[%j] : memref<4xf32>
    }
  }
  return
}

// -----

func.func @compose_affine_maps_div_symbol(%A : memref<i64>, %i0 : index, %i1 : index) {
  %0 = affine.apply affine_map<()[s0] -> (2 * s0)> ()[%i0]
  %1 = affine.apply affine_map<()[s0] -> (3 * s0)> ()[%i0]
  %2 = affine.apply affine_map<(d0)[s0, s1] -> (d0 mod s1 + s0 * s1 + s0 * 4)> (%i1)[%0, %1]
  %3 = arith.index_cast %2: index to i64
  memref.store %3, %A[]: memref<i64>
  affine.for %i2 = 0 to 3 {
    %4 = affine.apply affine_map<(d0)[s0, s1] -> (d0 ceildiv s1 + s0 + s0 * 3)> (%i2)[%0, %1]
    %5 = arith.index_cast %4: index to i64
    memref.store %5, %A[]: memref<i64>
  }
  return
}

// -----

// CHECK: #[[MAP:.+]] = affine_map<()[s0, s1] -> (s0 + s1, s0 * s1)>

// CHECK: func @deduplicate_affine_min_expressions
// CHECK-SAME: (%[[I0:.+]]: index, %[[I1:.+]]: index)
func.func @deduplicate_affine_min_expressions(%i0: index, %i1: index) -> index {
  // CHECK:  affine.min #[[MAP]]()[%[[I0]], %[[I1]]]
  %0 = affine.min affine_map<()[s0, s1] -> (s0 + s1, s0 * s1, s1 + s0, s0 * s1)> ()[%i0, %i1]
  return %0: index
}

// -----

// CHECK: #[[MAP:.+]] = affine_map<()[s0, s1] -> (s0 + s1, s0 * s1)>

// CHECK: func @deduplicate_affine_max_expressions
// CHECK-SAME: (%[[I0:.+]]: index, %[[I1:.+]]: index)
func.func @deduplicate_affine_max_expressions(%i0: index, %i1: index) -> index {
  // CHECK:  affine.max #[[MAP]]()[%[[I0]], %[[I1]]]
  %0 = affine.max affine_map<()[s0, s1] -> (s0 + s1, s0 * s1, s1 + s0, s0 * s1)> ()[%i0, %i1]
  return %0: index
}

// -----

// CHECK-DAG: #[[MAP0:.+]] = affine_map<()[s0, s1, s2] -> (-s1 + s2, 16, s0 * 3)>
// CHECK-DAG: #[[MAP1:.+]] = affine_map<()[s0, s1, s2] -> (-s0 + s1, -s2 + 5, 16)>

// CHECK: func @merge_affine_min_ops
// CHECK-SAME: (%[[I0:.+]]: index, %[[I1:.+]]: index, %[[I2:.+]]: index, %[[I3:.+]]: index)
func.func @merge_affine_min_ops(%i0: index, %i1: index, %i2: index, %i3: index) -> (index, index) {
  %0 = affine.min affine_map<(d0)[s0] -> (16, d0 - s0)> (%i0)[%i1]

 // CHECK: affine.min #[[MAP0]]()[%[[I2]], %[[I1]], %[[I0]]]
  %1 = affine.min affine_map<(d0)[s0] -> (3 * s0, d0)> (%0)[%i2] // Use as dim
 // CHECK: affine.min #[[MAP1]]()[%[[I1]], %[[I0]], %[[I3]]]
  %2 = affine.min affine_map<(d0)[s0] -> (s0, 5 - d0)> (%i3)[%0] // Use as symbol

  return %1, %2: index, index
}

// -----

// CHECK: #[[MAP:.+]] = affine_map<()[s0, s1, s2] -> (s2 + 8, s2 * 4, s1 + 16, s1 * 8, s0 + 7)>

// CHECK: func @merge_multiple_affine_min_ops
// CHECK-SAME: (%[[I0:.+]]: index, %[[I1:.+]]: index, %[[I2:.+]]: index)
func.func @merge_multiple_affine_min_ops(%i0: index, %i1: index, %i2: index) -> index {
  %0 = affine.min affine_map<()[s0] -> (s0 + 16, s0 * 8)> ()[%i0]
  %1 = affine.min affine_map<()[s0] -> (s0 + 8, s0 * 4)> ()[%i1]
  // CHECK: affine.min #[[MAP]]()[%[[I2]], %[[I0]], %[[I1]]]
  %2 = affine.min affine_map<()[s0, s1, s2] -> (s0, 7 + s1, s2)> ()[%0, %i2, %1]
  return %2: index
}

// -----

// CHECK-DAG: #[[MAP:.+]] = affine_map<()[s0, s1] -> (s1 + 16, s1 * 8, s0 * 2)>

// CHECK: func @merge_multiple_uses_of_affine_min_ops
// CHECK-SAME: (%[[I0:.+]]: index, %[[I1:.+]]: index)
func.func @merge_multiple_uses_of_affine_min_ops(%i0: index, %i1: index) -> index {
  %0 = affine.min affine_map<()[s0] -> (s0 + 16, s0 * 8)> ()[%i0]
  // CHECK: affine.min #[[MAP]]()[%[[I1]], %[[I0]]]
  %2 = affine.min affine_map<()[s0, s1, s2] -> (s0, s1, s2 * 2)> ()[%0, %0, %i1]
  return %2: index
}

// -----

// CHECK-DAG: #[[MAP0:.+]] = affine_map<()[s0] -> (s0 + 16, s0 * 8)>
// CHECK-DAG: #[[MAP1:.+]] = affine_map<()[s0, s1, s2] -> (s2 + 16, s2 * 8, s1 * 2, s0 + 1)>

// CHECK: func @merge_mixed_uses_of_affine_min_ops
// CHECK-SAME: (%[[I0:.+]]: index, %[[I1:.+]]: index)
func.func @merge_mixed_uses_of_affine_min_ops(%i0: index, %i1: index) -> index {
  // CHECK: %[[AFFINE:.+]] = affine.min #[[MAP0]]()[%[[I0]]]
  %0 = affine.min affine_map<()[s0] -> (s0 + 16, s0 * 8)> ()[%i0]
  // %0 is bound to a symbol that is both a standalone expression and a part
  // of other expressions.
  // CHECK: affine.min #[[MAP1]]()[%[[AFFINE]], %[[I1]], %[[I0]]]
  %2 = affine.min affine_map<()[s0, s1, s2] -> (s0, s1 + 1, s2 * 2)> ()[%0, %0, %i1]
  return %2: index
}

// -----

// CHECK-LABEL: func @dont_merge_affine_min_if_not_single_dim
func.func @dont_merge_affine_min_if_not_single_dim(%i0: index, %i1: index, %i2: index) -> index {
  // CHECK-COUNT-2: affine.min
  %0 = affine.min affine_map<()[s0] -> (s0 + 16, s0 * 8)> ()[%i0]
  %1 = affine.min affine_map<(d0)[s0] -> (s0 + 4, 7 + d0)> (%0)[%i2]
  return %1: index
}

// -----

// CHECK-LABEL: func @dont_merge_affine_min_if_not_single_sym
func.func @dont_merge_affine_min_if_not_single_sym(%i0: index, %i1: index, %i2: index) -> index {
  // CHECK-COUNT-2: affine.min
  %0 = affine.min affine_map<()[s0] -> (s0 + 16, s0 * 8)> ()[%i0]
  %1 = affine.min affine_map<()[s0, s1] -> (s0 + 4, 7 + s1)> ()[%0, %i2]
  return %1: index
}

// -----

// CHECK-DAG: #[[MAP0:.+]] = affine_map<()[s0, s1, s2] -> (-s1 + s2, 16, s0 * 3)>
// CHECK-DAG: #[[MAP1:.+]] = affine_map<()[s0, s1, s2] -> (-s0 + s1, -s2 + 5, 16)>

// CHECK: func @merge_affine_max_ops
// CHECK-SAME: (%[[I0:.+]]: index, %[[I1:.+]]: index, %[[I2:.+]]: index, %[[I3:.+]]: index)
func.func @merge_affine_max_ops(%i0: index, %i1: index, %i2: index, %i3: index) -> (index, index) {
  %0 = affine.max affine_map<(d0)[s0] -> (16, d0 - s0)> (%i0)[%i1]

 // CHECK: affine.max #[[MAP0]]()[%[[I2]], %[[I1]], %[[I0]]]
  %1 = affine.max affine_map<(d0)[s0] -> (3 * s0, d0)> (%0)[%i2] // Use as dim
 // CHECK: affine.max #[[MAP1]]()[%[[I1]], %[[I0]], %[[I3]]]
  %2 = affine.max affine_map<(d0)[s0] -> (s0, 5 - d0)> (%i3)[%0] // Use as symbol

  return %1, %2: index, index
}

// -----

// CHECK: #[[MAP:.+]] = affine_map<()[s0, s1, s2] -> (s2 + 8, s2 * 4, s1 + 16, s1 * 8, s0 + 7)>

// CHECK: func @merge_multiple_affine_max_ops
// CHECK-SAME: (%[[I0:.+]]: index, %[[I1:.+]]: index, %[[I2:.+]]: index)
func.func @merge_multiple_affine_max_ops(%i0: index, %i1: index, %i2: index) -> index {
  %0 = affine.max affine_map<()[s0] -> (s0 + 16, s0 * 8)> ()[%i0]
  %1 = affine.max affine_map<()[s0] -> (s0 + 8, s0 * 4)> ()[%i1]
  // CHECK: affine.max #[[MAP]]()[%[[I2]], %[[I0]], %[[I1]]]
  %2 = affine.max affine_map<()[s0, s1, s2] -> (s0, 7 + s1, s2)> ()[%0, %i2, %1]
  return %2: index
}

// -----

// CHECK-DAG: #[[MAP:.+]] = affine_map<()[s0, s1] -> (s1 + 16, s1 * 8, s0 * 2)>

// CHECK: func @merge_multiple_uses_of_affine_max_ops
// CHECK-SAME: (%[[I0:.+]]: index, %[[I1:.+]]: index)
func.func @merge_multiple_uses_of_affine_max_ops(%i0: index, %i1: index) -> index {
  %0 = affine.max affine_map<()[s0] -> (s0 + 16, s0 * 8)> ()[%i0]
  // CHECK: affine.max #[[MAP]]()[%[[I1]], %[[I0]]]
  %2 = affine.max affine_map<()[s0, s1, s2] -> (s0, s1, s2 * 2)> ()[%0, %0, %i1]
  return %2: index
}

// -----

// CHECK-DAG: #[[MAP0:.+]] = affine_map<()[s0] -> (s0 + 16, s0 * 8)>
// CHECK-DAG: #[[MAP1:.+]] = affine_map<()[s0, s1, s2] -> (s2 + 16, s2 * 8, s1 * 2, s0 + 1)>

// CHECK: func @merge_mixed_uses_of_affine_max_ops
// CHECK-SAME: (%[[I0:.+]]: index, %[[I1:.+]]: index)
func.func @merge_mixed_uses_of_affine_max_ops(%i0: index, %i1: index) -> index {
  // CHECK: %[[AFFINE:.+]] = affine.max #[[MAP0]]()[%[[I0]]]
  %0 = affine.max affine_map<()[s0] -> (s0 + 16, s0 * 8)> ()[%i0]
  // %0 is bound to a symbol that is both a standalone expression and a part
  // of other expressions.
  // CHECK: affine.max #[[MAP1]]()[%[[AFFINE]], %[[I1]], %[[I0]]]
  %2 = affine.max affine_map<()[s0, s1, s2] -> (s0, s1 + 1, s2 * 2)> ()[%0, %0, %i1]
  return %2: index
}

// -----

// CHECK-LABEL: func @dont_merge_affine_max_if_not_single_dim
func.func @dont_merge_affine_max_if_not_single_dim(%i0: index, %i1: index, %i2: index) -> index {
  // CHECK-COUNT-2: affine.max
  %0 = affine.max affine_map<()[s0] -> (s0 + 16, s0 * 8)> ()[%i0]
  %1 = affine.max affine_map<(d0)[s0] -> (s0 + 4, 7 + d0)> (%0)[%i2]
  return %1: index
}

// -----

// CHECK-LABEL: func @dont_merge_affine_max_if_not_single_sym
func.func @dont_merge_affine_max_if_not_single_sym(%i0: index, %i1: index, %i2: index) -> index {
  // CHECK-COUNT-2: affine.max
  %0 = affine.max affine_map<()[s0] -> (s0 + 16, s0 * 8)> ()[%i0]
  %1 = affine.max affine_map<()[s0, s1] -> (s0 + 4, 7 + s1)> ()[%0, %i2]
  return %1: index
}

// -----

// Ensure bounding maps of affine.for are composed.

// CHECK-DAG: #[[$MAP0]] = affine_map<()[s0] -> (s0 - 2)>
// CHECK-DAG: #[[$MAP1]] = affine_map<()[s0] -> (s0 + 2)>

// CHECK-LABEL: func @compose_affine_for_bounds
// CHECK-SAME:   %[[N:.*]]: index)
// CHECK: affine.for %{{.*}} = #[[$MAP0]]()[%[[N]]] to #[[$MAP1]]()[%[[N]]] {

func.func @compose_affine_for_bounds(%N: index) {
  %u = affine.apply affine_map<(d0) -> (d0 + 2)>(%N)
  %l = affine.apply affine_map<(d0) -> (d0 - 2)>(%N)
  affine.for %i = %l to %u {
    "foo"() : () -> ()
  }
  return
}

// -----

// Compose maps into affine.vector_load / affine.vector_store

// CHECK-LABEL: func @compose_into_affine_vector_load_vector_store
// CHECK: affine.for %[[IV:.*]] = 0 to 1024
// CHECK-NEXT: affine.vector_load %{{.*}}[%[[IV]] + 1]
// CHECK-NEXT: affine.vector_store %{{.*}}, %{{.*}}[%[[IV]] + 1]
// CHECK-NEXT: affine.vector_load %{{.*}}[%[[IV]]]
func.func @compose_into_affine_vector_load_vector_store(%A : memref<1024xf32>, %u : index) {
  affine.for %i = 0 to 1024 {
    // Make sure the unused operand (%u below) gets dropped as well.
    %idx = affine.apply affine_map<(d0, d1) -> (d0 + 1)> (%i, %u)
    %0 = affine.vector_load %A[%idx] : memref<1024xf32>, vector<8xf32>
    affine.vector_store %0, %A[%idx] : memref<1024xf32>, vector<8xf32>

    // Map remains the same, but operand changes on composition.
    %copy = affine.apply affine_map<(d0) -> (d0)> (%i)
    %1 = affine.vector_load %A[%copy] : memref<1024xf32>, vector<8xf32>
    "prevent.dce"(%1) : (vector<8xf32>) -> ()
  }
  return
}

// -----

// CHECK-LABEL: func @no_fold_of_store
//  CHECK:   %[[cst:.+]] = memref.cast %arg
//  CHECK:   affine.store %[[cst]]
func.func @no_fold_of_store(%arg : memref<32xi8>, %holder: memref<memref<?xi8>>) {
  %0 = memref.cast %arg : memref<32xi8> to memref<?xi8>
  affine.store %0, %holder[] : memref<memref<?xi8>>
  return
}

// -----

// CHECK-DAG: #[[$MAP0:.+]] = affine_map<()[s0] -> (s0 + 16)>
// CHECK-DAG: #[[$MAP1:.+]] = affine_map<()[s0] -> (s0 * 4)>

// CHECK: func @canonicalize_single_min_max
// CHECK-SAME: (%[[I0:.+]]: index, %[[I1:.+]]: index)
func.func @canonicalize_single_min_max(%i0: index, %i1: index) -> (index, index) {
  // CHECK-NOT: affine.min
  // CHECK-NEXT: affine.apply #[[$MAP0]]()[%[[I0]]]
  %0 = affine.min affine_map<()[s0] -> (s0 + 16)> ()[%i0]

  // CHECK-NOT: affine.max
  // CHECK-NEXT: affine.apply #[[$MAP1]]()[%[[I1]]]
  %1 = affine.min affine_map<()[s0] -> (s0 * 4)> ()[%i1]

  return %0, %1: index, index
}

// -----

// CHECK: #[[$MAP:.+]] = affine_map<()[s0, s1] -> (32, s1 + 16, s0 + s1)>

// CHECK-LABEL: func @canonicalize_multi_min_max
// CHECK-SAME: (%[[I0:.+]]: index, %[[I1:.+]]: index)
func.func @canonicalize_multi_min_max(%i0: index, %i1: index) -> (index, index) {
  // CHECK-NEXT: affine.min #[[$MAP]]()[%[[I0]], %[[I1]]]
  %0 = affine.min affine_map<()[s0, s1] -> (s0 + s1, s1 + 16, 32)> ()[%i0, %i1]

  // CHECK-NEXT: affine.max #[[$MAP]]()[%[[I0]], %[[I1]]]
  %1 = affine.max affine_map<()[s0, s1] -> (s0 + s1, 32, s1 + 16)> ()[%i0, %i1]

  return %0, %1: index, index
}

// -----

module {
  memref.global "private" constant @__constant_1x5x1xf32 : memref<1x5x1xf32> = dense<[[[6.250000e-02], [2.500000e-01], [3.750000e-01], [2.500000e-01], [6.250000e-02]]]>
  memref.global "private" constant @__constant_32x64xf32 : memref<32x64xf32> = dense<0.000000e+00>
  // CHECK-LABEL: func @fold_const_init_global_memref
  func.func @fold_const_init_global_memref() -> (f32, f32) {
    %m = memref.get_global @__constant_1x5x1xf32 : memref<1x5x1xf32>
    %v0 = affine.load %m[0, 0, 0] : memref<1x5x1xf32>
    %v1 = affine.load %m[0, 1, 0] : memref<1x5x1xf32>
    return %v0, %v1 : f32, f32
    // CHECK-DAG: %[[C0:.*]] = arith.constant 6.250000e-02 : f32
    // CHECK-DAG: %[[C1:.*]] = arith.constant 2.500000e-01 : f32
    // CHECK-NEXT: return %[[C0]], %[[C1]]
  }

  // CHECK-LABEL: func @fold_const_splat_global
  func.func @fold_const_splat_global() -> memref<32x64xf32> {
    // CHECK-NEXT: %[[CST:.*]] = arith.constant 0.000000e+00 : f32
    %m = memref.get_global @__constant_32x64xf32 : memref<32x64xf32>
    %s = memref.alloc() : memref<32x64xf32>
    affine.for %i = 0 to 32 {
      affine.for %j = 0 to 64 {
        %v = affine.load %m[%i, %j] : memref<32x64xf32>
        affine.store %v, %s[%i, %j] : memref<32x64xf32>
        // CHECK: affine.store %[[CST]], %{{.*}}
      }
    }
    return %s: memref<32x64xf32>
  }
}

// -----

// Simplification of maps exploiting operand info.

// CHECK: #[[$MAP_SIMPLER:.*]] = affine_map<(d0, d1) -> (((d0 + d1) mod 458313) floordiv 227)>

// CHECK-LABEL: func @simplify_with_operands
func.func @simplify_with_operands(%N: index, %A: memref<?x32xf32>) {
  // CHECK-NEXT: affine.for %[[I:.*]] = 0 to %{{.*}}
  affine.for %i = 0 to %N step 32 {
    // CHECK-NEXT: affine.for %[[II:.*]] = 0 to 32
    affine.for %ii = 0 to 32 {
      // %ii is less than 32 and %i divides 32.
      // CHECK: affine.load %{{.*}}[0, 0]
      %x = affine.load %A[%ii floordiv 32, %i mod 32] : memref<?x32xf32>
      "test.foo"(%x) : (f32) -> ()

      // %i is aligned at 32 boundary and %ii < 32.
      // CHECK: affine.load %{{.*}}[%[[I]] floordiv 32, %[[II]] mod 16]
      %a = affine.load %A[(%i + %ii) floordiv 32, (%i + %ii) mod 16] : memref<?x32xf32>
      "test.foo"(%a) : (f32) -> ()
      // CHECK: affine.load %{{.*}}[%[[I]] floordiv 64, (%[[I]] + %[[II]]) mod 64]
      %b = affine.load %A[(%i + %ii) floordiv 64, (%i + %ii) mod 64] : memref<?x32xf32>
      "test.foo"(%b) : (f32) -> ()
      // CHECK: affine.load %{{.*}}[(%[[I]] + %[[II]]) floordiv 16, %[[II]] mod 16]
      %c = affine.load %A[(%i + %ii) floordiv 16, (%i + %ii) mod 16] : memref<?x32xf32>
      "test.foo"(%c) : (f32) -> ()
    }
  }

  // Should not simplify.
  affine.for %i = -1 to 32 {
    // CHECK: affine.load %{{.*}}[%{{.*}} floordiv {{.*}}, %{{.*}} mod {{.*}}] :
    %x = affine.load %A[%i floordiv 32, %i mod 32] : memref<?x32xf32>
    "test.foo"(%x) : (f32) -> ()
  }

  affine.for %arg0 = 0 to %N step 128 {
    affine.for %arg4 = 0 to 32 step 32 {
      affine.for %arg5 = 0 to 128 {
        // CHECK: affine.apply #[[$MAP_SIMPLER]]
        %x = affine.apply affine_map<(d0, d1, d2) -> (((d0 + d2) mod 458313) floordiv 227 + d1 floordiv 256)>(%arg0, %arg4, %arg5)
        "test.foo"(%x) : (index) -> ()
      }
    }
  }

  return
}

// CHECK-LABEL: func @simplify_div_mod_with_operands
func.func @simplify_div_mod_with_operands(%N: index, %A: memref<64xf32>, %unknown: index) {
  // CHECK: affine.for %[[I:.*]] = 0 to 32
  %cst = arith.constant 1.0 : f32
  affine.for %i = 0 to 32 {
    // CHECK: affine.store %{{.*}}, %{{.*}}[0]
    affine.store %cst, %A[%i floordiv 32] : memref<64xf32>
    // CHECK: affine.store %{{.*}}, %{{.*}}[1]
    affine.store %cst, %A[(%i + 1) ceildiv 32] : memref<64xf32>
    // CHECK: affine.store %{{.*}}, %{{.*}}[%[[I]]]
    affine.store %cst, %A[%i mod 32] : memref<64xf32>
    // CHECK: affine.store %{{.*}}, %{{.*}}[0]
    affine.store %cst, %A[2 * %i floordiv 64] : memref<64xf32>
    // CHECK: affine.store %{{.*}}, %{{.*}}[0]
    affine.store %cst, %A[(%i mod 16) floordiv 16] : memref<64xf32>

    // The ones below can't be simplified.
    affine.store %cst, %A[%i floordiv 16] : memref<64xf32>
    affine.store %cst, %A[%i mod 16] : memref<64xf32>
    affine.store %cst, %A[(%i mod 16) floordiv 15] : memref<64xf32>
    affine.store %cst, %A[%i mod 31] : memref<64xf32>
    // CHECK:      affine.store %{{.*}}, %{{.*}}[%{{.*}} floordiv 16] : memref<64xf32>
    // CHECK-NEXT: affine.store %{{.*}}, %{{.*}}[%{{.*}} mod 16] : memref<64xf32>
    // CHECK-NEXT: affine.store %{{.*}}, %{{.*}}[(%{{.*}} mod 16) floordiv 15] : memref<64xf32>
    // CHECK-NEXT: affine.store %{{.*}}, %{{.*}}[%{{.*}} mod 31] : memref<64xf32>
  }

  affine.for %i = -8 to 32 {
    // Can't be simplified.
    // CHECK: affine.store %{{.*}}, %{{.*}}[%{{.*}} floordiv 32] : memref<64xf32>
    affine.store %cst, %A[%i floordiv 32] : memref<64xf32>
    // CHECK: affine.store %{{.*}}, %{{.*}}[%{{.*}} mod 32] : memref<64xf32>
    affine.store %cst, %A[%i mod 32] : memref<64xf32>
    // floordiv rounds toward -inf; (%i - 96) floordiv 64 will be -2.
    // CHECK: affine.store %{{.*}}, %{{.*}}[0] : memref<64xf32>
    affine.store %cst, %A[2 + (%i - 96) floordiv 64] : memref<64xf32>
  }

  // CHECK: affine.for %[[II:.*]] = 8 to 16
  affine.for %i = 8 to 16 {
    // CHECK: affine.store %{{.*}}, %{{.*}}[1] : memref<64xf32>
    affine.store %cst, %A[%i floordiv 8] : memref<64xf32>
    // CHECK: affine.store %{{.*}}, %{{.*}}[2] : memref<64xf32>
    affine.store %cst, %A[(%i + 1) ceildiv 8] : memref<64xf32>
    // CHECK: affine.store %{{.*}}, %{{.*}}[%[[II]] mod 8] : memref<64xf32>
    affine.store %cst, %A[%i mod 8] : memref<64xf32>
    // CHECK: affine.store %{{.*}}, %{{.*}}[%[[II]]] : memref<64xf32>
    affine.store %cst, %A[%i mod 32] : memref<64xf32>
    // Upper bound on the mod 32 expression will be 15.
    // CHECK: affine.store %{{.*}}, %{{.*}}[0] : memref<64xf32>
    affine.store %cst, %A[(%i mod 32) floordiv 16] : memref<64xf32>
    // Lower bound on the mod 16 expression will be 8.
    // CHECK: affine.store %{{.*}}, %{{.*}}[1] : memref<64xf32>
    affine.store %cst, %A[(%i mod 16) floordiv 8] : memref<64xf32>
    // CHECK: affine.store %{{.*}}, %{{.*}}[0] : memref<64xf32>
    affine.store %cst, %A[(%unknown mod 16) floordiv 16] : memref<64xf32>
  }
  return
}

// -----

#map0 = affine_map<(d0) -> (32, d0 * -32 + 32)>
#map1 = affine_map<(d0) -> (32, d0 * -32 + 64)>
#map3 = affine_map<(d0) -> (16, d0 * -16 + 32)>

// CHECK-DAG: #[[$SIMPLE_MAP:.*]] = affine_map<()[s0] -> (3, s0)>
// CHECK-DAG: #[[$SIMPLE_MAP_MAX:.*]] = affine_map<()[s0] -> (5, s0)>
// CHECK-DAG: #[[$SIMPLIFIED_MAP:.*]] = affine_map<(d0, d1) -> (-9, d0 * 4 - d1 * 4)>
// CHECK-DAG: #[[$FLOORDIV:.*]] = affine_map<(d0) -> (d0 floordiv 2)>

// CHECK-LABEL: func @simplify_min_max_bounds_simple
func.func @simplify_min_max_bounds_simple(%M: index) {

  // CHECK-NEXT: affine.for %{{.*}} = 0 to min #[[$SIMPLE_MAP]]
  affine.for %i = 0 to min affine_map<(d0) -> (3, 5, d0)>(%M) {
    "test.foo"() : () -> ()
  }

  // CHECK: affine.for %{{.*}} = 0 to min #[[$SIMPLE_MAP]]
  affine.for %i = 0 to min affine_map<(d0) -> (3, 3, d0)>(%M) {
    "test.foo"() : () -> ()
  }

  // CHECK: affine.for %{{.*}} = max #[[$SIMPLE_MAP_MAX]]
  affine.for %i = max affine_map<(d0) -> (3, 5, d0)>(%M) to 10 {
    "test.foo"() : () -> ()
  }

  // CHECK: affine.for %{{.*}} = max #[[$SIMPLE_MAP_MAX]]
  affine.for %i = max affine_map<(d0) -> (5, 5, d0)>(%M) to 10 {
    "test.foo"() : () -> ()
  }

  return
}

// CHECK-LABEL: func @simplify_bounds_tiled
func.func @simplify_bounds_tiled() {
  affine.for %arg5 = 0 to 1 {
    affine.for %arg6 = 0 to 2 {
      affine.for %arg8 = 0 to min #map0(%arg5) step 16 {
        affine.for %arg9 = 0 to min #map1(%arg6) step 16 {
          affine.for %arg10 = 0 to 2 {
            affine.for %arg12 = 0 to min #map3(%arg10) step 16 {
              "test.foo"() : () -> ()
            }
          }
        }
      }
    }
  }
  // CHECK:      affine.for
  // CHECK-NEXT:   affine.for
  // CHECK-NEXT:     affine.for %{{.*}} = 0 to 32 step 16
  // CHECK-NEXT:       affine.for %{{.*}} = 0 to 32 step 16
  // CHECK-NEXT:         affine.for %{{.*}} = 0 to 2
  // CHECK-NEXT:           affine.for %{{.*}} = 0 to 16 step 16

  return
}

// CHECK-LABEL: func @simplify_min_max_multi_expr
func.func @simplify_min_max_multi_expr() {
  // Lower bound max.
  // CHECK: affine.for
  affine.for %i = 0 to 2 {
    // CHECK: affine.for %{{.*}} = 5 to
    affine.for %j = max affine_map<(d0) -> (5, 4 * d0)> (%i) to affine_map<(d0) -> (4 * d0 + 3)>(%i) {
      "test.foo"() : () -> ()
    }
  }

  // Expressions with multiple operands.
  // CHECK: affine.for
  affine.for %i = 0 to 2 {
    // CHECK: affine.for
    affine.for %j = 0 to 4 {
      // The first upper bound expression will not be lower than -9. So, it's redundant.
      // CHECK-NEXT: affine.for %{{.*}} = -10 to -9
      affine.for %k = -10 to min affine_map<(d0, d1) -> (4 * d0 - 3 * d1, -9)>(%i, %j) {
        "test.foo"() : () -> ()
      }
    }
  }

  // One expression is redundant but not the others.
  // CHECK: affine.for
  affine.for %i = 0 to 2 {
    // CHECK: affine.for
    affine.for %j = 0 to 4 {
      // The first upper bound expression will not be lower than -9. So, it's redundant.
      // CHECK-NEXT: affine.for %{{.*}} = -10 to min #[[$SIMPLIFIED_MAP]]
      affine.for %k = -10 to min affine_map<(d0, d1) -> (4 * d0 - 3 * d1, -9, 4 * d0 - 4 * d1)>(%i, %j) {
        "test.foo"() : () -> ()
      }
    }
  }

  // CHECK: affine.for %{{.*}} = 0 to 1
  affine.for %i = 0 to 2 {
    affine.for %j = max affine_map<(d0) -> (d0 floordiv 2, 0)>(%i) to 1 {
      "test.foo"() : () -> ()
    }
  }

  // The constant bound is redundant here.
  // CHECK: affine.for %{{.*}} = #[[$FLOORDIV]](%{{.*}} to 10
  affine.for %i = 0 to 8 {
    affine.for %j = max affine_map<(d0) -> (d0 floordiv 2, 0)>(%i) to 10 {
      "test.foo"() : () -> ()
    }
  }

  return
}

// CHECK-LABEL: func @no_simplify_min_max
func.func @no_simplify_min_max(%M: index) {
  // Negative test cases.
  // CHECK: affine.for
  affine.for %i = 0 to 4 {
    // CHECK-NEXT: affine.for %{{.*}} = 0 to min
    affine.for %j = 0 to min affine_map<(d0) -> (2 * d0, 2)>(%i) {
      "test.foo"() : () -> ()
    }
    // CHECK:      affine.for %{{.*}} = 0 to min {{.*}}(%{{.*}})[%{{.*}}]
    affine.for %j = 0 to min affine_map<(d0)[s0] -> (d0, s0)>(%i)[%M] {
      "test.foo"() : () -> ()
    }
  }

  return
}

// -----

//           CHECK: #[[$map:.*]] = affine_map<()[s0] -> (s0 * ((-s0 + 40961) ceildiv 512))>
// CHECK-BOTTOM-UP: #[[$map:.*]] = affine_map<()[s0] -> (s0 * ((-s0 + 40961) ceildiv 512))>
//           CHECK-LABEL: func @regression_do_not_perform_invalid_replacements
// CHECK-BOTTOM-UP-LABEL: func @regression_do_not_perform_invalid_replacements
func.func @regression_do_not_perform_invalid_replacements(%arg0: index) {
  // Dim must be promoted to sym before combining both maps.
  //           CHECK: %[[apply:.*]] = affine.apply #[[$map]]()[%{{.*}}]
  // CHECK-BOTTOM-UP: %[[apply:.*]] = affine.apply #[[$map]]()[%{{.*}}]
  %0 = affine.apply affine_map<(d0) -> (-d0 + 40961)>(%arg0)
  %1 = affine.apply affine_map<(d0)[s0] -> (d0 * (s0 ceildiv 512))>(%arg0)[%0]
  //           CHECK: "test.foo"(%[[apply]])
  // CHECK-BOTTOM-UP: "test.foo"(%[[apply]])
  "test.foo"(%1) : (index) -> ()
  return
}

// -----
// CHECK-LABEL: func @min.oneval(%arg0: index)
func.func @min.oneval(%arg0: index) -> index {
  %min = affine.min affine_map<()[s0] -> (s0)> ()[%arg0]
  // CHECK: return %arg0 : index
  return %min: index
}

// -----
// CHECK-LABEL: func @max.oneval(%arg0: index)
func.func @max.oneval(%arg0: index) -> index {
  %max = affine.max affine_map<()[s0] -> (s0)> ()[%arg0]
  // CHECK: return %arg0 : index
  return %max: index
}

// -----

// CHECK-LABEL: func @mod_of_mod(
//       CHECK:   %[[c0:.*]] = arith.constant 0
//       CHECK:   return %[[c0]], %[[c0]]
func.func @mod_of_mod(%lb: index, %ub: index, %step: index) -> (index, index) {
  // Simplify: (ub - ub % step) % step == 0
  %0 = affine.apply affine_map<()[s0, s1] -> ((s0 - (s0 mod s1)) mod s1)> ()[%ub, %step]
  // Simplify: (ub - (ub - lb) % step - lb) % step == 0
  %1 = affine.apply affine_map<()[s0, s1, s2] -> ((s0 - ((s0 - s2) mod s1) - s2) mod s1)> ()[%ub, %step, %lb]
  return %0, %1 : index, index
}

// -----

// CHECK-LABEL:  func.func @prefetch_canonicalize
// CHECK-SAME:   ([[PARAM_0_:%.+]]: memref<512xf32>) {
func.func @prefetch_canonicalize(%arg0: memref<512xf32>) -> () {
  // CHECK: affine.for [[I_0_:%.+]] = 0 to 8 {
  affine.for %arg3 = 0 to 8  {
    %1 = affine.apply affine_map<()[s0] -> (s0 * 64)>()[%arg3]
    // CHECK: affine.prefetch [[PARAM_0_]][symbol([[I_0_]]) * 64], read, locality<3>, data : memref<512xf32>
    affine.prefetch %arg0[%1], read, locality<3>, data : memref<512xf32>
  }
  return
}

// -----

// CHECK-LABEL: @delinearize_fold_constant
// CHECK-DAG: %[[C1:.+]] = arith.constant 1 : index
// CHECK-DAG: %[[C2:.+]] = arith.constant 2 : index
// CHECK-NOT: affine.delinearize_index
// CHECK: return %[[C1]], %[[C1]], %[[C2]]
func.func @delinearize_fold_constant() -> (index, index, index) {
  %c22 = arith.constant 22 : index
  %0:3 = affine.delinearize_index %c22 into (2, 3, 5) : index, index, index
  return %0#0, %0#1, %0#2 : index, index, index
}

// -----

// CHECK-LABEL: @delinearize_fold_negative_constant
// CHECK-DAG: %[[C_2:.+]] = arith.constant -2 : index
// CHECK-DAG: %[[C1:.+]] = arith.constant 1 : index
// CHECK-DAG: %[[C3:.+]] = arith.constant 3 : index
// CHECK-NOT: affine.delinearize_index
// CHECK: return %[[C_2]], %[[C1]], %[[C3]]
func.func @delinearize_fold_negative_constant() -> (index, index, index) {
  %c_22 = arith.constant -22 : index
  %0:3 = affine.delinearize_index %c_22 into (2, 3, 5) : index, index, index
  return %0#0, %0#1, %0#2 : index, index, index
}

// -----

// CHECK-LABEL: @delinearize_fold_negative_constant_no_outer_bound
// CHECK-DAG: %[[C_2:.+]] = arith.constant -2 : index
// CHECK-DAG: %[[C1:.+]] = arith.constant 1 : index
// CHECK-DAG: %[[C3:.+]] = arith.constant 3 : index
// CHECK-NOT: affine.delinearize_index
// CHECK: return %[[C_2]], %[[C1]], %[[C3]]
func.func @delinearize_fold_negative_constant_no_outer_bound() -> (index, index, index) {
  %c_22 = arith.constant -22 : index
  %0:3 = affine.delinearize_index %c_22 into (3, 5) : index, index, index
  return %0#0, %0#1, %0#2 : index, index, index
}

// -----

// CHECK-LABEL: @delinearize_dont_fold_constant_dynamic_basis
// CHECK-DAG: %[[C22:.+]] = arith.constant 22 : index
// CHECK: %[[RET:.+]]:3 = affine.delinearize_index %[[C22]]
// CHECK: return %[[RET]]#0, %[[RET]]#1, %[[RET]]#2
func.func @delinearize_dont_fold_constant_dynamic_basis(%arg0: index) -> (index, index, index) {
  %c22 = arith.constant 22 : index
  %0:3 = affine.delinearize_index %c22 into (2, %arg0, 5) : index, index, index
  return %0#0, %0#1, %0#2 : index, index, index
}

// -----

func.func @drop_unit_basis_in_delinearize(%arg0 : index, %arg1 : index, %arg2 : index) ->
    (index, index, index, index, index, index) {
  %c1 = arith.constant 1 : index
  %0:6 = affine.delinearize_index %arg0 into (1, %arg1, 1, 1, %arg2, %c1)
      : index, index, index, index, index, index
  return %0#0, %0#1, %0#2, %0#3, %0#4, %0#5 : index, index, index, index, index, index
}
// CHECK-LABEL: func @drop_unit_basis_in_delinearize(
//  CHECK-SAME:     %[[ARG0:[a-zA-Z0-9]+]]: index,
//  CHECK-SAME:     %[[ARG1:[a-zA-Z0-9]+]]: index,
//  CHECK-SAME:     %[[ARG2:[a-zA-Z0-9]+]]: index)
//   CHECK-DAG:   %[[C0:.+]] = arith.constant 0 : index
//   CHECK-DAG:   %[[DELINEARIZE:.+]]:2 = affine.delinearize_index %[[ARG0]] into (%[[ARG1]], %[[ARG2]])
//       CHECK:   return %[[C0]], %[[DELINEARIZE]]#0, %[[C0]], %[[C0]], %[[DELINEARIZE]]#1, %[[C0]]

// -----

func.func @drop_unit_basis_in_delinearize_no_outer_bound(%arg0 : index, %arg1 : index, %arg2 : index) ->
    (index, index, index, index, index, index) {
  %c1 = arith.constant 1 : index
  %0:6 = affine.delinearize_index %arg0 into (%arg1, 1, 1, %arg2, %c1)
      : index, index, index, index, index, index
  return %0#0, %0#1, %0#2, %0#3, %0#4, %0#5 : index, index, index, index, index, index
}
// CHECK-LABEL: func @drop_unit_basis_in_delinearize_no_outer_bound(
//  CHECK-SAME:     %[[ARG0:[a-zA-Z0-9]+]]: index,
//  CHECK-SAME:     %[[ARG1:[a-zA-Z0-9]+]]: index,
//  CHECK-SAME:     %[[ARG2:[a-zA-Z0-9]+]]: index)
//   CHECK-DAG:   %[[C0:.+]] = arith.constant 0 : index
//   CHECK-DAG:   %[[DELINEARIZE:.+]]:3 = affine.delinearize_index %[[ARG0]] into (%[[ARG1]], %[[ARG2]])
//       CHECK:   return %[[DELINEARIZE]]#0, %[[DELINEARIZE]]#1, %[[C0]], %[[C0]], %[[DELINEARIZE]]#2, %[[C0]]

// -----

func.func @drop_all_unit_bases(%arg0 : index) -> (index, index) {
  %0:2 = affine.delinearize_index %arg0 into (1, 1) : index, index
  return %0#0, %0#1 : index, index
}
// CHECK-LABEL: func @drop_all_unit_bases(
//  CHECK-SAME:     %[[ARG0:.+]]: index)
//   CHECK-DAG:   %[[C0:.+]] = arith.constant 0 : index
//   CHECK-NOT:   affine.delinearize_index
//       CHECK:   return %[[C0]], %[[C0]]

// -----

func.func @drop_all_unit_bases_no_outer_bound(%arg0 : index) -> (index, index, index) {
  %0:3 = affine.delinearize_index %arg0 into (1, 1) : index, index, index
  return %0#0, %0#1, %0#2 : index, index, index
}
// CHECK-LABEL: func @drop_all_unit_bases_no_outer_bound(
//  CHECK-SAME:     %[[ARG0:.+]]: index)
//   CHECK-DAG:   %[[C0:.+]] = arith.constant 0 : index
//   CHECK-NOT:   affine.delinearize_index
//       CHECK:   return %[[ARG0]], %[[C0]], %[[C0]]

// -----

func.func @drop_single_loop_delinearize(%arg0 : index, %arg1 : index) -> index {
  %c0 = arith.constant 0 : index
  %c1 = arith.constant 1 : index
  %2 = scf.for %iv = %c0 to %arg1 step %c1 iter_args(%arg2 = %c0) -> index {
    %0 = affine.delinearize_index %iv into (%arg1) : index
    %1 = "some_use"(%arg2, %0) : (index, index) -> (index)
    scf.yield %1 : index
  }
  return %2 : index
}
// CHECK-LABEL: func @drop_single_loop_delinearize(
//  CHECK-SAME:     %[[ARG0:.+]]: index)
//       CHECK:   scf.for %[[IV:[a-zA-Z0-9]+]] =
//   CHECK-NOT:     affine.delinearize_index
//       CHECK:     "some_use"(%{{.+}}, %[[IV]])

// -----

// CHECK-LABEL: func @delinearize_non_induction_variable
// CHECK-NOT: affine.delinearize
func.func @delinearize_non_induction_variable(%arg0: memref<?xi32>, %i : index, %t0 : index, %t1 : index, %t2 : index) -> index {
  %1 = affine.apply affine_map<(d0)[s0, s1, s2] -> (d0 + s0 + s1 * 64 + s2 * 128)>(%i)[%t0, %t1, %t2]
  %2 = affine.delinearize_index %1 into (1024) : index
  return %2 : index
}

// -----

// CHECK-LABEL: func @delinearize_non_loop_like
// CHECK-NOT: affine.delinearize
func.func @delinearize_non_loop_like(%arg0: memref<?xi32>, %i : index) -> index {
  %2 = affine.delinearize_index %i into (1024) : index
  return %2 : index
}

// -----

// CHECK-LABEL: func @delinearize_empty_basis
// CHECK-SAME: (%[[ARG0:.+]]: index)
// CHECK-NOT: affine.delinearize
// CHECK: return %[[ARG0]]
func.func @delinearize_empty_basis(%arg0: index) -> index {
  %0 = affine.delinearize_index %arg0 into () : index
  return %0 : index
}

// -----

// CHECK-LABEL: @linearize_fold_constants
// CHECK-DAG: %[[C22:.+]] = arith.constant 22 : index
// CHECK-NOT: affine.linearize
// CHECK: return %[[C22]]
func.func @linearize_fold_constants() -> index {
  %c2 = arith.constant 2 : index
  %c1 = arith.constant 1 : index

  %ret = affine.linearize_index [%c1, %c1, %c2] by (2, 3, 5) : index
  return %ret : index
}

// -----

// CHECK-LABEL: @linearize_fold_constants_no_outer_bound
// CHECK-DAG: %[[C22:.+]] = arith.constant 22 : index
// CHECK-NOT: affine.linearize
// CHECK: return %[[C22]]
func.func @linearize_fold_constants_no_outer_bound() -> index {
  %c2 = arith.constant 2 : index
  %c1 = arith.constant 1 : index

  %ret = affine.linearize_index [%c1, %c1, %c2] by (3, 5) : index
  return %ret : index
}

// -----

// CHECK-LABEL: @linearize_fold_empty_basis
// CHECK-SAME: (%[[ARG0:.+]]: index)
// CHECK-NOT: affine.linearize
// CHECK: return %[[ARG0]]
func.func @linearize_fold_empty_basis(%arg0: index) -> index {
  %ret = affine.linearize_index [%arg0] by () : index
  return %ret : index
}

// -----

// CHECK-LABEL: @linearize_fold_only_outer_bound
// CHECK-SAME: (%[[ARG0:.+]]: index)
// CHECK-NOT: affine.linearize
// CHECK: return %[[ARG0]]
func.func @linearize_fold_only_outer_bound(%arg0: index) -> index {
  %ret = affine.linearize_index [%arg0] by (2) : index
  return %ret : index
}

// -----

// CHECK-LABEL: @linearize_dont_fold_dynamic_basis
// CHECK: %[[RET:.+]] = affine.linearize_index
// CHECK: return %[[RET]]
func.func @linearize_dont_fold_dynamic_basis(%arg0: index) -> index {
  %c2 = arith.constant 2 : index
  %c1 = arith.constant 1 : index

  %ret = affine.linearize_index [%c1, %c1, %c2] by (2, %arg0, 5) : index
  return %ret : index
}

// -----

// CHECK-LABEL: func @cancel_delinearize_linearize_disjoint_exact(
//  CHECK-SAME:     %[[ARG0:[a-zA-Z0-9]+]]: index,
//  CHECK-SAME:     %[[ARG1:[a-zA-Z0-9]+]]: index,
//  CHECK-SAME:     %[[ARG2:[a-zA-Z0-9]+]]: index,
//  CHECK-SAME:     %[[ARG3:[a-zA-Z0-9]+]]: index,
//  CHECK-SAME:     %[[ARG4:[a-zA-Z0-9]+]]: index)
//       CHECK:     return %[[ARG0]], %[[ARG1]], %[[ARG2]]
func.func @cancel_delinearize_linearize_disjoint_exact(%arg0: index, %arg1: index, %arg2: index, %arg3: index, %arg4: index) -> (index, index, index) {
  %0 = affine.linearize_index disjoint [%arg0, %arg1, %arg2] by (%arg3, 4, %arg4) : index
  %1:3 = affine.delinearize_index %0 into (%arg3, 4, %arg4)
      : index, index, index
  return %1#0, %1#1, %1#2 : index, index, index
}

// -----

// CHECK-LABEL: func @cancel_delinearize_linearize_disjoint_linearize_extra_bound(
//  CHECK-SAME:     %[[ARG0:[a-zA-Z0-9]+]]: index,
//  CHECK-SAME:     %[[ARG1:[a-zA-Z0-9]+]]: index,
//  CHECK-SAME:     %[[ARG2:[a-zA-Z0-9]+]]: index,
//  CHECK-SAME:     %[[ARG3:[a-zA-Z0-9]+]]: index,
//  CHECK-SAME:     %[[ARG4:[a-zA-Z0-9]+]]: index)
//       CHECK:     return %[[ARG0]], %[[ARG1]], %[[ARG2]]
func.func @cancel_delinearize_linearize_disjoint_linearize_extra_bound(%arg0: index, %arg1: index, %arg2: index, %arg3: index, %arg4: index) -> (index, index, index) {
  %0 = affine.linearize_index disjoint [%arg0, %arg1, %arg2] by (4, %arg4) : index
  %1:3 = affine.delinearize_index %0 into (4, %arg4)
      : index, index, index
  return %1#0, %1#1, %1#2 : index, index, index
}

// -----

// CHECK-LABEL: func @cancel_delinearize_linearize_disjoint_delinearize_extra_bound(
//  CHECK-SAME:     %[[ARG0:[a-zA-Z0-9]+]]: index,
//  CHECK-SAME:     %[[ARG1:[a-zA-Z0-9]+]]: index,
//  CHECK-SAME:     %[[ARG2:[a-zA-Z0-9]+]]: index,
//  CHECK-SAME:     %[[ARG3:[a-zA-Z0-9]+]]: index,
//  CHECK-SAME:     %[[ARG4:[a-zA-Z0-9]+]]: index)
//       CHECK:     return %[[ARG0]], %[[ARG1]], %[[ARG2]]
func.func @cancel_delinearize_linearize_disjoint_delinearize_extra_bound(%arg0: index, %arg1: index, %arg2: index, %arg3: index, %arg4: index) -> (index, index, index) {
  %0 = affine.linearize_index disjoint [%arg0, %arg1, %arg2] by (4, %arg4) : index
  %1:3 = affine.delinearize_index %0 into (%arg3, 4, %arg4)
      : index, index, index
  return %1#0, %1#1, %1#2 : index, index, index
}

// -----

// CHECK-LABEL: func @cancel_delinearize_linearize_disjoint_partial(
//  CHECK-SAME:     %[[ARG0:[a-zA-Z0-9]+]]: index,
//  CHECK-SAME:     %[[ARG1:[a-zA-Z0-9]+]]: index,
//  CHECK-SAME:     %[[ARG2:[a-zA-Z0-9]+]]: index,
//  CHECK-SAME:     %[[ARG3:[a-zA-Z0-9]+]]: index,
//  CHECK-SAME:     %[[ARG4:[a-zA-Z0-9]+]]: index)
//       CHECK:     %[[LIN:.+]] = affine.linearize_index disjoint [%[[ARG0]], %[[ARG1]]] by (%[[ARG3]], 4) : index
//       CHECK:     %[[DELIN:.+]]:2 = affine.delinearize_index %[[LIN]] into (8) : index, index
//       CHECK:     return %[[DELIN]]#0, %[[DELIN]]#1, %[[ARG2]]
func.func @cancel_delinearize_linearize_disjoint_partial(%arg0: index, %arg1: index, %arg2: index, %arg3: index, %arg4: index) -> (index, index, index) {
  %0 = affine.linearize_index disjoint [%arg0, %arg1, %arg2] by (%arg3, 4, %arg4) : index
  %1:3 = affine.delinearize_index %0 into (8, %arg4)
      : index, index, index
  return %1#0, %1#1, %1#2 : index, index, index
}

// -----

// Without `disjoint`, the cancelation isn't guaranteed to be the identity.
// CHECK-LABEL: func @no_cancel_delinearize_linearize_exact(
//  CHECK-SAME:     %[[ARG0:[a-zA-Z0-9]+]]: index,
//  CHECK-SAME:     %[[ARG1:[a-zA-Z0-9]+]]: index,
//  CHECK-SAME:     %[[ARG2:[a-zA-Z0-9]+]]: index,
//  CHECK-SAME:     %[[ARG3:[a-zA-Z0-9]+]]: index,
//  CHECK-SAME:     %[[ARG4:[a-zA-Z0-9]+]]: index)
//       CHECK:     %[[LIN:.+]] = affine.linearize_index [%[[ARG0]], %[[ARG1]], %[[ARG2]]] by (%[[ARG3]], 4, %[[ARG4]])
//       CHECK:     %[[DELIN:.+]]:3 = affine.delinearize_index %[[LIN]] into (%[[ARG3]], 4, %[[ARG4]])
//       CHECK:     return %[[DELIN]]#0, %[[DELIN]]#1, %[[DELIN]]#2
func.func @no_cancel_delinearize_linearize_exact(%arg0: index, %arg1: index, %arg2: index, %arg3: index, %arg4: index) -> (index, index, index) {
  %0 = affine.linearize_index [%arg0, %arg1, %arg2] by (%arg3, 4, %arg4) : index
  %1:3 = affine.delinearize_index %0 into (%arg3, 4, %arg4)
      : index, index, index
  return %1#0, %1#1, %1#2 : index, index, index
}

// -----

// These don't cancel because the delinearize and linearize have a different basis.
// CHECK-LABEL: func @no_cancel_delinearize_linearize_different_basis(
//  CHECK-SAME:     %[[ARG0:[a-zA-Z0-9]+]]: index,
//  CHECK-SAME:     %[[ARG1:[a-zA-Z0-9]+]]: index,
//  CHECK-SAME:     %[[ARG2:[a-zA-Z0-9]+]]: index,
//  CHECK-SAME:     %[[ARG3:[a-zA-Z0-9]+]]: index,
//  CHECK-SAME:     %[[ARG4:[a-zA-Z0-9]+]]: index)
//       CHECK:     %[[LIN:.+]] = affine.linearize_index [%[[ARG0]], %[[ARG1]], %[[ARG2]]] by (%[[ARG3]], 4, %[[ARG4]])
//       CHECK:     %[[DELIN:.+]]:3 = affine.delinearize_index %[[LIN]] into (%[[ARG3]], 8, %[[ARG4]])
//       CHECK:     return %[[DELIN]]#0, %[[DELIN]]#1, %[[DELIN]]#2
func.func @no_cancel_delinearize_linearize_different_basis(%arg0: index, %arg1: index, %arg2: index, %arg3: index, %arg4: index) -> (index, index, index) {
  %0 = affine.linearize_index [%arg0, %arg1, %arg2] by (%arg3, 4, %arg4) : index
  %1:3 = affine.delinearize_index %0 into (%arg3, 8, %arg4)
      : index, index, index
  return %1#0, %1#1, %1#2 : index, index, index
}

// -----

// CHECK-LABEL: func @split_delinearize_spanning_final_part
//  CHECK-SAME:     %[[ARG0:[a-zA-Z0-9]+]]: index,
//  CHECK-SAME:     %[[ARG1:[a-zA-Z0-9]+]]: index,
//  CHECK-SAME:     %[[ARG2:[a-zA-Z0-9]+]]: index)
//       CHECK:     %[[LIN:.+]] = affine.linearize_index disjoint [%[[ARG0]], %[[ARG1]]] by (2, 4)
//       CHECK:     %[[DELIN1:.+]]:2 = affine.delinearize_index %[[LIN]] into (2)
//       CHECK:     %[[DELIN2:.+]]:2 = affine.delinearize_index %[[ARG2]] into (8, 8)
//       CHECK:     return %[[DELIN1]]#0, %[[DELIN1]]#1, %[[DELIN2]]#0, %[[DELIN2]]#1
func.func @split_delinearize_spanning_final_part(%arg0: index, %arg1: index, %arg2: index) -> (index, index, index, index) {
  %0 = affine.linearize_index disjoint [%arg0, %arg1, %arg2] by (2, 4, 64) : index
  %1:4 = affine.delinearize_index %0 into (2, 8, 8)
      : index, index, index, index
  return %1#0, %1#1, %1#2, %1#3 : index, index, index, index
}

// -----

// CHECK-LABEL: func @split_delinearize_spanning_final_part_and_cancel
//  CHECK-SAME:     %[[ARG0:[a-zA-Z0-9]+]]: index,
//  CHECK-SAME:     %[[ARG1:[a-zA-Z0-9]+]]: index,
//  CHECK-SAME:     %[[ARG2:[a-zA-Z0-9]+]]: index)
//       CHECK:     %[[DELIN:.+]]:2 = affine.delinearize_index %[[ARG2]] into (8, 8)
//       CHECK:     return %[[ARG0]], %[[ARG1]], %[[DELIN]]#0, %[[DELIN]]#1
func.func @split_delinearize_spanning_final_part_and_cancel(%arg0: index, %arg1: index, %arg2: index) -> (index, index, index, index) {
  %0 = affine.linearize_index disjoint [%arg0, %arg1, %arg2] by (2, 4, 64) : index
  %1:4 = affine.delinearize_index %0 into (2, 4, 8, 8)
      : index, index, index, index
  return %1#0, %1#1, %1#2, %1#3 : index, index, index, index
}

// -----

// The delinearize basis doesn't match the last basis element before
// overshooting it, don't simplify.
// CHECK-LABEL: func @dont_split_delinearize_overshooting_target
//  CHECK-SAME:     %[[ARG0:[a-zA-Z0-9]+]]: index,
//  CHECK-SAME:     %[[ARG1:[a-zA-Z0-9]+]]: index,
//  CHECK-SAME:     %[[ARG2:[a-zA-Z0-9]+]]: index)
//       CHECK:     %[[LIN:.+]] = affine.linearize_index disjoint [%[[ARG0]], %[[ARG1]], %[[ARG2]]] by (2, 4, 64)
//       CHECK:     %[[DELIN:.+]]:4 = affine.delinearize_index %[[LIN]] into (2, 16, 8)
//       CHECK:     return %[[DELIN]]#0, %[[DELIN]]#1, %[[DELIN]]#2, %[[DELIN]]#3
func.func @dont_split_delinearize_overshooting_target(%arg0: index, %arg1: index, %arg2: index) -> (index, index, index, index) {
  %0 = affine.linearize_index disjoint [%arg0, %arg1, %arg2] by (2, 4, 64) : index
  %1:4 = affine.delinearize_index %0 into (2, 16, 8)
      : index, index, index, index
  return %1#0, %1#1, %1#2, %1#3 : index, index, index, index
}

// -----

// The delinearize basis doesn't fully multiply to the final basis element.
// CHECK-LABEL: func @dont_split_delinearize_undershooting_target
//  CHECK-SAME:     %[[ARG0:[a-zA-Z0-9]+]]: index,
//  CHECK-SAME:     %[[ARG1:[a-zA-Z0-9]+]]: index)
//       CHECK:     %[[LIN:.+]] = affine.linearize_index disjoint [%[[ARG0]], %[[ARG1]]] by (2, 64)
//       CHECK:     %[[DELIN:.+]]:3 = affine.delinearize_index %[[LIN]] into (4, 8)
//       CHECK:     return %[[DELIN]]#0, %[[DELIN]]#1
func.func @dont_split_delinearize_undershooting_target(%arg0: index, %arg1: index) -> (index, index, index) {
  %0 = affine.linearize_index disjoint [%arg0, %arg1] by (2, 64) : index
  %1:3 = affine.delinearize_index %0 into (4, 8)
      : index, index, index
  return %1#0, %1#1, %1#2 : index, index, index
}

// -----

// CHECK-LABEL: @linearize_unit_basis_disjoint
// CHECK-SAME: (%[[arg0:.+]]: index, %[[arg1:.+]]: index, %[[arg2:.+]]: index, %[[arg3:.+]]: index)
// CHECK: %[[ret:.+]] = affine.linearize_index disjoint [%[[arg0]], %[[arg2]]] by (3, %[[arg3]]) : index
// CHECK: return %[[ret]]
func.func @linearize_unit_basis_disjoint(%arg0: index, %arg1: index, %arg2: index, %arg3: index) -> index {
  %ret = affine.linearize_index disjoint [%arg0, %arg1, %arg2] by (3, 1, %arg3) : index
  return %ret : index
}

// -----

// CHECK-LABEL: @linearize_unit_basis_disjoint_no_outer_bound
// CHECK-SAME: (%[[arg0:.+]]: index, %[[arg1:.+]]: index, %[[arg2:.+]]: index, %[[arg3:.+]]: index)
// CHECK: %[[ret:.+]] = affine.linearize_index disjoint [%[[arg0]], %[[arg2]]] by (%[[arg3]]) : index
// CHECK: return %[[ret]]
func.func @linearize_unit_basis_disjoint_no_outer_bound(%arg0: index, %arg1: index, %arg2: index, %arg3: index) -> index {
  %ret = affine.linearize_index disjoint [%arg0, %arg1, %arg2] by (1, %arg3) : index
  return %ret : index
}

// -----

// CHECK-LABEL: @linearize_unit_basis_zero
// CHECK-SAME: (%[[arg0:.+]]: index, %[[arg1:.+]]: index, %[[arg2:.+]]: index)
// CHECK: %[[ret:.+]] = affine.linearize_index [%[[arg0]], %[[arg1]]] by (3, %[[arg2]]) : index
// CHECK: return %[[ret]]
func.func @linearize_unit_basis_zero(%arg0: index, %arg1: index, %arg2: index) -> index {
  %c0 = arith.constant 0 : index
  %ret = affine.linearize_index [%arg0, %c0, %arg1] by (3, 1, %arg2) : index
  return %ret : index
}

// -----

// CHECK-LABEL: @linearize_all_zero_unit_basis
// CHECK: arith.constant 0 : index
// CHECK-NOT: affine.linearize_index
func.func @linearize_all_zero_unit_basis() -> index {
  %c0 = arith.constant 0 : index
  %ret = affine.linearize_index [%c0, %c0] by (1, 1) : index
  return %ret : index
}

// -----

// CHECK-LABEL: @linearize_one_element_basis
// CHECK-SAME: (%[[arg0:.+]]: index, %[[arg1:.+]]: index)
// CHECK-NOT: affine.linearize_index
// CHECK: return %[[arg0]]
func.func @linearize_one_element_basis(%arg0: index, %arg1: index) -> index {
  %ret = affine.linearize_index [%arg0] by (%arg1) : index
  return %ret : index
}

// -----

// CHECK-LABEL: func @cancel_linearize_denearize_exact(
//  CHECK-SAME:     %[[ARG0:[a-zA-Z0-9]+]]: index,
//  CHECK-SAME:     %[[ARG1:[a-zA-Z0-9]+]]: index,
//  CHECK-SAME:     %[[ARG2:[a-zA-Z0-9]+]]: index)
//       CHECK:     return %[[ARG0]]
func.func @cancel_linearize_denearize_exact(%arg0: index, %arg1: index, %arg2: index) -> index {
  %0:3 = affine.delinearize_index %arg0 into (%arg1, 4, %arg2) : index, index, index
  %1 = affine.linearize_index [%0#0, %0#1, %0#2] by (%arg1, 4, %arg2) : index
  return %1 : index
}

// -----

// CHECK-LABEL: func @cancel_linearize_denearize_linearize_extra_bound(
//  CHECK-SAME:     %[[ARG0:[a-zA-Z0-9]+]]: index,
//  CHECK-SAME:     %[[ARG1:[a-zA-Z0-9]+]]: index,
//  CHECK-SAME:     %[[ARG2:[a-zA-Z0-9]+]]: index)
//       CHECK:     return %[[ARG0]]
func.func @cancel_linearize_denearize_linearize_extra_bound(%arg0: index, %arg1: index, %arg2: index) -> index {
  %0:3 = affine.delinearize_index %arg0 into (4, %arg2) : index, index, index
  %1 = affine.linearize_index [%0#0, %0#1, %0#2] by (%arg1, 4, %arg2) : index
  return %1 : index
}

// -----

// CHECK-LABEL: func @cancel_linearize_denearize_delinearize_extra_bound(
//  CHECK-SAME:     %[[ARG0:[a-zA-Z0-9]+]]: index,
//  CHECK-SAME:     %[[ARG1:[a-zA-Z0-9]+]]: index,
//  CHECK-SAME:     %[[ARG2:[a-zA-Z0-9]+]]: index)
//       CHECK:     return %[[ARG0]]
func.func @cancel_linearize_denearize_delinearize_extra_bound(%arg0: index, %arg1: index, %arg2: index) -> index {
  %0:3 = affine.delinearize_index %arg0 into (%arg1, 4, %arg2) : index, index, index
  %1 = affine.linearize_index [%0#0, %0#1, %0#2] by (4, %arg2) : index
  return %1 : index
}

// -----

// Don't cancel because the values from the delinearize aren't used in order
// CHECK-LABEL: func @no_cancel_linearize_denearize_permuted(
//  CHECK-SAME:     %[[ARG0:[a-zA-Z0-9]+]]: index,
//  CHECK-SAME:     %[[ARG1:[a-zA-Z0-9]+]]: index,
//  CHECK-SAME:     %[[ARG2:[a-zA-Z0-9]+]]: index)
//       CHECK:     %[[DELIN:.+]]:3 = affine.delinearize_index %[[ARG0]] into (%[[ARG1]], 4, %[[ARG2]])
//       CHECK:     %[[LIN:.+]] = affine.linearize_index [%[[DELIN]]#0, %[[DELIN]]#2, %[[DELIN]]#1] by (%[[ARG1]], 4, %[[ARG2]])
//       CHECK:     return %[[LIN]]
func.func @no_cancel_linearize_denearize_permuted(%arg0: index, %arg1: index, %arg2: index) -> index {
  %0:3 = affine.delinearize_index %arg0 into (%arg1, 4, %arg2) : index, index, index
  %1 = affine.linearize_index [%0#0, %0#2, %0#1] by (%arg1, 4, %arg2) : index
  return %1 : index
}

// -----

// Won't cancel because the linearize and delinearize are using a different basis
// CHECK-LABEL: func @no_cancel_linearize_denearize_different_basis(
//  CHECK-SAME:     %[[ARG0:[a-zA-Z0-9]+]]: index,
//  CHECK-SAME:     %[[ARG1:[a-zA-Z0-9]+]]: index,
//  CHECK-SAME:     %[[ARG2:[a-zA-Z0-9]+]]: index)
//       CHECK:     %[[DELIN:.+]]:3 = affine.delinearize_index %[[ARG0]] into (%[[ARG1]], 4, %[[ARG2]])
//       CHECK:     %[[LIN:.+]] = affine.linearize_index [%[[DELIN]]#0, %[[DELIN]]#1, %[[DELIN]]#2] by (%[[ARG1]], 8, %[[ARG2]])
//       CHECK:     return %[[LIN]]
func.func @no_cancel_linearize_denearize_different_basis(%arg0: index, %arg1: index, %arg2: index) -> index {
  %0:3 = affine.delinearize_index %arg0 into (%arg1, 4, %arg2) : index, index, index
  %1 = affine.linearize_index [%0#0, %0#1, %0#2] by (%arg1, 8, %arg2) : index
  return %1 : index
}

// -----

// CHECK-LABEL: func @affine_leading_zero(
//  CHECK-SAME:     %[[ARG0:[a-zA-Z0-9]+]]: index,
//  CHECK-SAME:     %[[ARG1:[a-zA-Z0-9]+]]: index)
//       CHECK:     %[[RET:.+]] = affine.linearize_index [%[[ARG0]], %[[ARG1]]] by (3, 5)
//       CHECK:     return %[[RET]]
func.func @affine_leading_zero(%arg0: index, %arg1: index) -> index {
  %c0 = arith.constant 0 : index
  %ret = affine.linearize_index [%c0, %arg0, %arg1] by (2, 3, 5) : index
  return %ret : index
}

// -----

// CHECK-LABEL: func @affine_leading_zero_no_outer_bound(
//  CHECK-SAME:     %[[ARG0:[a-zA-Z0-9]+]]: index,
//  CHECK-SAME:     %[[ARG1:[a-zA-Z0-9]+]]: index)
//       CHECK:     %[[RET:.+]] = affine.linearize_index [%[[ARG0]], %[[ARG1]]] by (3, 5)
//       CHECK:     return %[[RET]]
func.func @affine_leading_zero_no_outer_bound(%arg0: index, %arg1: index) -> index {
  %c0 = arith.constant 0 : index
  %ret = affine.linearize_index [%c0, %arg0, %arg1] by (3, 5) : index
  return %ret : index
}
<<<<<<< HEAD
=======

// -----

// CHECK-LABEL: @cst_value_to_cst_attr_basis_delinearize_index
// CHECK-SAME:    (%[[ARG0:.*]]: index)
// CHECK:         %[[RET:.*]]:3 = affine.delinearize_index %[[ARG0]] into (3, 4, 2) : index, index
// CHECK:         return %[[RET]]#0, %[[RET]]#1, %[[RET]]#2 : index, index, index
func.func @cst_value_to_cst_attr_basis_delinearize_index(%arg0 : index) ->
    (index, index, index) {
  %c4 = arith.constant 4 : index
  %c3 = arith.constant 3 : index
  %c2 = arith.constant 2 : index
  %0:3 = affine.delinearize_index %arg0 into (%c3, %c4, %c2)
      : index, index, index
  return %0#0, %0#1, %0#2 : index, index, index
}

// -----

// CHECK-LABEL: @cst_value_to_cst_attr_basis_linearize_index
// CHECK-SAME:    (%[[ARG0:.*]]: index, %[[ARG1:.*]]: index, %[[ARG2:.*]]: index)
// CHECK:         %[[RET:.*]] = affine.linearize_index disjoint [%[[ARG0]], %[[ARG1]], %[[ARG2]]] by (2, 3, 4) : index
// CHECK:         return %[[RET]] : index
func.func @cst_value_to_cst_attr_basis_linearize_index(%arg0 : index, %arg1 : index, %arg2 : index) ->
    (index) {
  %c4 = arith.constant 4 : index
  %c2 = arith.constant 2 : index
  %0 = affine.linearize_index disjoint [%arg0, %arg1, %arg2] by  (%c2, 3, %c4) : index
  return %0 : index
}
>>>>>>> 93e44d24
<|MERGE_RESOLUTION|>--- conflicted
+++ resolved
@@ -2011,8 +2011,6 @@
   %ret = affine.linearize_index [%c0, %arg0, %arg1] by (3, 5) : index
   return %ret : index
 }
-<<<<<<< HEAD
-=======
 
 // -----
 
@@ -2042,5 +2040,4 @@
   %c2 = arith.constant 2 : index
   %0 = affine.linearize_index disjoint [%arg0, %arg1, %arg2] by  (%c2, 3, %c4) : index
   return %0 : index
-}
->>>>>>> 93e44d24
+}