// Note: Default is function-boundary-type-conversion=infer-layout-map
// RUN: mlir-opt %s -one-shot-bufferize="bufferize-function-boundaries=1 allow-return-allocs" -drop-equivalent-buffer-results -split-input-file | FileCheck %s

// Run fuzzer with different seeds.
// RUN: mlir-opt %s -one-shot-bufferize="bufferize-function-boundaries=1 allow-return-allocs test-analysis-only analysis-fuzzer-seed=23" -split-input-file -o /dev/null
// RUN: mlir-opt %s -one-shot-bufferize="bufferize-function-boundaries=1 allow-return-allocs test-analysis-only analysis-fuzzer-seed=59" -split-input-file -o /dev/null
// RUN: mlir-opt %s -one-shot-bufferize="bufferize-function-boundaries=1 allow-return-allocs test-analysis-only analysis-fuzzer-seed=91" -split-input-file -o /dev/null

// Test bufferization using memref types that have no layout map.
// RUN: mlir-opt %s -one-shot-bufferize="bufferize-function-boundaries=1 allow-return-allocs unknown-type-conversion=identity-layout-map function-boundary-type-conversion=identity-layout-map" -split-input-file | FileCheck %s --check-prefix=CHECK-NO-LAYOUT-MAP

// Test bufferization using memref types that have fully dynamic layout maps.
// RUN: mlir-opt %s -one-shot-bufferize="bufferize-function-boundaries=1 allow-return-allocs function-boundary-type-conversion=fully-dynamic-layout-map" -split-input-file | FileCheck %s --check-prefix=CHECK-FULLY-DYNAMIC-LAYOUT-MAP


// Bufferization of bodiless function with no tensor return value.

// CHECK-LABEL: func private @private_func(memref<?xf32, strided<[?], offset: ?>>
// CHECK-NO-LAYOUT-MAP-LABEL: func private @private_func(memref<?xf32>)
func.func private @private_func(tensor<?xf32>) -> ()

// CHECK-LABEL: func private @private_func_2d(memref<?x?xf32, strided<[?, ?], offset: ?>>
// CHECK-NO-LAYOUT-MAP-LABEL: func private @private_func_2d(memref<?x?xf32>)
func.func private @private_func_2d(tensor<?x?xf32>) -> ()

// CHECK-LABEL: func @empty_func() {
// CHECK-NO-LAYOUT-MAP-LABEL: func @empty_func() {
// CHECK-FULLY-DYNAMIC-LAYOUT-MAP-LABEL: func @empty_func() {
func.func @empty_func() -> () {
  return
}

// -----

// A bodiless function that returns something that is not a tensor.

// CHECK: func private @external_func_with_return_val(memref<4xi32, strided{{.*}}>) -> f32
// CHECK-FULLY-DYNAMIC-LAYOUT-MAP-LABEL: func private @external_func_with_return_val(memref<4xi32,
// CHECK-FULLY-DYNAMIC-LAYOUT-MAP-SAME: strided<[?], offset: ?>>
// CHECK-NO-LAYOUT-MAP-LABEL: func private @external_func_with_return_val(memref<4xi32>)
func.func private @external_func_with_return_val(tensor<4xi32>) -> f32

// -----

// A function that returns a non-equivalent tensor with layout map.

// CHECK-LABEL: func @return_extract_slice(%{{.*}}) -> memref<2x?xf32, strided<[10, 1], offset: ?>>
//       CHECK:   %[[alloc:.*]] = memref.alloc() {{.*}} : memref<20x10xf32>
//       CHECK:   %[[subview:.*]] = memref.subview {{.*}} : memref<20x10xf32> to memref<2x?xf32, strided<[10, 1], offset: ?>>
//       CHECK:   return %[[subview]]

// CHECK-NO-LAYOUT-MAP-LABEL: func @return_extract_slice(%{{.*}}) -> memref<2x?xf32>
//       CHECK-NO-LAYOUT-MAP:   %[[alloc:.*]] = memref.alloc() {{.*}} : memref<20x10xf32>
//       CHECK-NO-LAYOUT-MAP:   %[[subview:.*]] = memref.subview {{.*}} : memref<20x10xf32> to memref<2x?xf32, strided<[10, 1], offset: ?>>
//       CHECK-NO-LAYOUT-MAP:   %[[alloc_no_layout:.*]] = memref.alloc(%{{.*}}) : memref<2x?xf32>
//       CHECK-NO-LAYOUT-MAP:   memref.copy %[[subview]], %[[alloc_no_layout]]
// TODO: %alloc should be deallocated here, but we currently do not dealloc
// buffers that are inserted due to to_tensor/to_memref canonicalization (when
// the buffer types have different layout maps).
//       CHECK-NO-LAYOUT-MAP:   return %[[alloc_no_layout]]

// CHECK-FULLY-DYNAMIC-LAYOUT-MAP-LABEL: func @return_extract_slice(%{{.*}}) -> memref<2x?xf32,
//  CHECK-FULLY-DYNAMIC-LAYOUT-MAP-SAME: strided<[?, ?], offset: ?>> {
func.func @return_extract_slice(%idx: index, %sz: index) -> (tensor<2x?xf32>)
{
  %t = bufferization.alloc_tensor() : tensor<20x10xf32>
  %0 = tensor.extract_slice %t[%idx, %idx][2, %sz][1, 1]
      : tensor<20x10xf32> to tensor<2x?xf32>
  return %0 : tensor<2x?xf32>
}

// -----

// CHECK-LABEL: func private @private_func
// CHECK-NO-LAYOUT-MAP-LABEL: func private @private_func(memref<?xf32>) -> f32
func.func private @private_func(tensor<?xf32>) -> (f32)

// private_func may modify the buffer arg, but that's OK because %t is writable.
// No alloc/copy should be inserted.

// CHECK-LABEL: func @main(
//  CHECK-SAME:     %[[t:.*]]: memref<?xf32
//   CHECK-NOT: alloc
//   CHECK-NOT: copy
//       CHECK: call @private_func(%[[t]])
func.func @main(%t: tensor<?xf32> {bufferization.writable = true}) -> (f32) {
  %0 = call @private_func(%t) : (tensor<?xf32>) -> (f32)
  return %0 : f32
}

// -----

// CHECK-LABEL: func private @private_func
func.func private @private_func(tensor<?xf32>) -> (f32)

// private_func may modify the buffer arg, %t is not writable. A copy is needed.

// CHECK-LABEL: func @main(
//  CHECK-SAME:     %[[t:.*]]: memref<?xf32
//       CHECK: %[[alloc:.*]] = memref.alloc
//   CHECK-DAG: memref.copy %[[t]], %[[alloc]]
//   CHECK-DAG: %[[casted:.*]] = memref.cast %[[alloc]]
//       CHECK: call @private_func(%[[casted]])
//       CHECK: memref.dealloc %[[alloc]]
func.func @main(%t: tensor<?xf32> {bufferization.writable = false}) -> (f32) {
  %0 = call @private_func(%t) : (tensor<?xf32>) -> (f32)
  return %0 : f32
}

// -----

// Test bufferization of a function without tensor args.

// CHECK-LABEL: func @func_without_tensor_args
func.func @func_without_tensor_args(%v : vector<10xf32>) -> () {
  // CHECK: %[[alloc:.*]] = memref.alloc()
  %0 = bufferization.alloc_tensor() : tensor<10xf32>

  %c0 = arith.constant 0 : index
  // CHECK: vector.transfer_write %{{.*}}, %[[alloc]]
  %1 = vector.transfer_write %v, %0[%c0] : vector<10xf32>, tensor<10xf32>

  %cst = arith.constant 0.0 : f32
  // CHECK: vector.transfer_read %[[alloc]]
  %r = vector.transfer_read %1[%c0], %cst : tensor<10xf32>, vector<11xf32>

  vector.print %r : vector<11xf32>
  return
}

// -----

// Bufferization of a function that is reading and writing. %t0 is writable, so
// no copy should be inserted.

// CHECK-LABEL: func @inner_func(
//  CHECK-SAME:     %[[arg0:.*]]: memref<?xf32
func.func @inner_func(%t: tensor<?xf32>) -> (tensor<?xf32>, f32) {
  // CHECK-NOT: copy
  %f = arith.constant 1.0 : f32
  %c0 = arith.constant 0 : index
  %c1 = arith.constant 1 : index
  // CHECK: memref.store %{{.*}}, %[[arg0]]
  %0 = tensor.insert %f into %t[%c0] : tensor<?xf32>
  // CHECK: %[[load:.*]] = memref.load %[[arg0]]
  %1 = tensor.extract %0[%c1] : tensor<?xf32>
  // CHECK: return %[[load]] : f32
  return %0, %1 : tensor<?xf32>, f32
}

// CHECK-LABEL: func @call_func_with_non_tensor_return(
//  CHECK-SAME:     %[[arg0:.*]]: memref<?xf32
func.func @call_func_with_non_tensor_return(
    %t0: tensor<?xf32> {bufferization.writable = true}) -> (f32, tensor<?xf32>) {
  // CHECK-NOT: alloc
  // CHECK-NOT: copy
  // CHECK: %[[call:.*]] = call @inner_func(%[[arg0]])
  %0, %1 = call @inner_func(%t0) : (tensor<?xf32>) -> (tensor<?xf32>, f32)
  // CHECK: return %[[call]] : f32
  return %1, %0 : f32, tensor<?xf32>
}

// -----

// Bufferization of a function that is reading and writing. %t0 is not writable,
// so a copy is needed.

// CHECK-LABEL: func @inner_func(
//  CHECK-SAME:     %[[arg0:.*]]: memref<?xf32
func.func @inner_func(%t: tensor<?xf32>) -> (tensor<?xf32>, f32) {
  // CHECK-NOT: copy
  %f = arith.constant 1.0 : f32
  %c0 = arith.constant 0 : index
  %c1 = arith.constant 1 : index
  // CHECK: memref.store %{{.*}}, %[[arg0]]
  %0 = tensor.insert %f into %t[%c0] : tensor<?xf32>
  // CHECK: %[[load:.*]] = memref.load %[[arg0]]
  %1 = tensor.extract %0[%c1] : tensor<?xf32>
  // CHECK: return %[[load]] : f32
  return %0, %1 : tensor<?xf32>, f32
}

// CHECK-LABEL: func @call_func_with_non_tensor_return(
//  CHECK-SAME:     %[[arg0:.*]]: memref<?xf32
func.func @call_func_with_non_tensor_return(
    %t0: tensor<?xf32> {bufferization.writable = false}) -> (f32, tensor<?xf32>) {
  // CHECK: %[[alloc:.*]] = memref.alloc
  // CHECK-DAG: memref.copy %[[arg0]], %[[alloc]]
  // CHECK-DAG: %[[casted:.*]] = memref.cast %[[alloc]]
  // CHECK: %[[call:.*]] = call @inner_func(%[[casted]])
  %0, %1 = call @inner_func(%t0) : (tensor<?xf32>) -> (tensor<?xf32>, f32)

  // Note: The tensor return value cannot fold away because the CallOp
  // bufferized out-of-place.
  // CHECK: return %[[call]], %[[casted]] : f32, memref<?xf32
  return %1, %0 : f32, tensor<?xf32>
}

// -----

// A chain of function calls. The last function f0 is potentially writing to the
// buffer. This becomes a problem when bufferizing main and a copy must be
// inserted then. (No copies in the other functions.)

// CHECK-LABEL: func private @f0(
func.func private @f0(tensor<?xf32>) -> (f32)

// CHECK-LABEL: func @f1(
//  CHECK-SAME:     %[[t1:.*]]: memref<?xf32
//       CHECK:   %[[r1:.*]] = call @f0(%[[t1]])
//       CHECK:   return %[[r1]]
func.func @f1(%t: tensor<?xf32>) -> (f32) {
  %0 = call @f0(%t) : (tensor<?xf32>) -> (f32)
  return %0 : f32
}

// CHECK-LABEL: func @f2(
//  CHECK-SAME:     %[[t2:.*]]: memref<?xf32
//       CHECK:   %[[r2:.*]] = call @f1(%[[t2]])
//       CHECK:   return %[[r2]]
func.func @f2(%t: tensor<?xf32>) -> (f32) {
  %0 = call @f1(%t) : (tensor<?xf32>) -> (f32)
  return %0 : f32
}

// CHECK-LABEL: func @main(
//  CHECK-SAME:     %[[t3:.*]]: memref<?xf32
//       CHECK: %[[alloc:.*]] = memref.alloc
//   CHECK-DAG: memref.copy %[[t3]], %[[alloc]]
//   CHECK-DAG: %[[casted:.*]] = memref.cast %[[alloc]]
//       CHECK: call @f2(%[[casted]])
//       CHECK: memref.dealloc %[[alloc]]
func.func @main(%t: tensor<?xf32> {bufferization.writable = false}) -> (f32) {
  %0 = call @f2(%t) : (tensor<?xf32>) -> (f32)
  return %0 : f32
}

// -----

// This function does not read, just write. We need an alloc, but no copy.

// CHECK-LABEL: func @does_not_read(
//   CHECK-NOT:   alloc
//   CHECK-NOT:   copy
func.func @does_not_read(%t: tensor<?xf32>) -> tensor<?xf32> {
  %f0 = arith.constant 0.0 : f32
  %r = linalg.fill ins(%f0 : f32) outs(%t : tensor<?xf32>) -> tensor<?xf32>
  return %r : tensor<?xf32>
}

// CHECK-LABEL: func @main(
//  CHECK-SAME:     %[[t:.*]]: memref<?xf32
//       CHECK:   %[[alloc:.*]] = memref.alloc
//   CHECK-NOT:   copy
//       CHECK: %[[casted:.*]] = memref.cast %[[alloc]]
//   CHECK-NOT:   copy
//       CHECK:   call @does_not_read(%[[casted]])
//       CHECK:   %[[r:.*]] = memref.load %[[casted]]
//       CHECK:   memref.dealloc %[[alloc]]
func.func @main(%t: tensor<?xf32> {bufferization.writable = false}) -> f32 {
  %0 = call @does_not_read(%t) : (tensor<?xf32>) -> (tensor<?xf32>)
  %idx = arith.constant 4 : index
  %r = tensor.extract %0[%idx] : tensor<?xf32>
  return %r : f32
}

// -----

// Alloc and copy must be inserted because the arith.constant is read-only.

//      CHECK: memref.global "private" constant @__constant_4xi32 : memref<4xi32> = dense<[1, 2, 3, 4]>
//      CHECK: func private @some_external_func(memref<4xi32, strided<[?], offset: ?>>)
func.func private @some_external_func(tensor<4xi32>)

//      CHECK: func @main()
func.func @main() {
//  CHECK-DAG:   %[[A:.*]] = memref.get_global @__constant_4xi32 : memref<4xi32>
  %A = arith.constant dense<[1, 2, 3, 4]> : tensor<4xi32>

//  CHECK-DAG:   %[[alloc:.*]] = memref.alloc
//  CHECK-DAG:   %[[B:.*]] = memref.cast %[[alloc]] : memref<4xi32> to memref<4xi32, strided<[?], offset: ?>>
//  CHECK-DAG:   memref.copy %[[A]], %[[alloc]]
//      CHECK:   call @some_external_func(%[[B]]) : (memref<4xi32, strided<[?], offset: ?>>) -> ()
  call @some_external_func(%A) : (tensor<4xi32>) -> ()

//      CHECK: memref.dealloc %[[alloc]]
  return
}

// -----

// Alloc and copy must be inserted because the arith.constant is read-only. The
// function call is inside of an scf.execute_region.

//      CHECK: memref.global "private" constant @__constant_4xi32 : memref<4xi32> = dense<[1, 2, 3, 4]>
//      CHECK: func private @some_external_func_within_scf_execute(memref<4xi32, strided<[?], offset: ?>>)
func.func private @some_external_func_within_scf_execute(tensor<4xi32>)

//      CHECK: func @main()
func.func @main() {
//  CHECK-DAG:   %[[A:.*]] = memref.get_global @__constant_4xi32 : memref<4xi32>
  %A = arith.constant dense<[1, 2, 3, 4]> : tensor<4xi32>

// Note: The scf.execute_region canonicalizes away.

//  CHECK-DAG:   %[[alloc:.*]] = memref.alloc
//  CHECK-DAG:   %[[B:.*]] = memref.cast %[[alloc]] : memref<4xi32> to memref<4xi32, strided<[?], offset: ?>>
//  CHECK-DAG:   memref.copy %[[A]], %[[alloc]]
//      CHECK:   call @some_external_func_within_scf_execute(%[[B]]) : (memref<4xi32, strided<[?], offset: ?>>) -> ()
  scf.execute_region {
    func.call @some_external_func_within_scf_execute(%A) : (tensor<4xi32>) -> ()
    scf.yield
  }

//      CHECK:   memref.dealloc %[[alloc]]
  return
}

// -----

// A write inside an scf.execute_region. An equivalent tensor is yielded.

// CHECK-LABEL: func @execute_region_test(
//  CHECK-SAME:     %[[m1:.*]]: memref<?xf32
func.func @execute_region_test(%t1 : tensor<?xf32>)
    -> (f32, tensor<?xf32>, f32)
{
  %f1 = arith.constant 0.0 : f32
  %f2 = arith.constant 1.0 : f32
  %idx = arith.constant 7 : index

  // scf.execute_region is canonicalized away after bufferization. So just the
  // memref.store is left over.

  // CHECK-NOT: alloc
  // CHECK-NOT: copy
  // CHECK: memref.store %{{.*}}, %[[m1]][%{{.*}}]
  %0, %1, %2 = scf.execute_region -> (f32, tensor<?xf32>, f32) {
    %t2 = tensor.insert %f2 into %t1[%idx] : tensor<?xf32>
    scf.yield %f1, %t2, %f2 : f32, tensor<?xf32>, f32
  }

  // CHECK: return %{{.*}}, %{{.*}} : f32, f32
  return %0, %1, %2 : f32, tensor<?xf32>, f32
}

// -----

//      CHECK:  func private @some_external_func(memref<?xf32, strided<[?], offset: ?>>)
func.func private @some_external_func(tensor<?xf32>)

//      CHECK:  func @scf_for_with_tensor_insert_slice(
// CHECK-SAME:    %[[A:[a-zA-Z0-9]*]]: memref<?xf32, strided<[?], offset: ?>>
// CHECK-SAME:    %[[B:[a-zA-Z0-9]*]]: memref<?xf32, strided<[?], offset: ?>>
// CHECK-SAME:    %[[C:[a-zA-Z0-9]*]]: memref<4xf32, strided<[?], offset: ?>>
func.func @scf_for_with_tensor_insert_slice(
    %A : tensor<?xf32>, %B : tensor<?xf32>, %C : tensor<4xf32>,
    %lb : index, %ub : index, %step : index)
  -> (tensor<?xf32>, tensor<?xf32>)
{
  // CHECK-NEXT: scf.for
  %r0:2 = scf.for %i = %lb to %ub step %step iter_args(%tA = %A, %tB = %B)
      -> (tensor<?xf32>, tensor<?xf32>)
  {
    // CHECK-NEXT:   %[[SVA:.*]] = memref.subview %[[A]]
    // CHECK-NEXT:   memref.copy %[[C]], %[[SVA]] : memref<4xf32, strided<[?], offset: ?>> to memref<4xf32, strided<[?], offset: ?>>
    %ttA = tensor.insert_slice %C into %tA[%i][4][1] : tensor<4xf32> into tensor<?xf32>

    // CHECK-NEXT:   %[[SVB:.*]] = memref.subview %[[B]]
    // CHECK-NEXT:   memref.copy %[[C]], %[[SVB]] : memref<4xf32, strided<[?], offset: ?>> to memref<4xf32, strided<[?], offset: ?>>
    %ttB = tensor.insert_slice %C into %tB[%i][4][1] : tensor<4xf32> into tensor<?xf32>

    // scf.yield is empty and is elided
    //  CHECK-NOT:   scf.yield
    scf.yield %ttA, %ttB : tensor<?xf32>, tensor<?xf32>
  }

  // Swaparoo requires bufferizing the whole function to figure out who's who.
  return %r0#1, %r0#0: tensor<?xf32>, tensor<?xf32>
}

//      CHECK:  func @bar(
// CHECK-SAME:    %[[A:[a-zA-Z0-9]*]]: memref<?xf32, strided<[?], offset: ?>>
// CHECK-SAME:    %[[B:[a-zA-Z0-9]*]]: memref<?xf32, strided<[?], offset: ?>>
// CHECK-SAME:    %[[C:[a-zA-Z0-9]*]]: memref<4xf32, strided<[?], offset: ?>>
func.func @bar(
    %A : tensor<?xf32> {bufferization.writable = true},
    %B : tensor<?xf32> {bufferization.writable = true},
    %C : tensor<4xf32> {bufferization.writable = true},
    %lb : index, %ub : index, %step : index)
  -> (tensor<?xf32>, tensor<?xf32>)
{
//  CHECK-DAG:   call @scf_for_with_tensor_insert_slice(%[[A]], %[[B]], %[[C]]
  %r0:2 = call @scf_for_with_tensor_insert_slice(%A, %B, %C, %lb, %ub, %step) :
      (tensor<?xf32>, tensor<?xf32>, tensor<4xf32>, index, index, index)
        -> (tensor<?xf32>, tensor<?xf32>)

  // %r0#0 requires a copy because we have no idea what the function is doing.
//  CHECK-DAG:   %[[alloc:.*]] = memref.alloc
//  CHECK-DAG:   %[[casted:.*]] = memref.cast %[[alloc]]
//  CHECK-DAG:   memref.copy %[[B]], %[[alloc]]
// CHECK-NEXT:   call @some_external_func(%[[casted]]) : (memref<?xf32, strided<[?], offset: ?>>) -> ()
  call @some_external_func(%r0#0) : (tensor<?xf32>) -> ()

//      CHECK:   return
  return %r0#0, %r0#1: tensor<?xf32>, tensor<?xf32>
}

// -----

//      CHECK:  func @init_and_dot(
// CHECK-SAME:    %[[A:[a-zA-Z0-9]*]]: memref<64xf32, strided<[?], offset: ?>>
// CHECK-SAME:    %[[B:[a-zA-Z0-9]*]]: memref<64xf32, strided<[?], offset: ?>>
// CHECK-SAME:    %[[C:[a-zA-Z0-9]*]]: memref<f32, strided<[], offset: ?>>
func.func @init_and_dot(%a: tensor<64xf32>, %b: tensor<64xf32>, %c: tensor<f32>) -> tensor<f32> {
  // CHECK-NEXT:   %[[C0:.*]] = arith.constant 0{{.*}} : f32
  %v0 = arith.constant 0.0 : f32

  // CHECK-NEXT:   linalg.fill ins(%[[C0]] : f32) outs(%[[C]] : memref<f32, strided<[], offset: ?>>)
  %d = linalg.fill ins(%v0 : f32) outs(%c : tensor<f32>) -> tensor<f32>

  // CHECK-NEXT:   linalg.dot ins(%[[A]], %[[B]] : memref<64xf32, strided<[?], offset: ?>>, memref<64xf32, strided<[?], offset: ?>>) outs(%[[C]] : memref<f32, strided<[], offset: ?>>)
  %e = linalg.dot ins(%a, %b : tensor<64xf32>,tensor<64xf32>)
    outs(%d: tensor<f32>) -> tensor<f32>

  // CHECK-NEXT:   return
  return %e : tensor<f32>
}

//      CHECK:  func @main()
func.func @main() {
  //  CHECK-DAG:   %[[C0:.*]] = arith.constant 0{{.*}} : f32
  //  CHECK-DAG:   %[[C1:.*]] = arith.constant 1{{.*}} : f32
  //  CHECK-DAG:   %[[C2:.*]] = arith.constant 2{{.*}} : f32
  %v0 = arith.constant 0.0 : f32
  %v1 = arith.constant 1.0 : f32
  %v2 = arith.constant 2.0 : f32

  // CHECK-NEXT:   %[[A:.*]] = memref.alloc() {alignment = 64 : i64} : memref<64xf32>
  // CHECK-NEXT:   %[[B:.*]] = memref.alloc() {alignment = 64 : i64} : memref<64xf32>
  // CHECK-NEXT:   %[[C:.*]] = memref.alloc() {alignment = 64 : i64} : memref<f32>
  //  CHECK-DAG:   %[[cA:.*]] = memref.cast %[[A]] : memref<64xf32> to memref<64xf32, strided<[?], offset: ?>>
  //  CHECK-DAG:   %[[cB:.*]] = memref.cast %[[B]] : memref<64xf32> to memref<64xf32, strided<[?], offset: ?>>
  //  CHECK-DAG:   %[[cC:.*]] = memref.cast %[[C]] : memref<f32> to memref<f32, strided<[], offset: ?>>
  %A = bufferization.alloc_tensor() : tensor<64xf32>
  %B = bufferization.alloc_tensor() : tensor<64xf32>
  %C = bufferization.alloc_tensor() : tensor<f32>

  //  CHECK-DAG:   linalg.fill ins(%[[C1]] : f32) outs(%[[A]] : memref<64xf32>)
  //  CHECK-DAG:   linalg.fill ins(%[[C2]] : f32) outs(%[[B]] : memref<64xf32>)
  //  CHECK-DAG:   linalg.fill ins(%[[C0]] : f32) outs(%[[C]] : memref<f32>)
  %AA = linalg.fill ins(%v1 : f32) outs(%A : tensor<64xf32>) -> tensor<64xf32>
  %BB = linalg.fill ins(%v2 : f32) outs(%B : tensor<64xf32>) -> tensor<64xf32>
  %CC = linalg.fill ins(%v0 : f32) outs(%C : tensor<f32>) -> tensor<f32>

  // CHECK-NEXT:   call @init_and_dot(%[[cA]], %[[cB]], %[[cC]])
  %res = call @init_and_dot(%AA, %BB, %CC) :
    (tensor<64xf32>, tensor<64xf32>, tensor<f32>) -> tensor<f32>

  // CHECK-NEXT:   %[[dC:.*]] = memref.cast %[[cC]] : memref<f32, {{.*}}> to memref<*xf32>
  %res2 = tensor.cast %res: tensor<f32> to tensor<*xf32>

  // CHECK-NEXT:   call @printMemrefF32(%[[dC]]) : (memref<*xf32>) -> ()
  call @printMemrefF32(%res2) : (tensor<*xf32>) -> ()

  // CHECK-DAG:   memref.dealloc %[[A]] : memref<64xf32>
  // CHECK-DAG:   memref.dealloc %[[B]] : memref<64xf32>
  // CHECK-DAG:   memref.dealloc %[[C]] : memref<f32>
  // CHECK-NEXT:   return
  return
}

//     CHECK:   func private @printMemrefF32(memref<*xf32>)
func.func private @printMemrefF32(tensor<*xf32>)

// -----

// CHECK: func private @external_func(memref<?xf32, strided<[?], offset: ?>>)
func.func private @external_func(tensor<?xf32>)

//      CHECK: func @callee(
// CHECK-SAME:   %[[A:[0-9a-zA-Z]*]]: memref<?xf32>
// CHECK-SAME:   %[[B:[0-9a-zA-Z]*]]: memref<?xf32, strided<[?], offset: ?>>
// CHECK-SAME:   %[[C:[0-9a-zA-Z]*]]: memref<?xf32, strided<[?], offset: ?>>
func.func @callee(
    %A : tensor<?xf32> {bufferization.buffer_layout = affine_map<(i)[s0, s1] -> (i)>},
    %B : tensor<?xf32>,
    %C : tensor<?xf32>) {
// CHECK-NEXT: %[[CASTED:.*]] = memref.cast %[[A]] : memref<?xf32> to memref<?xf32, strided<[?], offset: ?>>
// CHECK-NEXT: call @external_func(%[[CASTED]]) : (memref<?xf32, strided<[?], offset: ?>>) -> ()
  call @external_func(%A) : (tensor<?xf32>) -> ()

// CHECK-NEXT: call @external_func(%[[B]]) : (memref<?xf32, strided<[?], offset: ?>>) -> ()
  call @external_func(%B) : (tensor<?xf32>) -> ()

// CHECK-NEXT: call @external_func(%[[C]]) : (memref<?xf32, strided<[?], offset: ?>>) -> ()
  call @external_func(%C) : (tensor<?xf32>) -> ()

  return
}

//      CHECK: func @entry(
// CHECK-SAME:   %[[A:[0-9a-zA-Z]*]]: memref<?xf32>
// CHECK-SAME:   %[[B:[0-9a-zA-Z]*]]: memref<?xf32>
// CHECK-SAME:   %[[C:[0-9a-zA-Z]*]]: memref<?xf32, strided<[?], offset: ?>>
func.func @entry(%A : tensor<?xf32> {bufferization.buffer_layout = affine_map<(i)[s0, s1] -> (i)>, bufferization.writable = false},
                 %B : tensor<?xf32> {bufferization.buffer_layout = affine_map<(i)[s0, s1] -> (i)>, bufferization.writable = false},
                 %C : tensor<?xf32> {bufferization.writable = false}) {
// Note: `callee` does not write to its bbArg directly, but `external_func`
// does. Inside `callee`, the writes via `external_func` do not cause a
// conflict. However, inside `entry`, the writes do cause a conflict because
// %A, %B and %C are not inplaceable. This test case shows that this kind of
// conflict detection has a "transitive" nature.
//  CHECK-DAG: %[[ALLOC_A:.*]] = memref.alloc
//  CHECK-DAG: %[[CASTED_A:.*]] = memref.cast %[[ALLOC_A]]
//  CHECK-DAG: %[[ALLOC_B:.*]] = memref.alloc
//  CHECK-DAG: %[[CASTED_B:.*]] = memref.cast %[[ALLOC_B]]
//  CHECK-DAG: %[[ALLOC_C:.*]] = memref.alloc
//  CHECK-DAG: %[[CASTED_C:.*]] = memref.cast %[[ALLOC_C]]
//  CHECK-DAG: memref.copy %[[A]], %[[ALLOC_A]]
//  CHECK-DAG: memref.copy %[[B]], %[[ALLOC_B]]
//  CHECK-DAG: memref.copy %[[C]], %[[ALLOC_C]]
// CHECK-NEXT: call @callee(%[[CASTED_A]], %[[CASTED_B]], %[[CASTED_C]])
  call @callee(%A, %B, %C) : (tensor<?xf32>, tensor<?xf32>, tensor<?xf32>) -> ()
  return
}

// -----

// No alloc or copy inside of the loop.

// CHECK-LABEL: func @inner_func(
//  CHECK-SAME:     %[[arg0:.*]]: memref<?xf32
func.func @inner_func(%t: tensor<?xf32>) -> tensor<?xf32> {
  %f = arith.constant 1.0 : f32
  %c0 = arith.constant 0 : index
  // CHECK: memref.store %{{.*}}, %[[arg0]]
  %0 = tensor.insert %f into %t[%c0] : tensor<?xf32>
  return %0 : tensor<?xf32>
}

// CHECK-LABEL: func @equivalent_func_arg(
//  CHECK-SAME:     %[[arg0:.*]]: memref<?xf32
func.func @equivalent_func_arg(%t0: tensor<?xf32> {bufferization.writable = true},
                               %c0: index, %c10: index, %c1: index) -> tensor<?xf32> {
  // CHECK-NOT: alloc
  // CHECK-NOT: copy
  // CHECK: scf.for {{.*}} iter_args(%[[t1:.*]] = %[[arg0]])
  %1 = scf.for %iv = %c0 to %c10 step %c1 iter_args(%t1 = %t0) -> (tensor<?xf32>) {
    // CHECK: call @inner_func(%[[t1]])
    %3 = func.call @inner_func(%t1) : (tensor<?xf32>) -> tensor<?xf32>
    // CHECK: scf.yield %[[t1]]
    scf.yield %3 : tensor<?xf32>
  }
  return %1: tensor<?xf32>
}

// -----

// inner_func_2 modifies the bbArg, but the loop yields the original value. A
// buffer copy must be inserted inside the loop.

// CHECK-LABEL: func @inner_func_2(
//  CHECK-SAME:     %[[arg0:.*]]: memref<?xf32
func.func @inner_func_2(%t: tensor<?xf32>) -> tensor<?xf32> {
  %f = arith.constant 1.0 : f32
  %c0 = arith.constant 0 : index
  // CHECK: memref.store %{{.*}}, %[[arg0]]
  %0 = tensor.insert %f into %t[%c0] : tensor<?xf32>
  return %0 : tensor<?xf32>
}

// CHECK-LABEL: func @equivalent_func_arg_2(
//  CHECK-SAME:     %[[arg0:.*]]: memref<?xf32
func.func @equivalent_func_arg_2(%t0: tensor<?xf32> {bufferization.writable = true},
                                 %c0: index, %c10: index, %c1: index) -> tensor<?xf32> {
  // CHECK: scf.for {{.*}} {
  %1 = scf.for %iv = %c0 to %c10 step %c1 iter_args(%t1 = %t0) -> (tensor<?xf32>) {
    // CHECK: %[[alloc:.*]] = memref.alloc
    // CHECK-DAG: %[[casted:.*]] = memref.cast %[[alloc]]
    // CHECK-DAG: memref.copy %[[arg0]], %[[alloc]]
    // CHECK: call @inner_func_2(%[[casted]])
    // CHECK: memref.dealloc %[[alloc]]
    // CHECK-NOT: scf.yield
    %3 = func.call @inner_func_2(%t1) : (tensor<?xf32>) -> tensor<?xf32>
    scf.yield %t1 : tensor<?xf32>
  }
  return %1: tensor<?xf32>
}

// -----

// Bufferize without fully dynamic layout maps.

// CHECK-LABEL: func @transfer_read(%{{.*}}: memref<?xf32, strided{{.*}}>) -> vector<4xf32> {
// CHECK-NO-LAYOUT-MAP-LABEL: func @transfer_read(%{{.*}}: memref<?xf32>) -> vector<4xf32>
func.func @transfer_read(
    %A : tensor<?xf32> {bufferization.writable = false})
  -> (vector<4xf32>)
{
  %c0 = arith.constant 0 : index
  %f0 = arith.constant 0.0 : f32

//       CHECK: %[[RES:.*]] = vector.transfer_read {{.*}} : memref<?xf32, strided{{.*}}>, vector<4xf32>
  %0 = vector.transfer_read %A[%c0], %f0 : tensor<?xf32>, vector<4xf32>

//       CHECK: return %[[RES]] : vector<4xf32>
  return %0 : vector<4xf32>
}

// -----

// CHECK-LABEL: func @main(
func.func @main() {
  // CHECK: %[[const:.*]] = memref.get_global
  %t = arith.constant dense<[1.0, 2.0, 3.0]> : tensor<3xf32>
  // CHECK: %[[alloc:.*]] = memref.alloc
  // CHECK: memref.copy %[[const]], %[[alloc]]
  // CHECK: %[[casted:.*]] = memref.cast %[[alloc]] : memref<3xf32> to memref<*xf32>
  %unranked = tensor.cast %t : tensor<3xf32> to tensor<*xf32>
  // CHECK: call @maybe_writing_func(%[[casted]])
  func.call @maybe_writing_func(%unranked) : (tensor<*xf32>) -> ()
  return
}

// This function may write to buffer(%ptr).
<<<<<<< HEAD
func.func private @maybe_writing_func(%ptr : tensor<*xf32>)
=======
func.func private @maybe_writing_func(%ptr : tensor<*xf32>)

// -----

// Test if other callables are left intact and don't cause trouble.

llvm.func @llvm_func()

func.func @call_llvm_func() {
  llvm.call @llvm_func() : () -> ()
  return
}
>>>>>>> cd74f4a4
<|MERGE_RESOLUTION|>--- conflicted
+++ resolved
@@ -624,9 +624,6 @@
 }
 
 // This function may write to buffer(%ptr).
-<<<<<<< HEAD
-func.func private @maybe_writing_func(%ptr : tensor<*xf32>)
-=======
 func.func private @maybe_writing_func(%ptr : tensor<*xf32>)
 
 // -----
@@ -638,5 +635,4 @@
 func.func @call_llvm_func() {
   llvm.call @llvm_func() : () -> ()
   return
-}
->>>>>>> cd74f4a4
+}