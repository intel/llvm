--- conflicted
+++ resolved
@@ -588,12 +588,8 @@
   }
   acc.serial wait(%i64value, %i32value, %idxValue : i64, i32, index) {
   }
-<<<<<<< HEAD
-  acc.serial private(@privatization_memref_10_f32 -> %a : memref<10xf32>, @privatization_memref_10_10_f32 -> %c : memref<10x10xf32>) firstprivate(@firstprivatization_memref_10xf32 -> %b: memref<10xf32>) {
-=======
   %firstprivate = acc.firstprivate varPtr(%b : memref<10xf32>) -> memref<10xf32>
   acc.serial private(@privatization_memref_10_f32 -> %a : memref<10xf32>, @privatization_memref_10_10_f32 -> %c : memref<10x10xf32>) firstprivate(@firstprivatization_memref_10xf32 -> %firstprivate : memref<10xf32>) {
->>>>>>> bac3a63c
   }
   acc.serial {
   } attributes {defaultAttr = #acc<defaultvalue none>}
@@ -629,12 +625,8 @@
 // CHECK-NEXT: }
 // CHECK:      acc.serial wait([[I64VALUE]], [[I32VALUE]], [[IDXVALUE]] : i64, i32, index) {
 // CHECK-NEXT: }
-<<<<<<< HEAD
-// CHECK:      acc.serial firstprivate(@firstprivatization_memref_10xf32 -> [[ARGB]] : memref<10xf32>) private(@privatization_memref_10_f32 -> [[ARGA]] : memref<10xf32>, @privatization_memref_10_10_f32 -> [[ARGC]] : memref<10x10xf32>) {
-=======
 // CHECK:      %[[FIRSTP:.*]] = acc.firstprivate varPtr([[ARGB]] : memref<10xf32>) -> memref<10xf32>
 // CHECK:      acc.serial firstprivate(@firstprivatization_memref_10xf32 -> %[[FIRSTP]] : memref<10xf32>) private(@privatization_memref_10_f32 -> [[ARGA]] : memref<10xf32>, @privatization_memref_10_10_f32 -> [[ARGC]] : memref<10x10xf32>) {
->>>>>>> bac3a63c
 // CHECK-NEXT: }
 // CHECK:      acc.serial {
 // CHECK-NEXT: } attributes {defaultAttr = #acc<defaultvalue none>}
