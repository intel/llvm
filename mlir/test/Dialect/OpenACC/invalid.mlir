// RUN: mlir-opt -split-input-file -verify-diagnostics %s

// expected-error@+1 {{gang, worker or vector cannot appear with the seq attr}}
acc.loop gang {
  "test.openacc_dummy_op"() : () -> ()
  acc.yield
} attributes {seq}

// -----

// expected-error@+1 {{gang, worker or vector cannot appear with the seq attr}}
acc.loop worker {
  "test.openacc_dummy_op"() : () -> ()
  acc.yield
} attributes {seq}

// -----

// expected-error@+1 {{gang, worker or vector cannot appear with the seq attr}}
acc.loop vector {
  "test.openacc_dummy_op"() : () -> ()
  acc.yield
} attributes {seq}

// -----

// expected-error@+1 {{gang, worker or vector cannot appear with the seq attr}}
acc.loop gang worker {
  "test.openacc_dummy_op"() : () -> ()
  acc.yield
} attributes {seq}

// -----

// expected-error@+1 {{gang, worker or vector cannot appear with the seq attr}}
acc.loop gang vector {
  "test.openacc_dummy_op"() : () -> ()
  acc.yield
} attributes {seq}

// -----

// expected-error@+1 {{gang, worker or vector cannot appear with the seq attr}}
acc.loop worker vector {
  "test.openacc_dummy_op"() : () -> ()
  acc.yield
} attributes {seq}

// -----

// expected-error@+1 {{gang, worker or vector cannot appear with the seq attr}}
acc.loop gang worker vector {
  "test.openacc_dummy_op"() : () -> ()
  acc.yield
} attributes {seq}

// -----

// expected-error@+1 {{expected non-empty body.}}
acc.loop {
}

// -----

// expected-error@+1 {{only one of "auto", "independent", "seq" can be present at the same time}}
acc.loop {
  acc.yield
} attributes {auto_, seq}

// -----

// expected-error@+1 {{at least one operand or the default attribute must appear on the data operation}}
acc.data {
  acc.yield
}

// -----

%value = memref.alloc() : memref<10xf32>
// expected-error@+1 {{expect data entry/exit operation or acc.getdeviceptr as defining op}}
acc.data dataOperands(%value : memref<10xf32>) {
  acc.yield
}

// -----

// expected-error@+1 {{at least one value must be present in dataOperands}}
acc.update

// -----

%cst = arith.constant 1 : index
%value = memref.alloc() : memref<f32>
%0 = acc.update_device varPtr(%value : memref<f32>) -> memref<f32>
// expected-error@+1 {{wait_devnum cannot appear without waitOperands}}
acc.update wait_devnum(%cst: index) dataOperands(%0: memref<f32>)

// -----

%cst = arith.constant 1 : index
%value = memref.alloc() : memref<f32>
%0 = acc.update_device varPtr(%value : memref<f32>) -> memref<f32>
// expected-error@+1 {{async attribute cannot appear with asyncOperand}}
acc.update async(%cst: index) dataOperands(%0 : memref<f32>) attributes {async}

// -----

%cst = arith.constant 1 : index
%value = memref.alloc() : memref<f32>
%0 = acc.update_device varPtr(%value : memref<f32>) -> memref<f32>
// expected-error@+1 {{wait attribute cannot appear with waitOperands}}
acc.update wait(%cst: index) dataOperands(%0: memref<f32>) attributes {wait}

// -----

%cst = arith.constant 1 : index
// expected-error@+1 {{wait_devnum cannot appear without waitOperands}}
acc.wait wait_devnum(%cst: index)

// -----

%cst = arith.constant 1 : index
// expected-error@+1 {{async attribute cannot appear with asyncOperand}}
acc.wait async(%cst: index) attributes {async}

// -----

acc.parallel {
// expected-error@+1 {{'acc.init' op cannot be nested in a compute operation}}
  acc.init
  acc.yield
}

// -----

acc.loop {
// expected-error@+1 {{'acc.init' op cannot be nested in a compute operation}}
  acc.init
  acc.yield
}

// -----

acc.parallel {
// expected-error@+1 {{'acc.shutdown' op cannot be nested in a compute operation}}
  acc.shutdown
  acc.yield
}

// -----

acc.loop {
// expected-error@+1 {{'acc.shutdown' op cannot be nested in a compute operation}}
  acc.shutdown
  acc.yield
}

// -----

acc.loop {
  "test.openacc_dummy_op"() ({
    // expected-error@+1 {{'acc.shutdown' op cannot be nested in a compute operation}}
    acc.shutdown
  }) : () -> ()
  acc.yield
}

// -----

// expected-error@+1 {{at least one operand must be present in dataOperands on the exit data operation}}
acc.exit_data attributes {async}

// -----

%cst = arith.constant 1 : index
%value = memref.alloc() : memref<f32>
%0 = acc.getdeviceptr varPtr(%value : memref<f32>) -> memref<f32>
// expected-error@+1 {{async attribute cannot appear with asyncOperand}}
acc.exit_data async(%cst: index) dataOperands(%0 : memref<f32>) attributes {async}
acc.delete accPtr(%0 : memref<f32>)

// -----

%cst = arith.constant 1 : index
%value = memref.alloc() : memref<f32>
%0 = acc.getdeviceptr varPtr(%value : memref<f32>) -> memref<f32>
// expected-error@+1 {{wait_devnum cannot appear without waitOperands}}
acc.exit_data wait_devnum(%cst: index) dataOperands(%0 : memref<f32>)
acc.delete accPtr(%0 : memref<f32>)

// -----

// expected-error@+1 {{at least one operand must be present in dataOperands on the enter data operation}}
acc.enter_data attributes {async}

// -----

%cst = arith.constant 1 : index
%value = memref.alloc() : memref<f32>
%0 = acc.create varPtr(%value : memref<f32>) -> memref<f32>
// expected-error@+1 {{async attribute cannot appear with asyncOperand}}
acc.enter_data async(%cst: index) dataOperands(%0 : memref<f32>) attributes {async}

// -----

%cst = arith.constant 1 : index
%value = memref.alloc() : memref<f32>
%0 = acc.create varPtr(%value : memref<f32>) -> memref<f32>
// expected-error@+1 {{wait attribute cannot appear with waitOperands}}
acc.enter_data wait(%cst: index) dataOperands(%0 : memref<f32>) attributes {wait}

// -----

%cst = arith.constant 1 : index
%value = memref.alloc() : memref<f32>
%0 = acc.create varPtr(%value : memref<f32>) -> memref<f32>
// expected-error@+1 {{wait_devnum cannot appear without waitOperands}}
acc.enter_data wait_devnum(%cst: index) dataOperands(%0 : memref<f32>)

// -----

%value = memref.alloc() : memref<10xf32>
// expected-error@+1 {{expect data entry operation as defining op}}
acc.enter_data dataOperands(%value : memref<10xf32>)

// -----

%0 = arith.constant 1.0 : f32
// expected-error@+1 {{operand #0 must be integer or index, but got 'f32'}}
%1 = acc.bounds lowerbound(%0 : f32)

// -----

%value = memref.alloc() : memref<10xf32>
// expected-error@+1 {{expect data entry/exit operation or acc.getdeviceptr as defining op}}
acc.update dataOperands(%value : memref<10xf32>)

// -----

%value = memref.alloc() : memref<10xf32>
// expected-error@+1 {{expect data entry/exit operation or acc.getdeviceptr as defining op}}
acc.parallel dataOperands(%value : memref<10xf32>) {
  acc.yield
}

// -----

%value = memref.alloc() : memref<10xf32>
// expected-error@+1 {{expect data entry/exit operation or acc.getdeviceptr as defining op}}
acc.serial dataOperands(%value : memref<10xf32>) {
  acc.yield
}

// -----

%value = memref.alloc() : memref<10xf32>
// expected-error@+1 {{expect data entry/exit operation or acc.getdeviceptr as defining op}}
acc.kernels dataOperands(%value : memref<10xf32>) {
  acc.yield
}

// -----

// expected-error@+1 {{expects non-empty init region}}
acc.private.recipe @privatization_i32 : !llvm.ptr<i32> init {
}

// -----

// expected-error@+1 {{expects init region with one argument of the privatization type}}
acc.private.recipe @privatization_i32 : !llvm.ptr<i32> init {
^bb0(%arg0 : !llvm.ptr<f32>):
  %c1 = arith.constant 1 : i32
  %c0 = arith.constant 0 : i32
  %0 = llvm.alloca %c1 x i32 : (i32) -> !llvm.ptr<i32>
  llvm.store %c0, %0 : !llvm.ptr<i32>
  acc.yield %0 : !llvm.ptr<i32>
}

// -----

// expected-error@+1 {{expects init region to yield a value of the privatization type}}
acc.private.recipe @privatization_i32 : !llvm.ptr<f32> init {
^bb0(%arg0 : !llvm.ptr<f32>):
  %c1 = arith.constant 1 : i32
  %c0 = arith.constant 0 : i32
  %0 = llvm.alloca %c1 x i32 : (i32) -> !llvm.ptr<i32>
  llvm.store %c0, %0 : !llvm.ptr<i32>
  acc.yield %0 : !llvm.ptr<i32>
}

// -----

// expected-error@+1 {{expects destroy region with one argument of the privatization type}}
acc.private.recipe @privatization_i32 : !llvm.ptr<i32> init {
^bb0(%arg0 : !llvm.ptr<i32>):
  %c1 = arith.constant 1 : i32
  %c0 = arith.constant 0 : i32
  %0 = llvm.alloca %c1 x i32 : (i32) -> !llvm.ptr<i32>
  llvm.store %c0, %0 : !llvm.ptr<i32>
  acc.yield %0 : !llvm.ptr<i32>
} destroy {
^bb0(%arg0 : f32):
  "test.openacc_dummy_op"(%arg0) : (f32) -> ()
}

// -----

// expected-error@+1 {{expects non-empty init region}}
acc.firstprivate.recipe @privatization_i32 : !llvm.ptr<i32> init {
} copy {}

// -----

// expected-error@+1 {{expects init region with one argument of the privatization type}}
acc.firstprivate.recipe @privatization_i32 : !llvm.ptr<i32> init {
^bb0(%arg0 : !llvm.ptr<f32>):
  %c1 = arith.constant 1 : i32
  %c0 = arith.constant 0 : i32
  %0 = llvm.alloca %c1 x i32 : (i32) -> !llvm.ptr<i32>
  llvm.store %c0, %0 : !llvm.ptr<i32>
  acc.yield %0 : !llvm.ptr<i32>
} copy {}

// -----

// expected-error@+1 {{expects init region to yield a value of the privatization type}}
acc.firstprivate.recipe @privatization_i32 : !llvm.ptr<f32> init {
^bb0(%arg0 : !llvm.ptr<f32>):
  %c1 = arith.constant 1 : i32
  %c0 = arith.constant 0 : i32
  %0 = llvm.alloca %c1 x i32 : (i32) -> !llvm.ptr<i32>
  llvm.store %c0, %0 : !llvm.ptr<i32>
  acc.yield %0 : !llvm.ptr<i32>
} copy {}

// -----

// expected-error@+1 {{expects non-empty copy region}}
acc.firstprivate.recipe @privatization_i32 : !llvm.ptr<i32> init {
^bb0(%arg0 : !llvm.ptr<i32>):
  %c1 = arith.constant 1 : i32
  %c0 = arith.constant 0 : i32
  %0 = llvm.alloca %c1 x i32 : (i32) -> !llvm.ptr<i32>
  llvm.store %c0, %0 : !llvm.ptr<i32>
  acc.yield %0 : !llvm.ptr<i32>
} copy {
}

// -----

// expected-error@+1 {{expects copy region with two arguments of the privatization type}}
acc.firstprivate.recipe @privatization_i32 : !llvm.ptr<i32> init {
^bb0(%arg0 : !llvm.ptr<i32>):
  %c1 = arith.constant 1 : i32
  %c0 = arith.constant 0 : i32
  %0 = llvm.alloca %c1 x i32 : (i32) -> !llvm.ptr<i32>
  llvm.store %c0, %0 : !llvm.ptr<i32>
  acc.yield %0 : !llvm.ptr<i32>
} copy {
^bb0(%arg0 : f32):
  "test.openacc_dummy_op"(%arg0) : (f32) -> ()
}

// -----

// expected-error@+1 {{expects copy region with two arguments of the privatization type}}
acc.firstprivate.recipe @privatization_i32 : !llvm.ptr<i32> init {
^bb0(%arg0 : !llvm.ptr<i32>):
  %c1 = arith.constant 1 : i32
  %c0 = arith.constant 0 : i32
  %0 = llvm.alloca %c1 x i32 : (i32) -> !llvm.ptr<i32>
  llvm.store %c0, %0 : !llvm.ptr<i32>
  acc.yield %0 : !llvm.ptr<i32>
} copy {
^bb0(%arg0 : f32, %arg1 : i32):
  "test.openacc_dummy_op"(%arg0) : (f32) -> ()
}

// -----

// expected-error@+1 {{destroy region with one argument of the privatization type}}
acc.firstprivate.recipe @privatization_i32 : i32 init {
^bb0(%arg0 : i32):
  %0 = arith.constant 1 : i32
  acc.yield %0 : i32
} copy {
^bb0(%arg0 : i32, %arg1 : !llvm.ptr<i32>):
  llvm.store %arg0, %arg1 : !llvm.ptr<i32>
  acc.yield
} destroy {
^bb0(%arg0 : f32):
  acc.yield
}

// -----

// expected-error@+1 {{expected ')'}}
acc.loop gang(static=%i64Value: i64, num=%i64Value: i64 {
  "test.openacc_dummy_op"() : () -> ()
  acc.yield
}

// -----

// expected-error@+1 {{expects non-empty init region}}
acc.reduction.recipe @reduction_i64 : i64 reduction_operator<add> init {
} combiner {}

// -----

// expected-error@+1 {{expects init region with one argument of the reduction type}}
acc.reduction.recipe @reduction_i64 : i64 reduction_operator<add> init {
^bb0(%0: i32):
  %1 = arith.constant 0 : i64
  acc.yield %1 : i64
} combiner {}

// -----

// expected-error@+1 {{expects non-empty combiner region}}
acc.reduction.recipe @reduction_i64 : i64 reduction_operator<add> init {
^bb0(%0: i64):
  %1 = arith.constant 0 : i64
  acc.yield %1 : i64
} combiner {}

// -----

// expected-error@+1 {{expects combiner region with two arguments of the reduction type}}
acc.reduction.recipe @reduction_i64 : i64 reduction_operator<add> init {
^bb0(%0: i64):
  %1 = arith.constant 0 : i64
  acc.yield %1 : i64
} combiner {
^bb0(%0: i32):
  acc.yield %0 : i32
}

// -----

// expected-error@+1 {{expects combiner region with two arguments of the reduction type}}
acc.reduction.recipe @reduction_i64 : i64 reduction_operator<add> init {
^bb0(%0: i64):
  %1 = arith.constant 0 : i64
  acc.yield %1 : i64
} combiner {
^bb0(%0: i64):
  acc.yield %0 : i64
}

// -----

// expected-error@+1 {{expects combiner region to yield a value of the reduction type}}
acc.reduction.recipe @reduction_i64 : i64 reduction_operator<add> init {
^bb0(%0: i64):
  %1 = arith.constant 0 : i64
  acc.yield %1 : i64
} combiner {
^bb0(%0: i64, %1: i64):
  %2 = arith.constant 0 : i32
  acc.yield %2 : i32
}

// -----

// expected-error@+1 {{new value expected after comma}}
acc.loop gang(static=%i64Value: i64, ) {
  "test.openacc_dummy_op"() : () -> ()
  acc.yield
}

// -----

func.func @fct1(%0 : !llvm.ptr<i32>) -> () {
  // expected-error@+1 {{expected symbol reference @privatization_i32 to point to a private declaration}}
  acc.serial private(@privatization_i32 -> %0 : !llvm.ptr<i32>) {
  }
  return
}

// -----

// expected-error@+1 {{expect at least one of num, dim or static values}}
acc.loop gang() {
  "test.openacc_dummy_op"() : () -> ()
  acc.yield
<<<<<<< HEAD
=======
}

// -----

%i64value = arith.constant 1 : i64
// expected-error@+1 {{num_gangs expects a maximum of 3 values}}
acc.parallel num_gangs(%i64value, %i64value, %i64value, %i64value : i64, i64, i64, i64) {
>>>>>>> bac3a63c
}<|MERGE_RESOLUTION|>--- conflicted
+++ resolved
@@ -485,8 +485,6 @@
 acc.loop gang() {
   "test.openacc_dummy_op"() : () -> ()
   acc.yield
-<<<<<<< HEAD
-=======
 }
 
 // -----
@@ -494,5 +492,4 @@
 %i64value = arith.constant 1 : i64
 // expected-error@+1 {{num_gangs expects a maximum of 3 values}}
 acc.parallel num_gangs(%i64value, %i64value, %i64value, %i64value : i64, i64, i64, i64) {
->>>>>>> bac3a63c
 }