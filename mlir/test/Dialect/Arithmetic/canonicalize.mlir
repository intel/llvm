--- conflicted
+++ resolved
@@ -677,8 +677,6 @@
   %c0 = arith.constant 2 : i32
   %res = arith.sitofp %c0 : i32 to f32
   return %res : f32
-<<<<<<< HEAD
-=======
 }
 
 // -----
@@ -706,5 +704,4 @@
   %2 = arith.cmpf ugt, %nan, %arg0 : f32
   %3 = arith.cmpf ugt, %arg0, %nan : f32
   return %0, %1, %2, %3 : i1, i1, i1, i1
->>>>>>> 1e8336c5
 }