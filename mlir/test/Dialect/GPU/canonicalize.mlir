--- conflicted
+++ resolved
@@ -255,11 +255,7 @@
   gpu.launch blocks(%arg0, %arg1, %arg2) in (%arg6 = %0#0, %arg7 = %0#1, %arg8 = %0#2)
     threads(%arg3, %arg4, %arg5) in (%arg9 = %0#3, %arg10 = %0#4, %arg11 = %0#5) {
     %1 = "test.test2"() : () -> i32
-<<<<<<< HEAD
-    %2 = gpu.subgroup_reduce add %1 cluster_size(1) : (i32) -> (i32)
-=======
     %2 = gpu.subgroup_reduce add %1 cluster(size=1) : (i32) -> (i32)
->>>>>>> 4b409fa5
     "test.test3"(%2) : (i32) -> ()
     gpu.terminator
   }
