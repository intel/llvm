--- conflicted
+++ resolved
@@ -34,16 +34,6 @@
     %sum1 = gpu.subgroup_reduce mul %arg0 uniform : (vector<5xf16>) -> (vector<5xf16>)
     "test.consume"(%sum1) : (vector<5xf16>) -> ()
 
-<<<<<<< HEAD
-    // CHECK-SUB-COUNT-3: gpu.subgroup_reduce mul {{.+}} cluster_size(4)
-    // CHECK-SUB: "test.consume"
-    %sum2 = gpu.subgroup_reduce mul %arg0 cluster_size(4) : (vector<5xf16>) -> (vector<5xf16>)
-    "test.consume"(%sum2) : (vector<5xf16>) -> ()
-
-    // CHECK-SUB-COUNT-3: gpu.subgroup_reduce mul {{.+}} uniform cluster_size(4)
-    // CHECK-SUB: "test.consume"
-    %sum3 = gpu.subgroup_reduce mul %arg0 uniform cluster_size(4) : (vector<5xf16>) -> (vector<5xf16>)
-=======
     // CHECK-SUB-COUNT-3: gpu.subgroup_reduce mul {{.+}} cluster(size = 4)
     // CHECK-SUB: "test.consume"
     %sum2 = gpu.subgroup_reduce mul %arg0 cluster(size = 4) : (vector<5xf16>) -> (vector<5xf16>)
@@ -52,7 +42,6 @@
     // CHECK-SUB-COUNT-3: gpu.subgroup_reduce mul {{.+}} uniform cluster(size = 4, stride = 2)
     // CHECK-SUB: "test.consume"
     %sum3 = gpu.subgroup_reduce mul %arg0 uniform cluster(size = 4, stride = 2) : (vector<5xf16>) -> (vector<5xf16>)
->>>>>>> 4b409fa5
     "test.consume"(%sum3) : (vector<5xf16>) -> ()
 
     // CHECK-SUB: gpu.return
@@ -76,16 +65,6 @@
     %sum1 = gpu.subgroup_reduce add %arg0 uniform : (vector<1xf32>) -> (vector<1xf32>)
     "test.consume"(%sum1) : (vector<1xf32>) -> ()
 
-<<<<<<< HEAD
-    // CHECK-SUB: gpu.subgroup_reduce add {{.+}} cluster_size(8) : (f32) -> f32
-    // CHECK-SUB: "test.consume"
-    %sum2 = gpu.subgroup_reduce add %arg0 cluster_size(8) : (vector<1xf32>) -> (vector<1xf32>)
-    "test.consume"(%sum2) : (vector<1xf32>) -> ()
-
-    // CHECK-SUB: gpu.subgroup_reduce add {{.+}} uniform cluster_size(8) : (f32) -> f32
-    // CHECK-SUB: "test.consume"
-    %sum3 = gpu.subgroup_reduce add %arg0 uniform cluster_size(8) : (vector<1xf32>) -> (vector<1xf32>)
-=======
     // Note stride is dropped because it is == 1.
     // CHECK-SUB: gpu.subgroup_reduce add {{.+}} cluster(size = 8) : (f32) -> f32
     // CHECK-SUB: "test.consume"
@@ -95,7 +74,6 @@
     // CHECK-SUB: gpu.subgroup_reduce add {{.+}} uniform cluster(size = 8, stride = 4) : (f32) -> f32
     // CHECK-SUB: "test.consume"
     %sum3 = gpu.subgroup_reduce add %arg0 uniform cluster(size = 8, stride = 4) : (vector<1xf32>) -> (vector<1xf32>)
->>>>>>> 4b409fa5
     "test.consume"(%sum3) : (vector<1xf32>) -> ()
 
     // CHECK-SUB: gpu.return
@@ -166,9 +144,6 @@
     // CHECK-SHFL: %[[S2:.+]], %{{.+}} = gpu.shuffle xor %[[A1]], %[[C4]], %[[C32]] : i32
     // CHECK-SHFL: %[[A2:.+]] = arith.addi %[[A1]], %[[S2]] : i32
     // CHECK-SHFL: "test.consume"(%[[A2]]) : (i32) -> ()
-<<<<<<< HEAD
-    %sum0 = gpu.subgroup_reduce add %arg0 cluster_size(8) : (i32) -> i32
-=======
     %sum0 = gpu.subgroup_reduce add %arg0 cluster(size = 8) : (i32) -> i32
     "test.consume"(%sum0) : (i32) -> ()
 
@@ -192,7 +167,6 @@
     // CHECK-SHFL: %[[A2:.+]] = arith.addi %[[A1]], %[[S2]] : i32
     // CHECK-SHFL: "test.consume"(%[[A2]]) : (i32) -> ()
     %sum0 = gpu.subgroup_reduce add %arg0 cluster(size = 8, stride = 4) : (i32) -> i32
->>>>>>> 4b409fa5
     "test.consume"(%sum0) : (i32) -> ()
 
     // CHECK-SHFL: gpu.return
@@ -243,11 +217,7 @@
     // CHECK-SHFL-DAG: %[[C32:.+]] = arith.constant 32 : i32
 
     // CHECK-SHFL-COUNT-2: gpu.shuffle xor
-<<<<<<< HEAD
-    %sum0 = gpu.subgroup_reduce add %arg0 cluster_size(4) : (vector<2xf16>) -> (vector<2xf16>)
-=======
     %sum0 = gpu.subgroup_reduce add %arg0 cluster(size = 4) : (vector<2xf16>) -> (vector<2xf16>)
->>>>>>> 4b409fa5
     "test.consume"(%sum0) : (vector<2xf16>) -> ()
 
     // CHECK-SHFL: gpu.return
@@ -287,11 +257,7 @@
     // CHECK-SHFL: arith.trunci {{.+}} : i32 to i16
     // CHECK-SHFL: %[[AL:.+]] = arith.addi {{.+}} : i16
     // CHECK-SHFL: "test.consume"(%[[AL]]) : (i16) -> ()
-<<<<<<< HEAD
-    %sum0 = gpu.subgroup_reduce add %arg0 cluster_size(16) : (i16) -> i16
-=======
     %sum0 = gpu.subgroup_reduce add %arg0 cluster(size = 16) : (i16) -> i16
->>>>>>> 4b409fa5
     "test.consume"(%sum0) : (i16) -> ()
 
     // CHECK-SHFL: gpu.return
@@ -325,11 +291,7 @@
   // CHECK-SHFL-SAME:    %[[ARG0:.+]]: vector<3xi8>)
   gpu.func @kernel_cluster_size_is_subgroup_size(%arg0: vector<3xi8>) kernel {
     // CHECK-SHFL-COUNT-5: gpu.shuffle xor
-<<<<<<< HEAD
-    %sum0 = gpu.subgroup_reduce add %arg0 cluster_size(32) : (vector<3xi8>) -> (vector<3xi8>)
-=======
     %sum0 = gpu.subgroup_reduce add %arg0 cluster(size = 32) : (vector<3xi8>) -> (vector<3xi8>)
->>>>>>> 4b409fa5
     "test.consume"(%sum0) : (vector<3xi8>) -> ()
 
     // CHECK-SHFL: gpu.return
