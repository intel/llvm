// RUN: mlir-opt --split-input-file --verify-diagnostics %s | FileCheck %s

//===----------------------------------------------------------------------===//
// spirv.ImageDrefGather
//===----------------------------------------------------------------------===//

func.func @image_dref_gather(%arg0 : !spirv.sampled_image<!spirv.image<i32, Dim2D, NoDepth, NonArrayed, SingleSampled, NoSampler, Unknown>>, %arg1 : vector<4xf32>, %arg2 : f32) -> () {
  // CHECK: spirv.ImageDrefGather {{.*}}, {{.*}}, {{.*}} : !spirv.sampled_image<!spirv.image<i32, Dim2D, NoDepth, NonArrayed, SingleSampled, NoSampler, Unknown>>, vector<4xf32>, f32 -> vector<4xi32>
  %0 = spirv.ImageDrefGather %arg0, %arg1, %arg2 : !spirv.sampled_image<!spirv.image<i32, Dim2D, NoDepth, NonArrayed, SingleSampled, NoSampler, Unknown>>, vector<4xf32>, f32 -> vector<4xi32>
  spirv.Return
}

// -----

func.func @image_dref_gather_with_single_imageoperands(%arg0 : !spirv.sampled_image<!spirv.image<i32, Dim2D, NoDepth, NonArrayed, SingleSampled, NoSampler, Unknown>>, %arg1 : vector<4xf32>, %arg2 : f32) -> () {
  // CHECK: spirv.ImageDrefGather {{.*}}, {{.*}}, {{.*}} ["NonPrivateTexel"] : !spirv.sampled_image<!spirv.image<i32, Dim2D, NoDepth, NonArrayed, SingleSampled, NoSampler, Unknown>>, vector<4xf32>, f32 -> vector<4xi32>
  %0 = spirv.ImageDrefGather %arg0, %arg1, %arg2 ["NonPrivateTexel"] : !spirv.sampled_image<!spirv.image<i32, Dim2D, NoDepth, NonArrayed, SingleSampled, NoSampler, Unknown>>, vector<4xf32>, f32 -> vector<4xi32>
  spirv.Return
}

// -----

func.func @image_dref_gather_with_mismatch_imageoperands(%arg0 : !spirv.sampled_image<!spirv.image<i32, Dim2D, NoDepth, NonArrayed, SingleSampled, NoSampler, Unknown>>, %arg1 : vector<4xf32>, %arg2 : f32) -> () {
  // expected-error @+1 {{the Image Operands should encode what operands follow, as per Image Operands}}
<<<<<<< HEAD
  %0 = spirv.ImageDrefGather %arg0, %arg1, %arg2 (%arg2, %arg2) : !spirv.sampled_image<!spirv.image<i32, Dim2D, NoDepth, NonArrayed, SingleSampled, NoSampler, Unknown>>, vector<4xf32>, f32 (f32, f32) -> vector<4xi32>
=======
  %0 = spirv.ImageDrefGather %arg0, %arg1, %arg2, %arg2, %arg2 : !spirv.sampled_image<!spirv.image<i32, Dim2D, NoDepth, NonArrayed, SingleSampled, NoSampler, Unknown>>, vector<4xf32>, f32, f32, f32 -> vector<4xi32>
>>>>>>> 5eee2751
  spirv.Return
}

// -----

func.func @image_dref_gather_error_result_type(%arg0 : !spirv.sampled_image<!spirv.image<i32, Dim2D, NoDepth, NonArrayed, SingleSampled, NoSampler, Unknown>>, %arg1 : vector<4xf32>, %arg2 : f32) -> () {
  // expected-error @+1 {{must be vector of 8/16/32/64-bit integer values of length 4 or vector of 16/32/64-bit float values of length 4}}
  %0 = spirv.ImageDrefGather %arg0, %arg1, %arg2 : !spirv.sampled_image<!spirv.image<i32, Dim2D, NoDepth, NonArrayed, SingleSampled, NoSampler, Unknown>>, vector<4xf32>, f32 -> vector<3xi32>
  spirv.Return
}

// -----

func.func @image_dref_gather_error_same_type(%arg0 : !spirv.sampled_image<!spirv.image<i32, Rect, NoDepth, NonArrayed, SingleSampled, NoSampler, Unknown>>, %arg1 : vector<4xf32>, %arg2 : f32) -> () {
  // expected-error @+1 {{the result component type must match the image sampled type}}
  %0 = spirv.ImageDrefGather %arg0, %arg1, %arg2 : !spirv.sampled_image<!spirv.image<i32, Rect, NoDepth, NonArrayed, SingleSampled, NoSampler, Unknown>>, vector<4xf32>, f32 -> vector<4xf32>
  spirv.Return
}

// -----

func.func @image_dref_gather_error_dim(%arg0 : !spirv.sampled_image<!spirv.image<i32, Dim1D, NoDepth, NonArrayed, SingleSampled, NoSampler, Unknown>>, %arg1 : vector<4xf32>, %arg2 : f32) -> () {
  // expected-error @+1 {{the Dim operand of the underlying image must be Dim2D or Cube or Rect}}
  %0 = spirv.ImageDrefGather %arg0, %arg1, %arg2 : !spirv.sampled_image<!spirv.image<i32, Dim1D, NoDepth, NonArrayed, SingleSampled, NoSampler, Unknown>>, vector<4xf32>, f32 -> vector<4xi32>
  spirv.Return
}

// -----

func.func @image_dref_gather_error_ms(%arg0 : !spirv.sampled_image<!spirv.image<i32, Cube, NoDepth, NonArrayed, MultiSampled, NoSampler, Unknown>>, %arg1 : vector<4xf32>, %arg2 : f32) -> () {
  // expected-error @+1 {{the MS operand of the underlying image type must be SingleSampled}}
  %0 = spirv.ImageDrefGather %arg0, %arg1, %arg2 : !spirv.sampled_image<!spirv.image<i32, Cube, NoDepth, NonArrayed, MultiSampled, NoSampler, Unknown>>, vector<4xf32>, f32 -> vector<4xi32>
  spirv.Return
}

// -----

//===----------------------------------------------------------------------===//
// spirv.Image
//===----------------------------------------------------------------------===//

func.func @image(%arg0 : !spirv.sampled_image<!spirv.image<f32, Dim2D, NoDepth, NonArrayed, SingleSampled, NeedSampler, Unknown>>) -> () {
  // CHECK: spirv.Image {{.*}} : !spirv.sampled_image<!spirv.image<f32, Dim2D, NoDepth, NonArrayed, SingleSampled, NeedSampler, Unknown>>
  %0 = spirv.Image %arg0 : !spirv.sampled_image<!spirv.image<f32, Dim2D, NoDepth, NonArrayed, SingleSampled, NeedSampler, Unknown>>
  return
}

// -----

//===----------------------------------------------------------------------===//
// spirv.ImageQuerySize
//===----------------------------------------------------------------------===//

func.func @image_query_size(%arg0 : !spirv.image<f32, Dim1D, NoDepth, NonArrayed, SingleSampled, NoSampler, Unknown>) -> () {
  // CHECK:  {{%.*}} = spirv.ImageQuerySize %arg0 : !spirv.image<f32, Dim1D, NoDepth, NonArrayed, SingleSampled, NoSampler, Unknown> -> i32
  %0 = spirv.ImageQuerySize %arg0 : !spirv.image<f32, Dim1D, NoDepth, NonArrayed, SingleSampled, NoSampler, Unknown> -> i32
  spirv.Return
}

// -----

func.func @image_query_size_error_dim(%arg0 : !spirv.image<f32, SubpassData, NoDepth, NonArrayed, SingleSampled, NoSampler, Unknown>) -> () {
  //  expected-error @+1 {{the Dim operand of the image type must be 1D, 2D, 3D, Buffer, Cube, or Rect}}
  %0 = spirv.ImageQuerySize %arg0 : !spirv.image<f32, SubpassData, NoDepth, NonArrayed, SingleSampled, NoSampler, Unknown> -> i32
  spirv.Return
}

// -----

func.func @image_query_size_error_dim_sample(%arg0 : !spirv.image<f32, Dim1D, NoDepth, NonArrayed, SingleSampled, NeedSampler, Unknown>) -> () {
  //  expected-error @+1 {{if Dim is 1D, 2D, 3D, or Cube, it must also have either an MS of 1 or a Sampled of 0 or 2}}
  %0 = spirv.ImageQuerySize %arg0 : !spirv.image<f32, Dim1D, NoDepth, NonArrayed, SingleSampled, NeedSampler, Unknown> -> i32
  spirv.Return
}

// -----

func.func @image_query_size_error_result1(%arg0 : !spirv.image<f32, Dim3D, NoDepth, Arrayed, SingleSampled, NoSampler, Unknown>) -> () {
  //  expected-error @+1 {{expected the result to have 4 component(s), but found 3 component(s)}}
  %0 = spirv.ImageQuerySize %arg0 : !spirv.image<f32, Dim3D, NoDepth, Arrayed, SingleSampled, NoSampler, Unknown> -> vector<3xi32>
  spirv.Return
}

// -----

func.func @image_query_size_error_result2(%arg0 : !spirv.image<f32, Buffer, NoDepth, NonArrayed, SingleSampled, NoSampler, Unknown>) -> () {
  //  expected-error @+1 {{expected the result to have 1 component(s), but found 2 component(s)}}
  %0 = spirv.ImageQuerySize %arg0 : !spirv.image<f32, Buffer, NoDepth, NonArrayed, SingleSampled, NoSampler, Unknown> -> vector<2xi32>
  spirv.Return
}

// -----

//===----------------------------------------------------------------------===//
// spirv.ImageWrite
//===----------------------------------------------------------------------===//

func.func @image_write(%arg0 : !spirv.image<f32, Dim2D, NoDepth, NonArrayed, SingleSampled, NoSampler, Rgba16>, %arg1 : vector<2xsi32>, %arg2 : vector<4xf32>) -> () {
  // CHECK:  spirv.ImageWrite {{%.*}}, {{%.*}}, {{%.*}} : !spirv.image<f32, Dim2D, NoDepth, NonArrayed, SingleSampled, NoSampler, Rgba16>, vector<2xsi32>, vector<4xf32>
  spirv.ImageWrite %arg0, %arg1, %arg2 : !spirv.image<f32, Dim2D, NoDepth, NonArrayed, SingleSampled, NoSampler, Rgba16>, vector<2xsi32>, vector<4xf32>
  spirv.Return
}

// -----

func.func @image_write_scalar_texel(%arg0 : !spirv.image<f32, Dim2D, NoDepth, NonArrayed, SingleSampled, NoSampler, Rgba16>, %arg1 : vector<2xsi32>, %arg2 : f32) -> () {
  // CHECK:  spirv.ImageWrite {{%.*}}, {{%.*}}, {{%.*}} : !spirv.image<f32, Dim2D, NoDepth, NonArrayed, SingleSampled, NoSampler, Rgba16>, vector<2xsi32>, f32
  spirv.ImageWrite %arg0, %arg1, %arg2 : !spirv.image<f32, Dim2D, NoDepth, NonArrayed, SingleSampled, NoSampler, Rgba16>, vector<2xsi32>, f32
  spirv.Return
}

// -----

func.func @image_write_need_sampler(%arg0 : !spirv.image<f32, Dim2D, NoDepth, NonArrayed, SingleSampled, NeedSampler, Rgba16>, %arg1 : vector<2xsi32>, %arg2 : vector<4xf32>) -> () {
  // expected-error @+1 {{the sampled operand of the underlying image must be SamplerUnknown or NoSampler}}
  spirv.ImageWrite %arg0, %arg1, %arg2 : !spirv.image<f32, Dim2D, NoDepth, NonArrayed, SingleSampled, NeedSampler, Rgba16>, vector<2xsi32>, vector<4xf32>
  spirv.Return
}

// -----

func.func @image_write_subpass_data(%arg0 : !spirv.image<f32, SubpassData, NoDepth, NonArrayed, SingleSampled, NoSampler, Rgba16>, %arg1 : vector<2xsi32>, %arg2 : vector<4xf32>) -> () {
  // expected-error @+1 {{the Dim operand of the underlying image must not be SubpassData}}
  spirv.ImageWrite %arg0, %arg1, %arg2 : !spirv.image<f32, SubpassData, NoDepth, NonArrayed, SingleSampled, NoSampler, Rgba16>, vector<2xsi32>, vector<4xf32>
  spirv.Return
}

// -----

func.func @image_write_texel_type_mismatch(%arg0 : !spirv.image<f32, Dim2D, NoDepth, NonArrayed, SingleSampled, NoSampler, Rgba16>, %arg1 : vector<2xsi32>, %arg2 : vector<4xi32>) -> () {
  // expected-error @+1 {{the texel component type must match the image sampled type}}
  spirv.ImageWrite %arg0, %arg1, %arg2 : !spirv.image<f32, Dim2D, NoDepth, NonArrayed, SingleSampled, NoSampler, Rgba16>, vector<2xsi32>, vector<4xi32>
  spirv.Return
<<<<<<< HEAD
=======
}

// -----

//===----------------------------------------------------------------------===//
// spirv.ImageSampleExplicitLod
//===----------------------------------------------------------------------===//

func.func @sample_explicit_lod(%arg0 : !spirv.sampled_image<!spirv.image<f32, Dim2D, NoDepth, NonArrayed, SingleSampled, NeedSampler, Rgba8>>, %arg1 : vector<2xf32>, %arg2 : f32) -> () {
  // CHECK: {{%.*}} = spirv.ImageSampleExplicitLod {{%.*}}, {{%.*}} ["Lod"], {{%.*}} : !spirv.sampled_image<!spirv.image<f32, Dim2D, NoDepth, NonArrayed, SingleSampled, NeedSampler, Rgba8>>, vector<2xf32>, f32 -> vector<4xf32>
  %0 = spirv.ImageSampleExplicitLod %arg0, %arg1 ["Lod"], %arg2 : !spirv.sampled_image<!spirv.image<f32, Dim2D, NoDepth, NonArrayed, SingleSampled, NeedSampler, Rgba8>>, vector<2xf32>, f32 -> vector<4xf32>
  spirv.Return
}

// -----

func.func @sample_explicit_lod_buffer_dim(%arg0 : !spirv.sampled_image<!spirv.image<f32, Buffer, NoDepth, NonArrayed, SingleSampled, NeedSampler, Rgba8>>, %arg1 : vector<2xf32>, %arg2 : f32) -> () {
  // expected-error @+1 {{the Dim operand of the underlying image must not be Buffer}}
  %0 = spirv.ImageSampleExplicitLod %arg0, %arg1 ["Lod"], %arg2 : !spirv.sampled_image<!spirv.image<f32, Buffer, NoDepth, NonArrayed, SingleSampled, NeedSampler, Rgba8>>, vector<2xf32>, f32 -> vector<4xf32>
  spirv.Return
}

// -----

func.func @sample_explicit_lod_multi_sampled(%arg0 : !spirv.sampled_image<!spirv.image<f32, Dim2D, NoDepth, NonArrayed, MultiSampled, NeedSampler, Rgba8>>, %arg1 : vector<2xf32>, %arg2 : f32) -> () {
  // expected-error @+1 {{the MS operand of the underlying image type must be SingleSampled}}
  %0 = spirv.ImageSampleExplicitLod %arg0, %arg1 ["Lod"], %arg2 : !spirv.sampled_image<!spirv.image<f32, Dim2D, NoDepth, NonArrayed, MultiSampled, NeedSampler, Rgba8>>, vector<2xf32>, f32 -> vector<4xf32>
  spirv.Return
}

// -----

func.func @sample_explicit_lod_wrong_result_type(%arg0 : !spirv.sampled_image<!spirv.image<f32, Dim2D, NoDepth, NonArrayed, SingleSampled, NeedSampler, Rgba8>>, %arg1 : vector<2xf32>, %arg2 : f32) -> () {
  // expected-error @+1 {{the result component type must match the image sampled type}}
  %0 = spirv.ImageSampleExplicitLod %arg0, %arg1 ["Lod"], %arg2 : !spirv.sampled_image<!spirv.image<f32, Dim2D, NoDepth, NonArrayed, SingleSampled, NeedSampler, Rgba8>>, vector<2xf32>, f32 -> vector<4xsi32>
  spirv.Return
}

// -----

func.func @sample_explicit_lod_no_lod(%arg0 : !spirv.sampled_image<!spirv.image<f32, Dim2D, NoDepth, NonArrayed, SingleSampled, NeedSampler, Rgba8>>, %arg1 : vector<2xf32>, %arg2 : f32) -> () {
  // expected-error @+1 {{either Lod or Grad image operands must be present}}
  %0 = spirv.ImageSampleExplicitLod %arg0, %arg1 ["Bias"], %arg2 : !spirv.sampled_image<!spirv.image<f32, Dim2D, NoDepth, NonArrayed, SingleSampled, NeedSampler, Rgba8>>, vector<2xf32>, f32 -> vector<4xf32>
  spirv.Return
}

// -----

//===----------------------------------------------------------------------===//
// spirv.ImageSampleImplicitLod
//===----------------------------------------------------------------------===//

func.func @sample_implicit_lod(%arg0 : !spirv.sampled_image<!spirv.image<f32, Dim2D, NoDepth, NonArrayed, SingleSampled, NeedSampler, Rgba8>>, %arg1 : vector<2xf32>) -> () {
  // CHECK: {{%.*}} = spirv.ImageSampleImplicitLod {{%.*}}, {{%.*}} : !spirv.sampled_image<!spirv.image<f32, Dim2D, NoDepth, NonArrayed, SingleSampled, NeedSampler, Rgba8>>, vector<2xf32> -> vector<4xf32>
  %0 = spirv.ImageSampleImplicitLod %arg0, %arg1 : !spirv.sampled_image<!spirv.image<f32, Dim2D, NoDepth, NonArrayed, SingleSampled, NeedSampler, Rgba8>>, vector<2xf32> -> vector<4xf32>
  spirv.Return
}

// -----

func.func @sample_implicit_lod_buffer(%arg0 : !spirv.sampled_image<!spirv.image<f32, Buffer, NoDepth, NonArrayed, SingleSampled, NeedSampler, Rgba8>>, %arg1 : vector<2xf32>) -> () {
  // expected-error @+1 {{the Dim operand of the underlying image must not be Buffer}}
  %0 = spirv.ImageSampleImplicitLod %arg0, %arg1 : !spirv.sampled_image<!spirv.image<f32, Buffer, NoDepth, NonArrayed, SingleSampled, NeedSampler, Rgba8>>, vector<2xf32> -> vector<4xf32>
  spirv.Return
}

// -----

func.func @sample_implicit_lod_multi_sampled(%arg0 : !spirv.sampled_image<!spirv.image<f32, Dim2D, NoDepth, NonArrayed, MultiSampled, NeedSampler, Rgba8>>, %arg1 : vector<2xf32>) -> () {
  // expected-error @+1 {{the MS operand of the underlying image type must be SingleSampled}}
  %0 = spirv.ImageSampleImplicitLod %arg0, %arg1 : !spirv.sampled_image<!spirv.image<f32, Dim2D, NoDepth, NonArrayed, MultiSampled, NeedSampler, Rgba8>>, vector<2xf32> -> vector<4xf32>
  spirv.Return
}

// -----

func.func @sample_implicit_lod_wrong_result(%arg0 : !spirv.sampled_image<!spirv.image<f32, Dim2D, NoDepth, NonArrayed, SingleSampled, NeedSampler, Rgba8>>, %arg1 : vector<2xf32>) -> () {
  // expected-error @+1 {{the result component type must match the image sampled type}}
  %0 = spirv.ImageSampleImplicitLod %arg0, %arg1 : !spirv.sampled_image<!spirv.image<f32, Dim2D, NoDepth, NonArrayed, SingleSampled, NeedSampler, Rgba8>>, vector<2xf32> -> vector<4xi32>
  spirv.Return
}

// -----

//===----------------------------------------------------------------------===//
// spirv.ImageSampleProjDrefImplicitLod
//===----------------------------------------------------------------------===//

func.func @sample_implicit_proj_dref(%arg0 : !spirv.sampled_image<!spirv.image<f32, Dim2D, IsDepth, NonArrayed, SingleSampled, NeedSampler, Rgba8>>, %arg1 : vector<4xf32>, %arg2 : f32) -> () {
  // CHECK: {{%.*}} = spirv.ImageSampleProjDrefImplicitLod {{%.*}}, {{%.*}}, {{%.*}} : !spirv.sampled_image<!spirv.image<f32, Dim2D, IsDepth, NonArrayed, SingleSampled, NeedSampler, Rgba8>>, vector<4xf32>, f32 -> f32
  %0 = spirv.ImageSampleProjDrefImplicitLod %arg0, %arg1, %arg2 : !spirv.sampled_image<!spirv.image<f32, Dim2D, IsDepth, NonArrayed, SingleSampled, NeedSampler, Rgba8>>, vector<4xf32>, f32 -> f32
  spirv.Return
}

// -----

func.func @sample_implicit_proj_dref_buffer_dim(%arg0 : !spirv.sampled_image<!spirv.image<f32, Buffer, IsDepth, NonArrayed, SingleSampled, NeedSampler, Rgba8>>, %arg1 : vector<4xf32>, %arg2 : f32) -> () {
  // expected-error @+1 {{the Dim operand of the underlying image must not be Buffer}}
  %0 = spirv.ImageSampleProjDrefImplicitLod %arg0, %arg1, %arg2 : !spirv.sampled_image<!spirv.image<f32, Buffer, IsDepth, NonArrayed, SingleSampled, NeedSampler, Rgba8>>, vector<4xf32>, f32 -> f32
  spirv.Return
}

// -----

func.func @sample_implicit_proj_dref_multi_sampled(%arg0 : !spirv.sampled_image<!spirv.image<f32, Dim2D, IsDepth, NonArrayed, MultiSampled, NeedSampler, Rgba8>>, %arg1 : vector<4xf32>, %arg2 : f32) -> () {
  // expected-error @+1 {{the MS operand of the underlying image type must be SingleSampled}}
  %0 = spirv.ImageSampleProjDrefImplicitLod %arg0, %arg1, %arg2 : !spirv.sampled_image<!spirv.image<f32, Dim2D, IsDepth, NonArrayed, MultiSampled, NeedSampler, Rgba8>>, vector<4xf32>, f32 -> f32
  spirv.Return
}

// -----

func.func @sample_implicit_proj_dref(%arg0 : !spirv.sampled_image<!spirv.image<f32, Dim2D, IsDepth, NonArrayed, SingleSampled, NeedSampler, Rgba8>>, %arg1 : vector<4xf32>, %arg2 : f32) -> () {
  // expected-error @+1 {{type of 'result' matches image type of 'sampled_image'}}
  %0 = spirv.ImageSampleProjDrefImplicitLod %arg0, %arg1, %arg2 : !spirv.sampled_image<!spirv.image<f32, Dim2D, IsDepth, NonArrayed, SingleSampled, NeedSampler, Rgba8>>, vector<4xf32>, f32 -> i32
  spirv.Return
}

// -----

//===----------------------------------------------------------------------===//
// spirv.ImageOperands: Lod
//===----------------------------------------------------------------------===//

func.func @grad_and_lod_set(%arg0 : !spirv.sampled_image<!spirv.image<f32, Dim1D, NoDepth, NonArrayed, SingleSampled, NeedSampler, Rgba8>>, %arg1 : f32, %arg2 : f32) -> () {
  // expected-error @+1 {{it is invalid to set both the Lod and Grad bits}}
  %0 = spirv.ImageSampleExplicitLod %arg0, %arg1 ["Lod | Grad"], %arg2, %arg2, %arg2 : !spirv.sampled_image<!spirv.image<f32, Dim1D, NoDepth, NonArrayed, SingleSampled, NeedSampler, Rgba8>>, f32, f32, f32, f32 -> vector<4xf32>
  spirv.Return
}

// -----

func.func @lod_with_implict_sample(%arg0 : !spirv.sampled_image<!spirv.image<f32, Dim2D, NoDepth, NonArrayed, SingleSampled, NeedSampler, Rgba8>>, %arg1 : vector<2xf32>, %arg2 : f32) -> () {
  // expected-error @+1 {{Lod is only valid with explicit-lod and fetch instructions}}
  %0 = spirv.ImageSampleImplicitLod %arg0, %arg1 ["Lod"], %arg2 : !spirv.sampled_image<!spirv.image<f32, Dim2D, NoDepth, NonArrayed, SingleSampled, NeedSampler, Rgba8>>, vector<2xf32>, f32 -> vector<4xf32>
  spirv.Return
}

// -----

func.func @lod_too_many_arguments(%arg0 : !spirv.sampled_image<!spirv.image<f32, Dim2D, NoDepth, NonArrayed, SingleSampled, NeedSampler, Rgba8>>, %arg1 : vector<2xf32>, %arg2 : f32) -> () {
  // expected-error @+1 {{too many image operand arguments have been provided}}
  %0 = spirv.ImageSampleExplicitLod %arg0, %arg1 ["Lod"], %arg2, %arg2 : !spirv.sampled_image<!spirv.image<f32, Dim2D, NoDepth, NonArrayed, SingleSampled, NeedSampler, Rgba8>>, vector<2xf32>, f32, f32 -> vector<4xf32>
  spirv.Return
}

// -----

func.func @lod_with_rect(%arg0 : !spirv.sampled_image<!spirv.image<f32, Rect, NoDepth, NonArrayed, SingleSampled, NeedSampler, Rgba8>>, %arg1 : vector<2xf32>, %arg2 : f32) -> () {
  // expected-error @+1 {{Lod only be used with an image type that has a dim operand of 1D, 2D, 3D, or Cube}}
  %0 = spirv.ImageSampleExplicitLod %arg0, %arg1 ["Lod"], %arg2 : !spirv.sampled_image<!spirv.image<f32, Rect, NoDepth, NonArrayed, SingleSampled, NeedSampler, Rgba8>>, vector<2xf32>, f32 -> vector<4xf32>
  spirv.Return
}

// TODO: We cannot currently test Lod with MS != 0 as all implemented explicit operations already check for that.

// TODO: Add Lod tests for fetch operations once available.

// -----

//===----------------------------------------------------------------------===//
// spirv.ImageOperands: Grad
//===----------------------------------------------------------------------===//

func.func @gard_with_implicit_sample(%arg0 : !spirv.sampled_image<!spirv.image<f32, Dim2D, NoDepth, NonArrayed, SingleSampled, NeedSampler, Rgba8>>, %arg1 : vector<2xf32>, %arg2 : vector<2xf32>) -> () {
  // expected-error @+1 {{Grad is only valid with explicit-lod instructions}}
  %0 = spirv.ImageSampleImplicitLod %arg0, %arg1 ["Grad"], %arg2, %arg2 : !spirv.sampled_image<!spirv.image<f32, Dim2D, NoDepth, NonArrayed, SingleSampled, NeedSampler, Rgba8>>, vector<2xf32>, vector<2xf32>, vector<2xf32> -> vector<4xf32>
  spirv.Return
}

// -----

func.func @gard_not_enough_args(%arg0 : !spirv.sampled_image<!spirv.image<f32, Dim2D, NoDepth, NonArrayed, SingleSampled, NeedSampler, Rgba8>>, %arg1 : vector<2xf32>, %arg2 : vector<2xf32>) -> () {
  // expected-error @+1 {{Grad operand requires 2 arguments (scalars or vectors)}}
  %0 = spirv.ImageSampleExplicitLod %arg0, %arg1 ["Grad"], %arg2 : !spirv.sampled_image<!spirv.image<f32, Dim2D, NoDepth, NonArrayed, SingleSampled, NeedSampler, Rgba8>>, vector<2xf32>, vector<2xf32> -> vector<4xf32>
  spirv.Return
}

// TODO: We cannot currently test Grad with MS != 0 as all implemented explicit operations already check for that.

// -----

func.func @grad_arg_size_mismatch(%arg0 : !spirv.sampled_image<!spirv.image<f32, Dim2D, NoDepth, NonArrayed, SingleSampled, NeedSampler, Rgba8>>, %arg1 : vector<2xf32>, %arg2 : vector<3xf32>) -> () {
  // expected-error @+1 {{number of components of each Grad argument must equal the number of components in coordinate, minus the array layer component, if present}}
  %0 = spirv.ImageSampleExplicitLod %arg0, %arg1 ["Grad"], %arg2, %arg2 : !spirv.sampled_image<!spirv.image<f32, Dim2D, NoDepth, NonArrayed, SingleSampled, NeedSampler, Rgba8>>, vector<2xf32>, vector<3xf32>, vector<3xf32> -> vector<4xf32>
  spirv.Return
}

// -----

func.func @gard_arg_wrong_type(%arg0 : !spirv.sampled_image<!spirv.image<f32, Dim2D, NoDepth, NonArrayed, SingleSampled, NeedSampler, Rgba8>>, %arg1 : vector<2xf32>, %arg2 : vector<2xsi32>) -> () {
  // expected-error @+1 {{Grad arguments must be a vector of floating-point type}}
  %0 = spirv.ImageSampleExplicitLod %arg0, %arg1 ["Grad"], %arg2, %arg2 : !spirv.sampled_image<!spirv.image<f32, Dim2D, NoDepth, NonArrayed, SingleSampled, NeedSampler, Rgba8>>, vector<2xf32>, vector<2xsi32>, vector<2xsi32> -> vector<4xf32>
  spirv.Return
}

// -----

func.func @gard_arg_size_mismatch_scalar(%arg0 : !spirv.sampled_image<!spirv.image<f32, Dim2D, NoDepth, NonArrayed, SingleSampled, NeedSampler, Rgba8>>, %arg1 : vector<2xf32>, %arg2 : f32) -> () {
  // expected-error @+1 {{number of components of each Grad argument must equal the number of components in coordinate, minus the array layer component, if present}}
  %0 = spirv.ImageSampleExplicitLod %arg0, %arg1 ["Grad"], %arg2, %arg2 : !spirv.sampled_image<!spirv.image<f32, Dim2D, NoDepth, NonArrayed, SingleSampled, NeedSampler, Rgba8>>, vector<2xf32>, f32, f32 -> vector<4xf32>
  spirv.Return
}

// -----

func.func @gard_int_args(%arg0 : !spirv.sampled_image<!spirv.image<f32, Dim2D, NoDepth, NonArrayed, SingleSampled, NeedSampler, Rgba8>>, %arg1 : vector<2xf32>, %arg2 : i32) -> () {
  // expected-error @+1 {{Grad arguments must be a scalar or vector of floating-point type}}
  %0 = spirv.ImageSampleExplicitLod %arg0, %arg1 ["Grad"], %arg2, %arg2 : !spirv.sampled_image<!spirv.image<f32, Dim2D, NoDepth, NonArrayed, SingleSampled, NeedSampler, Rgba8>>, vector<2xf32>, i32, i32 -> vector<4xf32>
  spirv.Return
}

// -----

func.func @gard_too_many_args(%arg0 : !spirv.sampled_image<!spirv.image<f32, Dim2D, NoDepth, NonArrayed, SingleSampled, NeedSampler, Rgba8>>, %arg1 : vector<2xf32>, %arg2 : vector<2xf32>) -> () {
  // expected-error @+1 {{too many image operand arguments have been provided}}
  %0 = spirv.ImageSampleExplicitLod %arg0, %arg1 ["Grad"], %arg2, %arg2, %arg2 : !spirv.sampled_image<!spirv.image<f32, Dim2D, NoDepth, NonArrayed, SingleSampled, NeedSampler, Rgba8>>, vector<2xf32>, vector<2xf32>, vector<2xf32>, vector<2xf32> -> vector<4xf32>
  spirv.Return
>>>>>>> 5eee2751
}<|MERGE_RESOLUTION|>--- conflicted
+++ resolved
@@ -22,11 +22,7 @@
 
 func.func @image_dref_gather_with_mismatch_imageoperands(%arg0 : !spirv.sampled_image<!spirv.image<i32, Dim2D, NoDepth, NonArrayed, SingleSampled, NoSampler, Unknown>>, %arg1 : vector<4xf32>, %arg2 : f32) -> () {
   // expected-error @+1 {{the Image Operands should encode what operands follow, as per Image Operands}}
-<<<<<<< HEAD
-  %0 = spirv.ImageDrefGather %arg0, %arg1, %arg2 (%arg2, %arg2) : !spirv.sampled_image<!spirv.image<i32, Dim2D, NoDepth, NonArrayed, SingleSampled, NoSampler, Unknown>>, vector<4xf32>, f32 (f32, f32) -> vector<4xi32>
-=======
   %0 = spirv.ImageDrefGather %arg0, %arg1, %arg2, %arg2, %arg2 : !spirv.sampled_image<!spirv.image<i32, Dim2D, NoDepth, NonArrayed, SingleSampled, NoSampler, Unknown>>, vector<4xf32>, f32, f32, f32 -> vector<4xi32>
->>>>>>> 5eee2751
   spirv.Return
 }
 
@@ -160,8 +156,6 @@
   // expected-error @+1 {{the texel component type must match the image sampled type}}
   spirv.ImageWrite %arg0, %arg1, %arg2 : !spirv.image<f32, Dim2D, NoDepth, NonArrayed, SingleSampled, NoSampler, Rgba16>, vector<2xsi32>, vector<4xi32>
   spirv.Return
-<<<<<<< HEAD
-=======
 }
 
 // -----
@@ -380,5 +374,4 @@
   // expected-error @+1 {{too many image operand arguments have been provided}}
   %0 = spirv.ImageSampleExplicitLod %arg0, %arg1 ["Grad"], %arg2, %arg2, %arg2 : !spirv.sampled_image<!spirv.image<f32, Dim2D, NoDepth, NonArrayed, SingleSampled, NeedSampler, Rgba8>>, vector<2xf32>, vector<2xf32>, vector<2xf32>, vector<2xf32> -> vector<4xf32>
   spirv.Return
->>>>>>> 5eee2751
 }