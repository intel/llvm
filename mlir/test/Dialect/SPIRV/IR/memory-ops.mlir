--- conflicted
+++ resolved
@@ -57,11 +57,7 @@
 
 func.func @access_chain_no_indices(%index0 : i32) -> () {
   %0 = spirv.Variable : !spirv.ptr<!spirv.array<4x!spirv.array<4xf32>>, Function>
-<<<<<<< HEAD
-  // expected-error @+1 {{custom op 'spirv.AccessChain' 0 operands present, but expected 1}}
-=======
   // expected-error @+1 {{custom op 'spirv.AccessChain' number of operands and types do not match: got 0 operands and 1 types}}
->>>>>>> 93e44d24
   %1 = spirv.AccessChain %0[] : !spirv.ptr<!spirv.array<4x!spirv.array<4xf32>>, Function>, i32 -> !spirv.ptr<f32, Function>
   return
 }
@@ -79,11 +75,7 @@
 
 func.func @access_chain_invalid_indices_types_count(%index0 : i32) -> () {
   %0 = spirv.Variable : !spirv.ptr<!spirv.array<4x!spirv.array<4xf32>>, Function>
-<<<<<<< HEAD
-  // expected-error @+1 {{custom op 'spirv.AccessChain' 1 operands present, but expected 2}}
-=======
   // expected-error @+1 {{custom op 'spirv.AccessChain' number of operands and types do not match: got 1 operands and 2 types}}
->>>>>>> 93e44d24
   %1 = spirv.AccessChain %0[%index0] : !spirv.ptr<!spirv.array<4x!spirv.array<4xf32>>, Function>, i32, i32 -> !spirv.ptr<!spirv.array<4xf32>, Function>
   return
 }
@@ -92,11 +84,7 @@
 
 func.func @access_chain_missing_indices_type(%index0 : i32) -> () {
   %0 = spirv.Variable : !spirv.ptr<!spirv.array<4x!spirv.array<4xf32>>, Function>
-<<<<<<< HEAD
-  // expected-error @+1 {{custom op 'spirv.AccessChain' 2 operands present, but expected 1}}
-=======
   // expected-error @+1 {{custom op 'spirv.AccessChain' number of operands and types do not match: got 2 operands and 1 types}}
->>>>>>> 93e44d24
   %1 = spirv.AccessChain %0[%index0, %index0] : !spirv.ptr<!spirv.array<4x!spirv.array<4xf32>>, Function>, i32 -> !spirv.ptr<f32, Function>
   return
 }
