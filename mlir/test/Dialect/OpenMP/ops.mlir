// RUN: mlir-opt %s | mlir-opt | FileCheck %s

func.func @omp_barrier() -> () {
  // CHECK: omp.barrier
  omp.barrier
  return
}

func.func @omp_master() -> () {
  // CHECK: omp.master
  omp.master {
    // CHECK: omp.terminator
    omp.terminator
  }

  return
}

// CHECK-LABEL: omp_masked
func.func @omp_masked(%filtered_thread_id : i32) -> () {
  // CHECK: omp.masked filter(%{{.*}} : i32)
  "omp.masked" (%filtered_thread_id) ({
    omp.terminator
  }) : (i32) -> ()

  // CHECK: omp.masked
  "omp.masked" () ({
    omp.terminator
  }) : () -> ()
  return
}

func.func @omp_taskwait() -> () {
  // CHECK: omp.taskwait
  omp.taskwait
  return
}

func.func @omp_taskyield() -> () {
  // CHECK: omp.taskyield
  omp.taskyield
  return
}

// CHECK-LABEL: func @omp_flush
// CHECK-SAME: ([[ARG0:%.*]]: memref<i32>) {
func.func @omp_flush(%arg0 : memref<i32>) -> () {
  // Test without data var
  // CHECK: omp.flush
  omp.flush

  // Test with one data var
  // CHECK: omp.flush([[ARG0]] : memref<i32>)
  omp.flush(%arg0 : memref<i32>)

  // Test with two data var
  // CHECK: omp.flush([[ARG0]], [[ARG0]] : memref<i32>, memref<i32>)
  omp.flush(%arg0, %arg0: memref<i32>, memref<i32>)

  return
}

func.func @omp_terminator() -> () {
  // CHECK: omp.terminator
  omp.terminator
}

func.func @omp_parallel(%data_var : memref<i32>, %if_cond : i1, %num_threads : i32, %idx : index) -> () {
  // CHECK: omp.parallel allocate(%{{.*}} : memref<i32> -> %{{.*}} : memref<i32>) if(%{{.*}}) num_threads(%{{.*}} : i32)
  "omp.parallel" (%data_var, %data_var, %if_cond, %num_threads) ({

  // test without if condition
  // CHECK: omp.parallel allocate(%{{.*}} : memref<i32> -> %{{.*}} : memref<i32>) num_threads(%{{.*}} : i32)
    "omp.parallel"(%data_var, %data_var, %num_threads) ({
      omp.terminator
    }) {operandSegmentSizes = array<i32: 1,1,0,1,0,0>} : (memref<i32>, memref<i32>, i32) -> ()

  // CHECK: omp.barrier
    omp.barrier

  // test without num_threads
  // CHECK: omp.parallel allocate(%{{.*}} : memref<i32> -> %{{.*}} : memref<i32>) if(%{{.*}})
    "omp.parallel"(%data_var, %data_var, %if_cond) ({
      omp.terminator
    }) {operandSegmentSizes = array<i32: 1,1,1,0,0,0>} : (memref<i32>, memref<i32>, i1) -> ()

  // test without allocate
  // CHECK: omp.parallel if(%{{.*}}) num_threads(%{{.*}} : i32)
    "omp.parallel"(%if_cond, %num_threads) ({
      omp.terminator
    }) {operandSegmentSizes = array<i32: 0,0,1,1,0,0>} : (i1, i32) -> ()

    omp.terminator
  }) {operandSegmentSizes = array<i32: 1,1,1,1,0,0>, proc_bind_kind = #omp<procbindkind spread>} : (memref<i32>, memref<i32>, i1, i32) -> ()

  // test with multiple parameters for single variadic argument
  // CHECK: omp.parallel allocate(%{{.*}} : memref<i32> -> %{{.*}} : memref<i32>)
  "omp.parallel" (%data_var, %data_var) ({
    omp.terminator
  }) {operandSegmentSizes = array<i32: 1,1,0,0,0,0>} : (memref<i32>, memref<i32>) -> ()

  // CHECK: omp.parallel
  omp.parallel {
    // CHECK-NOT: omp.terminator
    // CHECK: omp.distribute
    omp.distribute {
      // CHECK-NEXT: omp.wsloop
      omp.wsloop {
        // CHECK-NEXT: omp.loop_nest
        omp.loop_nest (%iv) : index = (%idx) to (%idx) step (%idx) {
          omp.yield
        }
      } {omp.composite}
    } {omp.composite}
    omp.terminator
  } {omp.composite}

  // CHECK: omp.parallel
  omp.parallel {
    // CHECK-NOT: omp.terminator
    // CHECK: omp.distribute
    omp.distribute {
      // CHECK-NEXT: omp.wsloop
      omp.wsloop {
        // CHECK-NEXT: omp.simd
        omp.simd {
          // CHECK-NEXT: omp.loop_nest
          omp.loop_nest (%iv) : index = (%idx) to (%idx) step (%idx) {
            omp.yield
          }
        } {omp.composite}
      } {omp.composite}
    } {omp.composite}
    omp.terminator
  } {omp.composite}

  return
}

func.func @omp_parallel_pretty(%data_var : memref<i32>, %if_cond : i1, %num_threads : i32, %allocator : si32) -> () {
 // CHECK: omp.parallel
 omp.parallel {
  omp.terminator
 }

 // CHECK: omp.parallel num_threads(%{{.*}} : i32)
 omp.parallel num_threads(%num_threads : i32) {
   omp.terminator
 }

 %n_index = arith.constant 2 : index
 // CHECK: omp.parallel num_threads(%{{.*}} : index)
 omp.parallel num_threads(%n_index : index) {
   omp.terminator
 }

 %n_i64 = arith.constant 4 : i64
 // CHECK: omp.parallel num_threads(%{{.*}} : i64)
 omp.parallel num_threads(%n_i64 : i64) {
   omp.terminator
 }

 // CHECK: omp.parallel allocate(%{{.*}} : memref<i32> -> %{{.*}} : memref<i32>)
 omp.parallel allocate(%data_var : memref<i32> -> %data_var : memref<i32>) {
   omp.terminator
 }

 // CHECK: omp.parallel
 // CHECK-NEXT: omp.parallel if(%{{.*}})
 omp.parallel {
   omp.parallel if(%if_cond) {
     omp.terminator
   }
   omp.terminator
 }

 // CHECK: omp.parallel if(%{{.*}}) num_threads(%{{.*}} : i32) proc_bind(close)
 omp.parallel num_threads(%num_threads : i32) if(%if_cond) proc_bind(close) {
   omp.terminator
 }

  return
}

// CHECK-LABEL: omp_loop_nest
func.func @omp_loop_nest(%lb : index, %ub : index, %step : index) -> () {
  omp.wsloop {
    // CHECK: omp.loop_nest
    // CHECK-SAME: (%{{.*}}) : index =
    // CHECK-SAME: (%{{.*}}) to (%{{.*}}) step (%{{.*}})
    "omp.loop_nest" (%lb, %ub, %step) ({
    ^bb0(%iv: index):
      omp.yield
    }) : (index, index, index) -> ()
  }

  omp.wsloop {
    // CHECK: omp.loop_nest
    // CHECK-SAME: (%{{.*}}) : index =
    // CHECK-SAME: (%{{.*}}) to (%{{.*}}) inclusive step (%{{.*}})
    "omp.loop_nest" (%lb, %ub, %step) ({
    ^bb0(%iv: index):
      omp.yield
    }) {loop_inclusive} : (index, index, index) -> ()
  }

  omp.wsloop {
    // CHECK: omp.loop_nest
    // CHECK-SAME: (%{{.*}}, %{{.*}}) : index =
    // CHECK-SAME: (%{{.*}}, %{{.*}}) to (%{{.*}}, %{{.*}}) step (%{{.*}}, %{{.*}})
    "omp.loop_nest" (%lb, %lb, %ub, %ub, %step, %step) ({
    ^bb0(%iv: index, %iv3: index):
      omp.yield
    }) : (index, index, index, index, index, index) -> ()
  }

  omp.wsloop {
    // CHECK: omp.loop_nest
    // CHECK-SAME: (%{{.*}}) : index =
    // CHECK-SAME: (%{{.*}}) to (%{{.*}}) step (%{{.*}})
    "omp.loop_nest" (%lb, %ub, %step) ({
    ^bb0(%iv: index):
      // CHECK: test.op1
      "test.op1"(%lb) : (index) -> ()
      // CHECK: test.op2
      "test.op2"() : () -> ()
      // CHECK: omp.yield
      omp.yield
    }) : (index, index, index) -> ()
  }

  return
}

// CHECK-LABEL: omp_loop_nest_pretty
func.func @omp_loop_nest_pretty(%lb : index, %ub : index, %step : index) -> () {
  omp.wsloop {
    // CHECK: omp.loop_nest
    // CHECK-SAME: (%{{.*}}) : index =
    // CHECK-SAME: (%{{.*}}) to (%{{.*}}) step (%{{.*}})
    omp.loop_nest (%iv) : index = (%lb) to (%ub) step (%step) {
      omp.yield
    }
  }

  omp.wsloop {
    // CHECK: omp.loop_nest
    // CHECK-SAME: (%{{.*}}) : index =
    // CHECK-SAME: (%{{.*}}) to (%{{.*}}) inclusive step (%{{.*}})
    omp.loop_nest (%iv) : index = (%lb) to (%ub) inclusive step (%step) {
      omp.yield
    }
  }

  omp.wsloop {
    // CHECK: omp.loop_nest
    // CHECK-SAME: (%{{.*}}) : index =
    // CHECK-SAME: (%{{.*}}, %{{.*}}) to (%{{.*}}, %{{.*}}) step (%{{.*}}, %{{.*}})
    omp.loop_nest (%iv1, %iv2) : index = (%lb, %lb) to (%ub, %ub) step (%step, %step) {
      omp.yield
    }
  }

  omp.wsloop {
    // CHECK: omp.loop_nest
    // CHECK-SAME: (%{{.*}}) : index =
    // CHECK-SAME: (%{{.*}}) to (%{{.*}}) step (%{{.*}})
    omp.loop_nest (%iv) : index = (%lb) to (%ub) step (%step)  {
      // CHECK: test.op1
      "test.op1"(%lb) : (index) -> ()
      // CHECK: test.op2
      "test.op2"() : () -> ()
      // CHECK: omp.yield
      omp.yield
    }
  }

  return
}

// CHECK-LABEL: omp_loop_nest_pretty_multi_block
func.func @omp_loop_nest_pretty_multi_block(%lb : index, %ub : index,
    %step : index, %data1 : memref<?xi32>, %data2 : memref<?xi32>) -> () {

  omp.wsloop {
    // CHECK: omp.loop_nest (%{{.*}}) : index = (%{{.*}}) to (%{{.*}}) step (%{{.*}})
    omp.loop_nest (%iv) : index = (%lb) to (%ub) step (%step) {
      %1 = "test.payload"(%iv) : (index) -> (i32)
      cf.br ^bb1(%1: i32)
    ^bb1(%arg: i32):
      memref.store %arg, %data1[%iv] : memref<?xi32>
      omp.yield
    }
  }

  omp.wsloop {
    // CHECK: omp.loop_nest (%{{.*}}) : index = (%{{.*}}) to (%{{.*}}) step (%{{.*}})
    omp.loop_nest (%iv) : index = (%lb) to (%ub) step (%step) {
      %c = "test.condition"(%iv) : (index) -> (i1)
      %v1 = "test.payload"(%iv) : (index) -> (i32)
      cf.cond_br %c, ^bb1(%v1: i32), ^bb2(%v1: i32)
    ^bb1(%arg0: i32):
      memref.store %arg0, %data1[%iv] : memref<?xi32>
      cf.br ^bb3
    ^bb2(%arg1: i32):
      memref.store %arg1, %data2[%iv] : memref<?xi32>
      cf.br ^bb3
    ^bb3:
      omp.yield
    }
  }

  omp.wsloop {
    // CHECK: omp.loop_nest (%{{.*}}) : index = (%{{.*}}) to (%{{.*}}) step (%{{.*}})
    omp.loop_nest (%iv) : index = (%lb) to (%ub) step (%step) {
      %c = "test.condition"(%iv) : (index) -> (i1)
      %v1 = "test.payload"(%iv) : (index) -> (i32)
      cf.cond_br %c, ^bb1(%v1: i32), ^bb2(%v1: i32)
    ^bb1(%arg0: i32):
      memref.store %arg0, %data1[%iv] : memref<?xi32>
      omp.yield
    ^bb2(%arg1: i32):
      memref.store %arg1, %data2[%iv] : memref<?xi32>
      omp.yield
    }
  }

  return
}

// CHECK-LABEL: omp_loop_nest_pretty_non_index
func.func @omp_loop_nest_pretty_non_index(%lb1 : i32, %ub1 : i32, %step1 : i32,
    %lb2 : i64, %ub2 : i64, %step2 : i64, %data1 : memref<?xi32>,
    %data2 : memref<?xi64>) -> () {

  omp.wsloop {
    // CHECK: omp.loop_nest (%{{.*}}) : i32 = (%{{.*}}) to (%{{.*}}) step (%{{.*}})
    omp.loop_nest (%iv1) : i32 = (%lb1) to (%ub1) step (%step1) {
      %1 = "test.payload"(%iv1) : (i32) -> (index)
      cf.br ^bb1(%1: index)
    ^bb1(%arg1: index):
      memref.store %iv1, %data1[%arg1] : memref<?xi32>
      omp.yield
    }
  }

  omp.wsloop {
    // CHECK: omp.loop_nest (%{{.*}}) : i64 = (%{{.*}}) to (%{{.*}}) step (%{{.*}})
    omp.loop_nest (%iv) : i64 = (%lb2) to (%ub2) step (%step2) {
      %2 = "test.payload"(%iv) : (i64) -> (index)
      cf.br ^bb1(%2: index)
    ^bb1(%arg2: index):
      memref.store %iv, %data2[%arg2] : memref<?xi64>
      omp.yield
    }
  }

  return
}

// CHECK-LABEL: omp_loop_nest_pretty_multiple
func.func @omp_loop_nest_pretty_multiple(%lb1 : i32, %ub1 : i32, %step1 : i32,
    %lb2 : i32, %ub2 : i32, %step2 : i32, %data1 : memref<?xi32>) -> () {

  omp.wsloop {
    // CHECK: omp.loop_nest (%{{.*}}, %{{.*}}) : i32 = (%{{.*}}, %{{.*}}) to (%{{.*}}, %{{.*}}) step (%{{.*}}, %{{.*}})
    omp.loop_nest (%iv1, %iv2) : i32 = (%lb1, %lb2) to (%ub1, %ub2) step (%step1, %step2) {
      %1 = "test.payload"(%iv1) : (i32) -> (index)
      %2 = "test.payload"(%iv2) : (i32) -> (index)
      memref.store %iv1, %data1[%1] : memref<?xi32>
      memref.store %iv2, %data1[%2] : memref<?xi32>
      omp.yield
    }
  }

  return
}

// CHECK-LABEL: omp_loop_nest_pretty_multiple_collapse
func.func @omp_loop_nest_pretty_multiple_collapse(%lb1 : i32, %ub1 : i32, %step1 : i32,
    %lb2 : i32, %ub2 : i32, %step2 : i32, %data1 : memref<?xi32>) -> () {

  omp.wsloop {
    // CHECK: omp.loop_nest (%{{.*}}, %{{.*}}) : i32 = (%{{.*}}, %{{.*}}) to (%{{.*}}, %{{.*}}) step (%{{.*}}, %{{.*}}) collapse(2)
    omp.loop_nest (%iv1, %iv2) : i32 = (%lb1, %lb2) to (%ub1, %ub2) step (%step1, %step2) collapse(2) {
      %1 = "test.payload"(%iv1) : (i32) -> (index)
      %2 = "test.payload"(%iv2) : (i32) -> (index)
      memref.store %iv1, %data1[%1] : memref<?xi32>
      memref.store %iv2, %data1[%2] : memref<?xi32>
      omp.yield
    }
  }

  return
}

// CHECK-LABEL: omp_loop_nest_pretty_multiple_tiles
func.func @omp_loop_nest_pretty_multiple_tiles(%lb1 : i32, %ub1 : i32, %step1 : i32,
    %lb2 : i32, %ub2 : i32, %step2 : i32, %data1 : memref<?xi32>) -> () {

  omp.wsloop {
    // CHECK: omp.loop_nest (%{{.*}}, %{{.*}}) : i32 = (%{{.*}}, %{{.*}}) to (%{{.*}}, %{{.*}}) step (%{{.*}}, %{{.*}}) tiles(5, 10)
    omp.loop_nest (%iv1, %iv2) : i32 = (%lb1, %lb2) to (%ub1, %ub2) step (%step1, %step2) tiles(5, 10) {
      %1 = "test.payload"(%iv1) : (i32) -> (index)
      %2 = "test.payload"(%iv2) : (i32) -> (index)
      memref.store %iv1, %data1[%1] : memref<?xi32>
      memref.store %iv2, %data1[%2] : memref<?xi32>
      omp.yield
    }
  }

  return
}

// CHECK-LABEL: omp_loop_nest_pretty_multiple_collapse_tiles
func.func @omp_loop_nest_pretty_multiple_collapse_tiles(%lb1 : i32, %ub1 : i32, %step1 : i32,
    %lb2 : i32, %ub2 : i32, %step2 : i32, %data1 : memref<?xi32>) -> () {

  omp.wsloop {
    // CHECK: omp.loop_nest (%{{.*}}, %{{.*}}) : i32 = (%{{.*}}, %{{.*}}) to (%{{.*}}, %{{.*}}) step (%{{.*}}, %{{.*}}) collapse(2) tiles(5, 10)
    omp.loop_nest (%iv1, %iv2) : i32 = (%lb1, %lb2) to (%ub1, %ub2) step (%step1, %step2) collapse(2) tiles(5, 10) {
      %1 = "test.payload"(%iv1) : (i32) -> (index)
      %2 = "test.payload"(%iv2) : (i32) -> (index)
      memref.store %iv1, %data1[%1] : memref<?xi32>
      memref.store %iv2, %data1[%2] : memref<?xi32>
      omp.yield
    }
  }

  return
}

// CHECK-LABEL: omp_wsloop
func.func @omp_wsloop(%lb : index, %ub : index, %step : index, %data_var : memref<i32>, %linear_var : i32, %chunk_var : i32) -> () {

  // CHECK: omp.wsloop ordered(1) {
  // CHECK-NEXT: omp.loop_nest
  "omp.wsloop" () ({
    omp.loop_nest (%iv) : index = (%lb) to (%ub) step (%step) {
      omp.yield
    }
  }) {operandSegmentSizes = array<i32: 0,0,0,0,0,0,0>, ordered = 1} :
    () -> ()

  // CHECK: omp.wsloop linear(%{{.*}} = %{{.*}} : memref<i32>) schedule(static) {
  // CHECK-NEXT: omp.loop_nest
  "omp.wsloop" (%data_var, %linear_var) ({
    omp.loop_nest (%iv) : index = (%lb) to (%ub) step (%step) {
      omp.yield
    }
  }) {operandSegmentSizes = array<i32: 0,0,1,1,0,0,0>, schedule_kind = #omp<schedulekind static>} :
    (memref<i32>, i32) -> ()

  // CHECK: omp.wsloop linear(%{{.*}} = %{{.*}} : memref<i32>, %{{.*}} = %{{.*}} : memref<i32>) schedule(static) {
  // CHECK-NEXT: omp.loop_nest
  "omp.wsloop" (%data_var, %data_var, %linear_var, %linear_var) ({
    omp.loop_nest (%iv) : index = (%lb) to (%ub) step (%step) {
      omp.yield
    }
  }) {operandSegmentSizes = array<i32: 0,0,2,2,0,0,0>, schedule_kind = #omp<schedulekind static>} :
    (memref<i32>, memref<i32>, i32, i32) -> ()

  // CHECK: omp.wsloop linear(%{{.*}} = %{{.*}} : memref<i32>) ordered(2) schedule(dynamic = %{{.*}}) {
  // CHECK-NEXT: omp.loop_nest
  "omp.wsloop" (%data_var, %linear_var, %chunk_var) ({
    omp.loop_nest (%iv) : index = (%lb) to (%ub) step (%step) {
      omp.yield
    }
  }) {operandSegmentSizes = array<i32: 0,0,1,1,0,0,1>, schedule_kind = #omp<schedulekind dynamic>, ordered = 2} :
    (memref<i32>, i32, i32) -> ()

  // CHECK: omp.wsloop nowait schedule(auto) {
  // CHECK-NEXT: omp.loop_nest
  "omp.wsloop" () ({
    omp.loop_nest (%iv) : index = (%lb) to (%ub) step (%step) {
      omp.yield
    }
  }) {operandSegmentSizes = array<i32: 0,0,0,0,0,0,0>, nowait, schedule_kind = #omp<schedulekind auto>} :
    () -> ()

  // CHECK: omp.wsloop {
  // CHECK-NEXT: omp.simd
  // CHECK-NEXT: omp.loop_nest
  "omp.wsloop" () ({
    omp.simd {
      omp.loop_nest (%iv) : index = (%lb) to (%ub) step (%step) {
        omp.yield
      }
    } {omp.composite}
  }) {omp.composite} : () -> ()

  return
}

// CHECK-LABEL: omp_wsloop_pretty
func.func @omp_wsloop_pretty(%lb : index, %ub : index, %step : index, %data_var : memref<i32>, %linear_var : i32, %chunk_var : i32, %chunk_var2 : i16) -> () {

  // CHECK: omp.wsloop ordered(2) {
  // CHECK-NEXT: omp.loop_nest
  omp.wsloop ordered(2) {
    omp.loop_nest (%iv) : index = (%lb) to (%ub) step (%step) {
      omp.yield
    }
  }

  // CHECK: omp.wsloop linear(%{{.*}} = %{{.*}} : memref<i32>) schedule(static) {
  // CHECK-NEXT: omp.loop_nest
  omp.wsloop schedule(static) linear(%data_var = %linear_var : memref<i32>) {
    omp.loop_nest (%iv) : index = (%lb) to (%ub) step (%step) {
      omp.yield
    }
  }

  // CHECK: omp.wsloop linear(%{{.*}} = %{{.*}} : memref<i32>) ordered(2) schedule(static = %{{.*}} : i32) {
  // CHECK-NEXT: omp.loop_nest
  omp.wsloop ordered(2) linear(%data_var = %linear_var : memref<i32>) schedule(static = %chunk_var : i32) {
    omp.loop_nest (%iv) : index = (%lb) to (%ub) step (%step) {
      omp.yield
    }
  }

  // CHECK: omp.wsloop linear(%{{.*}} = %{{.*}} : memref<i32>) ordered(2) schedule(dynamic = %{{.*}} : i32, nonmonotonic) {
  // CHECK-NEXT: omp.loop_nest
  omp.wsloop ordered(2) linear(%data_var = %linear_var : memref<i32>) schedule(dynamic = %chunk_var : i32, nonmonotonic) {
    omp.loop_nest (%iv) : index = (%lb) to (%ub) step (%step)  {
      omp.yield
    }
  }

  // CHECK: omp.wsloop linear(%{{.*}} = %{{.*}} : memref<i32>) ordered(2) schedule(dynamic = %{{.*}} : i16, monotonic) {
  // CHECK-NEXT: omp.loop_nest
  omp.wsloop ordered(2) linear(%data_var = %linear_var : memref<i32>) schedule(dynamic = %chunk_var2 : i16, monotonic) {
    omp.loop_nest (%iv) : index = (%lb) to (%ub) step (%step) {
      omp.yield
    }
  }

  // CHECK: omp.wsloop {
  // CHECK-NEXT: omp.loop_nest
  omp.wsloop {
    omp.loop_nest (%iv) : index = (%lb) to (%ub) step (%step) {
      omp.yield
    }
  }

  // CHECK: omp.wsloop nowait {
  // CHECK-NEXT: omp.loop_nest
  omp.wsloop nowait {
    omp.loop_nest (%iv) : index = (%lb) to (%ub) step (%step) {
      omp.yield
    }
  }

  // CHECK: omp.wsloop nowait order(concurrent) {
  // CHECK-NEXT: omp.loop_nest
  omp.wsloop order(concurrent) nowait {
    omp.loop_nest (%iv) : index = (%lb) to (%ub) step (%step) {
      omp.yield
    }
  }

  // CHECK: omp.wsloop nowait order(reproducible:concurrent) {
  // CHECK-NEXT: omp.loop_nest
  omp.wsloop order(reproducible:concurrent) nowait {
    omp.loop_nest (%iv) : index = (%lb) to (%ub) step (%step) {
      omp.yield
    }
  }
  // CHECK: omp.wsloop nowait order(unconstrained:concurrent) {
  // CHECK-NEXT: omp.loop_nest
  omp.wsloop order(unconstrained:concurrent) nowait {
    omp.loop_nest (%iv) : index = (%lb) to (%ub) step (%step) {
      omp.yield
    }
  }
  // CHECK: omp.wsloop {
  // CHECK-NEXT: omp.simd
  // CHECK-NEXT: omp.loop_nest
  omp.wsloop {
    omp.simd {
      omp.loop_nest (%iv) : index = (%lb) to (%ub) step (%step) {
        omp.yield
      }
    } {omp.composite}
  } {omp.composite}

  return
}

// CHECK-LABEL: omp_simd
func.func @omp_simd(%lb : index, %ub : index, %step : index) -> () {
  // CHECK: omp.simd
  omp.simd {
    "omp.loop_nest" (%lb, %ub, %step) ({
    ^bb1(%iv2: index):
      "omp.yield"() : () -> ()
    }) : (index, index, index) -> ()
  }

  return
}

// CHECK-LABEL: omp_simd_aligned_list
func.func @omp_simd_aligned_list(%arg0 : index, %arg1 : index, %arg2 : index,
                                 %arg3 : memref<i32>, %arg4 : memref<i32>) -> () {
  // CHECK:      omp.simd aligned(
  // CHECK-SAME: %{{.*}} : memref<i32> -> 32 : i64,
  // CHECK-SAME: %{{.*}} : memref<i32> -> 128 : i64)
  "omp.simd"(%arg3, %arg4) ({
    "omp.loop_nest" (%arg0, %arg1, %arg2) ({
    ^bb1(%iv2: index):
      "omp.yield"() : () -> ()
    }) : (index, index, index) -> ()
  }) {alignments = [32, 128],
      operandSegmentSizes = array<i32: 2, 0, 0, 0, 0, 0, 0>} : (memref<i32>, memref<i32>) -> ()
  return
}

// CHECK-LABEL: omp_simd_aligned_single
func.func @omp_simd_aligned_single(%arg0 : index, %arg1 : index, %arg2 : index,
                                   %arg3 : memref<i32>, %arg4 : memref<i32>) -> () {
  // CHECK: omp.simd aligned(%{{.*}} : memref<i32> -> 32 : i64)
  "omp.simd"(%arg3) ({
    "omp.loop_nest" (%arg0, %arg1, %arg2) ({
    ^bb1(%iv2: index):
      "omp.yield"() : () -> ()
    }) : (index, index, index) -> ()
  }) {alignments = [32],
      operandSegmentSizes = array<i32: 1, 0, 0, 0, 0, 0, 0>} : (memref<i32>) -> ()
  return
}

// CHECK-LABEL: omp_simd_nontemporal_list
func.func @omp_simd_nontemporal_list(%arg0 : index, %arg1 : index,
                                     %arg2 : index, %arg3 : memref<i32>,
                                     %arg4 : memref<i64>) -> () {
  // CHECK: omp.simd nontemporal(%{{.*}}, %{{.*}} : memref<i32>, memref<i64>)
  "omp.simd"(%arg3, %arg4) ({
    "omp.loop_nest" (%arg0, %arg1, %arg2) ({
    ^bb1(%iv2: index):
      "omp.yield"() : () -> ()
    }) : (index, index, index) -> ()
  }) {operandSegmentSizes = array<i32: 0, 0, 0, 0, 2, 0, 0>} : (memref<i32>, memref<i64>) -> ()
  return
}

// CHECK-LABEL: omp_simd_nontemporal_single
func.func @omp_simd_nontemporal_single(%arg0 : index, %arg1 : index,
                                       %arg2 : index, %arg3 : memref<i32>,
                                       %arg4 : memref<i64>) -> () {
  // CHECK: omp.simd nontemporal(%{{.*}} : memref<i32>)
  "omp.simd"(%arg3) ({
    "omp.loop_nest" (%arg0, %arg1, %arg2) ({
    ^bb1(%iv2: index):
      "omp.yield"() : () -> ()
    }) : (index, index, index) -> ()
  }) {operandSegmentSizes = array<i32: 0, 0, 0, 0, 1, 0, 0>} : (memref<i32>) -> ()
  return
}

// CHECK-LABEL: omp_simd_pretty
func.func @omp_simd_pretty(%lb : index, %ub : index, %step : index) -> () {
  // CHECK: omp.simd {
  omp.simd {
    omp.loop_nest (%iv) : index = (%lb) to (%ub) step (%step) {
      omp.yield
    }
  }
  return
}

// CHECK-LABEL:   func.func @omp_simd_pretty_aligned(
func.func @omp_simd_pretty_aligned(%lb : index, %ub : index, %step : index,
                                   %data_var : memref<i32>,
                                   %data_var1 : memref<i32>) -> () {
  // CHECK:      omp.simd aligned(
  // CHECK-SAME: %{{.*}} : memref<i32> -> 32 : i64,
  // CHECK-SAME: %{{.*}} : memref<i32> -> 128 : i64)
  omp.simd aligned(%data_var :  memref<i32> -> 32, %data_var1 : memref<i32> -> 128) {
    omp.loop_nest (%iv) : index = (%lb) to (%ub) step (%step) {
      omp.yield
    }
  }
  return
}

// CHECK-LABEL: omp_simd_pretty_if
func.func @omp_simd_pretty_if(%lb : index, %ub : index, %step : index, %if_cond : i1) -> () {
  // CHECK: omp.simd if(%{{.*}})
  omp.simd if(%if_cond) {
    omp.loop_nest (%iv): index = (%lb) to (%ub) step (%step) {
      omp.yield
    }
  }
  return
}

// CHECK-LABEL: func.func @omp_simd_pretty_nontemporal
func.func @omp_simd_pretty_nontemporal(%lb : index, %ub : index, %step : index,
                                       %data_var : memref<i32>,
                                       %data_var1 : memref<i32>) -> () {
  // CHECK: omp.simd nontemporal(%{{.*}}, %{{.*}} : memref<i32>, memref<i32>)
  omp.simd nontemporal(%data_var, %data_var1 : memref<i32>, memref<i32>) {
    omp.loop_nest (%iv) : index = (%lb) to (%ub) step (%step) {
      omp.yield
    }
  }
  return
}

// CHECK-LABEL: omp_simd_pretty_order
func.func @omp_simd_pretty_order(%lb : index, %ub : index, %step : index) -> () {
  // CHECK: omp.simd order(concurrent)
  omp.simd order(concurrent) {
    omp.loop_nest (%iv): index = (%lb) to (%ub) step (%step) {
      omp.yield
    }
  }
  // CHECK: omp.simd order(reproducible:concurrent)
  omp.simd order(reproducible:concurrent) {
    omp.loop_nest (%iv): index = (%lb) to (%ub) step (%step) {
      omp.yield
    }
  }
  // CHECK: omp.simd order(unconstrained:concurrent)
  omp.simd order(unconstrained:concurrent) {
    omp.loop_nest (%iv): index = (%lb) to (%ub) step (%step) {
      omp.yield
    }
  }
  return
}

// CHECK-LABEL: omp_simd_pretty_simdlen
func.func @omp_simd_pretty_simdlen(%lb : index, %ub : index, %step : index) -> () {
  // CHECK: omp.simd simdlen(2)
  omp.simd simdlen(2) {
    omp.loop_nest (%iv): index = (%lb) to (%ub) step (%step) {
      omp.yield
    }
  }
  return
}

// CHECK-LABEL: omp_simd_pretty_safelen
func.func @omp_simd_pretty_safelen(%lb : index, %ub : index, %step : index) -> () {
  // CHECK: omp.simd safelen(2)
  omp.simd safelen(2) {
    omp.loop_nest (%iv): index = (%lb) to (%ub) step (%step) {
      omp.yield
    }
  }
  return
}

// CHECK-LABEL: omp_distribute
func.func @omp_distribute(%chunk_size : i32, %data_var : memref<i32>, %arg0 : i32) -> () {
  // CHECK: omp.distribute
  "omp.distribute" () ({
    "omp.loop_nest" (%arg0, %arg0, %arg0) ({
    ^bb0(%iv: i32):
      "omp.yield"() : () -> ()
    }) : (i32, i32, i32) -> ()
  }) {} : () -> ()
  // CHECK: omp.distribute
  omp.distribute {
    omp.loop_nest (%iv) : i32 = (%arg0) to (%arg0) step (%arg0) {
      omp.yield
    }
  }
  // CHECK: omp.distribute dist_schedule_static
  omp.distribute dist_schedule_static {
    omp.loop_nest (%iv) : i32 = (%arg0) to (%arg0) step (%arg0) {
      omp.yield
    }
  }
  // CHECK: omp.distribute dist_schedule_static dist_schedule_chunk_size(%{{.+}} : i32)
  omp.distribute dist_schedule_static dist_schedule_chunk_size(%chunk_size : i32) {
    omp.loop_nest (%iv) : i32 = (%arg0) to (%arg0) step (%arg0) {
      omp.yield
    }
  }
  // CHECK: omp.distribute order(concurrent)
  omp.distribute order(concurrent) {
    omp.loop_nest (%iv) : i32 = (%arg0) to (%arg0) step (%arg0) {
      omp.yield
    }
  }
  // CHECK: omp.distribute order(reproducible:concurrent)
  omp.distribute order(reproducible:concurrent) {
    omp.loop_nest (%iv) : i32 = (%arg0) to (%arg0) step (%arg0) {
      omp.yield
    }
  }
  // CHECK: omp.distribute order(unconstrained:concurrent)
  omp.distribute order(unconstrained:concurrent) {
    omp.loop_nest (%iv) : i32 = (%arg0) to (%arg0) step (%arg0) {
      omp.yield
    }
  }
  // CHECK: omp.distribute allocate(%{{.+}} : memref<i32> -> %{{.+}} : memref<i32>)
  omp.distribute allocate(%data_var : memref<i32> -> %data_var : memref<i32>) {
    omp.loop_nest (%iv) : i32 = (%arg0) to (%arg0) step (%arg0) {
      omp.yield
    }
  }
  // CHECK: omp.distribute
  omp.distribute {
    omp.simd {
      omp.loop_nest (%iv) : i32 = (%arg0) to (%arg0) step (%arg0) {
        omp.yield
      }
    } {omp.composite}
  } {omp.composite}
  return
}

// CHECK-LABEL: omp_target
func.func @omp_target(%if_cond : i1, %device : si32,  %num_threads : i32, %device_ptr: memref<i32>, %device_addr: memref<?xi32>, %map1: memref<?xi32>, %map2: memref<?xi32>) -> () {

    // Test with optional operands; if_expr, device, thread_limit, private, firstprivate and nowait.
    // CHECK: omp.target device({{.*}}) if({{.*}}) nowait thread_limit({{.*}})
    "omp.target"(%device, %if_cond, %num_threads) ({
       // CHECK: omp.terminator
       omp.terminator
    }) {nowait, operandSegmentSizes = array<i32: 0,0,0,1,0,0,1,0,0,0,0,1>} : ( si32, i1, i32 ) -> ()

    // Test with optional map clause.
    // CHECK: %[[MAP_A:.*]] = omp.map.info var_ptr(%[[VAL_1:.*]] : memref<?xi32>, tensor<?xi32>)   map_clauses(always, to) capture(ByRef) -> memref<?xi32> {name = ""}
    // CHECK: %[[MAP_B:.*]] = omp.map.info var_ptr(%[[VAL_2:.*]] : memref<?xi32>, tensor<?xi32>)   map_clauses(tofrom) capture(ByRef) -> memref<?xi32> {name = ""}
    // CHECK: %[[MAP_C:.*]] = omp.map.info var_ptr(%[[VAL_3:.*]] : memref<?xi32>, tensor<?xi32>)   map_clauses(exit_release_or_enter_alloc) capture(ByRef) -> memref<?xi32> {name = ""}
    // CHECK: omp.target is_device_ptr(%[[VAL_4:.*]] : memref<i32>) has_device_addr(%[[MAP_A]] -> {{.*}} : memref<?xi32>) map_entries(%[[MAP_B]] -> {{.*}}, %[[MAP_C]] -> {{.*}} : memref<?xi32>, memref<?xi32>) {
    %mapv0 = omp.map.info var_ptr(%device_addr : memref<?xi32>, tensor<?xi32>)   map_clauses(always, to) capture(ByRef) -> memref<?xi32> {name = ""}
    %mapv1 = omp.map.info var_ptr(%map1 : memref<?xi32>, tensor<?xi32>)   map_clauses(tofrom) capture(ByRef) -> memref<?xi32> {name = ""}
    %mapv2 = omp.map.info var_ptr(%map2 : memref<?xi32>, tensor<?xi32>)   map_clauses(exit_release_or_enter_alloc) capture(ByRef) -> memref<?xi32> {name = ""}
    omp.target is_device_ptr(%device_ptr : memref<i32>) has_device_addr(%mapv0 -> %arg0 : memref<?xi32>) map_entries(%mapv1 -> %arg1, %mapv2 -> %arg2 : memref<?xi32>, memref<?xi32>) {
      omp.terminator
    }
    // CHECK: %[[MAP_D:.*]] = omp.map.info var_ptr(%[[VAL_1:.*]] : memref<?xi32>, tensor<?xi32>)   map_clauses(to) capture(ByRef) -> memref<?xi32> {name = ""}
    // CHECK: %[[MAP_E:.*]] = omp.map.info var_ptr(%[[VAL_2:.*]] : memref<?xi32>, tensor<?xi32>)   map_clauses(always, from) capture(ByRef) -> memref<?xi32> {name = ""}
    // CHECK: omp.target map_entries(%[[MAP_D]] -> {{.*}}, %[[MAP_E]] -> {{.*}} : memref<?xi32>, memref<?xi32>) {
    %mapv3 = omp.map.info var_ptr(%map1 : memref<?xi32>, tensor<?xi32>)   map_clauses(to) capture(ByRef) -> memref<?xi32> {name = ""}
    %mapv4 = omp.map.info var_ptr(%map2 : memref<?xi32>, tensor<?xi32>)   map_clauses(always, from) capture(ByRef) -> memref<?xi32> {name = ""}
    omp.target map_entries(%mapv3 -> %arg0, %mapv4 -> %arg1 : memref<?xi32>, memref<?xi32>) {
      omp.terminator
    }
    // CHECK: omp.barrier
    omp.barrier

    return
}

func.func @omp_target_data (%if_cond : i1, %device : si32, %device_ptr: memref<i32>, %device_addr: memref<?xi32>, %map1: memref<?xi32>, %map2: memref<?xi32>) -> () {
    // CHECK: %[[MAP_A:.*]] = omp.map.info var_ptr(%[[VAL_2:.*]] : memref<?xi32>, tensor<?xi32>)   map_clauses(always, from) capture(ByRef) -> memref<?xi32> {name = ""}
    // CHECK: omp.target_data device(%[[VAL_1:.*]] : si32) if(%[[VAL_0:.*]]) map_entries(%[[MAP_A]] : memref<?xi32>)
    %mapv1 = omp.map.info var_ptr(%map1 : memref<?xi32>, tensor<?xi32>)   map_clauses(always, from) capture(ByRef) -> memref<?xi32> {name = ""}
    omp.target_data if(%if_cond) device(%device : si32) map_entries(%mapv1 : memref<?xi32>){}

    // CHECK: %[[MAP_A:.*]] = omp.map.info var_ptr(%{{.*}} : memref<?xi32>, tensor<?xi32>)   map_clauses(close, present, to) capture(ByRef) -> memref<?xi32> {name = ""}
    // CHECK: %[[DEV_ADDR:.*]] = omp.map.info var_ptr(%{{.*}} : memref<?xi32>, tensor<?xi32>)   map_clauses(return_param) capture(ByRef) -> memref<?xi32> {name = ""}
    // CHECK: %[[DEV_PTR:.*]] = omp.map.info var_ptr(%{{.*}} : memref<i32>, tensor<i32>)   map_clauses(return_param) capture(ByRef) -> memref<i32> {name = ""}
    // CHECK: omp.target_data map_entries(%[[MAP_A]] : memref<?xi32>) use_device_addr(%[[DEV_ADDR]] -> %{{.*}} : memref<?xi32>) use_device_ptr(%[[DEV_PTR]] -> %{{.*}} : memref<i32>)
    %mapv2 = omp.map.info var_ptr(%map1 : memref<?xi32>, tensor<?xi32>)   map_clauses(close, present, to) capture(ByRef) -> memref<?xi32> {name = ""}
    %device_addrv1 = omp.map.info var_ptr(%device_addr : memref<?xi32>, tensor<?xi32>) map_clauses(return_param) capture(ByRef) -> memref<?xi32> {name = ""}
    %device_ptrv1 = omp.map.info var_ptr(%device_ptr : memref<i32>, tensor<i32>) map_clauses(return_param) capture(ByRef) -> memref<i32> {name = ""}
    omp.target_data map_entries(%mapv2 : memref<?xi32>) use_device_addr(%device_addrv1 -> %arg0 : memref<?xi32>) use_device_ptr(%device_ptrv1 -> %arg1 : memref<i32>) {
      omp.terminator
    }

    // CHECK: %[[MAP_A:.*]] = omp.map.info var_ptr(%[[VAL_1:.*]] : memref<?xi32>, tensor<?xi32>)   map_clauses(tofrom) capture(ByRef) -> memref<?xi32> {name = ""}
    // CHECK: %[[MAP_B:.*]] = omp.map.info var_ptr(%[[VAL_2:.*]] : memref<?xi32>, tensor<?xi32>)   map_clauses(exit_release_or_enter_alloc) capture(ByRef) -> memref<?xi32> {name = ""}
    // CHECK: omp.target_data map_entries(%[[MAP_A]], %[[MAP_B]] : memref<?xi32>, memref<?xi32>)
    %mapv3 = omp.map.info var_ptr(%map1 : memref<?xi32>, tensor<?xi32>)   map_clauses(tofrom) capture(ByRef) -> memref<?xi32> {name = ""}
    %mapv4 = omp.map.info var_ptr(%map2 : memref<?xi32>, tensor<?xi32>)   map_clauses(exit_release_or_enter_alloc) capture(ByRef) -> memref<?xi32> {name = ""}
    omp.target_data map_entries(%mapv3, %mapv4 : memref<?xi32>, memref<?xi32>) {}

    // CHECK: %[[MAP_A:.*]] = omp.map.info var_ptr(%[[VAL_3:.*]] : memref<?xi32>, tensor<?xi32>)   map_clauses(exit_release_or_enter_alloc) capture(ByRef) -> memref<?xi32> {name = ""}
    // CHECK: omp.target_enter_data device(%[[VAL_1:.*]] : si32) if(%[[VAL_0:.*]]) map_entries(%[[MAP_A]] : memref<?xi32>) nowait
    %mapv5 = omp.map.info var_ptr(%map1 : memref<?xi32>, tensor<?xi32>)   map_clauses(exit_release_or_enter_alloc) capture(ByRef) -> memref<?xi32> {name = ""}
    omp.target_enter_data if(%if_cond) device(%device : si32) nowait map_entries(%mapv5 : memref<?xi32>)

    // CHECK: %[[MAP_A:.*]] = omp.map.info var_ptr(%[[VAL_3:.*]] : memref<?xi32>, tensor<?xi32>)   map_clauses(exit_release_or_enter_alloc) capture(ByRef) -> memref<?xi32> {name = ""}
    // CHECK: omp.target_exit_data device(%[[VAL_1:.*]] : si32) if(%[[VAL_0:.*]]) map_entries(%[[MAP_A]] : memref<?xi32>) nowait
    %mapv6 = omp.map.info var_ptr(%map2 : memref<?xi32>, tensor<?xi32>)   map_clauses(exit_release_or_enter_alloc) capture(ByRef) -> memref<?xi32> {name = ""}
    omp.target_exit_data if(%if_cond) device(%device : si32) nowait map_entries(%mapv6 : memref<?xi32>)

    // CHECK: %[[MAP_A:.*]] = omp.map.info var_ptr(%[[VAL_2:.*]] : memref<?xi32>, tensor<?xi32>)   map_clauses(ompx_hold, to) capture(ByRef) -> memref<?xi32> {name = ""}
    // CHECK: omp.target_data map_entries(%[[MAP_A]] : memref<?xi32>)
    %mapv7 = omp.map.info var_ptr(%map1 : memref<?xi32>, tensor<?xi32>)   map_clauses(ompx_hold, to) capture(ByRef) -> memref<?xi32> {name = ""}
    omp.target_data map_entries(%mapv7 : memref<?xi32>) {
      omp.terminator
    }
    return
}

// CHECK-LABEL: omp_target_pretty
func.func @omp_target_pretty(%if_cond : i1, %device : si32,  %num_threads : i32) -> () {
    // CHECK: omp.target device({{.*}}) if({{.*}})
    omp.target if(%if_cond) device(%device : si32) {
      omp.terminator
    }

    // CHECK: omp.target device({{.*}}) if({{.*}}) nowait
    omp.target if(%if_cond) device(%device : si32) thread_limit(%num_threads : i32) nowait {
      omp.terminator
    }

    return
}

// CHECK: omp.declare_reduction
// CHECK-LABEL: @add_f32
// CHECK: : f32
// CHECK: init
// CHECK: ^{{.+}}(%{{.+}}: f32):
// CHECK:   omp.yield
// CHECK: combiner
// CHECK: ^{{.+}}(%{{.+}}: f32, %{{.+}}: f32):
// CHECK:   omp.yield
// CHECK: atomic
// CHECK: ^{{.+}}(%{{.+}}: !llvm.ptr, %{{.+}}: !llvm.ptr):
// CHECK:  omp.yield
// CHECK: cleanup
// CHECK:  omp.yield
omp.declare_reduction @add_f32 : f32
init {
^bb0(%arg: f32):
  %0 = arith.constant 0.0 : f32
  omp.yield (%0 : f32)
}
combiner {
^bb1(%arg0: f32, %arg1: f32):
  %1 = arith.addf %arg0, %arg1 : f32
  omp.yield (%1 : f32)
}
atomic {
^bb2(%arg2: !llvm.ptr, %arg3: !llvm.ptr):
  %2 = llvm.load %arg3 : !llvm.ptr -> f32
  llvm.atomicrmw fadd %arg2, %2 monotonic : !llvm.ptr, f32
  omp.yield
}
cleanup {
^bb0(%arg: f32):
  omp.yield
}

// CHECK: omp.declare_mapper @my_mapper : !llvm.struct<"my_type", (i32)>
omp.declare_mapper @my_mapper : !llvm.struct<"my_type", (i32)> {
^bb0(%arg: !llvm.ptr):
  // CHECK: %[[DECL_MAP_INFO:.*]] = omp.map.info var_ptr(%{{.*}} : !llvm.ptr, !llvm.struct<"my_type", (i32)>) map_clauses(tofrom) capture(ByRef) -> !llvm.ptr {name = ""}
  %decl_map_info = omp.map.info var_ptr(%arg : !llvm.ptr, !llvm.struct<"my_type", (i32)>) map_clauses(tofrom) capture(ByRef) -> !llvm.ptr {name = ""}
  // CHECK: omp.declare_mapper.info map_entries(%[[DECL_MAP_INFO]] : !llvm.ptr)
  omp.declare_mapper.info map_entries(%decl_map_info : !llvm.ptr)
}

// CHECK-LABEL: func @wsloop_reduction
func.func @wsloop_reduction(%lb : index, %ub : index, %step : index) {
  %c1 = arith.constant 1 : i32
  %0 = llvm.alloca %c1 x i32 : (i32) -> !llvm.ptr
  // CHECK: reduction(@add_f32 %{{.+}} -> %[[PRV:.+]] : !llvm.ptr)
  omp.wsloop reduction(@add_f32 %0 -> %prv : !llvm.ptr) {
    omp.loop_nest (%iv) : index = (%lb) to (%ub) step (%step) {
      // CHECK: %[[CST:.+]] = arith.constant 2.0{{.*}} : f32
      %cst = arith.constant 2.0 : f32
      // CHECK: %[[LPRV:.+]] = llvm.load %[[PRV]] : !llvm.ptr -> f32
      %lprv = llvm.load %prv : !llvm.ptr -> f32
      // CHECK: %[[RES:.+]] = llvm.fadd %[[LPRV]], %[[CST]] : f32
      %res = llvm.fadd %lprv, %cst: f32
      // CHECK: llvm.store %[[RES]], %[[PRV]] :  f32, !llvm.ptr
      llvm.store %res, %prv :  f32, !llvm.ptr
      omp.yield
    }
  }
  return
}

// CHECK-LABEL: func @wsloop_inscan_reduction
func.func @wsloop_inscan_reduction(%lb : index, %ub : index, %step : index) {
  %c1 = arith.constant 1 : i32
  %0 = llvm.alloca %c1 x i32 : (i32) -> !llvm.ptr
  // CHECK: reduction(mod: inscan, @add_f32 %{{.+}} -> %[[PRV:.+]] : !llvm.ptr)
  omp.wsloop reduction(mod:inscan, @add_f32 %0 -> %prv : !llvm.ptr) {
    omp.loop_nest (%iv) : index = (%lb) to (%ub) step (%step) {
       // CHECK: omp.scan inclusive(%{{.*}} : !llvm.ptr)
       omp.scan inclusive(%prv : !llvm.ptr)
       omp.yield
    }
  }
  // CHECK: reduction(mod: inscan, @add_f32 %{{.+}} -> %[[PRV:.+]] : !llvm.ptr)
  omp.wsloop reduction(mod:inscan, @add_f32 %0 -> %prv : !llvm.ptr) {
    omp.loop_nest (%iv) : index = (%lb) to (%ub) step (%step) {
       // CHECK: omp.scan exclusive(%{{.*}} : !llvm.ptr)
       omp.scan exclusive(%prv : !llvm.ptr)
       omp.yield
    }
  }
  return
}

// CHECK-LABEL: func @wsloop_reduction_byref
func.func @wsloop_reduction_byref(%lb : index, %ub : index, %step : index) {
  %c1 = arith.constant 1 : i32
  %0 = llvm.alloca %c1 x i32 : (i32) -> !llvm.ptr
  // CHECK: reduction(byref @add_f32 %{{.+}} -> %[[PRV:.+]] : !llvm.ptr)
  omp.wsloop reduction(byref @add_f32 %0 -> %prv : !llvm.ptr) {
    omp.loop_nest (%iv) : index = (%lb) to (%ub) step (%step) {
      // CHECK: %[[CST:.+]] = arith.constant 2.0{{.*}} : f32
      %cst = arith.constant 2.0 : f32
      // CHECK: %[[LPRV:.+]] = llvm.load %[[PRV]] : !llvm.ptr -> f32
      %lprv = llvm.load %prv : !llvm.ptr -> f32
      // CHECK: %[[RES:.+]] = llvm.fadd %[[LPRV]], %[[CST]] : f32
      %res = llvm.fadd %lprv, %cst: f32
      // CHECK: llvm.store %[[RES]], %[[PRV]] :  f32, !llvm.ptr
      llvm.store %res, %prv :  f32, !llvm.ptr
      omp.yield
    }
  }
  return
}

// CHECK-LABEL: func @parallel_reduction
func.func @parallel_reduction() {
  %c1 = arith.constant 1 : i32
  %0 = llvm.alloca %c1 x i32 : (i32) -> !llvm.ptr
  // CHECK: omp.parallel reduction(@add_f32 {{.+}} -> {{.+}} : !llvm.ptr)
  omp.parallel reduction(@add_f32 %0 -> %prv : !llvm.ptr) {
    %1 = arith.constant 2.0 : f32
    %2 = llvm.load %prv : !llvm.ptr -> f32
    // CHECK: llvm.fadd %{{.*}}, %{{.*}} : f32
    %3 = llvm.fadd %1, %2 : f32
    llvm.store %3, %prv : f32, !llvm.ptr
    omp.terminator
  }
  return
}

// CHECK-LABEL: func @parallel_reduction_byref
func.func @parallel_reduction_byref() {
  %c1 = arith.constant 1 : i32
  %0 = llvm.alloca %c1 x i32 : (i32) -> !llvm.ptr
  // CHECK: omp.parallel reduction(byref @add_f32 {{.+}} -> {{.+}} : !llvm.ptr)
  omp.parallel reduction(byref @add_f32 %0 -> %prv : !llvm.ptr) {
    %1 = arith.constant 2.0 : f32
    %2 = llvm.load %prv : !llvm.ptr -> f32
    // CHECK: llvm.fadd %{{.*}}, %{{.*}} : f32
    %3 = llvm.fadd %1, %2 : f32
    llvm.store %3, %prv : f32, !llvm.ptr
    omp.terminator
  }
  return
}

// CHECK: func @parallel_wsloop_reduction
func.func @parallel_wsloop_reduction(%lb : index, %ub : index, %step : index) {
  %c1 = arith.constant 1 : i32
  %0 = llvm.alloca %c1 x i32 : (i32) -> !llvm.ptr
  // CHECK: omp.parallel {
  omp.parallel {
    // CHECK: omp.wsloop reduction(@add_f32 %{{.*}} -> %{{.+}} : !llvm.ptr) {
    omp.wsloop reduction(@add_f32 %0 -> %prv : !llvm.ptr) {
      // CHECK: omp.loop_nest (%{{.+}}) : index = (%{{.+}}) to (%{{.+}}) step (%{{.+}}) {
      omp.loop_nest (%iv) : index = (%lb) to (%ub) step (%step) {
        %1 = arith.constant 2.0 : f32
        %2 = llvm.load %prv : !llvm.ptr -> f32
        // CHECK: llvm.fadd %{{.+}}, %{{.+}} : f32
        llvm.fadd %1, %2 : f32
        // CHECK: omp.yield
        omp.yield
      }
    }
    // CHECK: omp.terminator
    omp.terminator
  }
  return
}

// CHECK-LABEL: omp_teams
func.func @omp_teams(%lb : i32, %ub : i32, %if_cond : i1, %num_threads : i32,
                     %data_var : memref<i32>) -> () {
  // Test nesting inside of omp.target
  omp.target {
    // CHECK: omp.teams
    omp.teams {
      // CHECK: omp.terminator
      omp.terminator
    }
    // CHECK: omp.terminator
    omp.terminator
  }

  // CHECK: omp.teams
  omp.teams {
    %0 = arith.constant 1 : i32
    // CHECK: omp.terminator
    omp.terminator
  }

  // Test num teams.
  // CHECK: omp.teams num_teams(%{{.+}} : i32 to %{{.+}} : i32)
  omp.teams num_teams(%lb : i32 to %ub : i32) {
    // CHECK: omp.terminator
    omp.terminator
  }

  // CHECK: omp.teams num_teams( to %{{.+}} : i32)
  omp.teams num_teams(to %ub : i32) {
    // CHECK: omp.terminator
    omp.terminator
  }

  // Test if.
  // CHECK: omp.teams if(%{{.+}})
  omp.teams if(%if_cond) {
    // CHECK: omp.terminator
    omp.terminator
  }

  // Test thread limit.
  // CHECK: omp.teams thread_limit(%{{.+}} : i32)
  omp.teams thread_limit(%num_threads : i32) {
    // CHECK: omp.terminator
    omp.terminator
  }

  // Test reduction.
  %c1 = arith.constant 1 : i32
  %0 = llvm.alloca %c1 x i32 : (i32) -> !llvm.ptr
  // CHECK: omp.teams reduction(@add_f32 %{{.+}} -> %{{.+}} : !llvm.ptr) {
  omp.teams reduction(@add_f32 %0 -> %arg0 : !llvm.ptr) {
    %1 = arith.constant 2.0 : f32
    // CHECK: omp.terminator
    omp.terminator
  }

  // Test reduction byref
  // CHECK: omp.teams reduction(byref @add_f32 %{{.+}} -> %{{.+}} : !llvm.ptr) {
  omp.teams reduction(byref @add_f32 %0 -> %arg0 : !llvm.ptr) {
    %1 = arith.constant 2.0 : f32
    // CHECK: omp.terminator
    omp.terminator
  }

  // Test allocate.
  // CHECK: omp.teams allocate(%{{.+}} : memref<i32> -> %{{.+}} : memref<i32>)
  omp.teams allocate(%data_var : memref<i32> -> %data_var : memref<i32>) {
    // CHECK: omp.terminator
    omp.terminator
  }

  return
}

// CHECK-LABEL: func @sections_reduction
func.func @sections_reduction() {
  %c1 = arith.constant 1 : i32
  %0 = llvm.alloca %c1 x i32 : (i32) -> !llvm.ptr
  // CHECK: omp.sections reduction(@add_f32 %{{.+}} -> {{.+}} : !llvm.ptr)
  omp.sections reduction(@add_f32 %0 -> %arg0 : !llvm.ptr) {
    // CHECK: omp.section
    omp.section {
    ^bb0(%arg1 : !llvm.ptr):
      %1 = arith.constant 2.0 : f32
      omp.terminator
    }
    // CHECK: omp.section
    omp.section {
    ^bb0(%arg1 : !llvm.ptr):
      %1 = arith.constant 3.0 : f32
      omp.terminator
    }
    omp.terminator
  }
  return
}

// CHECK-LABEL: func @sections_reduction_byref
func.func @sections_reduction_byref() {
  %c1 = arith.constant 1 : i32
  %0 = llvm.alloca %c1 x i32 : (i32) -> !llvm.ptr
  // CHECK: omp.sections reduction(byref @add_f32 %{{.+}} -> {{.+}} : !llvm.ptr)
  omp.sections reduction(byref @add_f32 %0 -> %arg0 : !llvm.ptr) {
    // CHECK: omp.section
    omp.section {
    ^bb0(%arg1 : !llvm.ptr):
      %1 = arith.constant 2.0 : f32
      omp.terminator
    }
    // CHECK: omp.section
    omp.section {
    ^bb0(%arg1 : !llvm.ptr):
      %1 = arith.constant 3.0 : f32
      omp.terminator
    }
    omp.terminator
  }
  return
}

// CHECK: omp.declare_reduction
// CHECK-LABEL: @add2_f32
omp.declare_reduction @add2_f32 : f32
// CHECK: init
init {
^bb0(%arg: f32):
  %0 = arith.constant 0.0 : f32
  omp.yield (%0 : f32)
}
// CHECK: combiner
combiner {
^bb1(%arg0: f32, %arg1: f32):
  %1 = arith.addf %arg0, %arg1 : f32
  omp.yield (%1 : f32)
}
// CHECK-NOT: atomic
// CHECK-NOT: cleanup

// CHECK-LABEL: func @wsloop_reduction2
func.func @wsloop_reduction2(%lb : index, %ub : index, %step : index) {
  %0 = memref.alloca() : memref<1xf32>
  // CHECK: omp.wsloop reduction(@add2_f32 %{{.+}} -> %{{.+}} : memref<1xf32>) {
  omp.wsloop reduction(@add2_f32 %0 -> %prv : memref<1xf32>) {
    omp.loop_nest (%iv) : index = (%lb) to (%ub) step (%step) {
      %1 = arith.constant 2.0 : f32
      %2 = arith.constant 0 : index
      %3 = memref.load %prv[%2] : memref<1xf32>
      // CHECK: llvm.fadd
      %4 = llvm.fadd %1, %3 : f32
      memref.store %4, %prv[%2] : memref<1xf32>
      omp.yield
    }
  }
  return
}

// CHECK-LABEL: func @parallel_reduction2
func.func @parallel_reduction2() {
  %0 = memref.alloca() : memref<1xf32>
  // CHECK: omp.parallel reduction(@add2_f32 %{{.+}} -> %{{.+}} : memref<1xf32>)
  omp.parallel reduction(@add2_f32 %0 -> %prv : memref<1xf32>) {
    %1 = arith.constant 2.0 : f32
    %2 = arith.constant 0 : index
    %3 = memref.load %prv[%2] : memref<1xf32>
    // CHECK: llvm.fadd
    %4 = llvm.fadd %1, %3 : f32
    memref.store %4, %prv[%2] : memref<1xf32>
    omp.terminator
  }
  return
}

// CHECK: func @parallel_wsloop_reduction2
func.func @parallel_wsloop_reduction2(%lb : index, %ub : index, %step : index) {
  %c1 = arith.constant 1 : i32
  %0 = llvm.alloca %c1 x i32 : (i32) -> !llvm.ptr
  // CHECK: omp.parallel {
  omp.parallel {
    // CHECK: omp.wsloop reduction(@add2_f32 %{{.*}} -> %{{.+}} : !llvm.ptr) {
    omp.wsloop reduction(@add2_f32 %0 -> %prv : !llvm.ptr) {
      // CHECK: omp.loop_nest (%{{.+}}) : index = (%{{.+}}) to (%{{.+}}) step (%{{.+}}) {
      omp.loop_nest (%iv) : index = (%lb) to (%ub) step (%step) {
        %1 = arith.constant 2.0 : f32
        %2 = llvm.load %prv : !llvm.ptr -> f32
        // CHECK: llvm.fadd %{{.+}}, %{{.+}} : f32
        %3 = llvm.fadd %1, %2 : f32
        // CHECK: omp.yield
        omp.yield
      }
    }
    // CHECK: omp.terminator
    omp.terminator
  }
  return
}

// CHECK-LABEL: func @sections_reduction2
func.func @sections_reduction2() {
  %0 = memref.alloca() : memref<1xf32>
  // CHECK: omp.sections reduction(@add2_f32 %{{.+}} -> %{{.+}} : memref<1xf32>)
  omp.sections reduction(@add2_f32 %0 -> %arg0 : memref<1xf32>) {
    omp.section {
    ^bb0(%arg1 : !llvm.ptr):
      %1 = arith.constant 2.0 : f32
      omp.terminator
    }
    omp.section {
    ^bb0(%arg1 : !llvm.ptr):
      %1 = arith.constant 2.0 : f32
      omp.terminator
    }
    omp.terminator
  }
  return
}

// CHECK: omp.critical.declare @mutex1 hint(uncontended)
omp.critical.declare @mutex1 hint(uncontended)
// CHECK: omp.critical.declare @mutex2 hint(contended)
omp.critical.declare @mutex2 hint(contended)
// CHECK: omp.critical.declare @mutex3 hint(nonspeculative)
omp.critical.declare @mutex3 hint(nonspeculative)
// CHECK: omp.critical.declare @mutex4 hint(speculative)
omp.critical.declare @mutex4 hint(speculative)
// CHECK: omp.critical.declare @mutex5 hint(uncontended, nonspeculative)
omp.critical.declare @mutex5 hint(uncontended, nonspeculative)
// CHECK: omp.critical.declare @mutex6 hint(contended, nonspeculative)
omp.critical.declare @mutex6 hint(contended, nonspeculative)
// CHECK: omp.critical.declare @mutex7 hint(uncontended, speculative)
omp.critical.declare @mutex7 hint(uncontended, speculative)
// CHECK: omp.critical.declare @mutex8 hint(contended, speculative)
omp.critical.declare @mutex8 hint(contended, speculative)
// CHECK: omp.critical.declare @mutex9
omp.critical.declare @mutex9 hint(none)
// CHECK: omp.critical.declare @mutex10
omp.critical.declare @mutex10


// CHECK-LABEL: omp_critical
func.func @omp_critical() -> () {
  // CHECK: omp.critical
  omp.critical {
    omp.terminator
  }

  // CHECK: omp.critical(@{{.*}})
  omp.critical(@mutex1) {
    omp.terminator
  }
  return
}

func.func @omp_ordered(%arg1 : i32, %arg2 : i32, %arg3 : i32,
    %vec0 : i64, %vec1 : i64, %vec2 : i64, %vec3 : i64) -> () {
  // CHECK: omp.ordered.region
  omp.ordered.region {
    // CHECK: omp.terminator
    omp.terminator
  }

  omp.wsloop ordered(0) {
    omp.loop_nest (%0) : i32 = (%arg1) to (%arg2) step (%arg3)  {
      // CHECK: omp.ordered.region
      omp.ordered.region {
        // CHECK: omp.terminator
        omp.terminator
      }
      omp.yield
    }
  }

  omp.wsloop ordered(1) {
    omp.loop_nest (%0) : i32 = (%arg1) to (%arg2) step (%arg3) {
      // Only one DEPEND(SINK: vec) clause
      // CHECK: omp.ordered depend_type(dependsink) depend_vec(%{{.*}} : i64) {doacross_num_loops = 1 : i64}
      omp.ordered depend_type(dependsink) depend_vec(%vec0 : i64) {doacross_num_loops = 1 : i64}

      // CHECK: omp.ordered depend_type(dependsource) depend_vec(%{{.*}} : i64) {doacross_num_loops = 1 : i64}
      omp.ordered depend_type(dependsource) depend_vec(%vec0 : i64) {doacross_num_loops = 1 : i64}

      omp.yield
    }
  }

  omp.wsloop ordered(2) {
    omp.loop_nest (%0) : i32 = (%arg1) to (%arg2) step (%arg3) {
      // Multiple DEPEND(SINK: vec) clauses
      // CHECK: omp.ordered depend_type(dependsink) depend_vec(%{{.*}}, %{{.*}}, %{{.*}}, %{{.*}} : i64, i64, i64, i64) {doacross_num_loops = 2 : i64}
      omp.ordered depend_type(dependsink) depend_vec(%vec0, %vec1, %vec2, %vec3 : i64, i64, i64, i64) {doacross_num_loops = 2 : i64}

      // CHECK: omp.ordered depend_type(dependsource) depend_vec(%{{.*}}, %{{.*}} : i64, i64) {doacross_num_loops = 2 : i64}
      omp.ordered depend_type(dependsource) depend_vec(%vec0, %vec1 : i64, i64) {doacross_num_loops = 2 : i64}

      omp.yield
    }
  }

  return
}

// CHECK-LABEL: omp_atomic_read
// CHECK-SAME: (%[[v:.*]]: memref<i32>, %[[x:.*]]: memref<i32>)
func.func @omp_atomic_read(%v: memref<i32>, %x: memref<i32>) {
  // CHECK: omp.atomic.read %[[v]] = %[[x]] : memref<i32>, memref<i32>, i32
  omp.atomic.read %v = %x : memref<i32>, memref<i32>, i32
  // CHECK: omp.atomic.read %[[v]] = %[[x]] memory_order(seq_cst) : memref<i32>, memref<i32>, i32
  omp.atomic.read %v = %x memory_order(seq_cst) : memref<i32>, memref<i32>, i32
  // CHECK: omp.atomic.read %[[v]] = %[[x]] memory_order(acquire) : memref<i32>, memref<i32>, i32
  omp.atomic.read %v = %x memory_order(acquire) : memref<i32>, memref<i32>, i32
  // CHECK: omp.atomic.read %[[v]] = %[[x]] memory_order(relaxed) : memref<i32>, memref<i32>, i32
  omp.atomic.read %v = %x memory_order(relaxed) : memref<i32>, memref<i32>, i32
  // CHECK: omp.atomic.read %[[v]] = %[[x]] hint(contended, nonspeculative) : memref<i32>, memref<i32>, i32
  omp.atomic.read %v = %x hint(nonspeculative, contended) : memref<i32>, memref<i32>, i32
  // CHECK: omp.atomic.read %[[v]] = %[[x]] hint(contended, speculative) memory_order(seq_cst) : memref<i32>, memref<i32>, i32
  omp.atomic.read %v = %x hint(speculative, contended) memory_order(seq_cst) : memref<i32>, memref<i32>, i32
  // CHECK: omp.atomic.read %[[v]] = %[[x]] memory_order(seq_cst) : memref<i32>, memref<i32>, i32
  omp.atomic.read %v = %x hint(none) memory_order(seq_cst) : memref<i32>, memref<i32>, i32
  return
}

// CHECK-LABEL: omp_atomic_write
// CHECK-SAME: (%[[ADDR:.*]]: memref<i32>, %[[VAL:.*]]: i32)
func.func @omp_atomic_write(%addr : memref<i32>, %val : i32) {
  // CHECK: omp.atomic.write %[[ADDR]] = %[[VAL]] : memref<i32>, i32
  omp.atomic.write %addr = %val : memref<i32>, i32
  // CHECK: omp.atomic.write %[[ADDR]] = %[[VAL]] memory_order(seq_cst) : memref<i32>, i32
  omp.atomic.write %addr = %val memory_order(seq_cst) : memref<i32>, i32
  // CHECK: omp.atomic.write %[[ADDR]] = %[[VAL]] memory_order(release) : memref<i32>, i32
  omp.atomic.write %addr = %val memory_order(release) : memref<i32>, i32
  // CHECK: omp.atomic.write %[[ADDR]] = %[[VAL]] memory_order(relaxed) : memref<i32>, i32
  omp.atomic.write %addr = %val memory_order(relaxed) : memref<i32>, i32
  // CHECK: omp.atomic.write %[[ADDR]] = %[[VAL]] hint(uncontended, speculative) : memref<i32>, i32
  omp.atomic.write %addr = %val hint(speculative, uncontended) : memref<i32>, i32
  // CHECK: omp.atomic.write %[[ADDR]] = %[[VAL]] : memref<i32>, i32
  omp.atomic.write %addr = %val hint(none) : memref<i32>, i32
  return
}

// CHECK-LABEL: omp_atomic_update
// CHECK-SAME: (%[[X:.*]]: memref<i32>, %[[EXPR:.*]]: i32, %[[XBOOL:.*]]: memref<i1>, %[[EXPRBOOL:.*]]: i1)
func.func @omp_atomic_update(%x : memref<i32>, %expr : i32, %xBool : memref<i1>, %exprBool : i1) {
  // CHECK: omp.atomic.update %[[X]] : memref<i32>
  // CHECK-NEXT: (%[[XVAL:.*]]: i32):
  // CHECK-NEXT:   %[[NEWVAL:.*]] = llvm.add %[[XVAL]], %[[EXPR]] : i32
  // CHECK-NEXT:   omp.yield(%[[NEWVAL]] : i32)
  omp.atomic.update %x : memref<i32> {
  ^bb0(%xval: i32):
    %newval = llvm.add %xval, %expr : i32
    omp.yield(%newval : i32)
  }
  // CHECK: omp.atomic.update %[[XBOOL]] : memref<i1>
  // CHECK-NEXT: (%[[XVAL:.*]]: i1):
  // CHECK-NEXT:   %[[NEWVAL:.*]] = llvm.and %[[XVAL]], %[[EXPRBOOL]] : i1
  // CHECK-NEXT:   omp.yield(%[[NEWVAL]] : i1)
  omp.atomic.update %xBool : memref<i1> {
  ^bb0(%xval: i1):
    %newval = llvm.and %xval, %exprBool : i1
    omp.yield(%newval : i1)
  }
  // CHECK: omp.atomic.update %[[X]] : memref<i32>
  // CHECK-NEXT: (%[[XVAL:.*]]: i32):
  // CHECK-NEXT:   %[[NEWVAL:.*]] = llvm.shl %[[XVAL]], %[[EXPR]] : i32
  // CHECK-NEXT:   omp.yield(%[[NEWVAL]] : i32)
  // CHECK-NEXT: }
  omp.atomic.update %x : memref<i32> {
  ^bb0(%xval: i32):
    %newval = llvm.shl %xval, %expr : i32
    omp.yield(%newval : i32)
  }
  // CHECK: omp.atomic.update %[[X]] : memref<i32>
  // CHECK-NEXT: (%[[XVAL:.*]]: i32):
  // CHECK-NEXT:   %[[NEWVAL:.*]] = llvm.intr.smax(%[[XVAL]], %[[EXPR]]) : (i32, i32) -> i32
  // CHECK-NEXT:   omp.yield(%[[NEWVAL]] : i32)
  // CHECK-NEXT: }
  omp.atomic.update %x : memref<i32> {
  ^bb0(%xval: i32):
    %newval = llvm.intr.smax(%xval, %expr) : (i32, i32) -> i32
    omp.yield(%newval : i32)
  }

  // CHECK: omp.atomic.update %[[XBOOL]] : memref<i1>
  // CHECK-NEXT: (%[[XVAL:.*]]: i1):
  // CHECK-NEXT:   %[[NEWVAL:.*]] = llvm.icmp "eq" %[[XVAL]], %[[EXPRBOOL]] : i1
  // CHECK-NEXT:   omp.yield(%[[NEWVAL]] : i1)
  // CHECK-NEXT: }
  omp.atomic.update %xBool : memref<i1> {
  ^bb0(%xval: i1):
    %newval = llvm.icmp "eq" %xval, %exprBool : i1
    omp.yield(%newval : i1)
  }

  // CHECK: omp.atomic.update %[[X]] : memref<i32> {
  // CHECK-NEXT: (%[[XVAL:.*]]: i32):
  // CHECK-NEXT:   omp.yield(%[[XVAL]] : i32)
  // CHECK-NEXT: }
  omp.atomic.update %x : memref<i32> {
  ^bb0(%xval:i32):
    omp.yield(%xval:i32)
  }

  // CHECK: omp.atomic.update %[[X]] : memref<i32> {
  // CHECK-NEXT: (%[[XVAL:.*]]: i32):
  // CHECK-NEXT:   omp.yield(%{{.+}} : i32)
  // CHECK-NEXT: }
  %const = arith.constant 42 : i32
  omp.atomic.update %x : memref<i32> {
  ^bb0(%xval:i32):
    omp.yield(%const:i32)
  }

  // CHECK: omp.atomic.update %[[X]] : memref<i32>
  // CHECK-NEXT: (%[[XVAL:.*]]: i32):
  // CHECK-NEXT:   %[[NEWVAL:.*]] = llvm.add %[[XVAL]], %[[EXPR]] : i32
  // CHECK-NEXT:   omp.yield(%[[NEWVAL]] : i32)
  omp.atomic.update hint(none) %x : memref<i32> {
  ^bb0(%xval: i32):
    %newval = llvm.add %xval, %expr : i32
    omp.yield(%newval : i32)
  }

  // CHECK: omp.atomic.update hint(uncontended) %[[X]] : memref<i32>
  // CHECK-NEXT: (%[[XVAL:.*]]: i32):
  // CHECK-NEXT:   %[[NEWVAL:.*]] = llvm.add %[[XVAL]], %[[EXPR]] : i32
  // CHECK-NEXT:   omp.yield(%[[NEWVAL]] : i32)
  omp.atomic.update hint(uncontended) %x : memref<i32> {
  ^bb0(%xval: i32):
    %newval = llvm.add %xval, %expr : i32
    omp.yield(%newval : i32)
  }

  // CHECK: omp.atomic.update hint(contended) %[[X]] : memref<i32>
  // CHECK-NEXT: (%[[XVAL:.*]]: i32):
  // CHECK-NEXT:   %[[NEWVAL:.*]] = llvm.add %[[XVAL]], %[[EXPR]] : i32
  // CHECK-NEXT:   omp.yield(%[[NEWVAL]] : i32)
  omp.atomic.update hint(contended) %x : memref<i32> {
  ^bb0(%xval: i32):
    %newval = llvm.add %xval, %expr : i32
    omp.yield(%newval : i32)
  }

  // CHECK: omp.atomic.update hint(nonspeculative) %[[X]] : memref<i32>
  // CHECK-NEXT: (%[[XVAL:.*]]: i32):
  // CHECK-NEXT:   %[[NEWVAL:.*]] = llvm.add %[[XVAL]], %[[EXPR]] : i32
  // CHECK-NEXT:   omp.yield(%[[NEWVAL]] : i32)
  omp.atomic.update hint(nonspeculative) %x : memref<i32> {
  ^bb0(%xval: i32):
    %newval = llvm.add %xval, %expr : i32
    omp.yield(%newval : i32)
  }

  // CHECK: omp.atomic.update hint(speculative) %[[X]] : memref<i32>
  // CHECK-NEXT: (%[[XVAL:.*]]: i32):
  // CHECK-NEXT:   %[[NEWVAL:.*]] = llvm.add %[[XVAL]], %[[EXPR]] : i32
  // CHECK-NEXT:   omp.yield(%[[NEWVAL]] : i32)
  omp.atomic.update hint(speculative) %x : memref<i32> {
  ^bb0(%xval: i32):
    %newval = llvm.add %xval, %expr : i32
    omp.yield(%newval : i32)
  }

  // CHECK: omp.atomic.update hint(uncontended, nonspeculative) %[[X]] : memref<i32>
  // CHECK-NEXT: (%[[XVAL:.*]]: i32):
  // CHECK-NEXT:   %[[NEWVAL:.*]] = llvm.add %[[XVAL]], %[[EXPR]] : i32
  // CHECK-NEXT:   omp.yield(%[[NEWVAL]] : i32)
  omp.atomic.update hint(uncontended, nonspeculative) %x : memref<i32> {
  ^bb0(%xval: i32):
    %newval = llvm.add %xval, %expr : i32
    omp.yield(%newval : i32)
  }

  // CHECK: omp.atomic.update hint(contended, nonspeculative) %[[X]] : memref<i32>
  // CHECK-NEXT: (%[[XVAL:.*]]: i32):
  // CHECK-NEXT:   %[[NEWVAL:.*]] = llvm.add %[[XVAL]], %[[EXPR]] : i32
  // CHECK-NEXT:   omp.yield(%[[NEWVAL]] : i32)
  omp.atomic.update hint(contended, nonspeculative) %x : memref<i32> {
  ^bb0(%xval: i32):
    %newval = llvm.add %xval, %expr : i32
    omp.yield(%newval : i32)
  }

  // CHECK: omp.atomic.update hint(uncontended, speculative) %[[X]] : memref<i32>
  // CHECK-NEXT: (%[[XVAL:.*]]: i32):
  // CHECK-NEXT:   %[[NEWVAL:.*]] = llvm.add %[[XVAL]], %[[EXPR]] : i32
  // CHECK-NEXT:   omp.yield(%[[NEWVAL]] : i32)
  omp.atomic.update hint(uncontended, speculative) %x : memref<i32> {
  ^bb0(%xval: i32):
    %newval = llvm.add %xval, %expr : i32
    omp.yield(%newval : i32)
  }

  // CHECK: omp.atomic.update hint(contended, speculative) %[[X]] : memref<i32>
  // CHECK-NEXT: (%[[XVAL:.*]]: i32):
  // CHECK-NEXT:   %[[NEWVAL:.*]] = llvm.add %[[XVAL]], %[[EXPR]] : i32
  // CHECK-NEXT:   omp.yield(%[[NEWVAL]] : i32)
  omp.atomic.update hint(contended, speculative) %x : memref<i32> {
  ^bb0(%xval: i32):
    %newval = llvm.add %xval, %expr : i32
    omp.yield(%newval : i32)
  }

  // CHECK: omp.atomic.update memory_order(seq_cst) %[[X]] : memref<i32>
  // CHECK-NEXT: (%[[XVAL:.*]]: i32):
  // CHECK-NEXT:   %[[NEWVAL:.*]] = llvm.add %[[XVAL]], %[[EXPR]] : i32
  // CHECK-NEXT:   omp.yield(%[[NEWVAL]] : i32)
  omp.atomic.update memory_order(seq_cst) %x : memref<i32> {
  ^bb0(%xval: i32):
    %newval = llvm.add %xval, %expr : i32
    omp.yield(%newval : i32)
  }

  // CHECK: omp.atomic.update memory_order(release) %[[X]] : memref<i32>
  // CHECK-NEXT: (%[[XVAL:.*]]: i32):
  // CHECK-NEXT:   %[[NEWVAL:.*]] = llvm.add %[[XVAL]], %[[EXPR]] : i32
  // CHECK-NEXT:   omp.yield(%[[NEWVAL]] : i32)
  omp.atomic.update memory_order(release) %x : memref<i32> {
  ^bb0(%xval: i32):
    %newval = llvm.add %xval, %expr : i32
    omp.yield(%newval : i32)
  }

  // CHECK: omp.atomic.update memory_order(relaxed) %[[X]] : memref<i32>
  // CHECK-NEXT: (%[[XVAL:.*]]: i32):
  // CHECK-NEXT:   %[[NEWVAL:.*]] = llvm.add %[[XVAL]], %[[EXPR]] : i32
  // CHECK-NEXT:   omp.yield(%[[NEWVAL]] : i32)
  omp.atomic.update memory_order(relaxed) %x : memref<i32> {
  ^bb0(%xval: i32):
    %newval = llvm.add %xval, %expr : i32
    omp.yield(%newval : i32)
  }

  // CHECK: omp.atomic.update hint(uncontended, speculative) memory_order(seq_cst) %[[X]] : memref<i32>
  // CHECK-NEXT: (%[[XVAL:.*]]: i32):
  // CHECK-NEXT:   %[[NEWVAL:.*]] = llvm.add %[[XVAL]], %[[EXPR]] : i32
  // CHECK-NEXT:   omp.yield(%[[NEWVAL]] : i32)
  omp.atomic.update memory_order(seq_cst) hint(uncontended, speculative) %x : memref<i32> {
  ^bb0(%xval: i32):
    %newval = llvm.add %xval, %expr : i32
    omp.yield(%newval : i32)
  }

  // CHECK: omp.atomic.update %[[X]] : memref<i32> {
  // CHECK-NEXT: (%[[XVAL:.*]]: i32):
  // CHECK-NEXT:   omp.yield(%{{.+}} : i32)
  // CHECK-NEXT: } {atomic_control = #omp.atomic_control<ignore_denormal_mode = true, fine_grained_memory = true, remote_memory = true>}
  omp.atomic.update %x : memref<i32> {
  ^bb0(%xval:i32):
    omp.yield(%const:i32)
  } {atomic_control = #omp.atomic_control<ignore_denormal_mode = true, fine_grained_memory = true, remote_memory = true>}
  return
}

// CHECK-LABEL: omp_atomic_capture
// CHECK-SAME: (%[[v:.*]]: memref<i32>, %[[x:.*]]: memref<i32>, %[[expr:.*]]: i32)
func.func @omp_atomic_capture(%v: memref<i32>, %x: memref<i32>, %expr: i32) {
  // CHECK: omp.atomic.capture {
  // CHECK-NEXT: omp.atomic.update %[[x]] : memref<i32>
  // CHECK-NEXT: (%[[xval:.*]]: i32):
  // CHECK-NEXT:   %[[newval:.*]] = llvm.add %[[xval]], %[[expr]] : i32
  // CHECK-NEXT:   omp.yield(%[[newval]] : i32)
  // CHECK-NEXT: }
  // CHECK-NEXT: omp.atomic.read %[[v]] = %[[x]] : memref<i32>, memref<i32>, i32
  // CHECK-NEXT: }
  omp.atomic.capture{
    omp.atomic.update %x : memref<i32> {
    ^bb0(%xval: i32):
      %newval = llvm.add %xval, %expr : i32
      omp.yield(%newval : i32)
    }
    omp.atomic.read %v = %x : memref<i32>, memref<i32>, i32
  }
  // CHECK: omp.atomic.capture {
  // CHECK-NEXT: omp.atomic.read %[[v]] = %[[x]] : memref<i32>, memref<i32>, i32
  // CHECK-NEXT: omp.atomic.update %[[x]] : memref<i32>
  // CHECK-NEXT: (%[[xval:.*]]: i32):
  // CHECK-NEXT:   %[[newval:.*]] = llvm.add %[[xval]], %[[expr]] : i32
  // CHECK-NEXT:   omp.yield(%[[newval]] : i32)
  // CHECK-NEXT: }
  // CHECK-NEXT: }
  omp.atomic.capture{
    omp.atomic.read %v = %x : memref<i32>, memref<i32>, i32
    omp.atomic.update %x : memref<i32> {
    ^bb0(%xval: i32):
      %newval = llvm.add %xval, %expr : i32
      omp.yield(%newval : i32)
    }
  }
  // CHECK: omp.atomic.capture {
  // CHECK-NEXT: omp.atomic.read %[[v]] = %[[x]] : memref<i32>, memref<i32>, i32
  // CHECK-NEXT: omp.atomic.write %[[x]] = %[[expr]] : memref<i32>, i32
  // CHECK-NEXT: }
  omp.atomic.capture{
    omp.atomic.read %v = %x : memref<i32>, memref<i32>, i32
    omp.atomic.write %x = %expr : memref<i32>, i32
  }

  // CHECK: omp.atomic.capture {
  // CHECK-NEXT: omp.atomic.update %[[x]] : memref<i32>
  // CHECK-NEXT: (%[[xval:.*]]: i32):
  // CHECK-NEXT:   %[[newval:.*]] = llvm.add %[[xval]], %[[expr]] : i32
  // CHECK-NEXT:   omp.yield(%[[newval]] : i32)
  // CHECK-NEXT: }
  // CHECK-NEXT: omp.atomic.read %[[v]] = %[[x]] : memref<i32>, memref<i32>, i32
  // CHECK-NEXT: }
  omp.atomic.capture hint(none) {
    omp.atomic.update %x : memref<i32> {
    ^bb0(%xval: i32):
      %newval = llvm.add %xval, %expr : i32
      omp.yield(%newval : i32)
    }
    omp.atomic.read %v = %x : memref<i32>, memref<i32>, i32
  }

  // CHECK: omp.atomic.capture hint(uncontended) {
  // CHECK-NEXT: omp.atomic.update %[[x]] : memref<i32>
  // CHECK-NEXT: (%[[xval:.*]]: i32):
  // CHECK-NEXT:   %[[newval:.*]] = llvm.add %[[xval]], %[[expr]] : i32
  // CHECK-NEXT:   omp.yield(%[[newval]] : i32)
  // CHECK-NEXT: }
  // CHECK-NEXT: omp.atomic.read %[[v]] = %[[x]] : memref<i32>, memref<i32>, i32
  // CHECK-NEXT: }
  omp.atomic.capture hint(uncontended) {
    omp.atomic.update %x : memref<i32> {
    ^bb0(%xval: i32):
      %newval = llvm.add %xval, %expr : i32
      omp.yield(%newval : i32)
    }
    omp.atomic.read %v = %x : memref<i32>, memref<i32>, i32
  }

  // CHECK: omp.atomic.capture hint(contended) {
  // CHECK-NEXT: omp.atomic.update %[[x]] : memref<i32>
  // CHECK-NEXT: (%[[xval:.*]]: i32):
  // CHECK-NEXT:   %[[newval:.*]] = llvm.add %[[xval]], %[[expr]] : i32
  // CHECK-NEXT:   omp.yield(%[[newval]] : i32)
  // CHECK-NEXT: }
  // CHECK-NEXT: omp.atomic.read %[[v]] = %[[x]] : memref<i32>, memref<i32>, i32
  // CHECK-NEXT: }
  omp.atomic.capture hint(contended) {
    omp.atomic.update %x : memref<i32> {
    ^bb0(%xval: i32):
      %newval = llvm.add %xval, %expr : i32
      omp.yield(%newval : i32)
    }
    omp.atomic.read %v = %x : memref<i32>, memref<i32>, i32
  }

  // CHECK: omp.atomic.capture hint(nonspeculative) {
  // CHECK-NEXT: omp.atomic.update %[[x]] : memref<i32>
  // CHECK-NEXT: (%[[xval:.*]]: i32):
  // CHECK-NEXT:   %[[newval:.*]] = llvm.add %[[xval]], %[[expr]] : i32
  // CHECK-NEXT:   omp.yield(%[[newval]] : i32)
  // CHECK-NEXT: }
  // CHECK-NEXT: omp.atomic.read %[[v]] = %[[x]] : memref<i32>, memref<i32>, i32
  // CHECK-NEXT: }
  omp.atomic.capture hint(nonspeculative) {
    omp.atomic.update %x : memref<i32> {
    ^bb0(%xval: i32):
      %newval = llvm.add %xval, %expr : i32
      omp.yield(%newval : i32)
    }
    omp.atomic.read %v = %x : memref<i32>, memref<i32>, i32
  }

  // CHECK: omp.atomic.capture hint(speculative) {
  // CHECK-NEXT: omp.atomic.update %[[x]] : memref<i32>
  // CHECK-NEXT: (%[[xval:.*]]: i32):
  // CHECK-NEXT:   %[[newval:.*]] = llvm.add %[[xval]], %[[expr]] : i32
  // CHECK-NEXT:   omp.yield(%[[newval]] : i32)
  // CHECK-NEXT: }
  // CHECK-NEXT: omp.atomic.read %[[v]] = %[[x]] : memref<i32>, memref<i32>, i32
  // CHECK-NEXT: }
  omp.atomic.capture hint(speculative) {
    omp.atomic.update %x : memref<i32> {
    ^bb0(%xval: i32):
      %newval = llvm.add %xval, %expr : i32
      omp.yield(%newval : i32)
    }
    omp.atomic.read %v = %x : memref<i32>, memref<i32>, i32
  }

  // CHECK: omp.atomic.capture hint(uncontended, nonspeculative) {
  // CHECK-NEXT: omp.atomic.update %[[x]] : memref<i32>
  // CHECK-NEXT: (%[[xval:.*]]: i32):
  // CHECK-NEXT:   %[[newval:.*]] = llvm.add %[[xval]], %[[expr]] : i32
  // CHECK-NEXT:   omp.yield(%[[newval]] : i32)
  // CHECK-NEXT: }
  // CHECK-NEXT: omp.atomic.read %[[v]] = %[[x]] : memref<i32>, memref<i32>, i32
  // CHECK-NEXT: }
  omp.atomic.capture hint(uncontended, nonspeculative) {
    omp.atomic.update %x : memref<i32> {
    ^bb0(%xval: i32):
      %newval = llvm.add %xval, %expr : i32
      omp.yield(%newval : i32)
    }
    omp.atomic.read %v = %x : memref<i32>, memref<i32>, i32
  }

  // CHECK: omp.atomic.capture hint(contended, nonspeculative) {
  // CHECK-NEXT: omp.atomic.update %[[x]] : memref<i32>
  // CHECK-NEXT: (%[[xval:.*]]: i32):
  // CHECK-NEXT:   %[[newval:.*]] = llvm.add %[[xval]], %[[expr]] : i32
  // CHECK-NEXT:   omp.yield(%[[newval]] : i32)
  // CHECK-NEXT: }
  // CHECK-NEXT: omp.atomic.read %[[v]] = %[[x]] : memref<i32>, memref<i32>, i32
  // CHECK-NEXT: }
  omp.atomic.capture hint(contended, nonspeculative) {
    omp.atomic.update %x : memref<i32> {
    ^bb0(%xval: i32):
      %newval = llvm.add %xval, %expr : i32
      omp.yield(%newval : i32)
    }
    omp.atomic.read %v = %x : memref<i32>, memref<i32>, i32
  }

  // CHECK: omp.atomic.capture hint(uncontended, speculative) {
  // CHECK-NEXT: omp.atomic.update %[[x]] : memref<i32>
  // CHECK-NEXT: (%[[xval:.*]]: i32):
  // CHECK-NEXT:   %[[newval:.*]] = llvm.add %[[xval]], %[[expr]] : i32
  // CHECK-NEXT:   omp.yield(%[[newval]] : i32)
  // CHECK-NEXT: }
  // CHECK-NEXT: omp.atomic.read %[[v]] = %[[x]] : memref<i32>, memref<i32>, i32
  // CHECK-NEXT: }
  omp.atomic.capture hint(uncontended, speculative) {
    omp.atomic.update %x : memref<i32> {
    ^bb0(%xval: i32):
      %newval = llvm.add %xval, %expr : i32
      omp.yield(%newval : i32)
    }
    omp.atomic.read %v = %x : memref<i32>, memref<i32>, i32
  }

  // CHECK: omp.atomic.capture hint(contended, speculative) {
  // CHECK-NEXT: omp.atomic.update %[[x]] : memref<i32>
  // CHECK-NEXT: (%[[xval:.*]]: i32):
  // CHECK-NEXT:   %[[newval:.*]] = llvm.add %[[xval]], %[[expr]] : i32
  // CHECK-NEXT:   omp.yield(%[[newval]] : i32)
  // CHECK-NEXT: }
  // CHECK-NEXT: omp.atomic.read %[[v]] = %[[x]] : memref<i32>, memref<i32>, i32
  // CHECK-NEXT: }
  omp.atomic.capture hint(contended, speculative) {
    omp.atomic.update %x : memref<i32> {
    ^bb0(%xval: i32):
      %newval = llvm.add %xval, %expr : i32
      omp.yield(%newval : i32)
    }
    omp.atomic.read %v = %x : memref<i32>, memref<i32>, i32
  }

  // CHECK: omp.atomic.capture memory_order(seq_cst) {
  // CHECK-NEXT: omp.atomic.update %[[x]] : memref<i32>
  // CHECK-NEXT: (%[[xval:.*]]: i32):
  // CHECK-NEXT:   %[[newval:.*]] = llvm.add %[[xval]], %[[expr]] : i32
  // CHECK-NEXT:   omp.yield(%[[newval]] : i32)
  // CHECK-NEXT: }
  // CHECK-NEXT: omp.atomic.read %[[v]] = %[[x]] : memref<i32>, memref<i32>, i32
  // CHECK-NEXT: }
  omp.atomic.capture memory_order(seq_cst) {
    omp.atomic.update %x : memref<i32> {
    ^bb0(%xval: i32):
      %newval = llvm.add %xval, %expr : i32
      omp.yield(%newval : i32)
    }
    omp.atomic.read %v = %x : memref<i32>, memref<i32>, i32
  }

  // CHECK: omp.atomic.capture memory_order(acq_rel) {
  // CHECK-NEXT: omp.atomic.update %[[x]] : memref<i32>
  // CHECK-NEXT: (%[[xval:.*]]: i32):
  // CHECK-NEXT:   %[[newval:.*]] = llvm.add %[[xval]], %[[expr]] : i32
  // CHECK-NEXT:   omp.yield(%[[newval]] : i32)
  // CHECK-NEXT: }
  // CHECK-NEXT: omp.atomic.read %[[v]] = %[[x]] : memref<i32>, memref<i32>, i32
  // CHECK-NEXT: }
  omp.atomic.capture memory_order(acq_rel) {
    omp.atomic.update %x : memref<i32> {
    ^bb0(%xval: i32):
      %newval = llvm.add %xval, %expr : i32
      omp.yield(%newval : i32)
    }
    omp.atomic.read %v = %x : memref<i32>, memref<i32>, i32
  }

  // CHECK: omp.atomic.capture memory_order(acquire) {
  // CHECK-NEXT: omp.atomic.update %[[x]] : memref<i32>
  // CHECK-NEXT: (%[[xval:.*]]: i32):
  // CHECK-NEXT:   %[[newval:.*]] = llvm.add %[[xval]], %[[expr]] : i32
  // CHECK-NEXT:   omp.yield(%[[newval]] : i32)
  // CHECK-NEXT: }
  // CHECK-NEXT: omp.atomic.read %[[v]] = %[[x]] : memref<i32>, memref<i32>, i32
  // CHECK-NEXT: }
  omp.atomic.capture memory_order(acquire) {
    omp.atomic.update %x : memref<i32> {
    ^bb0(%xval: i32):
      %newval = llvm.add %xval, %expr : i32
      omp.yield(%newval : i32)
    }
    omp.atomic.read %v = %x : memref<i32>, memref<i32>, i32
  }

  // CHECK: omp.atomic.capture memory_order(release) {
  // CHECK-NEXT: omp.atomic.update %[[x]] : memref<i32>
  // CHECK-NEXT: (%[[xval:.*]]: i32):
  // CHECK-NEXT:   %[[newval:.*]] = llvm.add %[[xval]], %[[expr]] : i32
  // CHECK-NEXT:   omp.yield(%[[newval]] : i32)
  // CHECK-NEXT: }
  // CHECK-NEXT: omp.atomic.read %[[v]] = %[[x]] : memref<i32>, memref<i32>, i32
  // CHECK-NEXT: }
  omp.atomic.capture memory_order(release) {
    omp.atomic.update %x : memref<i32> {
    ^bb0(%xval: i32):
      %newval = llvm.add %xval, %expr : i32
      omp.yield(%newval : i32)
    }
    omp.atomic.read %v = %x : memref<i32>, memref<i32>, i32
  }

  // CHECK: omp.atomic.capture memory_order(relaxed) {
  // CHECK-NEXT: omp.atomic.update %[[x]] : memref<i32>
  // CHECK-NEXT: (%[[xval:.*]]: i32):
  // CHECK-NEXT:   %[[newval:.*]] = llvm.add %[[xval]], %[[expr]] : i32
  // CHECK-NEXT:   omp.yield(%[[newval]] : i32)
  // CHECK-NEXT: }
  // CHECK-NEXT: omp.atomic.read %[[v]] = %[[x]] : memref<i32>, memref<i32>, i32
  // CHECK-NEXT: }
  omp.atomic.capture memory_order(relaxed) {
    omp.atomic.update %x : memref<i32> {
    ^bb0(%xval: i32):
      %newval = llvm.add %xval, %expr : i32
      omp.yield(%newval : i32)
    }
    omp.atomic.read %v = %x : memref<i32>, memref<i32>, i32
  }

  // CHECK: omp.atomic.capture hint(contended, speculative) memory_order(seq_cst) {
  // CHECK-NEXT: omp.atomic.update %[[x]] : memref<i32>
  // CHECK-NEXT: (%[[xval:.*]]: i32):
  // CHECK-NEXT:   %[[newval:.*]] = llvm.add %[[xval]], %[[expr]] : i32
  // CHECK-NEXT:   omp.yield(%[[newval]] : i32)
  // CHECK-NEXT: }
  // CHECK-NEXT: omp.atomic.read %[[v]] = %[[x]] : memref<i32>, memref<i32>, i32
  // CHECK-NEXT: }
  omp.atomic.capture hint(contended, speculative) memory_order(seq_cst) {
    omp.atomic.update %x : memref<i32> {
    ^bb0(%xval: i32):
      %newval = llvm.add %xval, %expr : i32
      omp.yield(%newval : i32)
    }
    omp.atomic.read %v = %x : memref<i32>, memref<i32>, i32
  }

  return
}

// CHECK-LABEL: omp_sectionsop
func.func @omp_sectionsop(%data_var1 : memref<i32>, %data_var2 : memref<i32>,
                     %data_var3 : memref<i32>, %redn_var : !llvm.ptr) {
  // CHECK: omp.sections allocate(%{{.*}} : memref<i32> -> %{{.*}} : memref<i32>)
  "omp.sections" (%data_var1, %data_var1) ({
    // CHECK: omp.terminator
    omp.terminator
  }) {operandSegmentSizes = array<i32: 1,1,0,0>} : (memref<i32>, memref<i32>) -> ()

    // CHECK: omp.sections reduction(@add_f32 %{{.*}} -> %{{.*}} : !llvm.ptr)
  "omp.sections" (%redn_var) ({
  ^bb0(%arg0: !llvm.ptr):
    // CHECK: omp.terminator
    omp.terminator
  }) {operandSegmentSizes = array<i32: 0,0,0,1>, reduction_byref = array<i1: false>, reduction_syms=[@add_f32]} : (!llvm.ptr) -> ()

  // CHECK: omp.sections nowait {
  omp.sections nowait {
    // CHECK: omp.terminator
    omp.terminator
  }

  // CHECK: omp.sections reduction(@add_f32 %{{.*}} -> %{{.*}} : !llvm.ptr) {
  omp.sections reduction(@add_f32 %redn_var -> %arg0 : !llvm.ptr) {
    // CHECK: omp.terminator
    omp.terminator
  }

  // CHECK: omp.sections allocate(%{{.*}} : memref<i32> -> %{{.*}} : memref<i32>)
  omp.sections allocate(%data_var1 : memref<i32> -> %data_var1 : memref<i32>) {
    // CHECK: omp.terminator
    omp.terminator
  }

  // CHECK: omp.sections nowait
  omp.sections nowait {
    // CHECK: omp.section
    omp.section {
      // CHECK: %{{.*}} = "test.payload"() : () -> i32
      %1 = "test.payload"() : () -> i32
      // CHECK: %{{.*}} = "test.payload"() : () -> i32
      %2 = "test.payload"() : () -> i32
      // CHECK: %{{.*}} = "test.payload"(%{{.*}}, %{{.*}}) : (i32, i32) -> i32
      %3 = "test.payload"(%1, %2) : (i32, i32) -> i32
    }
    // CHECK: omp.section
    omp.section {
      // CHECK: %{{.*}} = "test.payload"(%{{.*}}) : (!llvm.ptr) -> i32
      %1 = "test.payload"(%redn_var) : (!llvm.ptr) -> i32
    }
    // CHECK: omp.section
    omp.section {
      // CHECK: "test.payload"(%{{.*}}) : (!llvm.ptr) -> ()
      "test.payload"(%redn_var) : (!llvm.ptr) -> ()
    }
    // CHECK: omp.terminator
    omp.terminator
  }
  return
}

// CHECK-LABEL: func @omp_single
func.func @omp_single() {
  omp.parallel {
    // CHECK: omp.single {
    omp.single {
      "test.payload"() : () -> ()
      // CHECK: omp.terminator
      omp.terminator
    }
    // CHECK: omp.terminator
    omp.terminator
  }
  return
}

// CHECK-LABEL: func @omp_single_nowait
func.func @omp_single_nowait() {
  omp.parallel {
    // CHECK: omp.single nowait {
    omp.single nowait {
      "test.payload"() : () -> ()
      // CHECK: omp.terminator
      omp.terminator
    }
    // CHECK: omp.terminator
    omp.terminator
  }
  return
}

// CHECK-LABEL: func @omp_single_allocate
func.func @omp_single_allocate(%data_var: memref<i32>) {
  omp.parallel {
    // CHECK: omp.single allocate(%{{.*}} : memref<i32> -> %{{.*}} : memref<i32>) {
    omp.single allocate(%data_var : memref<i32> -> %data_var : memref<i32>) {
      "test.payload"() : () -> ()
      // CHECK: omp.terminator
      omp.terminator
    }
    // CHECK: omp.terminator
    omp.terminator
  }
  return
}

// CHECK-LABEL: func @omp_single_allocate_nowait
func.func @omp_single_allocate_nowait(%data_var: memref<i32>) {
  omp.parallel {
    // CHECK: omp.single allocate(%{{.*}} : memref<i32> -> %{{.*}} : memref<i32>) nowait {
    omp.single allocate(%data_var : memref<i32> -> %data_var : memref<i32>) nowait {
      "test.payload"() : () -> ()
      // CHECK: omp.terminator
      omp.terminator
    }
    // CHECK: omp.terminator
    omp.terminator
  }
  return
}

// CHECK-LABEL: func @omp_single_multiple_blocks
func.func @omp_single_multiple_blocks() {
  // CHECK: omp.single {
  omp.single {
    cf.br ^bb2
    ^bb2:
    // CHECK: omp.terminator
    omp.terminator
  }
  return
}

func.func private @copy_i32(memref<i32>, memref<i32>)

// CHECK-LABEL: func @omp_single_copyprivate
func.func @omp_single_copyprivate(%data_var: memref<i32>) {
  omp.parallel {
    // CHECK: omp.single copyprivate(%{{.*}} -> @copy_i32 : memref<i32>) {
    omp.single copyprivate(%data_var -> @copy_i32 : memref<i32>) {
      "test.payload"() : () -> ()
      // CHECK: omp.terminator
      omp.terminator
    }
    // CHECK: omp.terminator
    omp.terminator
  }
  return
}

// CHECK-LABEL: @omp_task
// CHECK-SAME: (%[[bool_var:.*]]: i1, %[[i64_var:.*]]: i64, %[[i32_var:.*]]: i32, %[[data_var:.*]]: memref<i32>, %[[event_handle:.*]]: !llvm.ptr)
func.func @omp_task(%bool_var: i1, %i64_var: i64, %i32_var: i32, %data_var: memref<i32>, %event_handle : !llvm.ptr) {

  // Checking simple task
  // CHECK: omp.task {
  omp.task {
    // CHECK: "test.foo"() : () -> ()
    "test.foo"() : () -> ()
    // CHECK: omp.terminator
    omp.terminator
  }

  // Checking `if` clause
  // CHECK: omp.task if(%[[bool_var]]) {
  omp.task if(%bool_var) {
    // CHECK: "test.foo"() : () -> ()
    "test.foo"() : () -> ()
    // CHECK: omp.terminator
    omp.terminator
  }

  // Checking `final` clause
  // CHECK: omp.task final(%[[bool_var]]) {
  omp.task final(%bool_var) {
    // CHECK: "test.foo"() : () -> ()
    "test.foo"() : () -> ()
    // CHECK: omp.terminator
    omp.terminator
  }

  // Checking `untied` clause
  // CHECK: omp.task untied {
  omp.task untied {
    // CHECK: "test.foo"() : () -> ()
    "test.foo"() : () -> ()
    // CHECK: omp.terminator
    omp.terminator
  }

  // Checking `in_reduction` clause
  %c1 = arith.constant 1 : i32
  // CHECK: %[[redn_var1:.*]] = llvm.alloca %{{.*}} x f32 : (i32) -> !llvm.ptr
  %0 = llvm.alloca %c1 x f32 : (i32) -> !llvm.ptr
  // CHECK: %[[redn_var2:.*]] = llvm.alloca %{{.*}} x f32 : (i32) -> !llvm.ptr
  %1 = llvm.alloca %c1 x f32 : (i32) -> !llvm.ptr
  // CHECK: omp.task in_reduction(@add_f32 %[[redn_var1]] -> %{{.+}}, @add_f32 %[[redn_var2]] -> %{{.+}} : !llvm.ptr, !llvm.ptr) {
  omp.task in_reduction(@add_f32 %0 -> %arg0, @add_f32 %1 -> %arg1 : !llvm.ptr, !llvm.ptr) {
    // CHECK: "test.foo"() : () -> ()
    "test.foo"() : () -> ()
    // CHECK: omp.terminator
    omp.terminator
  }

  // Checking `in_reduction` clause (mixed) byref
  // CHECK: omp.task in_reduction(byref @add_f32 %[[redn_var1]] -> %{{.+}}, @add_f32 %[[redn_var2]] -> %{{.+}} : !llvm.ptr, !llvm.ptr) {
  omp.task in_reduction(byref @add_f32 %0 -> %arg0, @add_f32 %1 -> %arg1 : !llvm.ptr, !llvm.ptr) {
    // CHECK: "test.foo"() : () -> ()
    "test.foo"() : () -> ()
    // CHECK: omp.terminator
    omp.terminator
  }

  // Checking priority clause
  // CHECK: omp.task priority(%[[i32_var]] : i32) {
  omp.task priority(%i32_var : i32) {
    // CHECK: "test.foo"() : () -> ()
    "test.foo"() : () -> ()
    // CHECK: omp.terminator
    omp.terminator
  }

  // Checking allocate clause
  // CHECK: omp.task allocate(%[[data_var]] : memref<i32> -> %[[data_var]] : memref<i32>) {
  omp.task allocate(%data_var : memref<i32> -> %data_var : memref<i32>) {
    // CHECK: "test.foo"() : () -> ()
    "test.foo"() : () -> ()
    // CHECK: omp.terminator
    omp.terminator
  }
  // Checking detach clause
  // CHECK: omp.task detach(%[[event_handle]] : !llvm.ptr)
  omp.task detach(%event_handle : !llvm.ptr){
     omp.terminator
  }
  // Checking multiple clauses
  // CHECK: omp.task allocate(%[[data_var]] : memref<i32> -> %[[data_var]] : memref<i32>)
  omp.task allocate(%data_var : memref<i32> -> %data_var : memref<i32>)
      // CHECK-SAME: final(%[[bool_var]]) if(%[[bool_var]])
      final(%bool_var) if(%bool_var)
      // CHECK-SAME: priority(%[[i32_var]] : i32) untied
      priority(%i32_var : i32) untied
      // CHECK-SAME: in_reduction(@add_f32 %[[redn_var1]] -> %{{.+}}, byref @add_f32 %[[redn_var2]] -> %{{.+}} : !llvm.ptr, !llvm.ptr)
      in_reduction(@add_f32 %0 -> %arg0, byref @add_f32 %1 -> %arg1 : !llvm.ptr, !llvm.ptr) {
    // CHECK: "test.foo"() : () -> ()
    "test.foo"() : () -> ()
    // CHECK: omp.terminator
    omp.terminator
  }

  return
}

// CHECK-LABEL: @omp_task_depend
// CHECK-SAME: (%arg0: memref<i32>, %arg1: memref<i32>) {
func.func @omp_task_depend(%arg0: memref<i32>, %arg1: memref<i32>) {
  // CHECK:  omp.task   depend(taskdependin -> %arg0 : memref<i32>, taskdependin -> %arg1 : memref<i32>, taskdependinout -> %arg0 : memref<i32>) {
  omp.task   depend(taskdependin -> %arg0 : memref<i32>, taskdependin -> %arg1 : memref<i32>, taskdependinout -> %arg0 : memref<i32>) {
    // CHECK: "test.foo"() : () -> ()
    "test.foo"() : () -> ()
    // CHECK: omp.terminator
    omp.terminator
  }
  return
}


// CHECK-LABEL: @omp_target_depend
// CHECK-SAME: (%arg0: memref<i32>, %arg1: memref<i32>) {
func.func @omp_target_depend(%arg0: memref<i32>, %arg1: memref<i32>) {
  // CHECK:  omp.target depend(taskdependin -> %arg0 : memref<i32>, taskdependin -> %arg1 : memref<i32>, taskdependinout -> %arg0 : memref<i32>) {
  omp.target depend(taskdependin -> %arg0 : memref<i32>, taskdependin -> %arg1 : memref<i32>, taskdependinout -> %arg0 : memref<i32>) {
    // CHECK: omp.terminator
    omp.terminator
  } {operandSegmentSizes = array<i32: 0,0,0,3,0,0,0,0>}
  return
}

func.func @omp_threadprivate() {
  %0 = arith.constant 1 : i32
  %1 = arith.constant 2 : i32
  %2 = arith.constant 3 : i32

  // CHECK: [[ARG0:%.*]] = llvm.mlir.addressof @_QFsubEx : !llvm.ptr
  // CHECK: {{.*}} = omp.threadprivate [[ARG0]] : !llvm.ptr -> !llvm.ptr
  %3 = llvm.mlir.addressof @_QFsubEx : !llvm.ptr
  %4 = omp.threadprivate %3 : !llvm.ptr -> !llvm.ptr
  llvm.store %0, %4 : i32, !llvm.ptr

  // CHECK:  omp.parallel
  // CHECK:    {{.*}} = omp.threadprivate [[ARG0]] : !llvm.ptr -> !llvm.ptr
  omp.parallel  {
    %5 = omp.threadprivate %3 : !llvm.ptr -> !llvm.ptr
    llvm.store %1, %5 : i32, !llvm.ptr
    omp.terminator
  }
  llvm.store %2, %4 : i32, !llvm.ptr
  return
}

llvm.mlir.global internal @_QFsubEx() : i32

func.func @omp_cancel_parallel(%if_cond : i1) -> () {
  // Test with optional operand; if_expr.
  omp.parallel {
    // CHECK: omp.cancel cancellation_construct_type(parallel) if(%{{.*}})
    omp.cancel cancellation_construct_type(parallel) if(%if_cond)
    // CHECK: omp.terminator
    omp.terminator
  }
  return
}

func.func @omp_cancel_wsloop(%lb : index, %ub : index, %step : index) {
  omp.wsloop {
    omp.loop_nest (%iv) : index = (%lb) to (%ub) step (%step) {
      // CHECK: omp.cancel cancellation_construct_type(loop)
      omp.cancel cancellation_construct_type(loop)
      // CHECK: omp.yield
      omp.yield
    }
  }
  return
}

func.func @omp_cancel_sections() -> () {
  omp.sections {
    omp.section {
      // CHECK: omp.cancel cancellation_construct_type(sections)
      omp.cancel cancellation_construct_type(sections)
      omp.terminator
    }
    // CHECK: omp.terminator
    omp.terminator
  }
  return
}

func.func @omp_cancel_taskgroup() -> () {
  omp.taskgroup {
    omp.task {
      // CHECK: omp.cancel cancellation_construct_type(taskgroup)
      omp.cancel cancellation_construct_type(taskgroup)
      // CHECK: omp.terminator
      omp.terminator
    }
    // CHECK: omp.terminator
    omp.terminator
  }
  return
}

func.func @omp_taskloop_cancel_taskgroup(%lb : index, %ub : index, %step : index) {
  omp.taskloop {
    omp.loop_nest (%iv) : index = (%lb) to (%ub) step (%step) {
      // CHECK: omp.cancel cancellation_construct_type(taskgroup)
      omp.cancel cancellation_construct_type(taskgroup)
      // CHECK: omp.yield
      omp.yield
    }
  }
  return
}

func.func @omp_cancel_parallel_nested(%if_cond : i1) -> () {
  omp.parallel {
    scf.if %if_cond {
      // CHECK: omp.cancel cancellation_construct_type(parallel)
      omp.cancel cancellation_construct_type(parallel)
    }
    // CHECK: omp.terminator
    omp.terminator
  }
  return
}

func.func @omp_cancel_wsloop_nested(%lb : index, %ub : index, %step : index,
                                    %if_cond : i1) {
  omp.wsloop {
    omp.loop_nest (%iv) : index = (%lb) to (%ub) step (%step) {
      scf.if %if_cond {
        // CHECK: omp.cancel cancellation_construct_type(loop)
        omp.cancel cancellation_construct_type(loop)
      }
      // CHECK: omp.yield
      omp.yield
    }
  }
  return
}

func.func @omp_cancel_sections_nested(%if_cond : i1) -> () {
  omp.sections {
    omp.section {
      scf.if %if_cond {
        // CHECK: omp.cancel cancellation_construct_type(sections)
        omp.cancel cancellation_construct_type(sections)
      }
      omp.terminator
    }
    // CHECK: omp.terminator
    omp.terminator
  }
  return
}

func.func @omp_cancel_taskgroup_nested(%if_cond : i1) -> () {
  omp.taskgroup {
    omp.task {
      scf.if %if_cond {
        // CHECK: omp.cancel cancellation_construct_type(taskgroup)
        omp.cancel cancellation_construct_type(taskgroup)
      }
      // CHECK: omp.terminator
      omp.terminator
    }
    // CHECK: omp.terminator
    omp.terminator
  }
  return
}

func.func @omp_cancellationpoint_parallel() -> () {
  omp.parallel {
    // CHECK: omp.cancellation_point cancellation_construct_type(parallel)
    omp.cancellation_point cancellation_construct_type(parallel)
    // CHECK: omp.cancel cancellation_construct_type(parallel)
    omp.cancel cancellation_construct_type(parallel)
    omp.terminator
  }
  return
}

func.func @omp_cancellationpoint_wsloop(%lb : index, %ub : index, %step : index) {
  omp.wsloop {
    omp.loop_nest (%iv) : index = (%lb) to (%ub) step (%step) {
      // CHECK: omp.cancellation_point cancellation_construct_type(loop)
      omp.cancellation_point cancellation_construct_type(loop)
      // CHECK: omp.cancel cancellation_construct_type(loop)
      omp.cancel cancellation_construct_type(loop)
      // CHECK: omp.yield
      omp.yield
    }
  }
  return
}

func.func @omp_cancellationpoint_sections() -> () {
  omp.sections {
    omp.section {
      // CHECK: omp.cancellation_point cancellation_construct_type(sections)
      omp.cancellation_point cancellation_construct_type(sections)
      // CHECK: omp.cancel cancellation_construct_type(sections)
      omp.cancel cancellation_construct_type(sections)
      omp.terminator
    }
    // CHECK: omp.terminator
    omp.terminator
  }
  return
}

func.func @omp_cancellationpoint_taskgroup() -> () {
  omp.taskgroup {
    omp.task {
      // CHECK: omp.cancellation_point cancellation_construct_type(taskgroup)
      omp.cancellation_point cancellation_construct_type(taskgroup)
      // CHECK: omp.cancel cancellation_construct_type(taskgroup)
      omp.cancel cancellation_construct_type(taskgroup)
      // CHECK: omp.terminator
      omp.terminator
    }
    // CHECK: omp.terminator
    omp.terminator
  }
  return
}

func.func @omp_cancellationpoint_parallel_nested(%if_cond : i1) -> () {
  omp.parallel {
    scf.if %if_cond {
      // CHECK: omp.cancellation_point cancellation_construct_type(parallel)
      omp.cancellation_point cancellation_construct_type(parallel)
    }
    omp.terminator
  }
  return
}

func.func @omp_cancellationpoint_wsloop_nested(%lb : index, %ub : index, %step : index, %if_cond : i1) {
  omp.wsloop {
    omp.loop_nest (%iv) : index = (%lb) to (%ub) step (%step) {
      scf.if %if_cond {
        // CHECK: omp.cancellation_point cancellation_construct_type(loop)
        omp.cancellation_point cancellation_construct_type(loop)
      }
      // CHECK: omp.yield
      omp.yield
    }
  }
  return
}

func.func @omp_cancellationpoint_sections_nested(%if_cond : i1) -> () {
  omp.sections {
    omp.section {
      scf.if %if_cond {
        // CHECK: omp.cancellation_point cancellation_construct_type(sections)
        omp.cancellation_point cancellation_construct_type(sections)
      }
      omp.terminator
    }
    // CHECK: omp.terminator
    omp.terminator
  }
  return
}

func.func @omp_cancellationpoint_taskgroup_nested(%if_cond : i1) -> () {
  omp.taskgroup {
    omp.task {
      scf.if %if_cond {
        // CHECK: omp.cancellation_point cancellation_construct_type(taskgroup)
        omp.cancellation_point cancellation_construct_type(taskgroup)
      }
      omp.terminator
    }
    // CHECK: omp.terminator
    omp.terminator
  }
  return
}

// CHECK-LABEL: @omp_taskgroup_no_tasks
func.func @omp_taskgroup_no_tasks() -> () {

  // CHECK: omp.taskgroup
  omp.taskgroup {
    // CHECK: "test.foo"() : () -> ()
    "test.foo"() : () -> ()
    // CHECK: omp.terminator
    omp.terminator
  }
  return
}

// CHECK-LABEL: @omp_taskgroup_multiple_tasks
func.func @omp_taskgroup_multiple_tasks() -> () {
  // CHECK: omp.taskgroup
  omp.taskgroup {
    // CHECK: omp.task
    omp.task {
      "test.foo"() : () -> ()
      // CHECK: omp.terminator
      omp.terminator
    }
    // CHECK: omp.task
    omp.task {
      "test.foo"() : () -> ()
      // CHECK: omp.terminator
      omp.terminator
    }
    // CHECK: omp.terminator
    omp.terminator
  }
  return
}

// CHECK-LABEL: @omp_taskgroup_clauses
func.func @omp_taskgroup_clauses() -> () {
  %testmemref = "test.memref"() : () -> (memref<i32>)
  %testf32 = "test.f32"() : () -> (!llvm.ptr)
  // CHECK: omp.taskgroup allocate(%{{.+}}: memref<i32> -> %{{.+}} : memref<i32>) task_reduction(@add_f32 %{{.+}} -> %{{.+}} : !llvm.ptr)
  omp.taskgroup allocate(%testmemref : memref<i32> -> %testmemref : memref<i32>) task_reduction(@add_f32 %testf32 -> %arg0 : !llvm.ptr) {
    // CHECK: omp.task
    omp.task {
      "test.foo"() : () -> ()
      // CHECK: omp.terminator
      omp.terminator
    }
    // CHECK: omp.task
    omp.task {
      "test.foo"() : () -> ()
      // CHECK: omp.terminator
      omp.terminator
    }
    // CHECK: omp.terminator
    omp.terminator
  }
  return
}

// CHECK-LABEL: @omp_taskloop
func.func @omp_taskloop(%lb: i32, %ub: i32, %step: i32) -> () {

  // CHECK: omp.taskloop {
  omp.taskloop {
    omp.loop_nest (%i) : i32 = (%lb) to (%ub) step (%step)  {
      // CHECK: omp.yield
      omp.yield
    }
  }

  %testbool = "test.bool"() : () -> (i1)

  // CHECK: omp.taskloop if(%{{[^)]+}}) {
  omp.taskloop if(%testbool) {
    omp.loop_nest (%i, %j) : i32 = (%lb, %ub) to (%ub, %lb) step (%step, %step) {
      // CHECK: omp.yield
      omp.yield
    }
  }

  // CHECK: omp.taskloop final(%{{[^)]+}}) {
  omp.taskloop final(%testbool) {
    omp.loop_nest (%i, %j) : i32 = (%lb, %ub) to (%ub, %lb) step (%step, %step) {
      // CHECK: omp.yield
      omp.yield
    }
  }

  // CHECK: omp.taskloop untied {
  omp.taskloop untied {
    omp.loop_nest (%i, %j) : i32 = (%lb, %ub) to (%ub, %lb) step (%step, %step) {
      // CHECK: omp.yield
      omp.yield
    }
  }

  // CHECK: omp.taskloop mergeable {
  omp.taskloop mergeable {
    omp.loop_nest (%i, %j) : i32 = (%lb, %ub) to (%ub, %lb) step (%step, %step) {
      // CHECK: omp.yield
      omp.yield
    }
  }

  %testf32 = "test.f32"() : () -> (!llvm.ptr)
  %testf32_2 = "test.f32"() : () -> (!llvm.ptr)
  // CHECK: omp.taskloop in_reduction(@add_f32 %{{.+}} -> %{{.+}}, @add_f32 %{{.+}} -> %{{.+}} : !llvm.ptr, !llvm.ptr) {
  omp.taskloop in_reduction(@add_f32 %testf32 -> %arg0, @add_f32 %testf32_2 -> %arg1 : !llvm.ptr, !llvm.ptr) {
    omp.loop_nest (%i, %j) : i32 = (%lb, %ub) to (%ub, %lb) step (%step, %step) {
      // CHECK: omp.yield
      omp.yield
    }
  }

  // Checking byref attribute for in_reduction
  // CHECK: omp.taskloop in_reduction(byref @add_f32 %{{.+}} -> %{{.+}}, @add_f32 %{{.+}} -> %{{.+}} : !llvm.ptr, !llvm.ptr) {
  omp.taskloop in_reduction(byref @add_f32 %testf32 -> %arg0, @add_f32 %testf32_2 -> %arg1 : !llvm.ptr, !llvm.ptr) {
    omp.loop_nest (%i, %j) : i32 = (%lb, %ub) to (%ub, %lb) step (%step, %step) {
      // CHECK: omp.yield
      omp.yield
    }
  }

  // CHECK: omp.taskloop reduction(byref @add_f32 %{{.+}} -> %{{.+}}, @add_f32 %{{.+}} -> %{{.+}} : !llvm.ptr, !llvm.ptr) {
  omp.taskloop reduction(byref @add_f32 %testf32 -> %arg0, @add_f32 %testf32_2 -> %arg1 : !llvm.ptr, !llvm.ptr) {
    omp.loop_nest (%i, %j) : i32 = (%lb, %ub) to (%ub, %lb) step (%step, %step) {
      // CHECK: omp.yield
      omp.yield
    }
  }

  // check byref attrbute for reduction
  // CHECK: omp.taskloop reduction(byref @add_f32 %{{.+}} -> %{{.+}}, byref @add_f32 %{{.+}} -> %{{.+}} : !llvm.ptr, !llvm.ptr) {
  omp.taskloop reduction(byref @add_f32 %testf32 -> %arg0, byref @add_f32 %testf32_2 -> %arg1 : !llvm.ptr, !llvm.ptr) {
    omp.loop_nest (%i, %j) : i32 = (%lb, %ub) to (%ub, %lb) step (%step, %step) {
      // CHECK: omp.yield
      omp.yield
    }
  }

  // CHECK: omp.taskloop in_reduction(@add_f32 %{{.+}} -> %{{.+}} : !llvm.ptr) reduction(@add_f32 %{{.+}} -> %{{.+}} : !llvm.ptr) {
  omp.taskloop in_reduction(@add_f32 %testf32 -> %arg0 : !llvm.ptr) reduction(@add_f32 %testf32_2 -> %arg1 : !llvm.ptr) {
    omp.loop_nest (%i, %j) : i32 = (%lb, %ub) to (%ub, %lb) step (%step, %step) {
      // CHECK: omp.yield
      omp.yield
    }
  }

  %testi32 = "test.i32"() : () -> (i32)
  // CHECK: omp.taskloop priority(%{{[^:]+}}: i32) {
  omp.taskloop priority(%testi32 : i32) {
    omp.loop_nest (%i, %j) : i32 = (%lb, %ub) to (%ub, %lb) step (%step, %step) {
      // CHECK: omp.yield
      omp.yield
    }
  }

  %testmemref = "test.memref"() : () -> (memref<i32>)
  // CHECK: omp.taskloop allocate(%{{.+}} : memref<i32> -> %{{.+}} : memref<i32>) {
  omp.taskloop allocate(%testmemref : memref<i32> -> %testmemref : memref<i32>) {
    omp.loop_nest (%i, %j) : i32 = (%lb, %ub) to (%ub, %lb) step (%step, %step) {
      // CHECK: omp.yield
      omp.yield
    }
  }

  %testi64 = "test.i64"() : () -> (i64)
  // CHECK: omp.taskloop grainsize(%{{[^:]+}}: i64) {
  omp.taskloop grainsize(%testi64: i64) {
    omp.loop_nest (%i, %j) : i32 = (%lb, %ub) to (%ub, %lb) step (%step, %step) {
      // CHECK: omp.yield
      omp.yield
    }
  }

  // CHECK: omp.taskloop num_tasks(%{{[^:]+}}: i64) {
  omp.taskloop num_tasks(%testi64: i64) {
    omp.loop_nest (%i, %j) : i32 = (%lb, %ub) to (%ub, %lb) step (%step, %step) {
      // CHECK: omp.yield
      omp.yield
    }
  }

  // CHECK: omp.taskloop grainsize(strict, %{{[^:]+}}: i64) {
  omp.taskloop grainsize(strict, %testi64: i64) {
    omp.loop_nest (%i, %j) : i32 = (%lb, %ub) to (%ub, %lb) step (%step, %step) {
      // CHECK: omp.yield
      omp.yield
    }
  }

  // CHECK: omp.taskloop num_tasks(strict, %{{[^:]+}}: i64) {
  omp.taskloop num_tasks(strict, %testi64: i64) {
    omp.loop_nest (%i, %j) : i32 = (%lb, %ub) to (%ub, %lb) step (%step, %step) {
      // CHECK: omp.yield
      omp.yield
    }
  }

  // CHECK: omp.taskloop nogroup {
  omp.taskloop nogroup {
    omp.loop_nest (%i, %j) : i32 = (%lb, %ub) to (%ub, %lb) step (%step, %step) {
      // CHECK: omp.yield
      omp.yield
    }
  }

  // CHECK: omp.taskloop {
  omp.taskloop {
    omp.simd {
      omp.loop_nest (%i, %j) : i32 = (%lb, %ub) to (%ub, %lb) step (%step, %step) {
        // CHECK: omp.yield
        omp.yield
      }
    } {omp.composite}
  } {omp.composite}

  // CHECK: return
  return
}

// CHECK: func.func @omp_requires_one
// CHECK-SAME: omp.requires = #omp<clause_requires reverse_offload>
func.func @omp_requires_one() -> ()
    attributes {omp.requires = #omp<clause_requires reverse_offload>} {
  return
}

// CHECK: func.func @omp_requires_multiple
// CHECK-SAME: omp.requires = #omp<clause_requires unified_address|dynamic_allocators>
func.func @omp_requires_multiple() -> ()
    attributes {omp.requires = #omp<clause_requires unified_address|dynamic_allocators>} {
  return
}

// CHECK-LABEL: @opaque_pointers_atomic_rwu
// CHECK-SAME: (%[[v:.*]]: !llvm.ptr, %[[x:.*]]: !llvm.ptr)
func.func @opaque_pointers_atomic_rwu(%v: !llvm.ptr, %x: !llvm.ptr) {
  // CHECK: omp.atomic.read %[[v]] = %[[x]] : !llvm.ptr, !llvm.ptr, i32
  // CHECK: %[[VAL:.*]] = llvm.load %[[x]] : !llvm.ptr -> i32
  // CHECK: omp.atomic.write %[[v]] = %[[VAL]] : !llvm.ptr, i32
  // CHECK: omp.atomic.update %[[x]] : !llvm.ptr {
  // CHECK-NEXT: ^{{[[:alnum:]]+}}(%[[XVAL:.*]]: i32):
  // CHECK-NEXT:   omp.yield(%[[XVAL]] : i32)
  // CHECK-NEXT: }
  omp.atomic.read %v = %x : !llvm.ptr, !llvm.ptr, i32
  %val = llvm.load %x : !llvm.ptr -> i32
  omp.atomic.write %v = %val : !llvm.ptr, i32
  omp.atomic.update %x : !llvm.ptr {
    ^bb0(%xval: i32):
      omp.yield(%xval : i32)
  }
  return
}

// CHECK-LABEL: @opaque_pointers_reduction
// CHECK: atomic {
// CHECK-NEXT: ^{{[[:alnum:]]+}}(%{{.*}}: !llvm.ptr, %{{.*}}: !llvm.ptr):
// CHECK-NOT: cleanup
omp.declare_reduction @opaque_pointers_reduction : f32
init {
^bb0(%arg: f32):
  %0 = arith.constant 0.0 : f32
  omp.yield (%0 : f32)
}
combiner {
^bb1(%arg0: f32, %arg1: f32):
  %1 = arith.addf %arg0, %arg1 : f32
  omp.yield (%1 : f32)
}
atomic {
^bb2(%arg2: !llvm.ptr, %arg3: !llvm.ptr):
  %2 = llvm.load %arg3 : !llvm.ptr -> f32
  llvm.atomicrmw fadd %arg2, %2 monotonic : !llvm.ptr, f32
  omp.yield
}

// CHECK-LABEL: @alloc_reduction
// CHECK-SAME:  alloc {
// CHECK-NEXT:  ^bb0(%[[ARG0:.*]]: !llvm.ptr):
// ...
// CHECK:         omp.yield
// CHECK-NEXT:  } init {
// CHECK:       } combiner {
// CHECK:       }
omp.declare_reduction @alloc_reduction : !llvm.ptr
alloc {
^bb0(%arg: !llvm.ptr):
  %c1 = arith.constant 1 : i32
  %0 = llvm.alloca %c1 x f32 : (i32) -> !llvm.ptr
  omp.yield (%0 : !llvm.ptr)
}
init {
^bb0(%mold: !llvm.ptr, %alloc: !llvm.ptr):
  %cst = arith.constant 1.0 : f32
  llvm.store %cst, %alloc : f32, !llvm.ptr
  omp.yield (%alloc : !llvm.ptr)
}
combiner {
^bb1(%arg0: !llvm.ptr, %arg1: !llvm.ptr):
  %0 = llvm.load %arg0 : !llvm.ptr -> f32
  %1 = llvm.load %arg1 : !llvm.ptr -> f32
  %2 = arith.addf %0, %1 : f32
  llvm.store %2, %arg0 : f32, !llvm.ptr
  omp.yield (%arg0 : !llvm.ptr)
}

// CHECK-LABEL: omp_targets_with_map_bounds
// CHECK-SAME: (%[[ARG0:.*]]: !llvm.ptr, %[[ARG1:.*]]: !llvm.ptr)
func.func @omp_targets_with_map_bounds(%arg0: !llvm.ptr, %arg1: !llvm.ptr) -> () {
  // CHECK: %[[C_00:.*]] = llvm.mlir.constant(4 : index) : i64
  // CHECK: %[[C_01:.*]] = llvm.mlir.constant(1 : index) : i64
  // CHECK: %[[C_02:.*]] = llvm.mlir.constant(1 : index) : i64
  // CHECK: %[[C_03:.*]] = llvm.mlir.constant(1 : index) : i64
  // CHECK: %[[BOUNDS0:.*]] = omp.map.bounds   lower_bound(%[[C_01]] : i64) upper_bound(%[[C_00]] : i64) stride(%[[C_02]] : i64) start_idx(%[[C_03]] : i64)
  // CHECK: %[[MAP0:.*]] = omp.map.info var_ptr(%[[ARG0]] : !llvm.ptr, !llvm.array<10 x i32>)   map_clauses(tofrom) capture(ByRef) bounds(%[[BOUNDS0]]) -> !llvm.ptr {name = ""}
    %0 = llvm.mlir.constant(4 : index) : i64
    %1 = llvm.mlir.constant(1 : index) : i64
    %2 = llvm.mlir.constant(1 : index) : i64
    %3 = llvm.mlir.constant(1 : index) : i64
    %4 = omp.map.bounds   lower_bound(%1 : i64) upper_bound(%0 : i64) stride(%2 : i64) start_idx(%3 : i64)

    %mapv1 = omp.map.info var_ptr(%arg0 : !llvm.ptr, !llvm.array<10 x i32>)   map_clauses(tofrom) capture(ByRef) bounds(%4) -> !llvm.ptr {name = ""}
  // CHECK: %[[C_10:.*]] = llvm.mlir.constant(9 : index) : i64
  // CHECK: %[[C_11:.*]] = llvm.mlir.constant(1 : index) : i64
  // CHECK: %[[C_12:.*]] = llvm.mlir.constant(2 : index) : i64
  // CHECK: %[[C_13:.*]] = llvm.mlir.constant(2 : index) : i64
  // CHECK: %[[BOUNDS1:.*]] = omp.map.bounds   lower_bound(%[[C_11]] : i64) upper_bound(%[[C_10]] : i64) stride(%[[C_12]] : i64) start_idx(%[[C_13]] : i64)
  // CHECK: %[[MAP1:.*]] = omp.map.info var_ptr(%[[ARG1]] : !llvm.ptr, !llvm.array<10 x i32>) map_clauses(exit_release_or_enter_alloc) capture(ByCopy) mapper(@my_mapper) bounds(%[[BOUNDS1]]) -> !llvm.ptr {name = ""}
    %6 = llvm.mlir.constant(9 : index) : i64
    %7 = llvm.mlir.constant(1 : index) : i64
    %8 = llvm.mlir.constant(2 : index) : i64
    %9 = llvm.mlir.constant(2 : index) : i64
    %10 = omp.map.bounds   lower_bound(%7 : i64) upper_bound(%6 : i64) stride(%8 : i64) start_idx(%9 : i64)
    %mapv2 = omp.map.info var_ptr(%arg1 : !llvm.ptr, !llvm.array<10 x i32>) map_clauses(exit_release_or_enter_alloc) capture(ByCopy) mapper(@my_mapper) bounds(%10) -> !llvm.ptr {name = ""}

    // CHECK: omp.target map_entries(%[[MAP0]] -> {{.*}}, %[[MAP1]] -> {{.*}} : !llvm.ptr, !llvm.ptr)
    omp.target map_entries(%mapv1 -> %arg2, %mapv2 -> %arg3 : !llvm.ptr, !llvm.ptr) {
      omp.terminator
    }

    // CHECK: omp.target_data map_entries(%[[MAP0]], %[[MAP1]] : !llvm.ptr, !llvm.ptr)
    omp.target_data map_entries(%mapv1, %mapv2 : !llvm.ptr, !llvm.ptr){}

    // CHECK: %[[MAP2:.*]] = omp.map.info var_ptr(%[[ARG0]] : !llvm.ptr, !llvm.array<10 x i32>)   map_clauses(exit_release_or_enter_alloc) capture(VLAType) bounds(%[[BOUNDS0]]) -> !llvm.ptr {name = ""}
    // CHECK: omp.target_enter_data map_entries(%[[MAP2]] : !llvm.ptr)
    %mapv3 = omp.map.info var_ptr(%arg0 : !llvm.ptr, !llvm.array<10 x i32>)   map_clauses(exit_release_or_enter_alloc) capture(VLAType) bounds(%4) -> !llvm.ptr {name = ""}
    omp.target_enter_data map_entries(%mapv3 : !llvm.ptr){}

    // CHECK: %[[MAP3:.*]] = omp.map.info var_ptr(%[[ARG1]] : !llvm.ptr, !llvm.array<10 x i32>)   map_clauses(exit_release_or_enter_alloc) capture(This) bounds(%[[BOUNDS1]]) -> !llvm.ptr {name = ""}
    // CHECK: omp.target_exit_data map_entries(%[[MAP3]] : !llvm.ptr)
    %mapv4 = omp.map.info var_ptr(%arg1 : !llvm.ptr, !llvm.array<10 x i32>)   map_clauses(exit_release_or_enter_alloc) capture(This) bounds(%10) -> !llvm.ptr {name = ""}
    omp.target_exit_data map_entries(%mapv4 : !llvm.ptr){}

    return
}

// CHECK-LABEL: omp_target_update_data
func.func @omp_target_update_data (%if_cond : i1, %device : si32, %map1: memref<?xi32>, %map2: memref<?xi32>) -> () {
    %mapv_from = omp.map.info var_ptr(%map1 : memref<?xi32>, tensor<?xi32>) map_clauses(from) capture(ByRef) -> memref<?xi32> {name = ""}

    %mapv_to = omp.map.info var_ptr(%map2 : memref<?xi32>, tensor<?xi32>) map_clauses(present, to) capture(ByRef) -> memref<?xi32> {name = ""}

    // CHECK: omp.target_update device(%[[VAL_1:.*]] : si32) if(%[[VAL_0:.*]]) map_entries(%{{.*}}, %{{.*}} : memref<?xi32>, memref<?xi32>) nowait
    omp.target_update if(%if_cond) device(%device : si32) nowait map_entries(%mapv_from , %mapv_to : memref<?xi32>, memref<?xi32>)
    return
}

// CHECK-LABEL: omp_targets_is_allocatable
// CHECK-SAME: (%[[ARG0:.*]]: !llvm.ptr, %[[ARG1:.*]]: !llvm.ptr)
func.func @omp_targets_is_allocatable(%arg0: !llvm.ptr, %arg1: !llvm.ptr) -> () {
  // CHECK: %[[MAP0:.*]] = omp.map.info var_ptr(%[[ARG0]] : !llvm.ptr, i32) map_clauses(tofrom) capture(ByRef) -> !llvm.ptr {name = ""}
  %mapv1 = omp.map.info var_ptr(%arg0 : !llvm.ptr, i32) map_clauses(tofrom) capture(ByRef) -> !llvm.ptr {name = ""}
  // CHECK: %[[MAP1:.*]] = omp.map.info var_ptr(%[[ARG1]] : !llvm.ptr, !llvm.struct<(ptr, i64, i32, i8, i8, i8, i8)>) map_clauses(tofrom) capture(ByRef) members(%[[MAP0]] : [0] : !llvm.ptr) -> !llvm.ptr {name = ""}
  %mapv2 = omp.map.info var_ptr(%arg1 : !llvm.ptr, !llvm.struct<(ptr, i64, i32, i8, i8, i8, i8)>)   map_clauses(tofrom) capture(ByRef) members(%mapv1 : [0] : !llvm.ptr) -> !llvm.ptr {name = ""}
  // CHECK: omp.target map_entries(%[[MAP0]] -> {{.*}}, %[[MAP1]] -> {{.*}} : !llvm.ptr, !llvm.ptr)
  omp.target map_entries(%mapv1 -> %arg2, %mapv2 -> %arg3 : !llvm.ptr, !llvm.ptr) {
    omp.terminator
  }
  return
}

// CHECK-LABEL: func @omp_target_enter_update_exit_data_depend
// CHECK-SAME:([[ARG0:%.*]]: memref<?xi32>, [[ARG1:%.*]]: memref<?xi32>, [[ARG2:%.*]]: memref<?xi32>) {
func.func @omp_target_enter_update_exit_data_depend(%a: memref<?xi32>, %b: memref<?xi32>, %c: memref<?xi32>) {
// CHECK-NEXT: [[MAP0:%.*]] = omp.map.info
// CHECK-NEXT: [[MAP1:%.*]] = omp.map.info
// CHECK-NEXT: [[MAP2:%.*]] = omp.map.info
  %map_a = omp.map.info var_ptr(%a: memref<?xi32>, tensor<?xi32>) map_clauses(to) capture(ByRef) -> memref<?xi32>
  %map_b = omp.map.info var_ptr(%b: memref<?xi32>, tensor<?xi32>) map_clauses(from) capture(ByRef) -> memref<?xi32>
  %map_c = omp.map.info var_ptr(%c: memref<?xi32>, tensor<?xi32>) map_clauses(exit_release_or_enter_alloc) capture(ByRef) -> memref<?xi32>

  // Do some work on the host that writes to 'a'
  omp.task depend(taskdependout -> %a : memref<?xi32>) {
    "test.foo"(%a) : (memref<?xi32>) -> ()
    omp.terminator
  }

  // Then map that over to the target
  // CHECK: omp.target_enter_data depend(taskdependin -> [[ARG0]] : memref<?xi32>) map_entries([[MAP0]], [[MAP2]] : memref<?xi32>, memref<?xi32>) nowait
  omp.target_enter_data depend(taskdependin ->  %a: memref<?xi32>) nowait map_entries(%map_a, %map_c: memref<?xi32>, memref<?xi32>)

  // Compute 'b' on the target and copy it back
  // CHECK: omp.target map_entries([[MAP1]] -> {{%.*}} : memref<?xi32>) {
  omp.target map_entries(%map_b -> %arg0 : memref<?xi32>) {
    "test.foo"(%arg0) : (memref<?xi32>) -> ()
    omp.terminator
  }

  // Update 'a' on the host using 'b'
  omp.task depend(taskdependout -> %a: memref<?xi32>){
    "test.bar"(%a, %b) : (memref<?xi32>, memref<?xi32>) -> ()
  }

  // Copy the updated 'a' onto the target
  // CHECK: omp.target_update depend(taskdependin -> [[ARG0]] : memref<?xi32>) map_entries([[MAP0]] : memref<?xi32>) nowait
  omp.target_update depend(taskdependin -> %a : memref<?xi32>) nowait map_entries(%map_a :  memref<?xi32>)

  // Compute 'c' on the target and copy it back
  %map_c_from = omp.map.info var_ptr(%c: memref<?xi32>, tensor<?xi32>) map_clauses(from) capture(ByRef) -> memref<?xi32>
  omp.target depend(taskdependout -> %c : memref<?xi32>) map_entries(%map_a -> %arg0, %map_c_from -> %arg1 : memref<?xi32>, memref<?xi32>) {
    "test.foobar"() : ()->()
    omp.terminator
  }
  // CHECK: omp.target_exit_data depend(taskdependin -> [[ARG2]] : memref<?xi32>) map_entries([[MAP2]] : memref<?xi32>)
  omp.target_exit_data depend(taskdependin -> %c : memref<?xi32>) map_entries(%map_c : memref<?xi32>)

  return
}

// CHECK-LABEL: omp_map_with_members
// CHECK-SAME: (%[[ARG0:.*]]: !llvm.ptr, %[[ARG1:.*]]: !llvm.ptr, %[[ARG2:.*]]: !llvm.ptr, %[[ARG3:.*]]: !llvm.ptr, %[[ARG4:.*]]: !llvm.ptr, %[[ARG5:.*]]: !llvm.ptr)
func.func @omp_map_with_members(%arg0: !llvm.ptr, %arg1: !llvm.ptr, %arg2: !llvm.ptr, %arg3: !llvm.ptr, %arg4: !llvm.ptr, %arg5: !llvm.ptr) -> () {
  // CHECK: %[[MAP0:.*]] = omp.map.info var_ptr(%[[ARG0]] : !llvm.ptr, i32) map_clauses(to) capture(ByRef) -> !llvm.ptr {name = ""}
  %mapv1 = omp.map.info var_ptr(%arg0 : !llvm.ptr, i32) map_clauses(to) capture(ByRef) -> !llvm.ptr {name = ""}

  // CHECK: %[[MAP1:.*]] = omp.map.info var_ptr(%[[ARG1]] : !llvm.ptr, f32) map_clauses(to) capture(ByRef) -> !llvm.ptr {name = ""}
  %mapv2 = omp.map.info var_ptr(%arg1 : !llvm.ptr, f32) map_clauses(to) capture(ByRef) -> !llvm.ptr {name = ""}

  // CHECK: %[[MAP2:.*]] = omp.map.info var_ptr(%[[ARG2]] : !llvm.ptr, !llvm.struct<(i32, f32)>) map_clauses(to) capture(ByRef) members(%[[MAP0]], %[[MAP1]] : [0], [1] : !llvm.ptr, !llvm.ptr) -> !llvm.ptr {name = "", partial_map = true}
  %mapv3 = omp.map.info var_ptr(%arg2 : !llvm.ptr, !llvm.struct<(i32, f32)>)   map_clauses(to) capture(ByRef) members(%mapv1, %mapv2 : [0], [1] : !llvm.ptr, !llvm.ptr) -> !llvm.ptr {name = "", partial_map = true}

  // CHECK: omp.target_enter_data map_entries(%[[MAP0]], %[[MAP1]], %[[MAP2]] : !llvm.ptr, !llvm.ptr, !llvm.ptr)
  omp.target_enter_data map_entries(%mapv1, %mapv2, %mapv3 : !llvm.ptr, !llvm.ptr, !llvm.ptr){}

  // CHECK: %[[MAP3:.*]] = omp.map.info var_ptr(%[[ARG3]] : !llvm.ptr, i32) map_clauses(from) capture(ByRef) -> !llvm.ptr {name = ""}
  %mapv4 = omp.map.info var_ptr(%arg3 : !llvm.ptr, i32) map_clauses(from) capture(ByRef) -> !llvm.ptr {name = ""}

  // CHECK: %[[MAP4:.*]] = omp.map.info var_ptr(%[[ARG4]] : !llvm.ptr, f32) map_clauses(from) capture(ByRef) -> !llvm.ptr {name = ""}
  %mapv5 = omp.map.info var_ptr(%arg4 : !llvm.ptr, f32) map_clauses(from) capture(ByRef) -> !llvm.ptr {name = ""}

  // CHECK: %[[MAP5:.*]] = omp.map.info var_ptr(%[[ARG5]] : !llvm.ptr, !llvm.struct<(i32, struct<(i32, f32)>)>) map_clauses(from) capture(ByRef) members(%[[MAP3]], %[[MAP4]] : [1, 0], [1, 1] : !llvm.ptr, !llvm.ptr) -> !llvm.ptr {name = "", partial_map = true}
  %mapv6 = omp.map.info var_ptr(%arg5 : !llvm.ptr, !llvm.struct<(i32, struct<(i32, f32)>)>) map_clauses(from) capture(ByRef) members(%mapv4, %mapv5 : [1, 0], [1, 1] : !llvm.ptr, !llvm.ptr) -> !llvm.ptr {name = "", partial_map = true}

  // CHECK: omp.target_exit_data map_entries(%[[MAP3]], %[[MAP4]], %[[MAP5]] : !llvm.ptr, !llvm.ptr, !llvm.ptr)
  omp.target_exit_data map_entries(%mapv4, %mapv5, %mapv6 : !llvm.ptr, !llvm.ptr, !llvm.ptr){}

  return
}

// CHECK-LABEL: parallel_op_privatizers
// CHECK-SAME: (%[[ARG0:[^[:space:]]+]]: !llvm.ptr, %[[ARG1:[^[:space:]]+]]: !llvm.ptr)
func.func @parallel_op_privatizers(%arg0: !llvm.ptr, %arg1: !llvm.ptr) {
  // CHECK: omp.parallel private(
  // CHECK-SAME: @x.privatizer %[[ARG0]] -> %[[ARG0_PRIV:[^[:space:]]+]],
  // CHECK-SAME: @y.privatizer %[[ARG1]] -> %[[ARG1_PRIV:[^[:space:]]+]] : !llvm.ptr, !llvm.ptr)
  omp.parallel private(@x.privatizer %arg0 -> %arg2, @y.privatizer %arg1 -> %arg3 : !llvm.ptr, !llvm.ptr) {
    // CHECK: llvm.load %[[ARG0_PRIV]]
    %0 = llvm.load %arg2 : !llvm.ptr -> i32
    // CHECK: llvm.load %[[ARG1_PRIV]]
    %1 = llvm.load %arg3 : !llvm.ptr -> i32
    omp.terminator
  }
  return
}

// CHECK-LABEL: parallel_op_privatizers_barrier
// CHECK-SAME: (%[[ARG0:[^[:space:]]+]]: !llvm.ptr, %[[ARG1:[^[:space:]]+]]: !llvm.ptr)
func.func @parallel_op_privatizers_barrier(%arg0: !llvm.ptr, %arg1: !llvm.ptr) {
  // CHECK: omp.parallel private(
  // CHECK-SAME: @x.privatizer %[[ARG0]] -> %[[ARG0_PRIV:[^[:space:]]+]],
  // CHECK-SAME: @y.privatizer %[[ARG1]] -> %[[ARG1_PRIV:[^[:space:]]+]] : !llvm.ptr, !llvm.ptr)
  // CHECK-SAME: private_barrier
  omp.parallel private(@x.privatizer %arg0 -> %arg2, @y.privatizer %arg1 -> %arg3 : !llvm.ptr, !llvm.ptr) private_barrier {
    // CHECK: llvm.load %[[ARG0_PRIV]]
    %0 = llvm.load %arg2 : !llvm.ptr -> i32
    // CHECK: llvm.load %[[ARG1_PRIV]]
    %1 = llvm.load %arg3 : !llvm.ptr -> i32
    omp.terminator
  }
  return
}

// CHECK-LABEL: omp.private {type = private} @a.privatizer : !llvm.ptr init {
omp.private {type = private} @a.privatizer : !llvm.ptr init {
// CHECK: ^bb0(%{{.*}}: {{.*}}, %{{.*}}: {{.*}}):
^bb0(%arg0: !llvm.ptr, %arg1: !llvm.ptr):
  omp.yield(%arg0 : !llvm.ptr)
}

// CHECK-LABEL: omp.private {type = private} @x.privatizer : !llvm.ptr init {
omp.private {type = private} @x.privatizer : !llvm.ptr init {
// CHECK: ^bb0(%{{.*}}: {{.*}}, %{{.*}}: {{.*}}):
^bb0(%arg0: !llvm.ptr, %arg1: !llvm.ptr):
  omp.yield(%arg0 : !llvm.ptr)
// CHECK: } dealloc {
} dealloc {
// CHECK: ^bb0(%{{.*}}: {{.*}}):
^bb0(%arg0: !llvm.ptr):
  omp.yield
}

// CHECK-LABEL: omp.private {type = firstprivate} @y.privatizer : !llvm.ptr copy {
omp.private {type = firstprivate} @y.privatizer : !llvm.ptr copy {
// CHECK: ^bb0(%{{.*}}: {{.*}}, %{{.*}}: {{.*}}):
^bb0(%arg0: !llvm.ptr, %arg1: !llvm.ptr):
  omp.yield(%arg0 : !llvm.ptr)
// CHECK: } dealloc {
} dealloc {
// CHECK: ^bb0(%{{.*}}: {{.*}}):
^bb0(%arg0: !llvm.ptr):
  omp.yield
}

// CHECK-LABEL: parallel_op_reduction_and_private
func.func @parallel_op_reduction_and_private(%priv_var: !llvm.ptr, %priv_var2: !llvm.ptr, %reduc_var: !llvm.ptr, %reduc_var2: !llvm.ptr) {
  // CHECK: omp.parallel
  // CHECK-SAME: private(
  // CHECK-SAME: @x.privatizer %[[PRIV_VAR:[^[:space:]]+]] -> %[[PRIV_ARG:[^[:space:]]+]],
  // CHECK-SAME: @y.privatizer %[[PRIV_VAR2:[^[:space:]]+]] -> %[[PRIV_ARG2:[^[:space:]]+]] : !llvm.ptr, !llvm.ptr)
  //
  // CHECK-SAME: reduction(
  // CHECK-SAME: @add_f32 %[[REDUC_VAR:[^[:space:]]+]] -> %[[REDUC_ARG:[^[:space:]]+]],
  // CHECK-SAME: @add_f32 %[[REDUC_VAR2:[^[:space:]]+]] -> %[[REDUC_ARG2:[^[:space:]]+]] : !llvm.ptr, !llvm.ptr)
  omp.parallel private(@x.privatizer %priv_var -> %priv_arg, @y.privatizer %priv_var2 -> %priv_arg2 : !llvm.ptr, !llvm.ptr)
               reduction(@add_f32 %reduc_var -> %reduc_arg, @add_f32 %reduc_var2 -> %reduc_arg2 : !llvm.ptr, !llvm.ptr) {
    // CHECK: llvm.load %[[PRIV_ARG]]
    %0 = llvm.load %priv_arg : !llvm.ptr -> f32
    // CHECK: llvm.load %[[PRIV_ARG2]]
    %1 = llvm.load %priv_arg2 : !llvm.ptr -> f32
    // CHECK: llvm.load %[[REDUC_ARG]]
    %2 = llvm.load %reduc_arg : !llvm.ptr -> f32
    // CHECK: llvm.load %[[REDUC_ARG2]]
    %3 = llvm.load %reduc_arg2 : !llvm.ptr -> f32
    omp.terminator
  }
  return
}

// CHECK-LABEL: omp_target_private
func.func @omp_target_private(%map1: memref<?xi32>, %map2: memref<?xi32>, %priv_var: !llvm.ptr) -> () {
  %mapv1 = omp.map.info var_ptr(%map1 : memref<?xi32>, tensor<?xi32>) map_clauses(tofrom) capture(ByRef) -> memref<?xi32> {name = ""}
  %mapv2 = omp.map.info var_ptr(%map2 : memref<?xi32>, tensor<?xi32>) map_clauses(exit_release_or_enter_alloc) capture(ByRef) -> memref<?xi32> {name = ""}

  // CHECK: omp.target
  // CHECK-SAME: private(
  // CHECK-SAME:   @x.privatizer %{{[^[:space:]]+}} -> %[[PRIV_ARG:[^[:space:]]+]]
  // CHECK-SAME:   : !llvm.ptr
  // CHECK-SAME: )
  omp.target private(@x.privatizer %priv_var -> %priv_arg : !llvm.ptr) {
    omp.terminator
  }

  // CHECK: omp.target

  // CHECK-SAME: map_entries(
  // CHECK-SAME:   %{{[^[:space:]]+}} -> %[[MAP1_ARG:[^[:space:]]+]],
  // CHECK-SAME:   %{{[^[:space:]]+}} -> %[[MAP2_ARG:[^[:space:]]+]]
  // CHECK-SAME:   : memref<?xi32>, memref<?xi32>
  // CHECK-SAME: )

  // CHECK-SAME: private(
  // CHECK-SAME:   @x.privatizer %{{[^[:space:]]+}} -> %[[PRIV_ARG:[^[:space:]]+]]
  // CHECK-SAME:   : !llvm.ptr
  // CHECK-SAME: )
  omp.target map_entries(%mapv1 -> %arg0, %mapv2 -> %arg1 : memref<?xi32>, memref<?xi32>) private(@x.privatizer %priv_var -> %priv_arg : !llvm.ptr) {
    omp.terminator
  }

  return
}

// CHECK-LABEL: omp_target_private_with_map_idx
func.func @omp_target_private_with_map_idx(%map1: memref<?xi32>, %map2: memref<?xi32>, %priv_var: !llvm.ptr) -> () {
  %mapv1 = omp.map.info var_ptr(%map1 : memref<?xi32>, tensor<?xi32>) map_clauses(tofrom) capture(ByRef) -> memref<?xi32> {name = ""}
  %mapv2 = omp.map.info var_ptr(%map2 : memref<?xi32>, tensor<?xi32>) map_clauses(exit_release_or_enter_alloc) capture(ByRef) -> memref<?xi32> {name = ""}

  // CHECK: omp.target

  // CHECK-SAME: map_entries(
  // CHECK-SAME:   %{{[^[:space:]]+}} -> %[[MAP1_ARG:[^[:space:]]+]],
  // CHECK-SAME:   %{{[^[:space:]]+}} -> %[[MAP2_ARG:[^[:space:]]+]]
  // CHECK-SAME:   : memref<?xi32>, memref<?xi32>
  // CHECK-SAME: )

  // CHECK-SAME: private(
  // CHECK-SAME:   @x.privatizer %{{[^[:space:]]+}} -> %[[PRIV_ARG:[^[:space:]]+]] [map_idx=1]
  // CHECK-SAME:   : !llvm.ptr
  // CHECK-SAME: )
  omp.target map_entries(%mapv1 -> %arg0, %mapv2 -> %arg1 : memref<?xi32>, memref<?xi32>) private(@x.privatizer %priv_var -> %priv_arg [map_idx=1] : !llvm.ptr) {
    omp.terminator
  }

  return
}

func.func @omp_target_host_eval(%x : i32) {
  // CHECK: omp.target host_eval(%{{.*}} -> %[[HOST_ARG:.*]] : i32) {
  // CHECK: omp.teams num_teams( to %[[HOST_ARG]] : i32)
  // CHECK-SAME: thread_limit(%[[HOST_ARG]] : i32)
  omp.target host_eval(%x -> %arg0 : i32) {
    omp.teams num_teams(to %arg0 : i32) thread_limit(%arg0 : i32) {
      omp.terminator
    }
    omp.terminator
  }

  // CHECK: omp.target host_eval(%{{.*}} -> %[[HOST_ARG:.*]] : i32) {
  // CHECK: omp.teams {
  // CHECK: omp.parallel num_threads(%[[HOST_ARG]] : i32) {
  // CHECK: omp.distribute {
  // CHECK: omp.wsloop {
  // CHECK: omp.loop_nest (%{{.*}}) : i32 = (%[[HOST_ARG]]) to (%[[HOST_ARG]]) step (%[[HOST_ARG]]) {
  omp.target host_eval(%x -> %arg0 : i32) {
    omp.teams {
      omp.parallel num_threads(%arg0 : i32) {
        omp.distribute {
          omp.wsloop {
            omp.loop_nest (%iv) : i32 = (%arg0) to (%arg0) step (%arg0) {
              omp.yield
            }
          } {omp.composite}
        } {omp.composite}
        omp.terminator
      } {omp.composite}
      omp.terminator
    }
    omp.terminator
  }

  // CHECK: omp.target host_eval(%{{.*}} -> %[[HOST_ARG:.*]] : i32) {
  // CHECK: omp.parallel num_threads(%[[HOST_ARG]] : i32) {
  // CHECK: omp.wsloop {
  // CHECK: omp.loop_nest
  omp.target host_eval(%x -> %arg0 : i32) {
    %y = arith.constant 2 : i32
    omp.parallel num_threads(%arg0 : i32) {
      omp.wsloop {
        omp.loop_nest (%iv) : i32 = (%y) to (%y) step (%y) {
          omp.yield
        }
      }
      omp.terminator
    }
    omp.terminator
  }

  // CHECK: omp.target host_eval(%{{.*}} -> %[[HOST_ARG:.*]] : i32) {
  // CHECK: omp.teams {
  // CHECK: omp.distribute {
  // CHECK: omp.loop_nest (%{{.*}}) : i32 = (%[[HOST_ARG]]) to (%[[HOST_ARG]]) step (%[[HOST_ARG]]) {
  omp.target host_eval(%x -> %arg0 : i32) {
    omp.teams {
      omp.distribute {
        omp.loop_nest (%iv) : i32 = (%arg0) to (%arg0) step (%arg0) {
          omp.yield
        }
      }
      omp.terminator
    }
    omp.terminator
  }

  // CHECK: omp.target host_eval(%{{.*}} -> %[[HOST_ARG:.*]] : i32) {
  // CHECK: omp.teams {
  // CHECK: omp.loop {
  // CHECK: omp.loop_nest (%{{.*}}) : i32 = (%[[HOST_ARG]]) to (%[[HOST_ARG]]) step (%[[HOST_ARG]]) {
  omp.target host_eval(%x -> %arg0 : i32) {
    omp.teams {
      omp.loop {
        omp.loop_nest (%iv) : i32 = (%arg0) to (%arg0) step (%arg0) {
          omp.yield
        }
      }
      omp.terminator
    }
    omp.terminator
  }
  return
}

// CHECK-LABEL: omp_loop
func.func @omp_loop(%lb : index, %ub : index, %step : index) {
  // CHECK: omp.loop {
  omp.loop {
    // CHECK: omp.loop_nest {{.*}} {
    omp.loop_nest (%iv) : index = (%lb) to (%ub) step (%step) {
      // CHECK: omp.yield
      omp.yield
    }
    // CHECK: }
  }
  // CHECK: }

  // CHECK: omp.loop bind(teams) {
  omp.loop bind(teams) {
    omp.loop_nest (%iv) : index = (%lb) to (%ub) step (%step) {
      omp.yield
    }
  }
  // CHECK: }

  // CHECK: omp.loop bind(parallel) {
  omp.loop bind(parallel) {
    omp.loop_nest (%iv) : index = (%lb) to (%ub) step (%step) {
      omp.yield
    }
  }
  // CHECK: }

  // CHECK: omp.loop bind(thread) {
  omp.loop bind(thread) {
    omp.loop_nest (%iv) : index = (%lb) to (%ub) step (%step) {
      omp.yield
    }
  }
  // CHECK: }

  return
}

// CHECK-LABEL: func @omp_workshare
func.func @omp_workshare() {
  // CHECK: omp.workshare {
  omp.workshare {
    "test.payload"() : () -> ()
    // CHECK: omp.terminator
    omp.terminator
  }
  return
}

// CHECK-LABEL: func @omp_workshare_nowait
func.func @omp_workshare_nowait() {
  // CHECK: omp.workshare nowait {
  omp.workshare nowait {
    "test.payload"() : () -> ()
    // CHECK: omp.terminator
    omp.terminator
  }
  return
}

// CHECK-LABEL: func @omp_workshare_multiple_blocks
func.func @omp_workshare_multiple_blocks() {
  // CHECK: omp.workshare {
  omp.workshare {
    cf.br ^bb2
    ^bb2:
    // CHECK: omp.terminator
    omp.terminator
  }
  return
}

// CHECK-LABEL: func @omp_workshare_loop_wrapper
func.func @omp_workshare_loop_wrapper(%idx : index) {
  // CHECK-NEXT: omp.workshare {
  omp.workshare {
    // CHECK-NEXT: omp.workshare.loop_wrapper
    omp.workshare.loop_wrapper {
      // CHECK-NEXT: omp.loop_nest
      omp.loop_nest (%iv) : index = (%idx) to (%idx) step (%idx) {
        omp.yield
      }
    }
    omp.terminator
  }
  return
}

// CHECK-LABEL: func @omp_workshare_loop_wrapper_attrs
func.func @omp_workshare_loop_wrapper_attrs(%idx : index) {
  // CHECK-NEXT: omp.workshare {
  omp.workshare {
    // CHECK-NEXT: omp.workshare.loop_wrapper {
    omp.workshare.loop_wrapper {
      // CHECK-NEXT: omp.loop_nest
      omp.loop_nest (%iv) : index = (%idx) to (%idx) step (%idx) {
        omp.yield
      }
    // CHECK: } {attr_in_dict}
    } {attr_in_dict}
    omp.terminator
  }
  return
}

// CHECK-LABEL: func.func @omp_allocate_dir(
// CHECK-SAME: %[[ARG0:.*]]: memref<i32>,
// CHECK-SAME: %[[ARG1:.*]]: memref<i32>) {
func.func @omp_allocate_dir(%arg0 : memref<i32>, %arg1 : memref<i32>) -> () {

  // Test with one data var
  // CHECK: omp.allocate_dir(%[[ARG0]] : memref<i32>)
  omp.allocate_dir (%arg0 : memref<i32>)

  // Test with two data vars
  // CHECK: omp.allocate_dir(%[[ARG0]], %[[ARG1]] : memref<i32>, memref<i32>)
  omp.allocate_dir (%arg0, %arg1: memref<i32>, memref<i32>)

  // Test with one data var and align clause
  // CHECK: omp.allocate_dir(%[[ARG0]] : memref<i32>) align(2)
  omp.allocate_dir (%arg0 : memref<i32>) align(2)

  // Test with one data var and allocator clause
  // CHECK: omp.allocate_dir(%[[ARG0]] : memref<i32>) allocator(omp_pteam_mem_alloc)
  omp.allocate_dir (%arg0 : memref<i32>) allocator(omp_pteam_mem_alloc)

  // Test with one data var, align clause and allocator clause
  // CHECK: omp.allocate_dir(%[[ARG0]] : memref<i32>) align(2) allocator(omp_thread_mem_alloc)
  omp.allocate_dir (%arg0 : memref<i32>) align(2) allocator(omp_thread_mem_alloc)

  // Test with two data vars, align clause and allocator clause
  // CHECK: omp.allocate_dir(%[[ARG0]], %[[ARG1]] : memref<i32>, memref<i32>) align(2) allocator(omp_cgroup_mem_alloc)
  omp.allocate_dir (%arg0, %arg1 : memref<i32>, memref<i32>) align(2) allocator(omp_cgroup_mem_alloc)

  return
}
<<<<<<< HEAD
=======

// CHECK-LABEL: func.func @omp_workdistribute
func.func @omp_workdistribute() {
  // CHECK: omp.teams
  omp.teams {
  // CHECK: omp.workdistribute
  omp.workdistribute {
    omp.terminator
  }
  omp.terminator
  }
  return
}
>>>>>>> 35227056
<|MERGE_RESOLUTION|>--- conflicted
+++ resolved
@@ -3291,8 +3291,6 @@
 
   return
 }
-<<<<<<< HEAD
-=======
 
 // CHECK-LABEL: func.func @omp_workdistribute
 func.func @omp_workdistribute() {
@@ -3305,5 +3303,4 @@
   omp.terminator
   }
   return
-}
->>>>>>> 35227056
+}