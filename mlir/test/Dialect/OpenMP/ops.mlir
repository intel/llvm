--- conflicted
+++ resolved
@@ -2754,8 +2754,6 @@
   return
 }
 
-<<<<<<< HEAD
-=======
 // CHECK-LABEL: omp_target_private_with_map_idx
 func.func @omp_target_private_with_map_idx(%map1: memref<?xi32>, %map2: memref<?xi32>, %priv_var: !llvm.ptr) -> () {
   %mapv1 = omp.map.info var_ptr(%map1 : memref<?xi32>, tensor<?xi32>) map_clauses(tofrom) capture(ByRef) -> memref<?xi32> {name = ""}
@@ -2780,7 +2778,6 @@
   return
 }
 
->>>>>>> 93e44d24
 // CHECK-LABEL: omp_loop
 func.func @omp_loop(%lb : index, %ub : index, %step : index) {
   // CHECK: omp.loop {
