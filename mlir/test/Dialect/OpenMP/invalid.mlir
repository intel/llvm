--- conflicted
+++ resolved
@@ -3039,8 +3039,6 @@
   omp.allocate_dir (%arg0 : memref<i32>) allocator(omp_small_cap_mem_alloc)
 
   return
-<<<<<<< HEAD
-=======
 }
 
 // -----
@@ -3148,5 +3146,4 @@
     omp.terminator
   }
   return
->>>>>>> 35227056
 }