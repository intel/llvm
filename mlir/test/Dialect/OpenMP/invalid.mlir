// RUN: mlir-opt -split-input-file -verify-diagnostics %s

func.func @unknown_clause() {
  // expected-error@+1 {{expected '{' to begin a region}}
  omp.parallel invalid {
  }

  return
}

// -----

func.func @if_once(%n : i1) {
  // expected-error@+1 {{`if` clause can appear at most once in the expansion of the oilist directive}}
  omp.parallel if(%n) if(%n) {
  }

  return
}

// -----

func.func @num_threads_once(%n : si32) {
  // expected-error@+1 {{`num_threads` clause can appear at most once in the expansion of the oilist directive}}
  omp.parallel num_threads(%n : si32) num_threads(%n : si32) {
  }

  return
}

// -----

func.func @nowait_not_allowed(%n : memref<i32>) {
  // expected-error@+1 {{expected '{' to begin a region}}
  omp.parallel nowait {}
  return
}

// -----

func.func @linear_not_allowed(%data_var : memref<i32>, %linear_var : i32) {
  // expected-error@+1 {{expected '{' to begin a region}}
  omp.parallel linear(%data_var = %linear_var : memref<i32>)  {}
  return
}

// -----

func.func @schedule_not_allowed() {
  // expected-error@+1 {{expected '{' to begin a region}}
  omp.parallel schedule(static) {}
  return
}

// -----

func.func @collapse_not_allowed() {
  // expected-error@+1 {{expected '{' to begin a region}}
  omp.parallel collapse(3) {}
  return
}

// -----

func.func @order_not_allowed() {
  // expected-error@+1 {{expected '{' to begin a region}}
  omp.parallel order(concurrent) {}
  return
}

// -----

func.func @ordered_not_allowed() {
  // expected-error@+1 {{expected '{' to begin a region}}
  omp.parallel ordered(2) {}
}

// -----

func.func @proc_bind_once() {
  // expected-error@+1 {{`proc_bind` clause can appear at most once in the expansion of the oilist directive}}
  omp.parallel proc_bind(close) proc_bind(spread) {
  }

  return
}

// -----

func.func @invalid_parent(%lb : index, %ub : index, %step : index) {
  // expected-error@+1 {{op expects parent op to be a loop wrapper}}
  omp.loop_nest (%iv) : index = (%lb) to (%ub) step (%step) {
    omp.yield
  }
}

// -----

func.func @type_mismatch(%lb : index, %ub : index, %step : index) {
  omp.wsloop {
    // expected-error@+1 {{range argument type does not match corresponding IV type}}
    "omp.loop_nest" (%lb, %ub, %step) ({
    ^bb0(%iv2: i32):
      omp.yield
    }) : (index, index, index) -> ()
  }
}

// -----

func.func @iv_number_mismatch(%lb : index, %ub : index, %step : index) {
  omp.wsloop {
    // expected-error@+1 {{number of range arguments and IVs do not match}}
    "omp.loop_nest" (%lb, %ub, %step) ({
    ^bb0(%iv1 : index, %iv2 : index):
      omp.yield
    }) : (index, index, index) -> ()
  }
}

// -----

func.func @no_wrapper(%lb : index, %ub : index, %step : index) {
  // expected-error @below {{op loop wrapper does not contain exactly one nested op}}
  omp.wsloop {
    %0 = arith.constant 0 : i32
    omp.loop_nest (%iv) : index = (%lb) to (%ub) step (%step) {
      omp.yield
    }
  }
}

// -----

func.func @invalid_nested_wrapper(%lb : index, %ub : index, %step : index) {
  // expected-error @below {{only supported nested wrapper is 'omp.simd'}}
  omp.wsloop {
    omp.distribute {
      omp.simd {
        omp.loop_nest (%iv) : index = (%lb) to (%ub) step (%step) {
          omp.yield
        }
      } {omp.composite}
    } {omp.composite}
  } {omp.composite}
}

// -----

func.func @no_loops(%lb : index, %ub : index, %step : index) {
  omp.wsloop {
    // expected-error@+1 {{op must represent at least one loop}}
    "omp.loop_nest" () ({
    ^bb0():
      omp.yield
    }) : () -> ()
  }
}

// -----

func.func @inclusive_not_a_clause(%lb : index, %ub : index, %step : index) {
  // expected-error @below {{expected '{'}}
  omp.wsloop nowait inclusive {
    omp.loop_nest (%iv) : index = (%lb) to (%ub) step (%step) {
      omp.yield
    }
  }
}

// -----

func.func @order_value(%lb : index, %ub : index, %step : index) {
  // expected-error @below {{invalid clause value: 'default'}}
  omp.wsloop order(default) {
    omp.loop_nest (%iv) : index = (%lb) to (%ub) step (%step) {
      omp.yield
    }
  }
}

// -----
func.func @reproducible_order(%lb : index, %ub : index, %step : index) {
  // expected-error @below {{invalid clause value: 'default'}}
  omp.wsloop order(reproducible:default) {
    omp.loop_nest (%iv) : index = (%lb) to (%ub) step (%step) {
      omp.yield
    }
  }
}
// -----
func.func @unconstrained_order(%lb : index, %ub : index, %step : index) {
  // expected-error @below {{invalid clause value: 'default'}}
  omp.wsloop order(unconstrained:default) {
    omp.loop_nest (%iv) : index = (%lb) to (%ub) step (%step) {
      omp.yield
    }
  }
}
// -----

func.func @if_not_allowed(%lb : index, %ub : index, %step : index, %bool_var : i1) {
  // expected-error @below {{expected '{'}}
  omp.wsloop if(%bool_var) {
    omp.loop_nest (%iv) : index = (%lb) to (%ub) step (%step) {
      omp.yield
    }
  }
}

// -----

func.func @num_threads_not_allowed(%lb : index, %ub : index, %step : index, %int_var : i32) {
  // expected-error @below {{expected '{'}}
  omp.wsloop num_threads(%int_var: i32) {
    omp.loop_nest (%iv) : index = (%lb) to (%ub) step (%step) {
      omp.yield
    }
  }
}

// -----

func.func @proc_bind_not_allowed(%lb : index, %ub : index, %step : index) {
  // expected-error @below {{expected '{'}}
  omp.wsloop proc_bind(close) {
    omp.loop_nest (%iv) : index = (%lb) to (%ub) step (%step) {
      omp.yield
    }
  }
}

// -----

llvm.func @test_omp_wsloop_dynamic_bad_modifier(%lb : i64, %ub : i64, %step : i64) -> () {
  // expected-error @+1 {{unknown modifier type: ginandtonic}}
  omp.wsloop schedule(dynamic, ginandtonic) {
    omp.loop_nest (%iv) : i64 = (%lb) to (%ub) step (%step) {
      omp.yield
    }
  }
  llvm.return
}

// -----

llvm.func @test_omp_wsloop_dynamic_many_modifier(%lb : i64, %ub : i64, %step : i64) -> () {
  // expected-error @+1 {{unexpected modifier(s)}}
  omp.wsloop schedule(dynamic, monotonic, monotonic, monotonic) {
    omp.loop_nest (%iv) : i64 = (%lb) to (%ub) step (%step) {
      omp.yield
    }
  }
  llvm.return
}

// -----

llvm.func @test_omp_wsloop_dynamic_wrong_modifier(%lb : i64, %ub : i64, %step : i64) -> () {
  // expected-error @+1 {{incorrect modifier order}}
  omp.wsloop schedule(dynamic, simd, monotonic) {
    omp.loop_nest (%iv) : i64 = (%lb) to (%ub) step (%step) {
      omp.yield
    }
  }
  llvm.return
}

// -----

llvm.func @test_omp_wsloop_dynamic_wrong_modifier2(%lb : i64, %ub : i64, %step : i64) -> () {
  // expected-error @+1 {{incorrect modifier order}}
  omp.wsloop schedule(dynamic, monotonic, monotonic) {
    omp.loop_nest (%iv) : i64 = (%lb) to (%ub) step (%step) {
      omp.yield
    }
  }
  llvm.return
}

// -----

llvm.func @test_omp_wsloop_dynamic_wrong_modifier3(%lb : i64, %ub : i64, %step : i64) -> () {
  // expected-error @+1 {{incorrect modifier order}}
  omp.wsloop schedule(dynamic, simd, simd) {
    omp.loop_nest (%iv) : i64 = (%lb) to (%ub) step (%step) {
      omp.yield
    }
  }
  llvm.return
}

// -----

func.func @omp_simd() -> () {
  // expected-error @below {{op loop wrapper does not contain exactly one nested op}}
  omp.simd {}
  return
}

// -----

func.func @omp_simd_nested_wrapper(%lb : index, %ub : index, %step : index) -> () {
  // expected-error @below {{op must wrap an 'omp.loop_nest' directly}}
  omp.simd {
    omp.distribute {
      omp.loop_nest (%iv) : index = (%lb) to (%ub) step (%step) {
        omp.yield
      }
    }
  }
  return
}

// -----

func.func @omp_simd_pretty_aligned(%lb : index, %ub : index, %step : index,
                                   %data_var : memref<i32>) -> () {
  //  expected-error @below {{expected '->'}}
  omp.simd aligned(%data_var : memref<i32>) {
    omp.loop_nest (%iv) : index = (%lb) to (%ub) step (%step) {
      omp.yield
    }
  }
  return
}

// -----

func.func @omp_simd_aligned_mismatch(%arg0 : index, %arg1 : index,
                                     %arg2 : index, %arg3 : memref<i32>,
                                     %arg4 : memref<i32>) -> () {
  //  expected-error @below {{op expected as many alignment values as aligned variables}}
  "omp.simd"(%arg3, %arg4) ({
    omp.loop_nest (%iv) : index = (%arg0) to (%arg1) step (%arg2) {
      omp.yield
    }
  }) {alignments = [128],
      operandSegmentSizes = array<i32: 2, 0, 0, 0, 0, 0, 0>} : (memref<i32>, memref<i32>) -> ()
  return
}

// -----

func.func @omp_simd_aligned_negative(%arg0 : index, %arg1 : index,
                                     %arg2 : index, %arg3 : memref<i32>,
                                     %arg4 : memref<i32>) -> () {
  //  expected-error @below {{op alignment should be greater than 0}}
  "omp.simd"(%arg3, %arg4) ({
    omp.loop_nest (%iv) : index = (%arg0) to (%arg1) step (%arg2) {
      omp.yield
    }
  }) {alignments = [-1, 128], operandSegmentSizes = array<i32: 2, 0, 0, 0, 0, 0, 0>} : (memref<i32>, memref<i32>) -> ()
  return
}

// -----

func.func @omp_simd_unexpected_alignment(%arg0 : index, %arg1 : index,
                                         %arg2 : index, %arg3 : memref<i32>,
                                         %arg4 : memref<i32>) -> () {
  //  expected-error @below {{unexpected alignment values attribute}}
  "omp.simd"() ({
    omp.loop_nest (%iv) : index = (%arg0) to (%arg1) step (%arg2) {
      omp.yield
    }
  }) {alignments = [1, 128]} : () -> ()
  return
}

// -----

func.func @omp_simd_aligned_float(%arg0 : index, %arg1 : index,
                                  %arg2 : index, %arg3 : memref<i32>,
                                  %arg4 : memref<i32>) -> () {
  //  expected-error @below {{failed to satisfy constraint: 64-bit integer array attribute}}
  "omp.simd"(%arg3, %arg4) ({
    omp.loop_nest (%iv) : index = (%arg0) to (%arg1) step (%arg2) {
      omp.yield
    }
  }) {alignments = [1.5, 128], operandSegmentSizes = array<i32: 2, 0, 0, 0, 0, 0, 0>} : (memref<i32>, memref<i32>) -> ()
  return
}

// -----

func.func @omp_simd_aligned_the_same_var(%arg0 : index, %arg1 : index,
                                         %arg2 : index, %arg3 : memref<i32>,
                                         %arg4 : memref<i32>) -> () {
  //  expected-error @below {{aligned variable used more than once}}
  "omp.simd"(%arg3, %arg3) ({
    omp.loop_nest (%iv) : index = (%arg0) to (%arg1) step (%arg2) {
      omp.yield
    }
  }) {alignments = [1, 128], operandSegmentSizes = array<i32: 2, 0, 0, 0, 0, 0, 0>} : (memref<i32>, memref<i32>) -> ()
  return
}

// -----

func.func @omp_simd_nontemporal_the_same_var(%arg0 : index,  %arg1 : index,
                                             %arg2 : index,
                                             %arg3 : memref<i32>) -> () {
  //  expected-error @below {{nontemporal variable used more than once}}
  "omp.simd"(%arg3, %arg3) ({
    omp.loop_nest (%iv) : index = (%arg0) to (%arg1) step (%arg2) {
      omp.yield
    }
  }) {operandSegmentSizes = array<i32: 0, 0, 0, 0, 2, 0, 0>} : (memref<i32>, memref<i32>) -> ()
  return
}

// -----

func.func @omp_simd_order_value(%lb : index, %ub : index, %step : index) {
  // expected-error @below {{invalid clause value: 'default'}}
  omp.simd order(default) {
    omp.loop_nest (%iv) : index = (%arg0) to (%arg1) step (%arg2) {
      omp.yield
    }
  }
  return
}

// -----

func.func @omp_simd_reproducible_order(%lb : index, %ub : index, %step : index) {
  // expected-error @below {{invalid clause value: 'default'}}
  omp.simd order(reproducible:default) {
    omp.loop_nest (%iv) : index = (%arg0) to (%arg1) step (%arg2) {
      omp.yield
    }
  }
  return
}
// -----
func.func @omp_simd_unconstrained_order(%lb : index, %ub : index, %step : index) {
  // expected-error @below {{invalid clause value: 'default'}}
  omp.simd order(unconstrained:default) {
    omp.loop_nest (%iv) : index = (%arg0) to (%arg1) step (%arg2) {
      omp.yield
    }
  }
  return
}
// -----
func.func @omp_simd_pretty_simdlen(%lb : index, %ub : index, %step : index) -> () {
  // expected-error @below {{op attribute 'simdlen' failed to satisfy constraint: 64-bit signless integer attribute whose value is positive}}
  omp.simd simdlen(0) {
    omp.loop_nest (%iv) : index = (%lb) to (%ub) step (%step) {
      omp.yield
    }
  }
  return
}

// -----

func.func @omp_simd_pretty_safelen(%lb : index, %ub : index, %step : index) -> () {
  // expected-error @below {{op attribute 'safelen' failed to satisfy constraint: 64-bit signless integer attribute whose value is positive}}
  omp.simd safelen(0) {
    omp.loop_nest (%iv) : index = (%lb) to (%ub) step (%step) {
      omp.yield
    }
  }
  return
}

// -----

func.func @omp_simd_pretty_simdlen_safelen(%lb : index, %ub : index, %step : index) -> () {
  // expected-error @below {{op simdlen clause and safelen clause are both present, but the simdlen value is not less than or equal to safelen value}}
  omp.simd simdlen(2) safelen(1) {
    omp.loop_nest (%iv) : index = (%lb) to (%ub) step (%step) {
      omp.yield
    }
  }
  return
}

// -----

// expected-error @below {{op expects alloc region to yield a value of the reduction type}}
omp.declare_reduction @add_f32 : f32
alloc {
^bb0(%arg: f32):
// nonsense test code
  %0 = arith.constant 0.0 : f64
  omp.yield (%0 : f64)
}
init {
^bb0(%arg0: f32, %arg1: f32):
  %0 = arith.constant 0.0 : f32
  omp.yield (%0 : f32)
}
combiner {
^bb1(%arg0: f32, %arg1: f32):
  %1 = arith.addf %arg0, %arg1 : f32
  omp.yield (%1 : f32)
}

// -----

// expected-error @below {{op expects two arguments to the initializer region when an allocation region is used}}
omp.declare_reduction @add_f32 : f32
alloc {
^bb0(%arg: f32):
// nonsense test code
  omp.yield (%arg : f32)
}
init {
^bb0(%arg0: f32):
  %0 = arith.constant 0.0 : f32
  omp.yield (%0 : f32)
}
combiner {
^bb1(%arg0: f32, %arg1: f32):
  %1 = arith.addf %arg0, %arg1 : f32
  omp.yield (%1 : f32)
}

// -----

// expected-error @below {{op expects one argument to the initializer region when no allocation region is used}}
omp.declare_reduction @add_f32 : f32
init {
^bb0(%arg: f32, %arg2: f32):
  %0 = arith.constant 0.0 : f32
  omp.yield (%0 : f32)
}
combiner {
^bb1(%arg0: f32, %arg1: f32):
  %1 = arith.addf %arg0, %arg1 : f32
  omp.yield (%1 : f32)
}

// -----

// expected-error @below {{op expects initializer region argument to match the reduction type}}
omp.declare_reduction @add_f32 : f64
init {
^bb0(%arg: f32):
  %0 = arith.constant 0.0 : f32
  omp.yield (%0 : f32)
}
combiner {
^bb1(%arg0: f32, %arg1: f32):
  %1 = arith.addf %arg0, %arg1 : f32
  omp.yield (%1 : f32)
}

// -----

// expected-error @below {{expects initializer region to yield a value of the reduction type}}
omp.declare_reduction @add_f32 : f32
init {
^bb0(%arg: f32):
  %0 = arith.constant 0.0 : f64
  omp.yield (%0 : f64)
}
combiner {
^bb1(%arg0: f32, %arg1: f32):
  %1 = arith.addf %arg0, %arg1 : f32
  omp.yield (%1 : f32)
}

// -----

// expected-error @below {{expects reduction region with two arguments of the reduction type}}
omp.declare_reduction @add_f32 : f32
init {
^bb0(%arg: f32):
  %0 = arith.constant 0.0 : f32
  omp.yield (%0 : f32)
}
combiner {
^bb1(%arg0: f64, %arg1: f64):
  %1 = arith.addf %arg0, %arg1 : f64
  omp.yield (%1 : f64)
}

// -----

// expected-error @below {{expects reduction region to yield a value of the reduction type}}
omp.declare_reduction @add_f32 : f32
init {
^bb0(%arg: f32):
  %0 = arith.constant 0.0 : f32
  omp.yield (%0 : f32)
}
combiner {
^bb1(%arg0: f32, %arg1: f32):
  %1 = arith.addf %arg0, %arg1 : f32
  %2 = arith.extf %1 : f32 to f64
  omp.yield (%2 : f64)
}

// -----

// expected-error @below {{expects atomic reduction region with two arguments of the same type}}
omp.declare_reduction @add_f32 : f32
init {
^bb0(%arg: f32):
  %0 = arith.constant 0.0 : f32
  omp.yield (%0 : f32)
}
combiner {
^bb1(%arg0: f32, %arg1: f32):
  %1 = arith.addf %arg0, %arg1 : f32
  omp.yield (%1 : f32)
}
atomic {
^bb2(%arg0: memref<f32>, %arg1: memref<f64>):
  omp.yield
}

// -----

// expected-error @below {{expects atomic reduction region arguments to be accumulators containing the reduction type}}
omp.declare_reduction @add_f32 : f32
init {
^bb0(%arg: f32):
  %0 = arith.constant 0.0 : f32
  omp.yield (%0 : f32)
}
combiner {
^bb1(%arg0: f32, %arg1: f32):
  %1 = arith.addf %arg0, %arg1 : f32
  omp.yield (%1 : f32)
}
atomic {
^bb2(%arg0: memref<f64>, %arg1: memref<f64>):
  omp.yield
}

// -----

// expected-error @below {{op expects cleanup region with one argument of the reduction type}}
omp.declare_reduction @add_f32 : f32
init {
^bb0(%arg: f32):
  %0 = arith.constant 0.0 : f32
  omp.yield (%0 : f32)
}
combiner {
^bb1(%arg0: f32, %arg1: f32):
  %1 = arith.addf %arg0, %arg1 : f32
  omp.yield (%1 : f32)
}
cleanup {
^bb0(%arg: f64):
  omp.yield
}

// -----

// expected-error @below {{op region #0 ('allocRegion') failed to verify constraint: region with at most 1 blocks}}
omp.declare_reduction @alloc_reduction : !llvm.ptr
alloc {
^bb0(%arg: !llvm.ptr):
  %c1 = arith.constant 1 : i32
  %0 = llvm.alloca %c1 x f32 : (i32) -> !llvm.ptr
  cf.br ^bb1(%0: !llvm.ptr)
^bb1(%ret: !llvm.ptr):
  omp.yield (%ret : !llvm.ptr)
}
init {
^bb0(%arg: !llvm.ptr):
  %cst = arith.constant 1.0 : f32
  llvm.store %cst, %arg : f32, !llvm.ptr
  omp.yield (%arg : !llvm.ptr)
}
combiner {
^bb1(%arg0: !llvm.ptr, %arg1: !llvm.ptr):
  %0 = llvm.load %arg0 : !llvm.ptr -> f32
  %1 = llvm.load %arg1 : !llvm.ptr -> f32
  %2 = arith.addf %0, %1 : f32
  llvm.store %2, %arg0 : f32, !llvm.ptr
  omp.yield (%arg0 : !llvm.ptr)
}

// -----

func.func @foo(%lb : index, %ub : index, %step : index) {
  %c1 = arith.constant 1 : i32
  %0 = llvm.alloca %c1 x i32 : (i32) -> !llvm.ptr
  %1 = llvm.alloca %c1 x i32 : (i32) -> !llvm.ptr

  // expected-error @below {{expected symbol reference @foo to point to a reduction declaration}}
  omp.wsloop reduction(@foo %0 -> %prv : !llvm.ptr) {
    omp.loop_nest (%iv) : index = (%lb) to (%ub) step (%step) {
      %2 = arith.constant 2.0 : f32
      omp.yield
    }
  }
  return
}

// -----

omp.declare_reduction @add_f32 : f32
init {
^bb0(%arg: f32):
  %0 = arith.constant 0.0 : f32
  omp.yield (%0 : f32)
}
combiner {
^bb1(%arg0: f32, %arg1: f32):
  %1 = arith.addf %arg0, %arg1 : f32
  omp.yield (%1 : f32)
}

func.func @foo(%lb : index, %ub : index, %step : index) {
  %c1 = arith.constant 1 : i32
  %0 = llvm.alloca %c1 x i32 : (i32) -> !llvm.ptr

  // expected-error @below {{accumulator variable used more than once}}
  omp.wsloop reduction(@add_f32 %0 -> %prv, @add_f32 %0 -> %prv1 : !llvm.ptr, !llvm.ptr) {
    omp.loop_nest (%iv) : index = (%lb) to (%ub) step (%step) {
      %2 = arith.constant 2.0 : f32
      omp.yield
    }
  }
  return
}

// -----

omp.declare_reduction @add_f32 : f32
init {
^bb0(%arg: f32):
  %0 = arith.constant 0.0 : f32
  omp.yield (%0 : f32)
}
combiner {
^bb1(%arg0: f32, %arg1: f32):
  %1 = arith.addf %arg0, %arg1 : f32
  omp.yield (%1 : f32)
}
atomic {
^bb2(%arg2: !llvm.ptr, %arg3: !llvm.ptr):
  %2 = llvm.load %arg3 : !llvm.ptr -> f32
  llvm.atomicrmw fadd %arg2, %2 monotonic : !llvm.ptr, f32
  omp.yield
}

func.func @foo(%lb : index, %ub : index, %step : index, %mem : memref<1xf32>) {
  %c1 = arith.constant 1 : i32

  // expected-error @below {{expected accumulator ('memref<1xf32>') to be the same type as reduction declaration ('!llvm.ptr')}}
  omp.wsloop reduction(@add_f32 %mem -> %prv : memref<1xf32>) {
    omp.loop_nest (%iv) : index = (%lb) to (%ub) step (%step) {
      %2 = arith.constant 2.0 : f32
      omp.yield
    }
  }
  return
}

// -----

func.func @omp_critical2() -> () {
  // expected-error @below {{expected symbol reference @excl to point to a critical declaration}}
  omp.critical(@excl) {
    omp.terminator
  }
  return
}

// -----

// expected-error @below {{the hints omp_sync_hint_uncontended and omp_sync_hint_contended cannot be combined}}
omp.critical.declare @mutex hint(uncontended, contended)

// -----

// expected-error @below {{the hints omp_sync_hint_nonspeculative and omp_sync_hint_speculative cannot be combined}}
omp.critical.declare @mutex hint(nonspeculative, speculative)

// -----

// expected-error @below {{invalid_hint is not a valid hint}}
omp.critical.declare @mutex hint(invalid_hint)

// -----

func.func @omp_ordered_region1(%x : i32) -> () {
  omp.distribute {
    omp.loop_nest (%i) : i32 = (%x) to (%x) step (%x) {
      // expected-error @below {{op must be nested inside of a worksharing, simd or worksharing simd loop}}
      omp.ordered.region {
        omp.terminator
      }
      omp.yield
    }
  }
  return
}

// -----

func.func @omp_ordered_region2(%x : i32) -> () {
  omp.wsloop {
    omp.loop_nest (%i) : i32 = (%x) to (%x) step (%x) {
      // expected-error @below {{the enclosing worksharing-loop region must have an ordered clause}}
      omp.ordered.region {
        omp.terminator
      }
      omp.yield
    }
  }
  return
}

// -----

func.func @omp_ordered_region3(%x : i32) -> () {
  omp.wsloop ordered(1) {
    omp.loop_nest (%i) : i32 = (%x) to (%x) step (%x) {
      // expected-error @below {{the enclosing loop's ordered clause must not have a parameter present}}
      omp.ordered.region {
        omp.terminator
      }
      omp.yield
    }
  }
  return
}

// -----

func.func @omp_ordered1(%vec0 : i64) -> () {
  // expected-error @below {{op must be nested inside of a loop}}
  omp.ordered depend_type(dependsink) depend_vec(%vec0 : i64) {doacross_num_loops = 1 : i64}
  return
}

// -----

func.func @omp_ordered2(%arg1 : i32, %arg2 : i32, %arg3 : i32, %vec0 : i64) -> () {
  omp.distribute {
    omp.loop_nest (%0) : i32 = (%arg1) to (%arg2) step (%arg3) {
      // expected-error @below {{op must be nested inside of a worksharing, simd or worksharing simd loop}}
      omp.ordered depend_type(dependsink) depend_vec(%vec0 : i64) {doacross_num_loops = 1 : i64}
      omp.yield
    }
  }
  return
}

// -----

func.func @omp_ordered3(%arg1 : i32, %arg2 : i32, %arg3 : i32, %vec0 : i64) -> () {
  omp.wsloop {
    omp.loop_nest (%0) : i32 = (%arg1) to (%arg2) step (%arg3) {
      // expected-error @below {{the enclosing worksharing-loop region must have an ordered clause}}
      omp.ordered depend_type(dependsink) depend_vec(%vec0 : i64) {doacross_num_loops = 1 : i64}
      omp.yield
    }
  }
  return
}

// -----

func.func @omp_ordered4(%arg1 : i32, %arg2 : i32, %arg3 : i32, %vec0 : i64) -> () {
  omp.wsloop ordered(0) {
    omp.loop_nest (%0) : i32 = (%arg1) to (%arg2) step (%arg3) {
      // expected-error @below {{the enclosing loop's ordered clause must have a parameter present}}
      omp.ordered depend_type(dependsink) depend_vec(%vec0 : i64) {doacross_num_loops = 1 : i64}
      omp.yield
    }
  }
  return
}

// -----

func.func @omp_ordered5(%arg1 : i32, %arg2 : i32, %arg3 : i32, %vec0 : i64, %vec1 : i64) -> () {
  omp.wsloop ordered(1) {
    omp.loop_nest (%0) : i32 = (%arg1) to (%arg2) step (%arg3) {
      // expected-error @below {{number of variables in depend clause does not match number of iteration variables in the doacross loop}}
      omp.ordered depend_type(dependsource) depend_vec(%vec0, %vec1 : i64, i64) {doacross_num_loops = 2 : i64}
      omp.yield
    }
  }
  return
}

// -----

func.func @omp_atomic_read1(%x: memref<i32>, %v: memref<i32>) {
  // expected-error @below {{the hints omp_sync_hint_nonspeculative and omp_sync_hint_speculative cannot be combined.}}
  omp.atomic.read %v = %x hint(speculative, nonspeculative) : memref<i32>, memref<i32>, i32
  return
}

// -----

func.func @omp_atomic_read2(%x: memref<i32>, %v: memref<i32>) {
  // expected-error @below {{invalid clause value: 'xyz'}}
  omp.atomic.read %v = %x memory_order(xyz) : memref<i32>, memref<i32>, i32
  return
}

// -----

func.func @omp_atomic_read3(%x: memref<i32>, %v: memref<i32>) {
  // expected-error @below {{memory-order must not be acq_rel or release for atomic reads}}
  omp.atomic.read %v = %x memory_order(acq_rel) : memref<i32>, memref<i32>, i32
  return
}

// -----

func.func @omp_atomic_read4(%x: memref<i32>, %v: memref<i32>) {
  // expected-error @below {{memory-order must not be acq_rel or release for atomic reads}}
  omp.atomic.read %v = %x memory_order(release) : memref<i32>, memref<i32>, i32
  return
}

// -----

func.func @omp_atomic_read5(%x: memref<i32>, %v: memref<i32>) {
  // expected-error @below {{`memory_order` clause can appear at most once in the expansion of the oilist directive}}
  omp.atomic.read %v = %x memory_order(acquire) memory_order(relaxed) : memref<i32>, memref<i32>, i32
  return
}

// -----

func.func @omp_atomic_read6(%x: memref<i32>, %v: memref<i32>) {
  // expected-error @below {{`hint` clause can appear at most once in the expansion of the oilist directive}}
  omp.atomic.read %v =  %x hint(speculative) hint(contended) : memref<i32>, memref<i32>, i32
  return
}

// -----

func.func @omp_atomic_read6(%x: memref<i32>, %v: memref<i32>) {
  // expected-error @below {{read and write must not be to the same location for atomic reads}}
  omp.atomic.read %x =  %x hint(speculative) : memref<i32>, memref<i32>, i32
  return
}

// -----

func.func @omp_atomic_write1(%addr : memref<i32>, %val : i32) {
  // expected-error @below {{the hints omp_sync_hint_uncontended and omp_sync_hint_contended cannot be combined}}
  omp.atomic.write  %addr = %val hint(contended, uncontended) : memref<i32>, i32
  return
}

// -----

func.func @omp_atomic_write2(%addr : memref<i32>, %val : i32) {
  // expected-error @below {{memory-order must not be acq_rel or acquire for atomic writes}}
  omp.atomic.write  %addr = %val memory_order(acq_rel) : memref<i32>, i32
  return
}

// -----

func.func @omp_atomic_write3(%addr : memref<i32>, %val : i32) {
  // expected-error @below {{memory-order must not be acq_rel or acquire for atomic writes}}
  omp.atomic.write  %addr = %val memory_order(acquire) : memref<i32>, i32
  return
}

// -----

func.func @omp_atomic_write4(%addr : memref<i32>, %val : i32) {
  // expected-error @below {{`memory_order` clause can appear at most once in the expansion of the oilist directive}}
  omp.atomic.write  %addr = %val memory_order(release) memory_order(seq_cst) : memref<i32>, i32
  return
}

// -----

func.func @omp_atomic_write5(%addr : memref<i32>, %val : i32) {
  // expected-error @below {{`hint` clause can appear at most once in the expansion of the oilist directive}}
  omp.atomic.write  %addr = %val hint(contended) hint(speculative) : memref<i32>, i32
  return
}

// -----

func.func @omp_atomic_write6(%addr : memref<i32>, %val : i32) {
  // expected-error @below {{invalid clause value: 'xyz'}}
  omp.atomic.write  %addr = %val memory_order(xyz) : memref<i32>, i32
  return
}

// -----

func.func @omp_atomic_write(%addr : memref<memref<i32>>, %val : i32) {
  // expected-error @below {{address must dereference to value type}}
  omp.atomic.write %addr = %val : memref<memref<i32>>, i32
  return
}

// -----

func.func @omp_atomic_update1(%x: memref<i32>, %expr: f32) {
  // expected-error @below {{the type of the operand must be a pointer type whose element type is the same as that of the region argument}}
  omp.atomic.update %x : memref<i32> {
  ^bb0(%xval: f32):
    %newval = llvm.fadd %xval, %expr : f32
    omp.yield (%newval : f32)
  }
  return
}

// -----

func.func @omp_atomic_update2(%x: memref<i32>, %expr: i32) {
  // expected-error @+2 {{op expects regions to end with 'omp.yield', found 'omp.terminator'}}
  // expected-note @below {{in custom textual format, the absence of terminator implies 'omp.yield'}}
  omp.atomic.update %x : memref<i32> {
  ^bb0(%xval: i32):
    %newval = llvm.add %xval, %expr : i32
    omp.terminator
  }
  return
}

// -----

func.func @omp_atomic_update3(%x: memref<i32>, %expr: i32) {
  // expected-error @below {{memory-order must not be acq_rel or acquire for atomic updates}}
  omp.atomic.update memory_order(acq_rel) %x : memref<i32> {
  ^bb0(%xval: i32):
    %newval = llvm.add %xval, %expr : i32
    omp.yield (%newval : i32)
  }
  return
}

// -----

func.func @omp_atomic_update4(%x: memref<i32>, %expr: i32) {
  // expected-error @below {{memory-order must not be acq_rel or acquire for atomic updates}}
  omp.atomic.update memory_order(acquire) %x : memref<i32> {
  ^bb0(%xval: i32):
    %newval = llvm.add %xval, %expr : i32
    omp.yield (%newval : i32)
  }
  return
}

// -----

func.func @omp_atomic_update5(%x: memref<i32>, %expr: i32) {
  // expected-error @below {{invalid kind of type specified}}
  omp.atomic.update %x : i32 {
  ^bb0(%xval: i32):
    %newval = llvm.add %xval, %expr : i32
    omp.yield (%newval : i32)
  }
  return
}

// -----

func.func @omp_atomic_update6(%x: memref<i32>, %expr: i32) {
  // expected-error @below {{only updated value must be returned}}
  omp.atomic.update %x : memref<i32> {
  ^bb0(%xval: i32):
    %newval = llvm.add %xval, %expr : i32
    omp.yield (%newval, %expr : i32, i32)
  }
  return
}

// -----

func.func @omp_atomic_update7(%x: memref<i32>, %expr: i32, %y: f32) {
  // expected-error @below {{input and yielded value must have the same type}}
  omp.atomic.update %x : memref<i32> {
  ^bb0(%xval: i32):
    %newval = llvm.add %xval, %expr : i32
    omp.yield (%y: f32)
  }
  return
}

// -----

func.func @omp_atomic_update8(%x: memref<i32>, %expr: i32) {
  // expected-error @below {{the region must accept exactly one argument}}
  omp.atomic.update %x : memref<i32> {
  ^bb0(%xval: i32, %tmp: i32):
    %newval = llvm.add %xval, %expr : i32
    omp.yield (%newval : i32)
  }
  return
}

// -----

func.func @omp_atomic_update(%x: memref<i32>, %expr: i32) {
  // expected-error @below {{the hints omp_sync_hint_uncontended and omp_sync_hint_contended cannot be combined}}
  omp.atomic.update hint(uncontended, contended) %x : memref<i32> {
  ^bb0(%xval: i32):
    %newval = llvm.add %xval, %expr : i32
    omp.yield (%newval : i32)
  }
  return
}

// -----

func.func @omp_atomic_update(%x: memref<i32>, %expr: i32) {
  // expected-error @below {{the hints omp_sync_hint_nonspeculative and omp_sync_hint_speculative cannot be combined}}
  omp.atomic.update hint(nonspeculative, speculative) %x : memref<i32> {
  ^bb0(%xval: i32):
    %newval = llvm.add %xval, %expr : i32
    omp.yield (%newval : i32)
  }
  return
}

// -----

func.func @omp_atomic_update(%x: memref<i32>, %expr: i32) {
  // expected-error @below {{invalid_hint is not a valid hint}}
  omp.atomic.update hint(invalid_hint) %x : memref<i32> {
  ^bb0(%xval: i32):
    %newval = llvm.add %xval, %expr : i32
    omp.yield (%newval : i32)
  }
  return
}

// -----

func.func @omp_atomic_capture(%x: memref<i32>, %v: memref<i32>, %expr: i32) {
  // expected-error @below {{expected three operations in atomic.capture region}}
  omp.atomic.capture {
    omp.atomic.read %v = %x : memref<i32>, memref<i32>, i32
    omp.terminator
  }
  return
}

// -----

func.func @omp_atomic_capture(%x: memref<i32>, %v: memref<i32>, %expr: i32) {
  omp.atomic.capture {
    // expected-error @below {{invalid sequence of operations in the capture region}}
    omp.atomic.read %v = %x : memref<i32>, memref<i32>, i32
    omp.atomic.read %v = %x : memref<i32>, memref<i32>, i32
    omp.terminator
  }
  return
}

// -----

func.func @omp_atomic_capture(%x: memref<i32>, %v: memref<i32>, %expr: i32) {
  omp.atomic.capture {
    // expected-error @below {{invalid sequence of operations in the capture region}}
    omp.atomic.update %x : memref<i32> {
    ^bb0(%xval: i32):
      %newval = llvm.add %xval, %expr : i32
      omp.yield (%newval : i32)
    }
    omp.atomic.update %x : memref<i32> {
    ^bb0(%xval: i32):
      %newval = llvm.add %xval, %expr : i32
      omp.yield (%newval : i32)
    }
    omp.terminator
  }
  return
}

// -----

func.func @omp_atomic_capture(%x: memref<i32>, %v: memref<i32>, %expr: i32) {
  omp.atomic.capture {
    // expected-error @below {{invalid sequence of operations in the capture region}}
    omp.atomic.write %x = %expr : memref<i32>, i32
    omp.atomic.write %x = %expr : memref<i32>, i32
    omp.terminator
  }
  return
}

// -----

func.func @omp_atomic_capture(%x: memref<i32>, %v: memref<i32>, %expr: i32) {
  omp.atomic.capture {
    // expected-error @below {{invalid sequence of operations in the capture region}}
    omp.atomic.write %x = %expr : memref<i32>, i32
    omp.atomic.update %x : memref<i32> {
    ^bb0(%xval: i32):
      %newval = llvm.add %xval, %expr : i32
      omp.yield (%newval : i32)
    }
    omp.terminator
  }
  return
}

// -----

func.func @omp_atomic_capture(%x: memref<i32>, %v: memref<i32>, %expr: i32) {
  omp.atomic.capture {
    // expected-error @below {{invalid sequence of operations in the capture region}}
    omp.atomic.update %x : memref<i32> {
    ^bb0(%xval: i32):
      %newval = llvm.add %xval, %expr : i32
      omp.yield (%newval : i32)
    }
    omp.atomic.write %x = %expr : memref<i32>, i32
    omp.terminator
  }
  return
}

// -----

func.func @omp_atomic_capture(%x: memref<i32>, %v: memref<i32>, %expr: i32) {
  omp.atomic.capture {
    // expected-error @below {{invalid sequence of operations in the capture region}}
    omp.atomic.write %x = %expr : memref<i32>, i32
    omp.atomic.read %v = %x : memref<i32>, memref<i32>, i32
    omp.terminator
  }
  return
}

// -----

func.func @omp_atomic_capture(%x: memref<i32>, %y: memref<i32>, %v: memref<i32>, %expr: i32) {
  omp.atomic.capture {
    // expected-error @below {{updated variable in atomic.update must be captured in second operation}}
    omp.atomic.update %x : memref<i32> {
    ^bb0(%xval: i32):
      %newval = llvm.add %xval, %expr : i32
      omp.yield (%newval : i32)
    }
    omp.atomic.read %v = %y : memref<i32>, memref<i32>, i32
    omp.terminator
  }
}

// -----

func.func @omp_atomic_capture(%x: memref<i32>, %y: memref<i32>, %v: memref<i32>, %expr: i32) {
  omp.atomic.capture {
    // expected-error @below {{captured variable in atomic.read must be updated in second operation}}
    omp.atomic.read %v = %y : memref<i32>, memref<i32>, i32
    omp.atomic.update %x : memref<i32> {
    ^bb0(%xval: i32):
      %newval = llvm.add %xval, %expr : i32
      omp.yield (%newval : i32)
    }
    omp.terminator
  }
}

// -----

func.func @omp_atomic_capture(%x: memref<i32>, %y: memref<i32>, %v: memref<i32>, %expr: i32) {
  omp.atomic.capture {
    // expected-error @below {{captured variable in atomic.read must be updated in second operation}}
    omp.atomic.read %v = %x : memref<i32>, memref<i32>, i32
    omp.atomic.write %y = %expr : memref<i32>, i32
    omp.terminator
  }
}

// -----

func.func @omp_atomic_capture(%x: memref<i32>, %v: memref<i32>, %expr: i32) {
  // expected-error @below {{the hints omp_sync_hint_uncontended and omp_sync_hint_contended cannot be combined}}
  omp.atomic.capture hint(contended, uncontended) {
    omp.atomic.update %x : memref<i32> {
    ^bb0(%xval: i32):
      %newval = llvm.add %xval, %expr : i32
      omp.yield(%newval : i32)
    }
    omp.atomic.read %v = %x : memref<i32>, memref<i32>, i32
  }
  return
}

// -----

func.func @omp_atomic_capture(%x: memref<i32>, %v: memref<i32>, %expr: i32) {
  // expected-error @below {{the hints omp_sync_hint_nonspeculative and omp_sync_hint_speculative cannot be combined}}
  omp.atomic.capture hint(nonspeculative, speculative) {
    omp.atomic.update %x : memref<i32> {
    ^bb0(%xval: i32):
      %newval = llvm.add %xval, %expr : i32
      omp.yield(%newval : i32)
    }
    omp.atomic.read %v = %x : memref<i32>, memref<i32>, i32
  }
  return
}

// -----

func.func @omp_atomic_capture(%x: memref<i32>, %v: memref<i32>, %expr: i32) {
  // expected-error @below {{invalid_hint is not a valid hint}}
  omp.atomic.capture hint(invalid_hint) {
    omp.atomic.update %x : memref<i32> {
    ^bb0(%xval: i32):
      %newval = llvm.add %xval, %expr : i32
      omp.yield(%newval : i32)
    }
    omp.atomic.read %v = %x : memref<i32>, memref<i32>, i32
  }
  return
}

// -----

func.func @omp_atomic_capture(%x: memref<i32>, %v: memref<i32>, %expr: i32) {
  // expected-error @below {{operations inside capture region must not have hint clause}}
  omp.atomic.capture {
    omp.atomic.update hint(uncontended) %x : memref<i32> {
    ^bb0(%xval: i32):
      %newval = llvm.add %xval, %expr : i32
      omp.yield(%newval : i32)
    }
    omp.atomic.read %v = %x : memref<i32>, memref<i32>, i32
  }
  return
}

// -----

func.func @omp_atomic_capture(%x: memref<i32>, %v: memref<i32>, %expr: i32) {
  // expected-error @below {{operations inside capture region must not have memory_order clause}}
  omp.atomic.capture {
    omp.atomic.update memory_order(seq_cst) %x : memref<i32> {
    ^bb0(%xval: i32):
      %newval = llvm.add %xval, %expr : i32
      omp.yield(%newval : i32)
    }
    omp.atomic.read %v = %x : memref<i32>, memref<i32>, i32
  }
  return
}

// -----

func.func @omp_atomic_capture(%x: memref<i32>, %v: memref<i32>, %expr: i32) {
  // expected-error @below {{operations inside capture region must not have memory_order clause}}
  omp.atomic.capture {
    omp.atomic.update %x : memref<i32> {
    ^bb0(%xval: i32):
      %newval = llvm.add %xval, %expr : i32
      omp.yield(%newval : i32)
    }
    omp.atomic.read %v = %x memory_order(seq_cst) : memref<i32>, memref<i32>, i32
  }
  return
}

// -----

func.func @omp_teams_parent() {
  omp.parallel {
    // expected-error @below {{expected to be nested inside of omp.target or not nested in any OpenMP dialect operations}}
    omp.teams {
      omp.terminator
    }
    omp.terminator
  }
  return
}

// -----

func.func @omp_teams_allocate(%data_var : memref<i32>) {
  omp.target {
    // expected-error @below {{expected equal sizes for allocate and allocator variables}}
    "omp.teams" (%data_var) ({
      omp.terminator
    }) {operandSegmentSizes = array<i32: 1,0,0,0,0,0,0,0>} : (memref<i32>) -> ()
    omp.terminator
  }
  return
}

// -----

func.func @omp_teams_num_teams1(%lb : i32) {
  omp.target {
    // expected-error @below {{expected num_teams upper bound to be defined if the lower bound is defined}}
    "omp.teams" (%lb) ({
      omp.terminator
    }) {operandSegmentSizes = array<i32: 0,0,0,1,0,0,0,0>} : (i32) -> ()
    omp.terminator
  }
  return
}

// -----

func.func @omp_teams_num_teams2(%lb : i32, %ub : i16) {
  omp.target {
    // expected-error @below {{expected num_teams upper bound and lower bound to be the same type}}
    omp.teams num_teams(%lb : i32 to %ub : i16) {
      omp.terminator
    }
    omp.terminator
  }
  return
}

// -----

func.func @omp_sections(%data_var : memref<i32>) -> () {
  // expected-error @below {{expected equal sizes for allocate and allocator variables}}
  "omp.sections" (%data_var) ({
    omp.terminator
  }) {operandSegmentSizes = array<i32: 1,0,0,0>} : (memref<i32>) -> ()
  return
}

// -----

func.func @omp_sections(%data_var : memref<i32>) -> () {
  // expected-error @below {{expected as many reduction symbol references as reduction variables}}
  "omp.sections" (%data_var) ({
  ^bb0(%arg0: memref<i32>):
    omp.terminator
  }) {operandSegmentSizes = array<i32: 0,0,0,1>} : (memref<i32>) -> ()
  return
}

// -----

func.func @omp_sections(%data_var : memref<i32>) -> () {
  // expected-error @below {{expected omp.section op or terminator op inside region}}
  omp.sections {
    "test.payload" () : () -> ()
  }
  return
}

// -----

func.func @omp_sections(%cond : i1) {
  // expected-error @below {{expected '{' to begin a region}}
  omp.sections if(%cond) {
    omp.terminator
  }
  return
}

// -----

func.func @omp_sections() {
  // expected-error @below {{expected '{' to begin a region}}
  omp.sections num_threads(10) {
    omp.terminator
  }
  return
}

// -----

func.func @omp_sections() {
  // expected-error @below {{expected '{' to begin a region}}
  omp.sections proc_bind(close) {
    omp.terminator
  }
  return
}

// -----

func.func @omp_sections(%data_var : memref<i32>, %linear_var : i32) {
  // expected-error @below {{expected '{' to begin a region}}
  omp.sections linear(%data_var = %linear_var : memref<i32>) {
    omp.terminator
  }
  return
}

// -----

func.func @omp_sections() {
  // expected-error @below {{expected '{' to begin a region}}
  omp.sections schedule(static, none) {
    omp.terminator
  }
  return
}

// -----

func.func @omp_sections() {
  // expected-error @below {{expected '{' to begin a region}}
  omp.sections collapse(3) {
    omp.terminator
  }
  return
}

// -----

func.func @omp_sections() {
  // expected-error @below {{expected '{' to begin a region}}
  omp.sections ordered(2) {
    omp.terminator
  }
  return
}

// -----

func.func @omp_sections() {
  // expected-error @below {{expected '{' to begin a region}}
  omp.sections order(concurrent) {
    omp.terminator
  }
  return
}

// -----

func.func @omp_sections() {
  // expected-error @below {{failed to verify constraint: region with 1 blocks}}
  omp.sections {
    omp.section {
      omp.terminator
    }
    omp.terminator
  ^bb2:
    omp.terminator
  }
  return
}

// -----

omp.declare_reduction @add_f32 : f32
init {
^bb0(%arg: f32):
  %0 = arith.constant 0.0 : f32
  omp.yield (%0 : f32)
}
combiner {
^bb1(%arg0: f32, %arg1: f32):
  %1 = arith.addf %arg0, %arg1 : f32
  omp.yield (%1 : f32)
}

func.func @omp_sections(%x : !llvm.ptr) {
  omp.sections reduction(@add_f32 %x -> %arg0 : !llvm.ptr) {
    // expected-error @below {{op expected at least 1 entry block argument(s)}}
    omp.section {
      omp.terminator
    }
    omp.terminator
  }
  return
}

// -----

func.func @omp_single(%data_var : memref<i32>) -> () {
  // expected-error @below {{expected equal sizes for allocate and allocator variables}}
  "omp.single" (%data_var) ({
    omp.barrier
  }) {operandSegmentSizes = array<i32: 1,0,0,0>} : (memref<i32>) -> ()
  return
}

// -----

func.func @omp_single_copyprivate(%data_var : memref<i32>) -> () {
  // expected-error @below {{inconsistent number of copyprivate vars (= 1) and functions (= 0), both must be equal}}
  "omp.single" (%data_var) ({
    omp.barrier
  }) {operandSegmentSizes = array<i32: 0,0,1,0>} : (memref<i32>) -> ()
  return
}

// -----

func.func @omp_single_copyprivate(%data_var : memref<i32>) -> () {
  // expected-error @below {{expected symbol reference @copy_func to point to a copy function}}
  omp.single copyprivate(%data_var -> @copy_func : memref<i32>) {
    omp.barrier
  }
  return
}

// -----

func.func private @copy_func(memref<i32>)

func.func @omp_single_copyprivate(%data_var : memref<i32>) -> () {
  // expected-error @below {{expected copy function @copy_func to have 2 operands}}
  omp.single copyprivate(%data_var -> @copy_func : memref<i32>) {
    omp.barrier
  }
  return
}

// -----

func.func private @copy_func(memref<i32>, memref<f32>)

func.func @omp_single_copyprivate(%data_var : memref<i32>) -> () {
  // expected-error @below {{expected copy function @copy_func arguments to have the same type}}
  omp.single copyprivate(%data_var -> @copy_func : memref<i32>) {
    omp.barrier
  }
  return
}

// -----

func.func private @copy_func(memref<f32>, memref<f32>)

func.func @omp_single_copyprivate(%data_var : memref<i32>) -> () {
  // expected-error @below {{expected copy function arguments' type ('memref<f32>') to be the same as copyprivate variable's type ('memref<i32>')}}
  omp.single copyprivate(%data_var -> @copy_func : memref<i32>) {
    omp.barrier
  }
  return
}

// -----

func.func @omp_task_depend(%data_var: memref<i32>) {
  // expected-error @below {{'omp.task' op operand count (1) does not match with the total size (0) specified in attribute 'operandSegmentSizes'}}
    "omp.task"(%data_var) ({
      "omp.terminator"() : () -> ()
    }) {depend_kinds = [], operandSegmentSizes = array<i32: 0, 0, 1, 0, 0, 0, 0, 0>} : (memref<i32>) -> ()
   "func.return"() : () -> ()
}

// -----

func.func @omp_task(%ptr: !llvm.ptr) {
  // expected-error @below {{op expected symbol reference @add_f32 to point to a reduction declaration}}
  omp.task in_reduction(@add_f32 %ptr -> %arg0 : !llvm.ptr) {
    // CHECK: "test.foo"() : () -> ()
    "test.foo"() : () -> ()
    // CHECK: omp.terminator
    omp.terminator
  }
}

// -----

omp.declare_reduction @add_f32 : f32
init {
^bb0(%arg: f32):
  %0 = arith.constant 0.0 : f32
  omp.yield (%0 : f32)
}
combiner {
^bb1(%arg0: f32, %arg1: f32):
  %1 = arith.addf %arg0, %arg1 : f32
  omp.yield (%1 : f32)
}

func.func @omp_task(%ptr: !llvm.ptr) {
  // expected-error @below {{op accumulator variable used more than once}}
  omp.task in_reduction(@add_f32 %ptr -> %arg0, @add_f32 %ptr -> %arg1 : !llvm.ptr, !llvm.ptr) {
    // CHECK: "test.foo"() : () -> ()
    "test.foo"() : () -> ()
    // CHECK: omp.terminator
    omp.terminator
  }
}

// -----

omp.declare_reduction @add_i32 : i32
init {
^bb0(%arg: i32):
  %0 = arith.constant 0 : i32
  omp.yield (%0 : i32)
}
combiner {
^bb1(%arg0: i32, %arg1: i32):
  %1 = arith.addi %arg0, %arg1 : i32
  omp.yield (%1 : i32)
}
atomic {
^bb2(%arg2: !llvm.ptr, %arg3: !llvm.ptr):
  %2 = llvm.load %arg3 : !llvm.ptr -> i32
  llvm.atomicrmw add %arg2, %2 monotonic : !llvm.ptr, i32
  omp.yield
}

func.func @omp_task(%mem: memref<1xf32>) {
  // expected-error @below {{op expected accumulator ('memref<1xf32>') to be the same type as reduction declaration ('!llvm.ptr')}}
  omp.task in_reduction(@add_i32 %mem -> %arg0 : memref<1xf32>) {
    // CHECK: "test.foo"() : () -> ()
    "test.foo"() : () -> ()
    // CHECK: omp.terminator
    omp.terminator
  }
  return
}

// -----

func.func @omp_cancel() {
  omp.sections {
    // expected-error @below {{cancel parallel must appear inside a parallel region}}
    omp.cancel cancellation_construct_type(parallel)
    // CHECK: omp.terminator
    omp.terminator
  }
  return
}

// -----

func.func @omp_cancel1() {
  omp.parallel {
    // expected-error @below {{cancel sections must appear inside a sections region}}
    omp.cancel cancellation_construct_type(sections)
    // CHECK: omp.terminator
    omp.terminator
  }
  return
}

// -----

func.func @omp_cancel2() {
  omp.sections {
    // expected-error @below {{cancel loop must appear inside a worksharing-loop region}}
    omp.cancel cancellation_construct_type(loop)
    // CHECK: omp.terminator
    omp.terminator
  }
  return
}

// -----

func.func @omp_cancel3(%arg1 : i32, %arg2 : i32, %arg3 : i32) -> () {
  omp.wsloop nowait {
    omp.loop_nest (%0) : i32 = (%arg1) to (%arg2) step (%arg3) {
      // expected-error @below {{A worksharing construct that is canceled must not have a nowait clause}}
      omp.cancel cancellation_construct_type(loop)
      // CHECK: omp.yield
      omp.yield
    }
  }
  return
}

// -----

func.func @omp_cancel4(%arg1 : i32, %arg2 : i32, %arg3 : i32) -> () {
  omp.wsloop ordered(1) {
    omp.loop_nest (%0) : i32 = (%arg1) to (%arg2) step (%arg3) {
      // expected-error @below {{A worksharing construct that is canceled must not have an ordered clause}}
      omp.cancel cancellation_construct_type(loop)
      // CHECK: omp.yield
      omp.yield
    }
  }
  return
}

// -----

func.func @omp_cancel5() -> () {
  omp.sections nowait {
    omp.section {
      // expected-error @below {{A sections construct that is canceled must not have a nowait clause}}
      omp.cancel cancellation_construct_type(sections)
      omp.terminator
    }
    // CHECK: omp.terminator
    omp.terminator
  }
  return
}

// -----

func.func @omp_cancellationpoint() {
  omp.sections {
    // expected-error @below {{cancellation point parallel must appear inside a parallel region}}
    omp.cancellation_point cancellation_construct_type(parallel)
    // CHECK: omp.terminator
    omp.terminator
  }
  return
}

// -----

func.func @omp_cancellationpoint1() {
  omp.parallel {
    // expected-error @below {{cancellation point sections must appear inside a sections region}}
    omp.cancellation_point cancellation_construct_type(sections)
    // CHECK: omp.terminator
    omp.terminator
  }
  return
}

// -----

func.func @omp_cancellationpoint2() {
  omp.sections {
    // expected-error @below {{cancellation point loop must appear inside a worksharing-loop region}}
    omp.cancellation_point cancellation_construct_type(loop)
    // CHECK: omp.terminator
    omp.terminator
  }
  return
}

// -----

omp.declare_reduction @add_f32 : f32
init {
 ^bb0(%arg: f32):
  %0 = arith.constant 0.0 : f32
  omp.yield (%0 : f32)
}
combiner {
  ^bb1(%arg0: f32, %arg1: f32):
  %1 = arith.addf %arg0, %arg1 : f32
  omp.yield (%1 : f32)
}

func.func @scan_test_2(%lb: i32, %ub: i32, %step: i32) {
  %test1f32 = "test.f32"() : () -> (!llvm.ptr)
  omp.wsloop reduction(mod:inscan, @add_f32 %test1f32 -> %arg1 : !llvm.ptr) {
    omp.loop_nest (%i, %j) : i32 = (%lb, %ub) to (%ub, %lb) step (%step, %step) {
  // expected-error @below {{Exactly one of EXCLUSIVE or INCLUSIVE clause is expected}}
       omp.scan
        omp.yield
    }
  }
  return
}

// -----

omp.declare_reduction @add_f32 : f32
init {
 ^bb0(%arg: f32):
  %0 = arith.constant 0.0 : f32
  omp.yield (%0 : f32)
}
combiner {
  ^bb1(%arg0: f32, %arg1: f32):
  %1 = arith.addf %arg0, %arg1 : f32
  omp.yield (%1 : f32)
}

func.func @scan_test_2(%lb: i32, %ub: i32, %step: i32) {
  %test1f32 = "test.f32"() : () -> (!llvm.ptr)
  omp.wsloop reduction(mod:inscan, @add_f32 %test1f32 -> %arg1 : !llvm.ptr) {
    omp.loop_nest (%i, %j) : i32 = (%lb, %ub) to (%ub, %lb) step (%step, %step) {
  // expected-error @below {{Exactly one of EXCLUSIVE or INCLUSIVE clause is expected}}
       omp.scan inclusive(%test1f32 : !llvm.ptr) exclusive(%test1f32: !llvm.ptr)
        omp.yield
    }
  }
  return
}

// -----

omp.declare_reduction @add_f32 : f32
init {
 ^bb0(%arg: f32):
  %0 = arith.constant 0.0 : f32
  omp.yield (%0 : f32)
}
combiner {
  ^bb1(%arg0: f32, %arg1: f32):
  %1 = arith.addf %arg0, %arg1 : f32
  omp.yield (%1 : f32)
}

func.func @scan_test_2(%lb: i32, %ub: i32, %step: i32) {
  %test1f32 = "test.f32"() : () -> (!llvm.ptr)
  omp.wsloop reduction(@add_f32 %test1f32 -> %arg1 : !llvm.ptr) {
    omp.loop_nest (%i, %j) : i32 = (%lb, %ub) to (%ub, %lb) step (%step, %step) {
  // expected-error @below {{SCAN directive needs to be enclosed within a parent worksharing loop construct or SIMD construct with INSCAN reduction modifier}}
       omp.scan inclusive(%test1f32 : !llvm.ptr)
        omp.yield
    }
  }
  return
}

// -----

omp.declare_reduction @add_f32 : f32
init {
 ^bb0(%arg: f32):
  %0 = arith.constant 0.0 : f32
  omp.yield (%0 : f32)
}
combiner {
  ^bb1(%arg0: f32, %arg1: f32):
  %1 = arith.addf %arg0, %arg1 : f32
  omp.yield (%1 : f32)
}

func.func @scan_test_2(%lb: i32, %ub: i32, %step: i32) {
  %test1f32 = "test.f32"() : () -> (!llvm.ptr)
  omp.taskloop reduction(mod:inscan, @add_f32 %test1f32 -> %arg1 : !llvm.ptr) {
    omp.loop_nest (%i, %j) : i32 = (%lb, %ub) to (%ub, %lb) step (%step, %step) {
  // expected-error @below {{SCAN directive needs to be enclosed within a parent worksharing loop construct or SIMD construct with INSCAN reduction modifier}}
       omp.scan inclusive(%test1f32 : !llvm.ptr)
        omp.yield
    }
  }
  return
}

// -----

func.func @taskloop(%lb: i32, %ub: i32, %step: i32) {
  %testmemref = "test.memref"() : () -> (memref<i32>)
  // expected-error @below {{expected equal sizes for allocate and allocator variables}}
  "omp.taskloop"(%testmemref) ({
    omp.loop_nest (%i, %j) : i32 = (%lb, %ub) to (%ub, %lb) step (%step, %step) {
      omp.yield
    }
  }) {operandSegmentSizes = array<i32: 1, 0, 0, 0, 0, 0, 0, 0, 0, 0>} : (memref<i32>) -> ()
  return
}

// -----

func.func @taskloop(%lb: i32, %ub: i32, %step: i32) {
  %testf32 = "test.f32"() : () -> (!llvm.ptr)
  %testf32_2 = "test.f32"() : () -> (!llvm.ptr)
  // expected-error @below {{expected as many reduction symbol references as reduction variables}}
  "omp.taskloop"(%testf32, %testf32_2) ({
  ^bb0(%arg0: !llvm.ptr, %arg1: !llvm.ptr):
    omp.loop_nest (%i, %j) : i32 = (%lb, %ub) to (%ub, %lb) step (%step, %step) {
      omp.yield
    }
  }) {operandSegmentSizes = array<i32: 0, 0, 0, 0, 0, 0, 0, 0, 0, 2>, reduction_syms = [@add_f32]} : (!llvm.ptr, !llvm.ptr) -> ()
  return
}

// -----

func.func @taskloop(%lb: i32, %ub: i32, %step: i32) {
  %testf32 = "test.f32"() : () -> (!llvm.ptr)
  // expected-error @below {{expected as many reduction symbol references as reduction variables}}
  "omp.taskloop"(%testf32) ({
  ^bb0(%arg0: !llvm.ptr):
    omp.loop_nest (%i, %j) : i32 = (%lb, %ub) to (%ub, %lb) step (%step, %step) {
      omp.yield
    }
  }) {operandSegmentSizes = array<i32: 0, 0, 0, 0, 0, 0, 0, 0, 0, 1>, reduction_syms = [@add_f32, @add_f32]} : (!llvm.ptr) -> ()
  return
}

// -----

func.func @taskloop(%lb: i32, %ub: i32, %step: i32) {
  %testf32 = "test.f32"() : () -> (!llvm.ptr)
  %testf32_2 = "test.f32"() : () -> (!llvm.ptr)
  // expected-error @below {{expected as many reduction symbol references as reduction variables}}
  "omp.taskloop"(%testf32, %testf32_2) ({
  ^bb0(%arg0: !llvm.ptr, %arg1: !llvm.ptr):
    omp.loop_nest (%i, %j) : i32 = (%lb, %ub) to (%ub, %lb) step (%step, %step) {
      omp.yield
    }
  }) {in_reduction_syms = [@add_f32], operandSegmentSizes = array<i32: 0, 0, 0, 0, 0, 2, 0, 0, 0, 0>} : (!llvm.ptr, !llvm.ptr) -> ()
  return
}

// -----

func.func @taskloop(%lb: i32, %ub: i32, %step: i32) {
  %testf32 = "test.f32"() : () -> (!llvm.ptr)
  // expected-error @below {{expected as many reduction symbol references as reduction variables}}
  "omp.taskloop"(%testf32) ({
  ^bb0(%arg0: !llvm.ptr):
    omp.loop_nest (%i, %j) : i32 = (%lb, %ub) to (%ub, %lb) step (%step, %step) {
      omp.yield
    }
  }) {in_reduction_syms = [@add_f32, @add_f32], operandSegmentSizes = array<i32: 0, 0, 0, 0, 0, 1, 0, 0, 0, 0>} : (!llvm.ptr) -> ()
  return
}

// -----

omp.declare_reduction @add_f32 : f32
init {
^bb0(%arg: f32):
  %0 = arith.constant 0.0 : f32
  omp.yield (%0 : f32)
}
combiner {
^bb1(%arg0: f32, %arg1: f32):
  %1 = arith.addf %arg0, %arg1 : f32
  omp.yield (%1 : f32)
}

func.func @taskloop(%lb: i32, %ub: i32, %step: i32) {
  %testf32 = "test.f32"() : () -> (!llvm.ptr)
  %testf32_2 = "test.f32"() : () -> (!llvm.ptr)
  // expected-error @below {{if a reduction clause is present on the taskloop directive, the nogroup clause must not be specified}}
  omp.taskloop nogroup reduction(@add_f32 %testf32 -> %arg0, @add_f32 %testf32_2 -> %arg1 : !llvm.ptr, !llvm.ptr) {
    omp.loop_nest (%i, %j) : i32 = (%lb, %ub) to (%ub, %lb) step (%step, %step) {
      omp.yield
    }
  }
  return
}

// -----

omp.declare_reduction @add_f32 : f32
init {
^bb0(%arg: f32):
  %0 = arith.constant 0.0 : f32
  omp.yield (%0 : f32)
}
combiner {
^bb1(%arg0: f32, %arg1: f32):
  %1 = arith.addf %arg0, %arg1 : f32
  omp.yield (%1 : f32)
}

func.func @taskloop(%lb: i32, %ub: i32, %step: i32) {
  %testf32 = "test.f32"() : () -> (!llvm.ptr)
  // expected-error @below {{the same list item cannot appear in both a reduction and an in_reduction clause}}
  omp.taskloop in_reduction(@add_f32 %testf32 -> %arg0 : !llvm.ptr) reduction(@add_f32 %testf32 -> %arg1 : !llvm.ptr) {
    omp.loop_nest (%i, %j) : i32 = (%lb, %ub) to (%ub, %lb) step (%step, %step) {
      omp.yield
    }
  }
  return
}

// -----

func.func @taskloop(%lb: i32, %ub: i32, %step: i32) {
  %testi64 = "test.i64"() : () -> (i64)
  // expected-error @below {{the grainsize clause and num_tasks clause are mutually exclusive and may not appear on the same taskloop directive}}
  omp.taskloop grainsize(%testi64: i64) num_tasks(%testi64: i64) {
    omp.loop_nest (%i, %j) : i32 = (%lb, %ub) to (%ub, %lb) step (%step, %step) {
      omp.yield
    }
  }
  return
}

// -----

func.func @taskloop(%lb: i32, %ub: i32, %step: i32) {
  %testi64 = "test.i64"() : () -> (i64)
  // expected-error @below {{invalid grainsize modifier : 'strict1'}}
  omp.taskloop grainsize(strict1, %testi64: i64) {
    omp.loop_nest (%i, %j) : i32 = (%lb, %ub) to (%ub, %lb) step (%step, %step) {
      omp.yield
    }
  }
  return
}
// -----

func.func @taskloop(%lb: i32, %ub: i32, %step: i32) {
  %testi64 = "test.i64"() : () -> (i64)
  // expected-error @below {{invalid num_tasks modifier : 'default'}}
  omp.taskloop num_tasks(default, %testi64: i64) {
    omp.loop_nest (%i, %j) : i32 = (%lb, %ub) to (%ub, %lb) step (%step, %step) {
      omp.yield
    }
  }
  return
}
// -----

func.func @taskloop(%lb: i32, %ub: i32, %step: i32) {
  // expected-error @below {{op nested in loop wrapper is not another loop wrapper or `omp.loop_nest`}}
  omp.taskloop {
    %0 = arith.constant 0 : i32
  }
  return
}

// -----

func.func @taskloop(%lb: i32, %ub: i32, %step: i32) {
  // expected-error @below {{only supported nested wrapper is 'omp.simd'}}
  omp.taskloop {
    omp.distribute {
      omp.loop_nest (%iv) : i32 = (%lb) to (%ub) step (%step) {
        omp.yield
      }
    }
  } {omp.composite}
  return
}

// -----

func.func @omp_threadprivate() {
  %1 = llvm.mlir.addressof @_QFsubEx : !llvm.ptr
  // expected-error @below {{op failed to verify that all of {sym_addr, tls_addr} have same type}}
  %2 = omp.threadprivate %1 : !llvm.ptr -> memref<i32>
  return
}

// -----

func.func @omp_target(%map1: memref<?xi32>) {
  %mapv = omp.map.info var_ptr(%map1 : memref<?xi32>, tensor<?xi32>)   map_clauses(delete) capture(ByRef) -> memref<?xi32> {name = ""}
  // expected-error @below {{to, from, tofrom and alloc map types are permitted}}
  omp.target map_entries(%mapv -> %arg0: memref<?xi32>) {
    omp.terminator
  }
  return
}

// -----

func.func @omp_target_data(%map1: memref<?xi32>) {
  %mapv = omp.map.info var_ptr(%map1 : memref<?xi32>, tensor<?xi32>)  map_clauses(delete) capture(ByRef) -> memref<?xi32> {name = ""}
  // expected-error @below {{to, from, tofrom and alloc map types are permitted}}
  omp.target_data map_entries(%mapv : memref<?xi32>){}
  return
}

// -----

func.func @omp_target_data() {
  // expected-error @below {{At least one of map, use_device_ptr_vars, or use_device_addr_vars operand must be present}}
  omp.target_data {}
  return
}

// -----

func.func @omp_target_enter_data(%map1: memref<?xi32>) {
  %mapv = omp.map.info var_ptr(%map1 : memref<?xi32>, tensor<?xi32>)   map_clauses(from) capture(ByRef) -> memref<?xi32> {name = ""}
  // expected-error @below {{to and alloc map types are permitted}}
  omp.target_enter_data map_entries(%mapv : memref<?xi32>){}
  return
}

// -----

func.func @omp_target_enter_data_depend(%a: memref<?xi32>) {
  %0 = omp.map.info var_ptr(%a: memref<?xi32>, tensor<?xi32>) map_clauses(to) capture(ByRef) -> memref<?xi32>
  // expected-error @below {{op expected as many depend values as depend variables}}
  omp.target_enter_data map_entries(%0: memref<?xi32> ) {operandSegmentSizes = array<i32: 1, 0, 0, 0>}
  return
}

// -----

func.func @omp_target_exit_data(%map1: memref<?xi32>) {
  %mapv = omp.map.info var_ptr(%map1 : memref<?xi32>, tensor<?xi32>)   map_clauses(to) capture(ByRef) -> memref<?xi32> {name = ""}
  // expected-error @below {{from, release and delete map types are permitted}}
  omp.target_exit_data map_entries(%mapv : memref<?xi32>){}
  return
}

// -----

func.func @omp_target_exit_data_depend(%a: memref<?xi32>) {
  %0 = omp.map.info var_ptr(%a: memref<?xi32>, tensor<?xi32>) map_clauses(from) capture(ByRef) -> memref<?xi32>
  // expected-error @below {{op expected as many depend values as depend variables}}
  omp.target_exit_data map_entries(%0: memref<?xi32> ) {operandSegmentSizes = array<i32: 1, 0, 0, 0>}
  return
}

// -----

func.func @omp_target_update_invalid_motion_type(%map1 : memref<?xi32>) {
  %mapv = omp.map.info var_ptr(%map1 : memref<?xi32>, tensor<?xi32>) map_clauses(exit_release_or_enter_alloc) capture(ByRef) -> memref<?xi32> {name = ""}

  // expected-error @below {{at least one of to or from map types must be specified, other map types are not permitted}}
  omp.target_update map_entries(%mapv : memref<?xi32>)
  return
}

// -----

func.func @omp_target_update_invalid_motion_type_2(%map1 : memref<?xi32>) {
  %mapv = omp.map.info var_ptr(%map1 : memref<?xi32>, tensor<?xi32>) map_clauses(delete) capture(ByRef) -> memref<?xi32> {name = ""}

  // expected-error @below {{at least one of to or from map types must be specified, other map types are not permitted}}
  omp.target_update map_entries(%mapv : memref<?xi32>)
  return
}

// -----

func.func @omp_target_update_invalid_motion_modifier(%map1 : memref<?xi32>) {
  %mapv = omp.map.info var_ptr(%map1 : memref<?xi32>, tensor<?xi32>) map_clauses(always, to) capture(ByRef) -> memref<?xi32> {name = ""}

  // expected-error @below {{present, mapper and iterator map type modifiers are permitted}}
  omp.target_update map_entries(%mapv : memref<?xi32>)
  return
}

// -----

func.func @omp_target_update_invalid_motion_modifier_2(%map1 : memref<?xi32>) {
  %mapv = omp.map.info var_ptr(%map1 : memref<?xi32>, tensor<?xi32>) map_clauses(close, to) capture(ByRef) -> memref<?xi32> {name = ""}

  // expected-error @below {{present, mapper and iterator map type modifiers are permitted}}
  omp.target_update map_entries(%mapv : memref<?xi32>)
  return
}

// -----

func.func @omp_target_update_invalid_motion_modifier_3(%map1 : memref<?xi32>) {
  %mapv = omp.map.info var_ptr(%map1 : memref<?xi32>, tensor<?xi32>) map_clauses(implicit, to) capture(ByRef) -> memref<?xi32> {name = ""}

  // expected-error @below {{present, mapper and iterator map type modifiers are permitted}}
  omp.target_update map_entries(%mapv : memref<?xi32>)
  return
}

// -----

func.func @omp_target_update_invalid_motion_modifier_4(%map1 : memref<?xi32>) {
  %mapv = omp.map.info var_ptr(%map1 : memref<?xi32>, tensor<?xi32>) map_clauses(implicit, tofrom) capture(ByRef) -> memref<?xi32> {name = ""}

  // expected-error @below {{either to or from map types can be specified, not both}}
  omp.target_update map_entries(%mapv : memref<?xi32>)
  return
}

// -----

func.func @omp_target_update_invalid_motion_modifier_5(%map1 : memref<?xi32>) {
  %mapv = omp.map.info var_ptr(%map1 : memref<?xi32>, tensor<?xi32>) map_clauses(to) capture(ByRef) -> memref<?xi32> {name = ""}
  %mapv2 = omp.map.info var_ptr(%map1 : memref<?xi32>, tensor<?xi32>) map_clauses(from) capture(ByRef) -> memref<?xi32> {name = ""}

  // expected-error @below {{either to or from map types can be specified, not both}}
  omp.target_update map_entries(%mapv, %mapv2 : memref<?xi32>, memref<?xi32>)
  return
}
llvm.mlir.global internal @_QFsubEx() : i32

// -----

func.func @omp_target_update_data_depend(%a: memref<?xi32>) {
  %0 = omp.map.info var_ptr(%a: memref<?xi32>, tensor<?xi32>) map_clauses(to) capture(ByRef) -> memref<?xi32>
  // expected-error @below {{op expected as many depend values as depend variables}}
  omp.target_update map_entries(%0: memref<?xi32> ) {operandSegmentSizes = array<i32: 1, 0, 0, 0>}
  return
}

// -----

func.func @omp_target_multiple_teams() {
  // expected-error @below {{target containing multiple 'omp.teams' nested ops}}
  omp.target {
    omp.teams {
      omp.terminator
    }
    omp.teams {
      omp.terminator
    }
    omp.terminator
  }
  return
}

// -----

func.func @omp_target_host_eval(%x : !llvm.ptr) {
  // expected-error @below {{op host_eval argument illegal use in 'llvm.load' operation}}
  omp.target host_eval(%x -> %arg0 : !llvm.ptr) {
    %0 = llvm.load %arg0 : !llvm.ptr -> f32
    omp.terminator
  }
  return
}

// -----

func.func @omp_target_host_eval_teams(%x : i1) {
  // expected-error @below {{op host_eval argument only legal as 'num_teams' and 'thread_limit' in 'omp.teams'}}
  omp.target host_eval(%x -> %arg0 : i1) {
    omp.teams if(%arg0) {
      omp.terminator
    }
    omp.terminator
  }
  return
}

// -----

func.func @omp_target_host_eval_parallel(%x : i32) {
  // expected-error @below {{op host_eval argument only legal as 'num_threads' in 'omp.parallel' when representing target SPMD}}
  omp.target host_eval(%x -> %arg0 : i32) {
    omp.parallel num_threads(%arg0 : i32) {
      omp.terminator
    }
    omp.terminator
  }
  return
}

// -----

func.func @omp_target_host_eval_loop1(%x : i32) {
  // expected-error @below {{op host_eval argument only legal as loop bounds and steps in 'omp.loop_nest' when trip count must be evaluated in the host}}
  omp.target host_eval(%x -> %arg0 : i32) {
    omp.wsloop {
      omp.loop_nest (%iv) : i32 = (%arg0) to (%arg0) step (%arg0) {
        omp.yield
      }
    }
    omp.terminator
  }
  return
}

// -----

func.func @omp_target_host_eval_loop2(%x : i32) {
  // expected-error @below {{op host_eval argument only legal as loop bounds and steps in 'omp.loop_nest' when trip count must be evaluated in the host}}
  omp.target host_eval(%x -> %arg0 : i32) {
    omp.teams {
    ^bb0:
      %0 = arith.constant 0 : i1
      llvm.cond_br %0, ^bb1, ^bb2
    ^bb1:
      omp.distribute {
        omp.loop_nest (%iv) : i32 = (%arg0) to (%arg0) step (%arg0) {
          omp.yield
        }
      }
      llvm.br ^bb2
    ^bb2:
      omp.terminator
    }
    omp.terminator
  }
  return
}

// -----

func.func @omp_target_depend(%data_var: memref<i32>) {
  // expected-error @below {{op expected as many depend values as depend variables}}
    "omp.target"(%data_var) ({
      "omp.terminator"() : () -> ()
    }) {depend_kinds = [], operandSegmentSizes = array<i32: 0, 0, 1, 0, 0, 0, 0, 0, 0, 0, 0, 0>} : (memref<i32>) -> ()
   "func.return"() : () -> ()
}

// -----

func.func @omp_distribute_schedule(%chunk_size : i32, %lb : i32, %ub : i32, %step : i32) -> () {
  // expected-error @below {{op chunk size set without dist_schedule_static being present}}
  "omp.distribute"(%chunk_size) <{operandSegmentSizes = array<i32: 0, 0, 1, 0>}> ({
    omp.loop_nest (%iv) : i32 = (%lb) to (%ub) step (%step) {
      "omp.yield"() : () -> ()
    }
  }) : (i32) -> ()
}

// -----

func.func @omp_distribute_allocate(%data_var : memref<i32>, %lb : i32, %ub : i32, %step : i32) -> () {
  // expected-error @below {{expected equal sizes for allocate and allocator variables}}
  "omp.distribute"(%data_var) <{operandSegmentSizes = array<i32: 1, 0, 0, 0>}> ({
    omp.loop_nest (%iv) : i32 = (%lb) to (%ub) step (%step) {
      "omp.yield"() : () -> ()
    }
  }) : (memref<i32>) -> ()
}

// -----

func.func @omp_distribute_nested_wrapper(%lb: index, %ub: index, %step: index) -> () {
  // expected-error @below {{an 'omp.wsloop' nested wrapper is only allowed when 'omp.parallel' is the direct parent}}
  omp.distribute {
    "omp.wsloop"() ({
      omp.loop_nest (%iv) : index = (%lb) to (%ub) step (%step) {
        "omp.yield"() : () -> ()
      }
    }) {omp.composite} : () -> ()
  } {omp.composite}
}

// -----

func.func @omp_distribute_nested_wrapper2(%lb: index, %ub: index, %step: index) -> () {
  // expected-error @below {{only supported nested wrappers are 'omp.simd' and 'omp.wsloop'}}
  omp.distribute {
    "omp.taskloop"() ({
      omp.loop_nest (%iv) : index = (%lb) to (%ub) step (%step) {
        "omp.yield"() : () -> ()
      }
    }) : () -> ()
  } {omp.composite}
}

// -----

func.func @omp_distribute_nested_wrapper3(%lb: index, %ub: index, %step: index) -> () {
  // expected-error @below {{'omp.composite' attribute missing from composite wrapper}}
  omp.distribute {
    "omp.simd"() ({
      omp.loop_nest (%iv) : index = (%lb) to (%ub) step (%step) {
        "omp.yield"() : () -> ()
      }
    }) {omp.composite} : () -> ()
  }
}

// -----

func.func @omp_distribute_order() -> () {
// expected-error @below {{invalid clause value: 'default'}}
  omp.distribute order(default) {
    omp.loop_nest (%iv) : i32 = (%arg0) to (%arg0) step (%arg0) {
      omp.yield
    }
  }
  return
}
// -----
func.func @omp_distribute_reproducible_order() -> () {
// expected-error @below {{invalid clause value: 'default'}}
  omp.distribute order(reproducible:default) {
    omp.loop_nest (%iv) : i32 = (%arg0) to (%arg0) step (%arg0) {
      omp.yield
    }
  }
  return
}
// -----
func.func @omp_distribute_unconstrained_order() -> () {
// expected-error @below {{invalid clause value: 'default'}}
  omp.distribute order(unconstrained:default) {
    omp.loop_nest (%iv) : i32 = (%arg0) to (%arg0) step (%arg0) {
      omp.yield
    }
  }
  return
}
// -----
omp.private {type = private} @x.privatizer : i32 init {
^bb0(%arg0: i32, %arg1: i32):
  %0 = arith.constant 0.0 : f32
  // expected-error @below {{Invalid yielded value. Expected type: 'i32', got: 'f32'}}
  omp.yield(%0 : f32)
}

// -----

// expected-error @below {{Region argument type mismatch: got 'f32' expected 'i32'.}}
omp.private {type = private} @x.privatizer : i32 init {
^bb0(%arg0: i32, %arg1: f32):
  omp.yield
}

// -----

omp.private {type = private} @x.privatizer : f32 init {
^bb0(%arg0: f32, %arg1: f32):
  omp.yield(%arg0: f32)
} dealloc {
^bb0(%arg0: f32):
  // expected-error @below {{Did not expect any values to be yielded.}}
  omp.yield(%arg0 : f32)
}

// -----

omp.private {type = private} @x.privatizer : i32 init {
^bb0(%arg0: i32, %arg1: i32):
  // expected-error @below {{expected exit block terminator to be an `omp.yield` op.}}
  omp.terminator
}

// -----

// expected-error @below {{`init`: expected 2 region arguments, got: 1}}
omp.private {type = private} @x.privatizer : f32 init {
^bb0(%arg0: f32):
  omp.yield(%arg0 : f32)
}

// -----

// expected-error @below {{`copy`: expected 2 region arguments, got: 1}}
omp.private {type = firstprivate} @x.privatizer : f32 copy {
^bb0(%arg0: f32):
  omp.yield(%arg0 : f32)
}

// -----

// expected-error @below {{`dealloc`: expected 1 region arguments, got: 2}}
omp.private {type = private} @x.privatizer : f32 dealloc {
^bb0(%arg0: f32, %arg1: f32):
  omp.yield
}

// -----

// expected-error @below {{`private` clauses do not require a `copy` region.}}
omp.private {type = private} @x.privatizer : f32 copy {
^bb0(%arg0: f32, %arg1 : f32):
  omp.yield(%arg0 : f32)
}

// -----

// expected-error @below {{`firstprivate` clauses require at least a `copy` region.}}
omp.private {type = firstprivate} @x.privatizer : f32 init {
^bb0(%arg0: f32, %arg1: f32):
  omp.yield(%arg0 : f32)
}

// -----

func.func @private_type_mismatch(%arg0: index) {
// expected-error @below {{type mismatch between a private variable and its privatizer op, var type: 'index' vs. privatizer op type: '!llvm.ptr'}}
  omp.parallel private(@var1.privatizer %arg0 -> %arg2 : index) {
    omp.terminator
  }

  return
}

omp.private {type = private} @var1.privatizer : index init {
^bb0(%arg0: !llvm.ptr, %arg1: !llvm.ptr):
  omp.yield(%arg0 : !llvm.ptr)
}

// -----

func.func @firstprivate_type_mismatch(%arg0: index) {
  // expected-error @below {{type mismatch between a firstprivate variable and its privatizer op, var type: 'index' vs. privatizer op type: '!llvm.ptr'}}
  omp.parallel private(@var1.privatizer %arg0 -> %arg2 : index) {
    omp.terminator
  }

  return
}

omp.private {type = firstprivate} @var1.privatizer : index copy {
^bb0(%arg0: !llvm.ptr, %arg1: !llvm.ptr):
  omp.yield(%arg0 : !llvm.ptr)
}

// -----

func.func @undefined_privatizer(%arg0: index) {
  // expected-error @below {{failed to lookup privatizer op with symbol: '@var1.privatizer'}}
  omp.parallel private(@var1.privatizer %arg0 -> %arg2 : index) {
    omp.terminator
  }

  return
}

// -----
func.func @undefined_privatizer(%arg0: !llvm.ptr) {
  // expected-error @below {{inconsistent number of private variables and privatizer op symbols, private vars: 1 vs. privatizer op symbols: 2}}
  "omp.parallel"(%arg0) <{operandSegmentSizes = array<i32: 0, 0, 0, 0, 1, 0>, private_syms = [@x.privatizer, @y.privatizer]}> ({
    ^bb0(%arg2: !llvm.ptr):
      omp.terminator
    }) : (!llvm.ptr) -> ()
  return
}

// -----

omp.private {type = private} @var1.privatizer : !llvm.ptr copy {
^bb0(%arg0: !llvm.ptr, %arg1: !llvm.ptr):
  omp.yield(%arg0 : !llvm.ptr)
}

func.func @byref_in_private(%arg0: index) {
  // expected-error @below {{expected attribute value}}
  // expected-error @below {{custom op 'omp.parallel' invalid `private` format}}
  omp.parallel private(byref @var1.privatizer %arg0 -> %arg2 : index) {
    omp.terminator
  }

  return
}

// -----
func.func @masked_arg_type_mismatch(%arg0: f32) {
  // expected-error @below {{'omp.masked' op operand #0 must be integer or index, but got 'f32'}}
  "omp.masked"(%arg0) ({
      omp.terminator
    }) : (f32) -> ()
  return
}

// -----
func.func @masked_arg_count_mismatch(%arg0: i32, %arg1: i32) {
  // expected-error @below {{'omp.masked' op operand group starting at #0 requires 0 or 1 element, but found 2}}
  "omp.masked"(%arg0, %arg1) ({
      omp.terminator
    }) : (i32, i32) -> ()
  return
}

// -----
func.func @omp_parallel_missing_composite(%lb: index, %ub: index, %step: index) -> () {
  // expected-error@+1 {{'omp.composite' attribute missing from composite operation}}
  omp.parallel {
    omp.distribute {
      omp.wsloop {
        omp.loop_nest (%iv) : index = (%lb) to (%ub) step (%step) {
          omp.yield
        }
      } {omp.composite}
    } {omp.composite}
    omp.terminator
  }
  return
}

// -----
func.func @omp_parallel_invalid_composite(%lb: index, %ub: index, %step: index) -> () {
  // expected-error @below {{'omp.composite' attribute present in non-composite operation}}
  omp.parallel {
    omp.wsloop {
      omp.loop_nest (%iv) : index = (%lb) to (%ub) step (%step) {
        omp.yield
      }
    }
    omp.terminator
  } {omp.composite}
  return
}

// -----
func.func @omp_parallel_invalid_composite2(%lb: index, %ub: index, %step: index) -> () {
  // expected-error @below {{unexpected OpenMP operation inside of composite 'omp.parallel'}}
  omp.parallel {
    omp.barrier
    omp.distribute {
      omp.wsloop {
        omp.loop_nest (%iv) : index = (%lb) to (%ub) step (%step) {
          omp.yield
        }
      } {omp.composite}
    } {omp.composite}
    omp.terminator
  } {omp.composite}
  return
}

// -----
func.func @omp_wsloop_missing_composite(%lb: index, %ub: index, %step: index) -> () {
  // expected-error @below {{'omp.composite' attribute missing from composite wrapper}}
  omp.wsloop {
    omp.simd {
      omp.loop_nest (%iv) : index = (%lb) to (%ub) step (%step) {
        omp.yield
      }
    } {omp.composite}
  }
  return
}

// -----
func.func @omp_wsloop_invalid_composite(%lb: index, %ub: index, %step: index) -> () {
  // expected-error @below {{'omp.composite' attribute present in non-composite wrapper}}
  omp.wsloop {
    omp.loop_nest (%iv) : index = (%lb) to (%ub) step (%step) {
      omp.yield
    }
  } {omp.composite}
  return
}

// -----
func.func @omp_wsloop_missing_composite_2(%lb: index, %ub: index, %step: index) -> () {
  omp.parallel {
    omp.distribute {
      // expected-error @below {{'omp.composite' attribute missing from composite wrapper}}
      omp.wsloop {
        omp.loop_nest (%iv) : index = (%lb) to (%ub) step (%step) {
          omp.yield
        }
      }
    } {omp.composite}
    omp.terminator
  } {omp.composite}
  return
}

// -----
func.func @omp_simd_missing_composite(%lb: index, %ub: index, %step: index) -> () {
  omp.wsloop {
    // expected-error @below {{'omp.composite' attribute missing from composite wrapper}}
    omp.simd {
      omp.loop_nest (%iv) : index = (%lb) to (%ub) step (%step) {
        omp.yield
      }
    }
  } {omp.composite}
  return
}

// -----
func.func @omp_simd_invalid_composite(%lb: index, %ub: index, %step: index) -> () {
  // expected-error @below {{'omp.composite' attribute present in non-composite wrapper}}
  omp.simd {
    omp.loop_nest (%iv) : index = (%lb) to (%ub) step (%step) {
      omp.yield
    }
  } {omp.composite}
  return
}

// -----
func.func @omp_distribute_missing_composite(%lb: index, %ub: index, %step: index) -> () {
  omp.parallel {
    // expected-error @below {{'omp.composite' attribute missing from composite wrapper}}
    omp.distribute {
      omp.wsloop {
        omp.loop_nest (%iv) : index = (%lb) to (%ub) step (%step) {
          omp.yield
        }
      } {omp.composite}
    }
    omp.terminator
  } {omp.composite}
  return
}

// -----
func.func @omp_distribute_invalid_composite(%lb: index, %ub: index, %step: index) -> () {
  // expected-error @below {{'omp.composite' attribute present in non-composite wrapper}}
  omp.distribute {
    omp.loop_nest (%0) : index = (%lb) to (%ub) step (%step) {
      omp.yield
    }
  } {omp.composite}
  return
}

// -----
func.func @omp_taskloop_missing_composite(%lb: index, %ub: index, %step: index) -> () {
  // expected-error @below {{'omp.composite' attribute missing from composite wrapper}}
  omp.taskloop {
    omp.simd {
      omp.loop_nest (%i) : index = (%lb) to (%ub) step (%step)  {
        omp.yield
      }
    } {omp.composite}
  }
  return
}

// -----
func.func @omp_taskloop_invalid_composite(%lb: index, %ub: index, %step: index) -> () {
  // expected-error @below {{'omp.composite' attribute present in non-composite wrapper}}
  omp.taskloop {
    omp.loop_nest (%i) : index = (%lb) to (%ub) step (%step)  {
      omp.yield
    }
  } {omp.composite}
  return
}

// -----

func.func @omp_loop_invalid_nesting(%lb : index, %ub : index, %step : index) {

  // expected-error @below {{`omp.loop` expected to be a standalone loop wrapper}}
  omp.loop {
    omp.simd {
      omp.loop_nest (%iv) : index = (%lb) to (%ub) step (%step) {
        omp.yield
      }
    } {omp.composite}
  }

  return
}

// -----

func.func @omp_loop_invalid_nesting2(%lb : index, %ub : index, %step : index) {

  omp.simd {
    // expected-error @below {{`omp.loop` expected to be a standalone loop wrapper}}
    omp.loop {
      omp.loop_nest (%iv) : index = (%lb) to (%ub) step (%step) {
        omp.yield
      }
    } {omp.composite}
  }

  return
}

// -----

func.func @omp_loop_invalid_binding(%lb : index, %ub : index, %step : index) {

  // expected-error @below {{custom op 'omp.loop' invalid clause value: 'dummy_value'}}
  omp.loop bind(dummy_value) {
    omp.loop_nest (%iv) : index = (%lb) to (%ub) step (%step) {
      omp.yield
    }
  }
  return
}

// -----
func.func @nested_wrapper(%idx : index) {
  omp.workshare {
    // expected-error @below {{cannot be composite}}
    omp.workshare.loop_wrapper {
      omp.simd {
        omp.loop_nest (%iv) : index = (%idx) to (%idx) step (%idx) {
          omp.yield
        }
      } {omp.composite}
    }
    omp.terminator
  }
  return
}

// -----
func.func @not_wrapper() {
  omp.workshare {
    // expected-error @below {{op nested in loop wrapper is not another loop wrapper or `omp.loop_nest`}}
    omp.workshare.loop_wrapper {
      %0 = arith.constant 0 : index
    }
    omp.terminator
  }
  return
}

// -----
func.func @missing_workshare(%idx : index) {
  // expected-error @below {{must be nested in an omp.workshare}}
  omp.workshare.loop_wrapper {
    omp.loop_nest (%iv) : index = (%idx) to (%idx) step (%idx) {
      omp.yield
    }
  }
  return
}

// -----
  // expected-error @below {{op expected terminator to be a DeclareMapperInfoOp}}
  omp.declare_mapper @missing_declareMapperInfo : !llvm.struct<"mytype", (array<1024 x i32>)> {
  ^bb0(%arg0: !llvm.ptr):
    omp.terminator
  }

// -----
llvm.func @invalid_mapper(%0 : !llvm.ptr) {
<<<<<<< HEAD
  %1 = omp.map.info var_ptr(%0 : !llvm.ptr, !llvm.struct<"my_type", (i32)>) mapper(@my_mapper) map_clauses(to) capture(ByRef) -> !llvm.ptr {name = ""}
  // expected-error @below {{invalid mapper id}}
=======
  // expected-error @below {{invalid mapper id}}
  %1 = omp.map.info var_ptr(%0 : !llvm.ptr, !llvm.struct<"my_type", (i32)>) map_clauses(to) capture(ByRef) mapper(@my_mapper) -> !llvm.ptr {name = ""}
>>>>>>> d465594a
  omp.target_data map_entries(%1 : !llvm.ptr) {
    omp.terminator
  }
  llvm.return
}<|MERGE_RESOLUTION|>--- conflicted
+++ resolved
@@ -2876,13 +2876,8 @@
 
 // -----
 llvm.func @invalid_mapper(%0 : !llvm.ptr) {
-<<<<<<< HEAD
-  %1 = omp.map.info var_ptr(%0 : !llvm.ptr, !llvm.struct<"my_type", (i32)>) mapper(@my_mapper) map_clauses(to) capture(ByRef) -> !llvm.ptr {name = ""}
-  // expected-error @below {{invalid mapper id}}
-=======
   // expected-error @below {{invalid mapper id}}
   %1 = omp.map.info var_ptr(%0 : !llvm.ptr, !llvm.struct<"my_type", (i32)>) map_clauses(to) capture(ByRef) mapper(@my_mapper) -> !llvm.ptr {name = ""}
->>>>>>> d465594a
   omp.target_data map_entries(%1 : !llvm.ptr) {
     omp.terminator
   }
