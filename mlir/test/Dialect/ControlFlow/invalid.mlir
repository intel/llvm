--- conflicted
+++ resolved
@@ -82,21 +82,6 @@
 
 // -----
 
-<<<<<<< HEAD
-// CHECK-LABEL: func @negative_weight
-func.func @wrong_total_weight(%cond: i1) {
-  // expected-error@+1 {{weight #0 must be non-negative}}
-  cf.cond_br %cond weights([-1, 101]), ^bb1, ^bb2
-  ^bb1:
-    return
-  ^bb2:
-    return
-}
-
-// -----
-
-=======
->>>>>>> 10a576f7
 // CHECK-LABEL: func @zero_weights
 func.func @wrong_total_weight(%cond: i1) {
   // expected-error@+1 {{branch weights cannot all be zero}}
