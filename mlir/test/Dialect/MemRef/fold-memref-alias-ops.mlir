// RUN: mlir-opt -fold-memref-alias-ops -split-input-file %s | FileCheck %s

func.func @fold_static_stride_subview_with_load(%arg0 : memref<12x32xf32>, %arg1 : index, %arg2 : index, %arg3 : index, %arg4 : index) -> f32 {
  %0 = memref.subview %arg0[%arg1, %arg2][4, 4][2, 3] : memref<12x32xf32> to memref<4x4xf32, strided<[64, 3], offset: ?>>
  %1 = memref.load %0[%arg3, %arg4] : memref<4x4xf32, strided<[64, 3], offset: ?>>
  return %1 : f32
}
//  CHECK-DAG: #[[MAP0:.+]] = affine_map<()[s0, s1] -> (s0 + s1 * 2)>
//  CHECK-DAG: #[[MAP1:.+]] = affine_map<()[s0, s1] -> (s0 + s1 * 3)>
//      CHECK: func @fold_static_stride_subview_with_load
// CHECK-SAME:   %[[ARG0:[a-zA-Z0-9_]+]]: memref<12x32xf32>
// CHECK-SAME:   %[[ARG1:[a-zA-Z0-9_]+]]: index
// CHECK-SAME:   %[[ARG2:[a-zA-Z0-9_]+]]: index
// CHECK-SAME:   %[[ARG3:[a-zA-Z0-9_]+]]: index
// CHECK-SAME:   %[[ARG4:[a-zA-Z0-9_]+]]: index
//  CHECK-DAG:   %[[I1:.+]] = affine.apply #[[MAP0]]()[%[[ARG1]], %[[ARG3]]]
//  CHECK-DAG:   %[[I2:.+]] = affine.apply #[[MAP1]]()[%[[ARG2]], %[[ARG4]]]
//      CHECK:   memref.load %[[ARG0]][%[[I1]], %[[I2]]]

// -----

func.func @fold_dynamic_stride_subview_with_load(%arg0 : memref<12x32xf32>, %arg1 : index, %arg2 : index, %arg3 : index, %arg4 : index, %arg5 : index, %arg6 : index) -> f32 {
  %0 = memref.subview %arg0[%arg1, %arg2][4, 4][%arg5, %arg6] :
    memref<12x32xf32> to memref<4x4xf32, strided<[?, ?], offset: ?>>
  %1 = memref.load %0[%arg3, %arg4] : memref<4x4xf32, strided<[?, ?], offset: ?>>
  return %1 : f32
}
//  CHECK-DAG: #[[MAP:.+]] = affine_map<()[s0, s1, s2] -> (s0 + s1 * s2)>
//      CHECK: func @fold_dynamic_stride_subview_with_load
// CHECK-SAME:   %[[ARG0:[a-zA-Z0-9_]+]]: memref<12x32xf32>
// CHECK-SAME:   %[[ARG1:[a-zA-Z0-9_]+]]: index
// CHECK-SAME:   %[[ARG2:[a-zA-Z0-9_]+]]: index
// CHECK-SAME:   %[[ARG3:[a-zA-Z0-9_]+]]: index
// CHECK-SAME:   %[[ARG4:[a-zA-Z0-9_]+]]: index
// CHECK-SAME:   %[[ARG5:[a-zA-Z0-9_]+]]: index
// CHECK-SAME:   %[[ARG6:[a-zA-Z0-9_]+]]: index
//  CHECK-DAG:   %[[I1:.+]] = affine.apply #[[MAP]]()[%[[ARG1]], %[[ARG3]], %[[ARG5]]]
//  CHECK-DAG:   %[[I2:.+]] = affine.apply #[[MAP]]()[%[[ARG2]], %[[ARG4]], %[[ARG6]]]
//      CHECK:   memref.load %[[ARG0]][%[[I1]], %[[I2]]]

// -----

func.func @fold_static_stride_subview_with_store(%arg0 : memref<12x32xf32>, %arg1 : index, %arg2 : index, %arg3 : index, %arg4 : index, %arg5 : f32) {
  %0 = memref.subview %arg0[%arg1, %arg2][4, 4][2, 3] :
    memref<12x32xf32> to memref<4x4xf32, strided<[64, 3], offset: ?>>
  memref.store %arg5, %0[%arg3, %arg4] : memref<4x4xf32, strided<[64, 3], offset: ?>>
  return
}
//  CHECK-DAG: #[[MAP0:.+]] = affine_map<()[s0, s1] -> (s0 + s1 * 2)>
//  CHECK-DAG: #[[MAP1:.+]] = affine_map<()[s0, s1] -> (s0 + s1 * 3)>
//      CHECK: func @fold_static_stride_subview_with_store
// CHECK-SAME:   %[[ARG0:[a-zA-Z0-9_]+]]: memref<12x32xf32>
// CHECK-SAME:   %[[ARG1:[a-zA-Z0-9_]+]]: index
// CHECK-SAME:   %[[ARG2:[a-zA-Z0-9_]+]]: index
// CHECK-SAME:   %[[ARG3:[a-zA-Z0-9_]+]]: index
// CHECK-SAME:   %[[ARG4:[a-zA-Z0-9_]+]]: index
//  CHECK-DAG:   %[[I1:.+]] = affine.apply #[[MAP0]]()[%[[ARG1]], %[[ARG3]]]
//  CHECK-DAG:   %[[I2:.+]] = affine.apply #[[MAP1]]()[%[[ARG2]], %[[ARG4]]]
//      CHECK:   memref.store %{{.+}}, %[[ARG0]][%[[I1]], %[[I2]]]

// -----

func.func @fold_dynamic_stride_subview_with_store(%arg0 : memref<12x32xf32>, %arg1 : index, %arg2 : index, %arg3 : index, %arg4 : index, %arg5 : index, %arg6 : index, %arg7 : f32) {
  %0 = memref.subview %arg0[%arg1, %arg2][4, 4][%arg5, %arg6] :
    memref<12x32xf32> to memref<4x4xf32, strided<[?, ?], offset: ?>>
  memref.store %arg7, %0[%arg3, %arg4] : memref<4x4xf32, strided<[?, ?], offset: ?>>
  return
}
//  CHECK-DAG: #[[MAP:.+]] = affine_map<()[s0, s1, s2] -> (s0 + s1 * s2)>
//      CHECK: func @fold_dynamic_stride_subview_with_store
// CHECK-SAME:   %[[ARG0:[a-zA-Z0-9_]+]]: memref<12x32xf32>
// CHECK-SAME:   %[[ARG1:[a-zA-Z0-9_]+]]: index
// CHECK-SAME:   %[[ARG2:[a-zA-Z0-9_]+]]: index
// CHECK-SAME:   %[[ARG3:[a-zA-Z0-9_]+]]: index
// CHECK-SAME:   %[[ARG4:[a-zA-Z0-9_]+]]: index
// CHECK-SAME:   %[[ARG5:[a-zA-Z0-9_]+]]: index
// CHECK-SAME:   %[[ARG6:[a-zA-Z0-9_]+]]: index
//  CHECK-DAG:   %[[I1:.+]] = affine.apply #[[MAP]]()[%[[ARG1]], %[[ARG3]], %[[ARG5]]]
//  CHECK-DAG:   %[[I2:.+]] = affine.apply #[[MAP]]()[%[[ARG2]], %[[ARG4]], %[[ARG6]]]
//      CHECK:   memref.store %{{.+}}, %[[ARG0]][%[[I1]], %[[I2]]]

// -----

func.func @fold_subview_with_transfer_read_0d(
  %arg0 : memref<12x32xf32>, %arg1 : index, %arg2 : index, %arg3 : index)
    -> vector<f32> {
  %f1 = arith.constant 1.0 : f32
  %0 = memref.subview %arg0[%arg1, %arg2][1, 1][1, 1] : memref<12x32xf32> to memref<f32, strided<[], offset: ?>>
  %1 = vector.transfer_read %0[], %f1 : memref<f32, strided<[], offset: ?>>, vector<f32>
  return %1 : vector<f32>
}
//      CHECK: func @fold_subview_with_transfer_read_0d
// CHECK-SAME:   %[[MEM:[a-zA-Z0-9_]+]]: memref<12x32xf32>
// CHECK-SAME:   %[[SZ0:[a-zA-Z0-9_]+]]: index
// CHECK-SAME:   %[[SZ1:[a-zA-Z0-9_]+]]: index
// CHECK-SAME:   %[[ST1:[a-zA-Z0-9_]+]]: index
//      CHECK:   vector.transfer_read %[[MEM]][%[[SZ0]], %[[SZ1]]]

// -----

func.func @fold_subview_with_transfer_read(%arg0 : memref<12x32xf32>, %arg1 : index, %arg2 : index, %arg3 : index, %arg4 : index, %arg5 : index, %arg6 : index) -> vector<4xf32> {
  %f1 = arith.constant 1.0 : f32

  %0 = memref.subview %arg0[%arg1, %arg2][4, 4][%arg5, %arg6] : memref<12x32xf32> to memref<4x4xf32, strided<[?, ?], offset: ?>>
  %1 = vector.transfer_read %0[%arg3, %arg4], %f1 {in_bounds = [true]} : memref<4x4xf32, strided<[?, ?], offset: ?>>, vector<4xf32>
  return %1 : vector<4xf32>
}
//      CHECK: func @fold_subview_with_transfer_read
// Can't fold this atm since we don't emit the proper vector.extract_strided_slice.
//   CHECK: memref.subview

// -----

func.func @fold_static_stride_subview_with_transfer_write_0d(
    %arg0 : memref<12x32xf32>, %arg1 : index, %arg2 : index, %arg3 : index,
    %v : vector<f32>) {
  %f1 = arith.constant 1.0 : f32
  %0 = memref.subview %arg0[%arg1, %arg2][1, 1][1, 1] : memref<12x32xf32> to memref<f32, strided<[], offset: ?>>
  vector.transfer_write %v, %0[] {in_bounds = []} : vector<f32>, memref<f32, strided<[], offset: ?>>
  return
}
//      CHECK: func @fold_static_stride_subview_with_transfer_write_0d
// CHECK-SAME:   %[[MEM:[a-zA-Z0-9_]+]]: memref<12x32xf32>
// CHECK-SAME:   %[[SZ0:[a-zA-Z0-9_]+]]: index
// CHECK-SAME:   %[[SZ1:[a-zA-Z0-9_]+]]: index
// CHECK-SAME:   %[[ST1:[a-zA-Z0-9_]+]]: index
// CHECK-SAME:   %[[V:[a-zA-Z0-9_]+]]: vector<f32>
//      CHECK:   vector.transfer_write %[[V]], %[[MEM]][%[[SZ0]], %[[SZ1]]]

// -----

func.func @fold_static_stride_subview_with_transfer_write(%arg0 : memref<12x32xf32>, %arg1 : index, %arg2 : index, %arg3 : index, %arg4 : index, %arg5: index, %arg6 : index, %arg7 : vector<4xf32>) {
  %0 = memref.subview %arg0[%arg1, %arg2][4, 4][%arg5, %arg6] :
    memref<12x32xf32> to memref<4x4xf32, strided<[?, ?], offset: ?>>
  vector.transfer_write %arg7, %0[%arg3, %arg4] {in_bounds = [true]} : vector<4xf32>, memref<4x4xf32, strided<[?, ?], offset: ?>>
  return
}
//      CHECK: func @fold_static_stride_subview_with_transfer_write
// Can't fold this atm since we don't emit the proper vector.extract_strided_slice.
//   CHECK: memref.subview

// -----

func.func @fold_rank_reducing_subview_with_load
    (%arg0 : memref<?x?x?x?x?x?xf32>, %arg1 : index, %arg2 : index,
     %arg3 : index, %arg4 : index, %arg5 : index, %arg6 : index,
     %arg7 : index, %arg8 : index, %arg9 : index, %arg10: index,
     %arg11 : index, %arg12 : index, %arg13 : index, %arg14: index,
     %arg15 : index, %arg16 : index) -> f32 {
  %0 = memref.subview %arg0[%arg1, %arg2, %arg3, %arg4, %arg5, %arg6][4, 1, 1, 4, 1, 1][%arg7, %arg8, %arg9, %arg10, %arg11, %arg12] : memref<?x?x?x?x?x?xf32> to memref<4x1x4x1xf32, strided<[?, ?, ?, ?], offset: ?>>
  %1 = memref.load %0[%arg13, %arg14, %arg15, %arg16] : memref<4x1x4x1xf32, strided<[?, ?, ?, ?], offset: ?>>
  return %1 : f32
}
//  CHECK-DAG: #[[MAP:.+]] = affine_map<()[s0, s1, s2] -> (s0 + s1 * s2)>
//      CHECK: func @fold_rank_reducing_subview_with_load
// CHECK-SAME:   %[[ARG0:[a-zA-Z0-9_]+]]: memref<?x?x?x?x?x?xf32>
// CHECK-SAME:   %[[ARG1:[a-zA-Z0-9_]+]]: index
// CHECK-SAME:   %[[ARG2:[a-zA-Z0-9_]+]]: index
// CHECK-SAME:   %[[ARG3:[a-zA-Z0-9_]+]]: index
// CHECK-SAME:   %[[ARG4:[a-zA-Z0-9_]+]]: index
// CHECK-SAME:   %[[ARG5:[a-zA-Z0-9_]+]]: index
// CHECK-SAME:   %[[ARG6:[a-zA-Z0-9_]+]]: index
// CHECK-SAME:   %[[ARG7:[a-zA-Z0-9_]+]]: index
// CHECK-SAME:   %[[ARG8:[a-zA-Z0-9_]+]]: index
// CHECK-SAME:   %[[ARG9:[a-zA-Z0-9_]+]]: index
// CHECK-SAME:   %[[ARG10:[a-zA-Z0-9_]+]]: index
// CHECK-SAME:   %[[ARG11:[a-zA-Z0-9_]+]]: index
// CHECK-SAME:   %[[ARG12:[a-zA-Z0-9_]+]]: index
// CHECK-SAME:   %[[ARG13:[a-zA-Z0-9_]+]]: index
// CHECK-SAME:   %[[ARG14:[a-zA-Z0-9_]+]]: index
// CHECK-SAME:   %[[ARG15:[a-zA-Z0-9_]+]]: index
// CHECK-SAME:   %[[ARG16:[a-zA-Z0-9_]+]]: index
//  CHECK-DAG:   %[[I0:.+]] = affine.apply #[[MAP]]()[%[[ARG1]], %[[ARG13]], %[[ARG7]]]
//  CHECK-DAG:   %[[I2:.+]] = affine.apply #[[MAP]]()[%[[ARG3]], %[[ARG14]], %[[ARG9]]]
//  CHECK-DAG:   %[[I3:.+]] = affine.apply #[[MAP]]()[%[[ARG4]], %[[ARG15]], %[[ARG10]]]
//  CHECK-DAG:   %[[I4:.+]] = affine.apply #[[MAP]]()[%[[ARG5]], %[[ARG16]], %[[ARG11]]]
//      CHECK:   memref.load %[[ARG0]][%[[I0]], %[[ARG2]], %[[I2]], %[[I3]], %[[I4]], %[[ARG6]]]

// -----

func.func @fold_vector_transfer_read_with_rank_reduced_subview(
    %arg0 : memref<?x?x?xf32, strided<[?, ?, ?], offset: ?>>,
    %arg1: index, %arg2 : index, %arg3 : index, %arg4: index, %arg5 : index,
    %arg6 : index) -> vector<4xf32> {
  %cst = arith.constant 0.0 : f32
  %0 = memref.subview %arg0[0, %arg1, %arg2] [1, %arg3, %arg4] [1, 1, 1]
      : memref<?x?x?xf32, strided<[?, ?, ?], offset: ?>> to
        memref<?x?xf32, strided<[?, ?], offset: ?>>
  %1 = vector.transfer_read %0[%arg5, %arg6], %cst {in_bounds = [true]}
      : memref<?x?xf32, strided<[?, ?], offset: ?>>, vector<4xf32>
  return %1 : vector<4xf32>
}
//   CHECK-DAG: #[[MAP1:.+]] = affine_map<()[s0, s1] -> (s0 + s1)>
//       CHECK: func @fold_vector_transfer_read_with_rank_reduced_subview
//  CHECK-SAME:    %[[ARG0:[a-zA-Z0-9]+]]: memref<?x?x?xf32, strided<[?, ?, ?], offset: ?>>
//  CHECK-SAME:    %[[ARG1:[a-zA-Z0-9]+]]: index
//  CHECK-SAME:    %[[ARG2:[a-zA-Z0-9]+]]: index
//  CHECK-SAME:    %[[ARG3:[a-zA-Z0-9]+]]: index
//  CHECK-SAME:    %[[ARG4:[a-zA-Z0-9]+]]: index
//  CHECK-SAME:    %[[ARG5:[a-zA-Z0-9]+]]: index
//  CHECK-SAME:    %[[ARG6:[a-zA-Z0-9]+]]: index
//   CHECK-DAG:    %[[C0:.+]] = arith.constant 0 : index
//   CHECK-DAG:    %[[IDX0:.+]] = affine.apply #[[MAP1]]()[%[[ARG1]], %[[ARG5]]]
//   CHECK-DAG:    %[[IDX1:.+]] = affine.apply #[[MAP1]]()[%[[ARG2]], %[[ARG6]]]
//       CHECK:    vector.transfer_read %[[ARG0]][%[[C0]], %[[IDX0]], %[[IDX1]]], %{{.*}} : memref<?x?x?xf32

// -----

func.func @fold_vector_transfer_write_with_rank_reduced_subview(
    %arg0 : memref<?x?x?xf32, strided<[?, ?, ?], offset: ?>>,
    %arg1 : vector<4xf32>, %arg2: index, %arg3 : index, %arg4 : index,
    %arg5: index, %arg6 : index, %arg7 : index) {
  %cst = arith.constant 0.0 : f32
  %0 = memref.subview %arg0[0, %arg2, %arg3] [1, %arg4, %arg5] [1, 1, 1]
      : memref<?x?x?xf32, strided<[?, ?, ?], offset: ?>> to
        memref<?x?xf32, strided<[?, ?], offset: ?>>
  vector.transfer_write %arg1, %0[%arg6, %arg7] {in_bounds = [true]}
      : vector<4xf32>, memref<?x?xf32, strided<[?, ?], offset: ?>>
  return
}
//   CHECK-DAG: #[[MAP1:.+]] = affine_map<()[s0, s1] -> (s0 + s1)>
//       CHECK: func @fold_vector_transfer_write_with_rank_reduced_subview
//  CHECK-SAME:    %[[ARG0:[a-zA-Z0-9]+]]: memref<?x?x?xf32, strided<[?, ?, ?], offset: ?>>
//  CHECK-SAME:    %[[ARG1:[a-zA-Z0-9]+]]: vector<4xf32>
//  CHECK-SAME:    %[[ARG2:[a-zA-Z0-9]+]]: index
//  CHECK-SAME:    %[[ARG3:[a-zA-Z0-9]+]]: index
//  CHECK-SAME:    %[[ARG4:[a-zA-Z0-9]+]]: index
//  CHECK-SAME:    %[[ARG5:[a-zA-Z0-9]+]]: index
//  CHECK-SAME:    %[[ARG6:[a-zA-Z0-9]+]]: index
//  CHECK-SAME:    %[[ARG7:[a-zA-Z0-9]+]]: index
//   CHECK-DAG:    %[[C0:.+]] = arith.constant 0 : index
//   CHECK-DAG:    %[[IDX0:.+]] = affine.apply #[[MAP1]]()[%[[ARG2]], %[[ARG6]]]
//   CHECK-DAG:    %[[IDX1:.+]] = affine.apply #[[MAP1]]()[%[[ARG3]], %[[ARG7]]]
//   CHECK-DAG:    vector.transfer_write %[[ARG1]], %[[ARG0]][%[[C0]], %[[IDX0]], %[[IDX1]]] {in_bounds = [true]} : vector<4xf32>, memref<?x?x?xf32

// -----

func.func @fold_vector_transfer_write_with_inner_rank_reduced_subview(
    %arg0 : memref<?x?x?xf32, strided<[?, ?, ?], offset: ?>>,
    %arg1 : vector<4xf32>, %arg2: index, %arg3 : index, %arg4 : index,
    %arg5: index, %arg6 : index, %arg7 : index) {
  %cst = arith.constant 0.0 : f32
  %0 = memref.subview %arg0[%arg2, %arg3, 0] [%arg4, %arg5, 1] [1, 1, 1]
      : memref<?x?x?xf32, strided<[?, ?, ?], offset: ?>> to
        memref<?x?xf32, strided<[?, ?], offset: ?>>
  vector.transfer_write %arg1, %0[%arg6, %arg7] {in_bounds = [true]}
      : vector<4xf32>, memref<?x?xf32, strided<[?, ?], offset: ?>>
  return
}
//   CHECK-DAG: #[[MAP1:.+]] = affine_map<()[s0, s1] -> (s0 + s1)>
//   CHECK-DAG: #[[MAP2:.+]] = affine_map<(d0, d1, d2) -> (d1)>
//       CHECK: func @fold_vector_transfer_write_with_inner_rank_reduced_subview
//  CHECK-SAME:    %[[ARG0:[a-zA-Z0-9]+]]: memref<?x?x?xf32, strided<[?, ?, ?], offset: ?>>
//  CHECK-SAME:    %[[ARG1:[a-zA-Z0-9]+]]: vector<4xf32>
//  CHECK-SAME:    %[[ARG2:[a-zA-Z0-9]+]]: index
//  CHECK-SAME:    %[[ARG3:[a-zA-Z0-9]+]]: index
//  CHECK-SAME:    %[[ARG4:[a-zA-Z0-9]+]]: index
//  CHECK-SAME:    %[[ARG5:[a-zA-Z0-9]+]]: index
//  CHECK-SAME:    %[[ARG6:[a-zA-Z0-9]+]]: index
//  CHECK-SAME:    %[[ARG7:[a-zA-Z0-9]+]]: index
//   CHECK-DAG:    %[[C0:.+]] = arith.constant 0 : index
//   CHECK-DAG:    %[[IDX0:.+]] = affine.apply #[[MAP1]]()[%[[ARG2]], %[[ARG6]]]
//   CHECK-DAG:    %[[IDX1:.+]] = affine.apply #[[MAP1]]()[%[[ARG3]], %[[ARG7]]]
//   CHECK-DAG:    vector.transfer_write %[[ARG1]], %[[ARG0]][%[[IDX0]], %[[IDX1]], %[[C0]]]
//  CHECK-SAME:    {in_bounds = [true], permutation_map = #[[MAP2]]} : vector<4xf32>, memref<?x?x?xf32

// -----

func.func @fold_masked_vector_transfer_read_with_subview(
    %arg0 : memref<?x?xf32, strided<[?, ?], offset: ?>>,
    %arg1: index, %arg2 : index, %arg3 : index, %arg4: index, %arg5 : index,
    %arg6 : index, %mask : vector<4xi1>) -> vector<4xf32> {
  %cst = arith.constant 0.0 : f32
  %0 = memref.subview %arg0[%arg1, %arg2] [%arg3, %arg4] [1, 1]
      : memref<?x?xf32, strided<[?, ?], offset: ?>> to
        memref<?x?xf32, strided<[?, ?], offset: ?>>
  %1 = vector.transfer_read %0[%arg5, %arg6], %cst, %mask {in_bounds = [true]}
      : memref<?x?xf32, strided<[?, ?], offset: ?>>, vector<4xf32>
  return %1 : vector<4xf32>
}
//   CHECK-DAG: #[[MAP1:.+]] = affine_map<()[s0, s1] -> (s0 + s1)>
//       CHECK: func @fold_masked_vector_transfer_read_with_subview
//  CHECK-SAME:    %[[ARG0:[a-zA-Z0-9]+]]: memref<?x?xf32, strided<[?, ?], offset: ?>>
//  CHECK-SAME:    %[[ARG1:[a-zA-Z0-9]+]]: index
//  CHECK-SAME:    %[[ARG2:[a-zA-Z0-9]+]]: index
//  CHECK-SAME:    %[[ARG3:[a-zA-Z0-9]+]]: index
//  CHECK-SAME:    %[[ARG4:[a-zA-Z0-9]+]]: index
//  CHECK-SAME:    %[[ARG5:[a-zA-Z0-9]+]]: index
//  CHECK-SAME:    %[[ARG6:[a-zA-Z0-9]+]]: index
//  CHECK-SAME:    %[[MASK:[a-zA-Z0-9]+]]: vector<4xi1>
//   CHECK-DAG:    %[[IDX0:.+]] = affine.apply #[[MAP1]]()[%[[ARG1]], %[[ARG5]]]
//   CHECK-DAG:    %[[IDX1:.+]] = affine.apply #[[MAP1]]()[%[[ARG2]], %[[ARG6]]]
//       CHECK:    vector.transfer_read %[[ARG0]][%[[IDX0]], %[[IDX1]]], %{{.*}}, %[[MASK]] {{.*}} : memref<?x?xf32

// -----

func.func @fold_masked_vector_transfer_read_with_rank_reducing_subview(
    %arg0 : memref<?x?x?x?xf32, strided<[?, ?, ?, ?], offset: ?>>,
    %arg1: index, %arg2 : index, %arg3 : index, %arg4: index, %arg5 : index,
    %arg6 : index, %mask : vector<4x3xi1>) -> vector<3x4xf32> {
  %cst = arith.constant 0.0 : f32
  %0 = memref.subview %arg0[0, %arg1, 0, %arg2] [1, %arg3, 1, %arg4] [1, 1, 1, 1]
      : memref<?x?x?x?xf32, strided<[?, ?, ?, ?], offset: ?>> to
        memref<?x?xf32, strided<[?, ?], offset: ?>>
  %1 = vector.transfer_read %0[%arg5, %arg6], %cst, %mask {
         permutation_map = affine_map<(d0, d1) -> (d1, d0)>, in_bounds = [true, true]}
      : memref<?x?xf32, strided<[?, ?], offset: ?>>, vector<3x4xf32>
  return %1 : vector<3x4xf32>
}
//   CHECK-DAG: #[[MAP0:.+]] = affine_map<()[s0, s1] -> (s0 + s1)>
//   CHECK-DAG: #[[MAP1:.+]] = affine_map<(d0, d1, d2, d3) -> (d3, d1)>
//       CHECK: func @fold_masked_vector_transfer_read_with_rank_reducing_subview
//  CHECK-SAME:    %[[ARG0:[a-zA-Z0-9]+]]: memref<?x?x?x?xf32, strided<[?, ?, ?, ?], offset: ?>>
//  CHECK-SAME:    %[[ARG1:[a-zA-Z0-9]+]]: index
//  CHECK-SAME:    %[[ARG2:[a-zA-Z0-9]+]]: index
//  CHECK-SAME:    %[[ARG3:[a-zA-Z0-9]+]]: index
//  CHECK-SAME:    %[[ARG4:[a-zA-Z0-9]+]]: index
//  CHECK-SAME:    %[[ARG5:[a-zA-Z0-9]+]]: index
//  CHECK-SAME:    %[[ARG6:[a-zA-Z0-9]+]]: index
//  CHECK-SAME:    %[[MASK:[a-zA-Z0-9]+]]: vector<4x3xi1>
//   CHECK-DAG:    %[[C0:.+]] = arith.constant 0 : index
//   CHECK-DAG:    %[[PAD:.+]] = arith.constant 0.000000e+00 : f32
//   CHECK-DAG:    %[[IDX0:.+]] = affine.apply #[[MAP0]]()[%[[ARG1]], %[[ARG5]]]
//   CHECK-DAG:    %[[IDX1:.+]] = affine.apply #[[MAP0]]()[%[[ARG2]], %[[ARG6]]]
//       CHECK:    vector.transfer_read %[[ARG0]][%[[C0]], %[[IDX0]], %[[C0]], %[[IDX1]]], %[[PAD]], %[[MASK]] {{.*}} permutation_map = #[[MAP1]]} : memref<?x?x?x?xf32

// -----

func.func @fold_masked_vector_transfer_write_with_subview(
    %arg0 : memref<?x?xf32, strided<[?, ?], offset: ?>>,
    %arg1 : vector<4xf32>, %arg2: index, %arg3 : index, %arg4 : index,
    %arg5: index, %arg6 : index, %arg7 : index, %mask : vector<4xi1>) {
  %cst = arith.constant 0.0 : f32
  %0 = memref.subview %arg0[%arg2, %arg3] [%arg4, %arg5] [1, 1]
      : memref<?x?xf32, strided<[?, ?], offset: ?>> to
        memref<?x?xf32, strided<[?, ?], offset: ?>>
  vector.transfer_write %arg1, %0[%arg6, %arg7], %mask {in_bounds = [true]}
      : vector<4xf32>, memref<?x?xf32, strided<[?, ?], offset: ?>>
  return
}
//   CHECK-DAG: #[[MAP1:.+]] = affine_map<()[s0, s1] -> (s0 + s1)>
//       CHECK: func @fold_masked_vector_transfer_write_with_subview
//  CHECK-SAME:    %[[ARG0:[a-zA-Z0-9]+]]: memref<?x?xf32, strided<[?, ?], offset: ?>>
//  CHECK-SAME:    %[[ARG1:[a-zA-Z0-9]+]]: vector<4xf32>
//  CHECK-SAME:    %[[ARG2:[a-zA-Z0-9]+]]: index
//  CHECK-SAME:    %[[ARG3:[a-zA-Z0-9]+]]: index
//  CHECK-SAME:    %[[ARG4:[a-zA-Z0-9]+]]: index
//  CHECK-SAME:    %[[ARG5:[a-zA-Z0-9]+]]: index
//  CHECK-SAME:    %[[ARG6:[a-zA-Z0-9]+]]: index
//  CHECK-SAME:    %[[ARG7:[a-zA-Z0-9]+]]: index
//  CHECK-SAME:    %[[MASK:[a-zA-Z0-9]+]]: vector<4xi1>
//   CHECK-DAG:    %[[IDX0:.+]] = affine.apply #[[MAP1]]()[%[[ARG2]], %[[ARG6]]]
//   CHECK-DAG:    %[[IDX1:.+]] = affine.apply #[[MAP1]]()[%[[ARG3]], %[[ARG7]]]
//   CHECK-DAG:    vector.transfer_write %[[ARG1]], %[[ARG0]][%[[IDX0]], %[[IDX1]]], %[[MASK]] {in_bounds = [true]} : vector<4xf32>, memref<?x?xf32

// -----

func.func @fold_masked_vector_transfer_write_with_rank_reducing_subview(
    %arg0 : memref<?x?x?x?xf32, strided<[?, ?, ?, ?], offset: ?>>,
    %arg1 : vector<3x4xf32>, %arg2: index, %arg3 : index, %arg4 : index,
    %arg5: index, %arg6 : index, %arg7 : index, %mask : vector<4x3xi1>) {
  %cst = arith.constant 0.0 : f32
  %0 = memref.subview %arg0[0, %arg2, 0, %arg3] [1, %arg4, 1, %arg5] [1, 1, 1, 1]
      : memref<?x?x?x?xf32, strided<[?, ?, ?, ?], offset: ?>> to
        memref<?x?xf32, strided<[?, ?], offset: ?>>
  vector.transfer_write %arg1, %0[%arg6, %arg7], %mask {
        permutation_map = affine_map<(d0, d1) -> (d1, d0)>, in_bounds = [true, true]}
      : vector<3x4xf32>, memref<?x?xf32, strided<[?, ?], offset: ?>>
  return
}
//   CHECK-DAG: #[[MAP0:.+]] = affine_map<()[s0, s1] -> (s0 + s1)>
//   CHECK-DAG: #[[MAP1:.+]] = affine_map<(d0, d1, d2, d3) -> (d3, d1)>
//       CHECK: func @fold_masked_vector_transfer_write_with_rank_reducing_subview
//  CHECK-SAME:    %[[ARG0:[a-zA-Z0-9]+]]: memref<?x?x?x?xf32, strided<[?, ?, ?, ?], offset: ?>>
//  CHECK-SAME:    %[[ARG1:[a-zA-Z0-9]+]]: vector<3x4xf32>
//  CHECK-SAME:    %[[ARG2:[a-zA-Z0-9]+]]: index
//  CHECK-SAME:    %[[ARG3:[a-zA-Z0-9]+]]: index
//  CHECK-SAME:    %[[ARG4:[a-zA-Z0-9]+]]: index
//  CHECK-SAME:    %[[ARG5:[a-zA-Z0-9]+]]: index
//  CHECK-SAME:    %[[ARG6:[a-zA-Z0-9]+]]: index
//  CHECK-SAME:    %[[ARG7:[a-zA-Z0-9]+]]: index
//  CHECK-SAME:    %[[MASK:[a-zA-Z0-9]+]]: vector<4x3xi1>
//   CHECK-DAG:    %[[C0:.+]] = arith.constant 0 : index
//   CHECK-DAG:    %[[IDX0:.+]] = affine.apply #[[MAP0]]()[%[[ARG2]], %[[ARG6]]]
//   CHECK-DAG:    %[[IDX1:.+]] = affine.apply #[[MAP0]]()[%[[ARG3]], %[[ARG7]]]
//   CHECK-DAG:    vector.transfer_write %[[ARG1]], %[[ARG0]][%[[C0]], %[[IDX0]], %[[C0]], %[[IDX1]]], %[[ARG8]] {in_bounds = [true, true], permutation_map = #[[MAP1]]} : vector<3x4xf32>, memref<?x?x?x?xf32

// -----

//  Test with affine.load/store ops. We only do a basic test here since the
//  logic is identical to that with memref.load/store ops. The same affine.apply
//  ops would be generated.

// CHECK-LABEL: func @fold_static_stride_subview_with_affine_load_store
func.func @fold_static_stride_subview_with_affine_load_store(%arg0 : memref<12x32xf32>, %arg1 : index, %arg2 : index, %arg3 : index, %arg4 : index) -> f32 {
  %0 = memref.subview %arg0[%arg1, %arg2][4, 4][2, 3] : memref<12x32xf32> to memref<4x4xf32, strided<[64, 3], offset: ?>>
  %1 = affine.load %0[%arg3, %arg4] : memref<4x4xf32, strided<[64, 3], offset: ?>>
  // CHECK-NEXT: affine.apply
  // CHECK-NEXT: affine.apply
  // CHECK-NEXT: affine.load
  affine.store %1, %0[%arg3, %arg4] : memref<4x4xf32, strided<[64, 3], offset: ?>>
  // CHECK-NEXT: affine.apply
  // CHECK-NEXT: affine.apply
  // CHECK-NEXT: affine.store
  // CHECK-NEXT: return
  return %1 : f32
}

// -----

// CHECK-DAG: #[[$MAP:.*]] = affine_map<()[s0, s1] -> (s0 * 6 + s1)>
// CHECK-LABEL: fold_static_stride_subview_with_affine_load_store_expand_shape
// CHECK-SAME: (%[[ARG0:.*]]: memref<12x32xf32>, %[[ARG1:.*]]: index, %[[ARG2:.*]]: index, %[[ARG3:.*]]: index) -> f32 {
func.func @fold_static_stride_subview_with_affine_load_store_expand_shape(%arg0 : memref<12x32xf32>, %arg1 : index, %arg2 : index, %arg3 : index) -> f32 {
  %0 = memref.expand_shape %arg0 [[0, 1], [2]] output_shape [2, 6, 32] : memref<12x32xf32> into memref<2x6x32xf32>
  %1 = affine.load %0[%arg1, %arg2, %arg3] : memref<2x6x32xf32>
  return %1 : f32
}
// CHECK: %[[INDEX:.*]] = affine.apply #[[$MAP]]()[%[[ARG1]], %[[ARG2]]]
// CHECK-NEXT: %[[RESULT:.*]] = affine.load %[[ARG0]][%[[INDEX]], %[[ARG3]]] : memref<12x32xf32>
// CHECK-NEXT: return %[[RESULT]] : f32

// -----

// CHECK-DAG: #[[$MAP0:.*]] = affine_map<()[s0] -> (s0 floordiv 6)>
// CHECK-DAG: #[[$MAP1:.*]] = affine_map<()[s0] -> (s0 mod 6)>
// CHECK-LABEL: @fold_static_stride_subview_with_affine_load_store_collapse_shape
// CHECK-SAME: (%[[ARG0:.*]]: memref<2x6x32xf32>, %[[ARG1:.*]]: index, %[[ARG2:.*]]: index)
func.func @fold_static_stride_subview_with_affine_load_store_collapse_shape(%arg0 : memref<2x6x32xf32>, %arg1 : index, %arg2 : index) -> f32 {
  %0 = memref.collapse_shape %arg0 [[0, 1], [2]] : memref<2x6x32xf32> into memref<12x32xf32>
  %1 = affine.load %0[%arg1, %arg2] : memref<12x32xf32>
  return %1 : f32
}
// CHECK-NEXT: %[[MODIFIED_INDEX0:.*]] = affine.apply #[[$MAP0]]()[%[[ARG1]]]
// CHECK-NEXT: %[[MODIFIED_INDEX1:.*]] = affine.apply #[[$MAP1]]()[%[[ARG1]]]
// CHECK-NEXT: %[[RESULT:.*]] = affine.load %[[ARG0]][%[[MODIFIED_INDEX0]], %[[MODIFIED_INDEX1]], %[[ARG2]]] : memref<2x6x32xf32>
// CHECK-NEXT: return %[[RESULT]] : f32

// -----

// CHECK-DAG: #[[$MAP0:.*]] = affine_map<()[s0] -> (s0 floordiv 6)>
// CHECK-DAG: #[[$MAP1:.*]] = affine_map<()[s0] -> (s0 mod 6)>
// CHECK-LABEL: @fold_dynamic_size_collapse_shape_with_affine_load
// CHECK-SAME: (%[[ARG0:.*]]: memref<?x6x32xf32>, %[[ARG1:.*]]: index, %[[ARG2:.*]]: index)
func.func @fold_dynamic_size_collapse_shape_with_affine_load(%arg0 : memref<?x6x32xf32>, %arg1 : index, %arg2 : index) -> f32 {
  %0 = memref.collapse_shape %arg0 [[0, 1], [2]] : memref<?x6x32xf32> into memref<?x32xf32>
  %1 = affine.load %0[%arg1, %arg2] : memref<?x32xf32>
  return %1 : f32
}
// CHECK-NEXT: %[[MODIFIED_INDEX0:.*]] = affine.apply #[[$MAP0]]()[%[[ARG1]]]
// CHECK-NEXT: %[[MODIFIED_INDEX1:.*]] = affine.apply #[[$MAP1]]()[%[[ARG1]]]
// CHECK-NEXT: %[[RESULT:.*]] = affine.load %[[ARG0]][%[[MODIFIED_INDEX0]], %[[MODIFIED_INDEX1]], %[[ARG2]]] : memref<?x6x32xf32>
// CHECK-NEXT: return %[[RESULT]] : f32

// -----

// CHECK-DAG: #[[$MAP:.*]] = affine_map<()[s0, s1, s2] -> (s0 * 6 + s1 * 3 + s2)>
// CHECK-LABEL: fold_static_stride_subview_with_affine_load_store_expand_shape_3d
// CHECK-SAME: (%[[ARG0:.*]]: memref<12x32xf32>, %[[ARG1:.*]]: index, %[[ARG2:.*]]: index, %[[ARG3:.*]]: index, %[[ARG4:.*]]: index) -> f32 {
func.func @fold_static_stride_subview_with_affine_load_store_expand_shape_3d(%arg0 : memref<12x32xf32>, %arg1 : index, %arg2 : index, %arg3 : index, %arg4: index) -> f32 {
  %0 = memref.expand_shape %arg0 [[0, 1, 2], [3]] output_shape [2, 2, 3, 32] : memref<12x32xf32> into memref<2x2x3x32xf32>
  %1 = affine.load %0[%arg1, %arg2, %arg3, %arg4] : memref<2x2x3x32xf32>
  return %1 : f32
}
// CHECK: %[[INDEX:.*]] = affine.apply #[[$MAP]]()[%[[ARG1]], %[[ARG2]], %[[ARG3]]]
// CHECK-NEXT: %[[RESULT:.*]] = affine.load %[[ARG0]][%[[INDEX]], %[[ARG4]]] : memref<12x32xf32>
// CHECK-NEXT: return %[[RESULT]] : f32

// -----

// CHECK-LABEL: fold_dynamic_subview_with_memref_load_expand_shape
// CHECK-SAME: (%[[ARG0:.*]]: memref<16x?xf32, strided<[16, 1]>>, %[[ARG1:.*]]: index, %[[ARG2:.*]]: index, %[[ARG3:.*]]: index) -> f32
func.func @fold_dynamic_subview_with_memref_load_expand_shape(%arg0 : memref<16x?xf32, strided<[16, 1]>>, %arg1 : index, %arg2 : index, %sz0: index) -> f32 {
  %c0 = arith.constant 0 : index
  %expand_shape = memref.expand_shape %arg0 [[0, 1], [2, 3]] output_shape [1, 16, %sz0, 1] : memref<16x?xf32, strided<[16, 1]>> into memref<1x16x?x1xf32, strided<[256, 16, 1, 1]>>
  %0 = memref.load %expand_shape[%c0, %arg1, %arg2, %c0] : memref<1x16x?x1xf32, strided<[256, 16, 1, 1]>>
  return %0 : f32
}
// CHECK-NEXT: %[[VAL1:.*]] = memref.load %[[ARG0]][%[[ARG1]], %[[ARG2]]] : memref<16x?xf32, strided<[16, 1]>>
// CHECK-NEXT: return %[[VAL1]] : f32

// -----

// CHECK-LABEL: fold_dynamic_subview_with_memref_store_expand_shape
// CHECK-SAME: (%[[ARG0:.*]]: memref<16x?xf32, strided<[16, 1]>>, %[[ARG1:.*]]: index, %[[ARG2:.*]]: index, %[[ARG3:.*]]: index)
func.func @fold_dynamic_subview_with_memref_store_expand_shape(%arg0 : memref<16x?xf32, strided<[16, 1]>>, %arg1 : index, %arg2 : index, %sz0 : index) {
  %c0 = arith.constant 0 : index
  %c1f32 = arith.constant 1.0 : f32
  %expand_shape = memref.expand_shape %arg0 [[0, 1], [2, 3]] output_shape [1, 16, %sz0, 1] : memref<16x?xf32, strided<[16, 1]>> into memref<1x16x?x1xf32, strided<[256, 16, 1, 1]>>
  memref.store %c1f32, %expand_shape[%c0, %arg1, %arg2, %c0] : memref<1x16x?x1xf32, strided<[256, 16, 1, 1]>>
  return
}
// CHECK: %[[C1F32:.*]] = arith.constant 1.000000e+00 : f32
// CHECK-NEXT: memref.store %[[C1F32]], %[[ARG0]][%[[ARG1]], %[[ARG2]]] : memref<16x?xf32, strided<[16, 1]>>
// CHECK-NEXT: return

// -----

// CHECK-DAG: #[[$MAP0:.*]] = affine_map<()[s0, s1] -> (s0 + s1)>
// CHECK-DAG: #[[$MAP1:.*]] = affine_map<()[s0] -> (s0 * 3)>
// CHECK-LABEL: fold_memref_alias_expand_shape_subview_load_store_dynamic_dim
// CHECK-SAME: (%[[ARG0:.*]]: memref<2048x16xf32>, %[[ARG1:.*]]: index, %[[ARG2:.*]]: index, %[[ARG3:.*]]: index, %[[ARG4:.*]]: index)
func.func @fold_memref_alias_expand_shape_subview_load_store_dynamic_dim(%alloc: memref<2048x16xf32>, %c10: index, %c5: index, %c0: index, %sz0: index) {
  %subview = memref.subview %alloc[%c5, 0] [%c10, 16] [1, 1] : memref<2048x16xf32> to memref<?x16xf32, strided<[16, 1], offset: ?>>
<<<<<<< HEAD
  %expand_shape = memref.expand_shape %subview [[0], [1, 2, 3]] output_shape [1, 16, %sz0, 1] : memref<?x16xf32, strided<[16, 1], offset: ?>> into memref<?x1x8x2xf32, strided<[16, 16, 2, 1], offset: ?>>
=======
  %expand_shape = memref.expand_shape %subview [[0], [1, 2, 3]] output_shape [%sz0, 1, 8, 2] : memref<?x16xf32, strided<[16, 1], offset: ?>> into memref<?x1x8x2xf32, strided<[16, 16, 2, 1], offset: ?>>
>>>>>>> 6e4c5224
  %dim = memref.dim %expand_shape, %c0 : memref<?x1x8x2xf32, strided<[16, 16, 2, 1], offset: ?>>

  affine.for %arg6 = 0 to %dim step 64 {
    affine.for %arg7 = 0 to 16 step 16 {
      %dummy_load = affine.load %expand_shape[%arg6, 0, %arg7, %arg7] : memref<?x1x8x2xf32, strided<[16, 16, 2, 1], offset: ?>>
      affine.store %dummy_load, %subview[%arg6, %arg7] : memref<?x16xf32, strided<[16, 1], offset: ?>>
    }
  }
  return
}
// CHECK-NEXT:   memref.subview
// CHECK-NEXT:   %[[EXPAND_SHAPE:.*]] = memref.expand_shape
// CHECK-NEXT:   %[[DIM:.*]] = memref.dim %[[EXPAND_SHAPE]], %[[ARG3]] : memref<?x1x8x2xf32, strided<[16, 16, 2, 1], offset: ?>>
// CHECK-NEXT:   affine.for %[[ARG4:.*]] = 0 to %[[DIM]] step 64 {
// CHECK-NEXT:   affine.for %[[ARG5:.*]] = 0 to 16 step 16 {
// CHECK-NEXT:   %[[VAL0:.*]] = affine.apply #[[$MAP0]]()[%[[ARG2]], %[[ARG4]]]
// CHECK-NEXT:   %[[VAL1:.*]] = affine.apply #[[$MAP1]]()[%[[ARG5]]]
// CHECK-NEXT:   %[[VAL2:.*]] = affine.load %[[ARG0]][%[[VAL0]], %[[VAL1]]] : memref<2048x16xf32>
// CHECK-NEXT:   %[[VAL3:.*]] = affine.apply #[[$MAP0]]()[%[[ARG2]], %[[ARG4]]]
// CHECK-NEXT:   affine.store %[[VAL2]], %[[ARG0]][%[[VAL3]], %[[ARG5]]] : memref<2048x16xf32>

// -----

// CHECK-DAG: #[[$MAP0:.*]] = affine_map<()[s0, s1] -> (s0 * 1024 + s1)>
// CHECK-DAG: #[[$MAP1:.*]] = affine_map<()[s0, s1] -> (s0 + s1)>
// CHECK-LABEL: fold_static_stride_subview_with_affine_load_store_expand_shape
// CHECK-SAME: (%[[ARG0:.*]]: memref<1024x1024xf32>, %[[ARG1:.*]]: memref<1xf32>, %[[ARG2:.*]]: index)
func.func @fold_static_stride_subview_with_affine_load_store_expand_shape(%arg0: memref<1024x1024xf32>, %arg1: memref<1xf32>, %arg2: index) -> f32 {
  %0 = memref.expand_shape %arg0 [[0, 1], [2, 3]] output_shape [1, 1024, 1024, 1] : memref<1024x1024xf32> into memref<1x1024x1024x1xf32>
  affine.for %arg3 = 0 to 1 {
    affine.for %arg4 = 0 to 1024 {
      affine.for %arg5 = 0 to 1020 {
        affine.for %arg6 = 0 to 1 {
          %1 = affine.load %0[%arg3, %arg4, %arg5, %arg6] : memref<1x1024x1024x1xf32>
          affine.store %1, %arg1[%arg2] : memref<1xf32>
        }
      }
    }
  }
  %2 = affine.load %arg1[%arg2] : memref<1xf32>
  return %2 : f32
}
// CHECK-NEXT: affine.for %[[ARG3:.*]] = 0 to 1 {
// CHECK-NEXT:  affine.for %[[ARG4:.*]] = 0 to 1024 {
// CHECK-NEXT:   affine.for %[[ARG5:.*]] = 0 to 1020 {
// CHECK-NEXT:    affine.for %[[ARG6:.*]] = 0 to 1 {
// CHECK-NEXT:     %[[IDX1:.*]] = affine.apply #[[$MAP0]]()[%[[ARG3]], %[[ARG4]]]
// CHECK-NEXT:     %[[IDX2:.*]] = affine.apply #[[$MAP1]]()[%[[ARG5]], %[[ARG6]]]
// CHECK-NEXT:     affine.load %[[ARG0]][%[[IDX1]], %[[IDX2]]] : memref<1024x1024xf32>

// -----

// CHECK-DAG: #[[$MAP0:.*]] = affine_map<(d0, d1)[s0] -> (d0 + d1 + s0 * 1024)>
// CHECK-DAG: #[[$MAP1:.*]] = affine_map<()[s0, s1] -> (s0 + s1)>
// CHECK-LABEL: fold_static_stride_subview_with_affine_load_store_expand_shape_when_access_index_is_an_expression
// CHECK-SAME: (%[[ARG0:.*]]: memref<1024x1024xf32>, %[[ARG1:.*]]: memref<1xf32>, %[[ARG2:.*]]: index)
func.func @fold_static_stride_subview_with_affine_load_store_expand_shape_when_access_index_is_an_expression(%arg0: memref<1024x1024xf32>, %arg1: memref<1xf32>, %arg2: index) -> f32 {
  %0 = memref.expand_shape %arg0 [[0, 1], [2, 3]] output_shape [1, 1024, 1024, 1] : memref<1024x1024xf32> into memref<1x1024x1024x1xf32>
  affine.for %arg3 = 0 to 1 {
    affine.for %arg4 = 0 to 1024 {
      affine.for %arg5 = 0 to 1020 {
        affine.for %arg6 = 0 to 1 {
          %1 = affine.load %0[%arg3, %arg4 + %arg3, %arg5, %arg6] : memref<1x1024x1024x1xf32>
          affine.store %1, %arg1[%arg2] : memref<1xf32>
        }
      }
    }
  }
  %2 = affine.load %arg1[%arg2] : memref<1xf32>
  return %2 : f32
}
// CHECK-NEXT: affine.for %[[ARG3:.*]] = 0 to 1 {
// CHECK-NEXT:  affine.for %[[ARG4:.*]] = 0 to 1024 {
// CHECK-NEXT:   affine.for %[[ARG5:.*]] = 0 to 1020 {
// CHECK-NEXT:    affine.for %[[ARG6:.*]] = 0 to 1 {
// CHECK-NEXT:      %[[TMP1:.*]] = affine.apply #[[$MAP0]](%[[ARG3]], %[[ARG4]])[%[[ARG3]]]
// CHECK-NEXT:      %[[TMP3:.*]] = affine.apply #[[$MAP1]]()[%[[ARG5]], %[[ARG6]]]
// CHECK-NEXT:      affine.load %[[ARG0]][%[[TMP1]], %[[TMP3]]] : memref<1024x1024xf32>

// -----

// CHECK-DAG: #[[$MAP0:.*]] = affine_map<()[s0] -> (s0 * 1024)>
// CHECK-DAG: #[[$MAP1:.*]] = affine_map<()[s0, s1] -> (s0 + s1)>
// CHECK-LABEL: fold_static_stride_subview_with_affine_load_store_expand_shape_with_constant_access_index
// CHECK-SAME: (%[[ARG0:.*]]: memref<1024x1024xf32>, %[[ARG1:.*]]: memref<1xf32>, %[[ARG2:.*]]: index)
func.func @fold_static_stride_subview_with_affine_load_store_expand_shape_with_constant_access_index(%arg0: memref<1024x1024xf32>, %arg1: memref<1xf32>, %arg2: index) -> f32 {
  %0 = memref.expand_shape %arg0 [[0, 1], [2, 3]] output_shape [1, 1024, 1024, 1] : memref<1024x1024xf32> into memref<1x1024x1024x1xf32>
  %cst = arith.constant 0 : index
  affine.for %arg3 = 0 to 1 {
    affine.for %arg4 = 0 to 1024 {
      affine.for %arg5 = 0 to 1020 {
        affine.for %arg6 = 0 to 1 {
          %1 = memref.load %0[%arg3, %cst, %arg5, %arg6] : memref<1x1024x1024x1xf32>
          memref.store %1, %arg1[%arg2] : memref<1xf32>
        }
      }
    }
  }
  %2 = memref.load %arg1[%arg2] : memref<1xf32>
  return %2 : f32
}
// CHECK-NEXT:   affine.for %[[ARG3:.*]] = 0 to 1 {
// CHECK-NEXT:   affine.for %[[ARG4:.*]] = 0 to 1024 {
// CHECK-NEXT:    affine.for %[[ARG5:.*]] = 0 to 1020 {
// CHECK-NEXT:     affine.for %[[ARG6:.*]] = 0 to 1 {
// CHECK-NEXT:      %[[TMP1:.*]] = affine.apply #[[$MAP0]]()[%[[ARG3]]]
// CHECK-NEXT:      %[[TMP2:.*]] = affine.apply #[[$MAP1]]()[%[[ARG5]], %[[ARG6]]]
// CHECK-NEXT:      memref.load %[[ARG0]][%[[TMP1]], %[[TMP2]]] : memref<1024x1024xf32>

// -----

// CHECK-LABEL: fold_static_stride_subview_with_affine_load_store_collapse_shape_with_0d_result
// CHECK-SAME: (%[[ARG0:.*]]: memref<1xf32>, %[[ARG1:.*]]: memref<1xf32>)
func.func @fold_static_stride_subview_with_affine_load_store_collapse_shape_with_0d_result(%arg0: memref<1xf32>, %arg1: memref<1xf32>) -> memref<1xf32> {
  %0 = memref.collapse_shape %arg0 [] : memref<1xf32> into memref<f32>
  affine.for %arg2 = 0 to 3 {
    %1 = affine.load %0[] : memref<f32>
    affine.store %1, %arg1[0] : memref<1xf32>
  }
  return %arg1 : memref<1xf32>
}
// CHECK-NEXT: %[[ZERO:.*]] = arith.constant 0 : index
// CHECK-NEXT: affine.for %{{.*}} = 0 to 3 {
// CHECK-NEXT:   affine.load %[[ARG0]][%[[ZERO]]] : memref<1xf32>

// -----

//       CHECK: #[[$map:.*]] = affine_map<()[s0] -> (s0 + 2)>
// CHECK-LABEL: func @subview_of_subview(
//  CHECK-SAME:     %[[m:.*]]: memref<1x1024xf32, 3>, %[[pos:.*]]: index
//       CHECK:   %[[add:.*]] = affine.apply #[[$map]]()[%arg1]
//       CHECK:   memref.subview %arg0[4, %[[add]]] [1, 1] [1, 1] : memref<1x1024xf32, 3> to memref<f32, strided<[], offset: ?>, 3>
func.func @subview_of_subview(%m: memref<1x1024xf32, 3>, %pos: index)
    -> memref<f32, strided<[], offset: ?>, 3>
{
  %0 = memref.subview %m[3, %pos] [1, 2] [1, 1]
      : memref<1x1024xf32, 3>
        to memref<1x2xf32, strided<[1024, 1], offset: ?>, 3>
  %1 = memref.subview %0[1, 2] [1, 1] [1, 1]
      : memref<1x2xf32, strided<[1024, 1], offset: ?>, 3>
        to memref<f32, strided<[], offset: ?>, 3>
  return %1 : memref<f32, strided<[], offset: ?>, 3>
}

// -----

// CHECK-LABEL: func @subview_of_subview_rank_reducing(
//  CHECK-SAME:     %[[m:.*]]: memref<?x?x?xf32>
//       CHECK:   memref.subview %arg0[3, 7, 8] [1, 1, 1] [1, 1, 1] : memref<?x?x?xf32> to memref<f32, strided<[], offset: ?>>
func.func @subview_of_subview_rank_reducing(%m: memref<?x?x?xf32>,
                                            %sz: index, %pos: index)
    -> memref<f32, strided<[], offset: ?>>
{
  %0 = memref.subview %m[3, 1, 8] [1, %sz, 1] [1, 1, 1]
      : memref<?x?x?xf32>
        to memref<?xf32, strided<[?], offset: ?>>
  %1 = memref.subview %0[6] [1] [1]
      : memref<?xf32, strided<[?], offset: ?>>
        to memref<f32, strided<[], offset: ?>>
  return %1 : memref<f32, strided<[], offset: ?>>
}

// -----

// CHECK-LABEL: func @fold_load_keep_nontemporal(
//      CHECK:   memref.load %{{.+}}[%{{.+}}, %{{.+}}] {nontemporal = true}
func.func @fold_load_keep_nontemporal(%arg0 : memref<12x32xf32>, %arg1 : index, %arg2 : index, %arg3 : index, %arg4 : index) -> f32 {
  %0 = memref.subview %arg0[%arg1, %arg2][4, 4][2, 3] : memref<12x32xf32> to memref<4x4xf32, strided<[64, 3], offset: ?>>
  %1 = memref.load %0[%arg3, %arg4] {nontemporal = true }: memref<4x4xf32, strided<[64, 3], offset: ?>>
  return %1 : f32
}

// -----

// CHECK-LABEL: func @fold_store_keep_nontemporal(
//      CHECK:   memref.store %{{.+}}, %{{.+}}[%{{.+}}, %{{.+}}]  {nontemporal = true} : memref<12x32xf32> 
func.func @fold_store_keep_nontemporal(%arg0 : memref<12x32xf32>, %arg1 : index, %arg2 : index, %arg3 : index, %arg4 : index, %arg5 : f32) {
  %0 = memref.subview %arg0[%arg1, %arg2][4, 4][2, 3] :
    memref<12x32xf32> to memref<4x4xf32, strided<[64, 3], offset: ?>>
  memref.store %arg5, %0[%arg3, %arg4] {nontemporal=true}: memref<4x4xf32, strided<[64, 3], offset: ?>>
  return
}

// -----

func.func @fold_gpu_subgroup_mma_load_matrix_1d(%src: memref<?xvector<4xf32>>, %offset: index, %i: index) -> !gpu.mma_matrix<16x16xf16, "COp"> {
  %subview = memref.subview %src[%offset] [81920] [1] : memref<?xvector<4xf32>> to memref<81920xvector<4xf32>, strided<[1], offset: ?>>
  %matrix = gpu.subgroup_mma_load_matrix %subview[%i] {leadDimension = 160 : index} : memref<81920xvector<4xf32>, strided<[1], offset: ?>> -> !gpu.mma_matrix<16x16xf16, "COp">
  return %matrix: !gpu.mma_matrix<16x16xf16, "COp">
}

//  CHECK-DAG: #[[MAP:.+]] = affine_map<()[s0, s1] -> (s0 + s1)>
//      CHECK: func.func @fold_gpu_subgroup_mma_load_matrix_1d
// CHECK-SAME: (%[[SRC:.+]]: memref<?xvector<4xf32>>, %[[OFFSET:.+]]: index, %[[I:.+]]: index)
//      CHECK:   %[[APPLY:.+]] = affine.apply #[[MAP]]()[%[[OFFSET]], %[[I]]]
//      CHECK:   %[[LOAD:.+]] = gpu.subgroup_mma_load_matrix %[[SRC]][%[[APPLY]]] {leadDimension = 160 : index} : memref<?xvector<4xf32>> -> !gpu.mma_matrix<16x16xf16, "COp">
//      CHECK:   return %[[LOAD]]

// -----

func.func @fold_gpu_subgroup_mma_store_matrix_1d(%dst: memref<?xvector<4xf32>>, %offset: index, %i: index, %matrix: !gpu.mma_matrix<16x16xf16, "COp">) {
  %subview = memref.subview %dst[%offset] [81920] [1] : memref<?xvector<4xf32>> to memref<81920xvector<4xf32>, strided<[1], offset: ?>>
  gpu.subgroup_mma_store_matrix %matrix, %subview[%i] {leadDimension = 160 : index} : !gpu.mma_matrix<16x16xf16, "COp">, memref<81920xvector<4xf32>, strided<[1], offset: ?>>
  return
}

//  CHECK-DAG: #[[MAP:.+]] = affine_map<()[s0, s1] -> (s0 + s1)>
//      CHECK: func.func @fold_gpu_subgroup_mma_store_matrix_1d
// CHECK-SAME: (%[[DST:.+]]: memref<?xvector<4xf32>>, %[[OFFSET:.+]]: index, %[[I0:.+]]: index, %[[VAL:.+]]: !gpu.mma_matrix<16x16xf16, "COp">)
//      CHECK:   %[[APPLY:.+]] = affine.apply #[[MAP]]()[%[[OFFSET]], %[[I0]]]
//      CHECK:   gpu.subgroup_mma_store_matrix %[[VAL]], %[[DST]][%[[APPLY]]] {leadDimension = 160 : index} : !gpu.mma_matrix<16x16xf16, "COp">, memref<?xvector<4xf32>>

// -----

// CHECK-LABEL: func.func @fold_gpu_subgroup_mma_load_matrix_2d
//  CHECK-SAME: %[[SRC:.+]]: memref<128x128xf32>
func.func @fold_gpu_subgroup_mma_load_matrix_2d(%arg0 : memref<128x128xf32>, %arg1 : index, %arg2 : index, %arg3 : index, %arg4 : index) -> !gpu.mma_matrix<16x16xf16, "COp"> {
  %subview = memref.subview %arg0[%arg1, %arg2][64, 32][2, 1] : memref<128x128xf32> to memref<64x32xf32, strided<[256, 1], offset: ?>>
  // CHECK: gpu.subgroup_mma_load_matrix %[[SRC]][{{.+}}] {leadDimension = 32 : index} : memref<128x128xf32> -> !gpu.mma_matrix<16x16xf16, "COp">
  %matrix = gpu.subgroup_mma_load_matrix %subview[%arg3, %arg4] {leadDimension = 32 : index} : memref<64x32xf32, strided<[256, 1], offset: ?>> -> !gpu.mma_matrix<16x16xf16, "COp">
  return %matrix : !gpu.mma_matrix<16x16xf16, "COp">
}

// -----

// CHECK-LABEL: func.func @fold_gpu_subgroup_mma_load_matrix_2d
//  CHECK-SAME: %[[DST:.+]]: memref<128x128xf32>
func.func @fold_gpu_subgroup_mma_load_matrix_2d(%arg0 : memref<128x128xf32>, %arg1 : index, %arg2 : index, %arg3 : index, %arg4 : index, %matrix: !gpu.mma_matrix<16x16xf16, "COp">) {
  %subview = memref.subview %arg0[%arg1, %arg2][64, 32][2, 1] : memref<128x128xf32> to memref<64x32xf32, strided<[256, 1], offset: ?>>
  // CHECK: gpu.subgroup_mma_store_matrix %{{.+}}, %[[DST]][{{.+}}] {leadDimension = 32 : index} : !gpu.mma_matrix<16x16xf16, "COp">, memref<128x128xf32>
  gpu.subgroup_mma_store_matrix %matrix, %subview[%arg3, %arg4] {leadDimension = 32 : index} :  !gpu.mma_matrix<16x16xf16, "COp">, memref<64x32xf32, strided<[256, 1], offset: ?>>
  return
}

// -----


func.func @fold_nvgpu_device_async_copy_zero_sub_idx(%gmem_memref_3d : memref<2x128x768xf16>, %idx_1 : index, %idx_2 : index, %idx_3 : index) {

  %c0 = arith.constant 0 : index
  %smem_memref_4d = memref.alloc() : memref<5x1x64x64xf16, #gpu.address_space<workgroup>>
  %gmem_memref_subview_2d = memref.subview %gmem_memref_3d[%idx_1, %idx_2, %idx_3] [1, 1, 8] [1, 1, 1] : memref<2x128x768xf16> to memref<1x8xf16, strided<[98304, 1], offset: ?>>
  %async_token = nvgpu.device_async_copy %gmem_memref_subview_2d[%c0, %c0], %smem_memref_4d[%c0, %c0, %c0, %c0], 8 {bypassL1} : memref<1x8xf16, strided<[98304, 1], offset: ?>> to memref<5x1x64x64xf16, #gpu.address_space<workgroup>>
  return
}

// CHECK-LABEL: func.func @fold_nvgpu_device_async_copy_zero_sub_idx
//  CHECK-SAME: (%[[GMEM_MEMREF_3d:.+]]: memref<2x128x768xf16>, %[[IDX_1:.+]]: index, %[[IDX_2:.+]]: index, %[[IDX_3:.+]]: index)
//   CHECK-DAG: %[[c0:.+]] = arith.constant 0 : index
//   CHECK-DAG: %[[SMEM_MEMREF_4d:.+]] = memref.alloc() : memref<5x1x64x64xf16, #gpu.address_space<workgroup>>
//       CHECK: nvgpu.device_async_copy %[[GMEM_MEMREF_3d]][%[[IDX_1]], %[[IDX_2]], %[[IDX_3]]], %[[SMEM_MEMREF_4d]][%[[c0]], %[[c0]], %[[c0]], %[[c0]]], 8 {bypassL1} : memref<2x128x768xf16> to memref<5x1x64x64xf16, #gpu.address_space<workgroup>>

// -----


func.func @fold_src_nvgpu_device_async_copy(%gmem_memref_3d : memref<2x128x768xf16>, %src_idx_0 : index, %src_idx_1 : index, %src_idx_2 : index, %src_sub_idx_0 : index, %src_sub_idx_1 : index) {
  %c0 = arith.constant 0 : index
  %smem_memref_4d = memref.alloc() : memref<5x1x64x64xf16, #gpu.address_space<workgroup>>
  %gmem_memref_subview_2d = memref.subview %gmem_memref_3d[%src_idx_0, %src_idx_1, %src_idx_2] [1, 1, 8] [1, 1, 1] : memref<2x128x768xf16> to memref<1x8xf16, strided<[98304, 1], offset: ?>>
  %async_token = nvgpu.device_async_copy %gmem_memref_subview_2d[%src_sub_idx_0, %src_sub_idx_1], %smem_memref_4d[%c0, %c0, %c0, %c0], 8 {bypassL1} : memref<1x8xf16, strided<[98304, 1], offset: ?>> to memref<5x1x64x64xf16, #gpu.address_space<workgroup>>
  return
}

//   CHECK-DAG: #[[MAP:.+]] = affine_map<()[s0, s1] -> (s0 + s1)>
//       CHECK: func.func @fold_src_nvgpu_device_async_copy
//  CHECK-SAME: (%[[GMEM_MEMREF_3d:.+]]: memref<2x128x768xf16>, %[[SRC_IDX_0:.+]]: index, %[[SRC_IDX_1:.+]]: index, %[[SRC_IDX_2:.+]]: index, %[[SRC_SUB_IDX_0:.+]]: index, %[[SRC_SUB_IDX_1:.+]]: index)
//   CHECK-DAG: %[[c0:.+]] = arith.constant 0 : index
//   CHECK-DAG: %[[RESOLVED_SRC_IDX_0:.+]] = affine.apply #[[MAP]]()[%[[SRC_IDX_0]], %[[SRC_SUB_IDX_0]]]
//   CHECK-DAG: %[[RESOLVED_SRC_IDX_1:.+]] = affine.apply #[[MAP]]()[%[[SRC_IDX_2]], %[[SRC_SUB_IDX_1]]]
//   CHECK-DAG: nvgpu.device_async_copy %[[GMEM_MEMREF_3d]][%[[RESOLVED_SRC_IDX_0]], %[[SRC_IDX_1]], %[[RESOLVED_SRC_IDX_1]]], %[[SMEM_MEMREF_4d]][%[[c0]], %[[c0]], %[[c0]], %[[c0]]], 8 {bypassL1} : memref<2x128x768xf16> to memref<5x1x64x64xf16, #gpu.address_space<workgroup>>

// -----


func.func @fold_src_fold_dest_nvgpu_device_async_copy(%gmem_memref_3d : memref<2x128x768xf16>, %src_idx_0 : index, %src_idx_1 : index, %src_idx_2 : index, %src_sub_idx_0 : index, %src_sub_idx_1 : index, %dest_idx_0 : index, %dest_idx_1 : index, %dest_idx_2 : index, %dest_idx_3 : index, %dest_sub_idx_0 : index, %dest_sub_idx_1 : index) {
  %c0 = arith.constant 0 : index
  %smem_memref_4d = memref.alloc() : memref<5x1x64x64xf16, #gpu.address_space<workgroup>>
  %gmem_memref_subview_2d = memref.subview %gmem_memref_3d[%src_idx_0, %src_idx_1, %src_idx_2] [1, 1, 8] [1, 1, 1] : memref<2x128x768xf16> to memref<1x8xf16, strided<[98304, 1], offset: ?>>
  %smem_memref_2d = memref.subview %smem_memref_4d[%dest_idx_0, %dest_idx_1, %dest_idx_2, %dest_idx_3] [1, 1, 1, 8] [1, 1, 1, 1] : memref<5x1x64x64xf16, #gpu.address_space<workgroup>> to memref<1x8xf16, strided<[4096, 1], offset: ?>, #gpu.address_space<workgroup>>
  %async_token = nvgpu.device_async_copy %gmem_memref_subview_2d[%src_sub_idx_0, %src_sub_idx_1], %smem_memref_2d[%dest_sub_idx_0, %dest_sub_idx_1], 8 {bypassL1} : memref<1x8xf16, strided<[98304, 1], offset: ?>> to memref<1x8xf16, strided<[4096, 1], offset: ?>, #gpu.address_space<workgroup>>
  return
}

//   CHECK-DAG: #[[MAP:.+]] = affine_map<()[s0, s1] -> (s0 + s1)>
//       CHECK: func.func @fold_src_fold_dest_nvgpu_device_async_copy
//  CHECK-SAME: (%[[GMEM_MEMREF_3d:.+]]: memref<2x128x768xf16>, %[[SRC_IDX_0:.+]]: index, %[[SRC_IDX_1:.+]]: index, %[[SRC_IDX_2:.+]]: index, %[[SRC_SUB_IDX_0:.+]]: index, %[[SRC_SUB_IDX_1:.+]]: index, %[[DEST_IDX_0:.+]]: index, %[[DEST_IDX_1:.+]]: index, %[[DEST_IDX_2:.+]]: index, %[[DEST_IDX_3:.+]]: index, %[[DEST_SUB_IDX_0:.+]]: index, %[[DEST_SUB_IDX_1:.+]]: index)
//   CHECK-DAG: %[[RESOLVED_SRC_IDX_0:.+]] = affine.apply #[[MAP]]()[%[[SRC_IDX_0]], %[[SRC_SUB_IDX_0]]]
//   CHECK-DAG: %[[RESOLVED_SRC_IDX_1:.+]] = affine.apply #[[MAP]]()[%[[SRC_IDX_2]], %[[SRC_SUB_IDX_1]]]
//   CHECK-DAG: %[[RESOLVED_DST_IDX_1:.+]] = affine.apply #[[MAP]]()[%[[DEST_IDX_1]], %[[DEST_SUB_IDX_0]]]
//   CHECK-DAG: %[[RESOLVED_DST_IDX_3:.+]] = affine.apply #[[MAP]]()[%[[DEST_IDX_3]], %[[DEST_SUB_IDX_1]]]
//   CHECK-DAG: nvgpu.device_async_copy %[[GMEM_MEMREF_3d]][%[[RESOLVED_SRC_IDX_0]], %[[SRC_IDX_1]], %[[RESOLVED_SRC_IDX_1]]], %[[SMEM_MEMREF_4d]][%[[DEST_IDX_0]], %[[RESOLVED_DST_IDX_1]], %[[DEST_IDX_2]], %[[RESOLVED_DST_IDX_3]]], 8 {bypassL1} : memref<2x128x768xf16> to memref<5x1x64x64xf16, #gpu.address_space<workgroup>>

// -----

#map = affine_map<()[s0] -> (-s0 + 4)>
#map1 = affine_map<()[s0] -> (-s0 + 32)>

func.func @test_ldmatrix(%arg0: memref<4x32x32xf16, 3>, %arg1: index, %arg2: index, %arg3: index) -> vector<4x2xf16> {
  %c0 = arith.constant 0 : index
  %0 = affine.apply #map()[%arg1]
  %1 = affine.apply #map1()[%arg2]
  %2 = affine.apply #map1()[%arg3]
  %subview = memref.subview %arg0[%arg1, %arg2, %arg3] [%0, %1, %2] [1, 1, 1] : memref<4x32x32xf16, 3> to memref<?x?x?xf16, strided<[1024, 32, 1], offset: ?>, 3>
  %3 = nvgpu.ldmatrix %subview[%c0, %c0, %c0] {numTiles = 4 : i32, transpose = false} : memref<?x?x?xf16, strided<[1024, 32, 1], offset: ?>, 3> -> vector<4x2xf16>
  return %3 : vector<4x2xf16>
}

//      CHECK: func @test_ldmatrix
// CHECK-SAME:   %[[ARG0:[a-zA-Z0-9_]+]]: memref<4x32x32xf16, 3>
// CHECK-SAME:   %[[ARG1:[a-zA-Z0-9_]+]]: index
// CHECK-SAME:   %[[ARG2:[a-zA-Z0-9_]+]]: index
// CHECK-SAME:   %[[ARG3:[a-zA-Z0-9_]+]]: index
//      CHECK:   nvgpu.ldmatrix %[[ARG0]][%[[ARG1]], %[[ARG2]], %[[ARG3]]] {numTiles = 4 : i32, transpose = false} : memref<4x32x32xf16, 3> -> vector<4x2xf16>

// -----

func.func @fold_vector_load(
  %arg0 : memref<12x32xf32>, %arg1 : index, %arg2 : index) -> vector<12x32xf32> {
  %0 = memref.subview %arg0[%arg1, %arg2][1, 1][1, 1] : memref<12x32xf32> to memref<f32, strided<[], offset: ?>>
  %1 = vector.load %0[] : memref<f32, strided<[], offset: ?>>, vector<12x32xf32>
  return %1 : vector<12x32xf32>
}

//      CHECK: func @fold_vector_load
// CHECK-SAME:   %[[ARG0:[a-zA-Z0-9_]+]]: memref<12x32xf32>
// CHECK-SAME:   %[[ARG1:[a-zA-Z0-9_]+]]: index
// CHECK-SAME:   %[[ARG2:[a-zA-Z0-9_]+]]: index
//      CHECK:   vector.load %[[ARG0]][%[[ARG1]], %[[ARG2]]] :  memref<12x32xf32>, vector<12x32xf32>

// -----

func.func @fold_vector_maskedload(
  %arg0 : memref<12x32xf32>, %arg1 : index, %arg2 : index, %arg3: vector<32xi1>, %arg4: vector<32xf32>) -> vector<32xf32> {
  %0 = memref.subview %arg0[%arg1, %arg2][1, 1][1, 1] : memref<12x32xf32> to memref<f32, strided<[], offset: ?>>
  %1 = vector.maskedload %0[], %arg3, %arg4 : memref<f32, strided<[], offset: ?>>, vector<32xi1>, vector<32xf32> into vector<32xf32>
  return %1 : vector<32xf32>
}

//      CHECK: func @fold_vector_maskedload
// CHECK-SAME:   %[[ARG0:[a-zA-Z0-9_]+]]: memref<12x32xf32>
// CHECK-SAME:   %[[ARG1:[a-zA-Z0-9_]+]]: index
// CHECK-SAME:   %[[ARG2:[a-zA-Z0-9_]+]]: index
// CHECK-SAME:   %[[ARG3:[a-zA-Z0-9_]+]]: vector<32xi1>
// CHECK-SAME:   %[[ARG4:[a-zA-Z0-9_]+]]: vector<32xf32>
//      CHECK:   vector.maskedload %[[ARG0]][%[[ARG1]], %[[ARG2]]], %[[ARG3]], %[[ARG4]] : memref<12x32xf32>, vector<32xi1>, vector<32xf32> into vector<32xf32>

// -----

func.func @fold_vector_store(
  %arg0 : memref<12x32xf32>, %arg1 : index, %arg2 : index, %arg3: vector<2x32xf32>) -> () {
  %0 = memref.subview %arg0[%arg1, %arg2][1, 1][1, 1] : memref<12x32xf32> to memref<f32, strided<[], offset: ?>>
  vector.store %arg3, %0[] : memref<f32, strided<[], offset: ?>>, vector<2x32xf32>
  return
}

//      CHECK: func @fold_vector_store
// CHECK-SAME:   %[[ARG0:[a-zA-Z0-9_]+]]: memref<12x32xf32>
// CHECK-SAME:   %[[ARG1:[a-zA-Z0-9_]+]]: index
// CHECK-SAME:   %[[ARG2:[a-zA-Z0-9_]+]]: index
// CHECK-SAME:   %[[ARG3:[a-zA-Z0-9_]+]]: vector<2x32xf32>
//      CHECK:   vector.store %[[ARG3]], %[[ARG0]][%[[ARG1]], %[[ARG2]]] :  memref<12x32xf32>, vector<2x32xf32>
//      CHECK:   return

// -----

func.func @fold_vector_maskedstore(
  %arg0 : memref<12x32xf32>, %arg1 : index, %arg2 : index, %arg3: vector<32xi1>, %arg4: vector<32xf32>) -> () {
  %0 = memref.subview %arg0[%arg1, %arg2][1, 1][1, 1] : memref<12x32xf32> to memref<f32, strided<[], offset: ?>>
  vector.maskedstore %0[], %arg3, %arg4 : memref<f32, strided<[], offset: ?>>, vector<32xi1>, vector<32xf32>
  return
}

//      CHECK: func @fold_vector_maskedstore
// CHECK-SAME:   %[[ARG0:[a-zA-Z0-9_]+]]: memref<12x32xf32>
// CHECK-SAME:   %[[ARG1:[a-zA-Z0-9_]+]]: index
// CHECK-SAME:   %[[ARG2:[a-zA-Z0-9_]+]]: index
// CHECK-SAME:   %[[ARG3:[a-zA-Z0-9_]+]]: vector<32xi1>
// CHECK-SAME:   %[[ARG4:[a-zA-Z0-9_]+]]: vector<32xf32>
//      CHECK:   vector.maskedstore %[[ARG0]][%[[ARG1]], %[[ARG2]]], %[[ARG3]], %[[ARG4]] : memref<12x32xf32>, vector<32xi1>, vector<32xf32>
//      CHECK:   return<|MERGE_RESOLUTION|>--- conflicted
+++ resolved
@@ -502,11 +502,7 @@
 // CHECK-SAME: (%[[ARG0:.*]]: memref<2048x16xf32>, %[[ARG1:.*]]: index, %[[ARG2:.*]]: index, %[[ARG3:.*]]: index, %[[ARG4:.*]]: index)
 func.func @fold_memref_alias_expand_shape_subview_load_store_dynamic_dim(%alloc: memref<2048x16xf32>, %c10: index, %c5: index, %c0: index, %sz0: index) {
   %subview = memref.subview %alloc[%c5, 0] [%c10, 16] [1, 1] : memref<2048x16xf32> to memref<?x16xf32, strided<[16, 1], offset: ?>>
-<<<<<<< HEAD
-  %expand_shape = memref.expand_shape %subview [[0], [1, 2, 3]] output_shape [1, 16, %sz0, 1] : memref<?x16xf32, strided<[16, 1], offset: ?>> into memref<?x1x8x2xf32, strided<[16, 16, 2, 1], offset: ?>>
-=======
   %expand_shape = memref.expand_shape %subview [[0], [1, 2, 3]] output_shape [%sz0, 1, 8, 2] : memref<?x16xf32, strided<[16, 1], offset: ?>> into memref<?x1x8x2xf32, strided<[16, 16, 2, 1], offset: ?>>
->>>>>>> 6e4c5224
   %dim = memref.dim %expand_shape, %c0 : memref<?x1x8x2xf32, strided<[16, 16, 2, 1], offset: ?>>
 
   affine.for %arg6 = 0 to %dim step 64 {
