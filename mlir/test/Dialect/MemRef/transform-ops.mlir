--- conflicted
+++ resolved
@@ -30,10 +30,6 @@
 
 transform.sequence failures(propagate) {
 ^bb1(%arg1: !pdl.operation):
-<<<<<<< HEAD
-  %0 = transform.structured.match ops{["memref.alloc"]} in %arg1 : (!pdl.operation) -> !pdl.operation
-  %1 = transform.memref.multibuffer %0 {factor = 2 : i64}
-=======
   %0 = transform.structured.match ops{["memref.alloc"]} in %arg1 : (!pdl.operation) -> !transform.op<"memref.alloc">
   %1 = transform.memref.multibuffer %0 {factor = 2 : i64} : (!transform.op<"memref.alloc">) -> !pdl.operation
   // Verify that the returned handle is usable.
@@ -220,7 +216,6 @@
 ^bb1(%arg1: !pdl.operation):
   %0 = transform.structured.match ops{["memref.alloc"]} in %arg1 : (!pdl.operation) -> !transform.op<"memref.alloc">
   %1 = transform.memref.multibuffer %0 {factor = 2 : i64, skip_analysis} : (!transform.op<"memref.alloc">) -> !pdl.operation
->>>>>>> cd74f4a4
   // Verify that the returned handle is usable.
   transform.test_print_remark_at_operand %1, "transformed" : !pdl.operation
 }