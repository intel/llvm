// RUN: mlir-opt %s -allow-unregistered-dialect -test-multi-buffering=multiplier=5 -cse -split-input-file | FileCheck %s

<<<<<<< HEAD
// CHECK-DAG: #[[$MAP1:.*]] = affine_map<(d0, d1, d2) -> (((d0 - d1) floordiv d2) mod 5)>
=======
// CHECK-DAG: #[[$MAP1:.*]] = affine_map<(d0) -> (((d0 - 1) floordiv 3) mod 5)>
>>>>>>> f788a4d7

// CHECK-LABEL: func @multi_buffer
func.func @multi_buffer(%a: memref<1024x1024xf32>) {
// CHECK-DAG: %[[A:.*]] = memref.alloc() {someAttribute} : memref<5x4x128xf32>
// CHECK-DAG: %[[C1:.*]] = arith.constant 1 : index
// CHECK-DAG: %[[C3:.*]] = arith.constant 3 : index
  %0 = memref.alloc() {someAttribute} : memref<4x128xf32>
  %c1024 = arith.constant 1024 : index
  %c1 = arith.constant 1 : index
  %c3 = arith.constant 3 : index
// CHECK: scf.for %[[IV:.*]] = %[[C1]]
  scf.for %arg2 = %c1 to %c1024 step %c3 {
<<<<<<< HEAD
// CHECK: %[[I:.*]] = affine.apply #[[$MAP1]](%[[IV]], %[[C1]], %[[C3]])
=======
// CHECK: %[[I:.*]] = affine.apply #[[$MAP1]](%[[IV]])
>>>>>>> f788a4d7
// CHECK: %[[SV:.*]] = memref.subview %[[A]][%[[I]], 0, 0] [1, 4, 128] [1, 1, 1] : memref<5x4x128xf32> to memref<4x128xf32, strided<[128, 1], offset: ?>>
   %1 = memref.subview %a[%arg2, 0] [4, 128] [1, 1] :
    memref<1024x1024xf32> to memref<4x128xf32, affine_map<(d0, d1)[s0] -> (d0 * 1024 + s0 + d1)>>
// CHECK: memref.copy %{{.*}}, %[[SV]] : memref<4x128xf32, #{{.*}}> to memref<4x128xf32, strided<[128, 1], offset: ?>>
   memref.copy %1, %0 : memref<4x128xf32, affine_map<(d0, d1)[s0] -> (d0 * 1024 + s0 + d1)>> to memref<4x128xf32>
// CHECK: "some_use"(%[[SV]]) : (memref<4x128xf32, strided{{.*}}>) -> ()
    "some_use"(%0) : (memref<4x128xf32>) -> ()
// CHECK: "some_use"(%[[SV]]) : (memref<4x128xf32, strided{{.*}}>) -> ()
   "some_use"(%0) : (memref<4x128xf32>) -> ()
  }
  return
}

// -----

// CHECK-LABEL: func @multi_buffer_affine
func.func @multi_buffer_affine(%a: memref<1024x1024xf32>) {
// CHECK-DAG: %[[A:.*]] = memref.alloc() : memref<5x4x128xf32>
  %0 = memref.alloc() : memref<4x128xf32>
  %c1024 = arith.constant 1024 : index
  %c1 = arith.constant 1 : index
  %c3 = arith.constant 3 : index
// CHECK: affine.for %[[IV:.*]] = 1
  affine.for %arg2 = 1 to 1024 step 3 {
<<<<<<< HEAD
// CHECK: %[[I:.*]] = affine.apply #[[$MAP1]](%[[IV]], %[[C1]], %[[C3]])
=======
// CHECK: %[[I:.*]] = affine.apply #[[$MAP1]](%[[IV]])
>>>>>>> f788a4d7
// CHECK: %[[SV:.*]] = memref.subview %[[A]][%[[I]], 0, 0] [1, 4, 128] [1, 1, 1] : memref<5x4x128xf32> to memref<4x128xf32, strided<[128, 1], offset: ?>>
   %1 = memref.subview %a[%arg2, 0] [4, 128] [1, 1] :
    memref<1024x1024xf32> to memref<4x128xf32, affine_map<(d0, d1)[s0] -> (d0 * 1024 + s0 + d1)>>
// CHECK: memref.copy %{{.*}}, %[[SV]] : memref<4x128xf32, #{{.*}}> to memref<4x128xf32, strided<[128, 1], offset: ?>>
   memref.copy %1, %0 : memref<4x128xf32, affine_map<(d0, d1)[s0] -> (d0 * 1024 + s0 + d1)>> to memref<4x128xf32>
// CHECK: "some_use"(%[[SV]]) : (memref<4x128xf32, strided{{.*}}>) -> ()
    "some_use"(%0) : (memref<4x128xf32>) -> ()
// CHECK: "some_use"(%[[SV]]) : (memref<4x128xf32, strided{{.*}}>) -> ()
   "some_use"(%0) : (memref<4x128xf32>) -> ()
  }
  return
}

// -----

<<<<<<< HEAD
// CHECK-DAG: #[[$MAP1:.*]] = affine_map<(d0, d1, d2) -> (((d0 - d1) floordiv d2) mod 5)>
=======
// CHECK-DAG: #[[$MAP1:.*]] = affine_map<(d0) -> (((d0 - 1) floordiv 3) mod 5)>
>>>>>>> f788a4d7

// CHECK-LABEL: func @multi_buffer_subview_use
func.func @multi_buffer_subview_use(%a: memref<1024x1024xf32>) {
// CHECK-DAG: %[[A:.*]] = memref.alloc() : memref<5x4x128xf32>
// CHECK-DAG: %[[C1:.*]] = arith.constant 1 : index
// CHECK-DAG: %[[C3:.*]] = arith.constant 3 : index
  %0 = memref.alloc() : memref<4x128xf32>
  %c1024 = arith.constant 1024 : index
  %c1 = arith.constant 1 : index
  %c3 = arith.constant 3 : index
// CHECK: scf.for %[[IV:.*]] = %[[C1]]
  scf.for %arg2 = %c1 to %c1024 step %c3 {
<<<<<<< HEAD
// CHECK: %[[I:.*]] = affine.apply #[[$MAP1]](%[[IV]], %[[C1]], %[[C3]])
=======
// CHECK: %[[I:.*]] = affine.apply #[[$MAP1]](%[[IV]])
>>>>>>> f788a4d7
// CHECK: %[[SV:.*]] = memref.subview %[[A]][%[[I]], 0, 0] [1, 4, 128] [1, 1, 1] : memref<5x4x128xf32> to memref<4x128xf32, strided<[128, 1], offset: ?>>
   %1 = memref.subview %a[%arg2, 0] [4, 128] [1, 1] :
    memref<1024x1024xf32> to memref<4x128xf32, affine_map<(d0, d1)[s0] -> (d0 * 1024 + s0 + d1)>>
// CHECK: memref.copy %{{.*}}, %[[SV]] : memref<4x128xf32, #{{.*}}> to memref<4x128xf32, strided<[128, 1], offset: ?>>
   memref.copy %1, %0 : memref<4x128xf32, affine_map<(d0, d1)[s0] -> (d0 * 1024 + s0 + d1)>> to memref<4x128xf32>
// CHECK: %[[SV1:.*]] = memref.subview %[[SV]][0, 1] [4, 127] [1, 1] : memref<4x128xf32, strided<[128, 1], offset: ?>> to memref<4x127xf32, strided<[128, 1], offset: ?>>
   %s = memref.subview %0[0, 1] [4, 127] [1, 1] :
      memref<4x128xf32> to memref<4x127xf32, affine_map<(d0, d1) -> (d0 * 128 + d1 + 1)>>
// CHECK: "some_use"(%[[SV1]]) : (memref<4x127xf32, strided<[128, 1], offset: ?>>) -> ()
   "some_use"(%s) : (memref<4x127xf32, affine_map<(d0, d1) -> (d0 * 128 + d1 + 1)>>) -> ()
// CHECK: "some_use"(%[[SV]]) : (memref<4x128xf32, strided<[128, 1], offset: ?>>) -> ()
   "some_use"(%0) : (memref<4x128xf32>) -> ()
  }
  return
}

// -----

// CHECK-LABEL: func @multi_buffer_negative
func.func @multi_buffer_negative(%a: memref<1024x1024xf32>) {
// CHECK-NOT: %{{.*}} = memref.alloc() : memref<5x4x128xf32>
//     CHECK: %{{.*}} = memref.alloc() : memref<4x128xf32>
  %0 = memref.alloc() : memref<4x128xf32>
  %c1024 = arith.constant 1024 : index
  %c0 = arith.constant 0 : index
  %c3 = arith.constant 3 : index
  scf.for %arg2 = %c0 to %c1024 step %c3 {
   "blocking_use"(%0) : (memref<4x128xf32>) -> ()
   %1 = memref.subview %a[%arg2, 0] [4, 128] [1, 1] :
    memref<1024x1024xf32> to memref<4x128xf32, affine_map<(d0, d1)[s0] -> (d0 * 1024 + s0 + d1)>>
   memref.copy %1, %0 : memref<4x128xf32, affine_map<(d0, d1)[s0] -> (d0 * 1024 + s0 + d1)>> to memref<4x128xf32>
   "some_use"(%0) : (memref<4x128xf32>) -> ()
  }
  return
}
<|MERGE_RESOLUTION|>--- conflicted
+++ resolved
@@ -1,10 +1,6 @@
 // RUN: mlir-opt %s -allow-unregistered-dialect -test-multi-buffering=multiplier=5 -cse -split-input-file | FileCheck %s
 
-<<<<<<< HEAD
-// CHECK-DAG: #[[$MAP1:.*]] = affine_map<(d0, d1, d2) -> (((d0 - d1) floordiv d2) mod 5)>
-=======
 // CHECK-DAG: #[[$MAP1:.*]] = affine_map<(d0) -> (((d0 - 1) floordiv 3) mod 5)>
->>>>>>> f788a4d7
 
 // CHECK-LABEL: func @multi_buffer
 func.func @multi_buffer(%a: memref<1024x1024xf32>) {
@@ -17,11 +13,7 @@
   %c3 = arith.constant 3 : index
 // CHECK: scf.for %[[IV:.*]] = %[[C1]]
   scf.for %arg2 = %c1 to %c1024 step %c3 {
-<<<<<<< HEAD
-// CHECK: %[[I:.*]] = affine.apply #[[$MAP1]](%[[IV]], %[[C1]], %[[C3]])
-=======
 // CHECK: %[[I:.*]] = affine.apply #[[$MAP1]](%[[IV]])
->>>>>>> f788a4d7
 // CHECK: %[[SV:.*]] = memref.subview %[[A]][%[[I]], 0, 0] [1, 4, 128] [1, 1, 1] : memref<5x4x128xf32> to memref<4x128xf32, strided<[128, 1], offset: ?>>
    %1 = memref.subview %a[%arg2, 0] [4, 128] [1, 1] :
     memref<1024x1024xf32> to memref<4x128xf32, affine_map<(d0, d1)[s0] -> (d0 * 1024 + s0 + d1)>>
@@ -46,11 +38,7 @@
   %c3 = arith.constant 3 : index
 // CHECK: affine.for %[[IV:.*]] = 1
   affine.for %arg2 = 1 to 1024 step 3 {
-<<<<<<< HEAD
-// CHECK: %[[I:.*]] = affine.apply #[[$MAP1]](%[[IV]], %[[C1]], %[[C3]])
-=======
 // CHECK: %[[I:.*]] = affine.apply #[[$MAP1]](%[[IV]])
->>>>>>> f788a4d7
 // CHECK: %[[SV:.*]] = memref.subview %[[A]][%[[I]], 0, 0] [1, 4, 128] [1, 1, 1] : memref<5x4x128xf32> to memref<4x128xf32, strided<[128, 1], offset: ?>>
    %1 = memref.subview %a[%arg2, 0] [4, 128] [1, 1] :
     memref<1024x1024xf32> to memref<4x128xf32, affine_map<(d0, d1)[s0] -> (d0 * 1024 + s0 + d1)>>
@@ -66,11 +54,7 @@
 
 // -----
 
-<<<<<<< HEAD
-// CHECK-DAG: #[[$MAP1:.*]] = affine_map<(d0, d1, d2) -> (((d0 - d1) floordiv d2) mod 5)>
-=======
 // CHECK-DAG: #[[$MAP1:.*]] = affine_map<(d0) -> (((d0 - 1) floordiv 3) mod 5)>
->>>>>>> f788a4d7
 
 // CHECK-LABEL: func @multi_buffer_subview_use
 func.func @multi_buffer_subview_use(%a: memref<1024x1024xf32>) {
@@ -83,11 +67,7 @@
   %c3 = arith.constant 3 : index
 // CHECK: scf.for %[[IV:.*]] = %[[C1]]
   scf.for %arg2 = %c1 to %c1024 step %c3 {
-<<<<<<< HEAD
-// CHECK: %[[I:.*]] = affine.apply #[[$MAP1]](%[[IV]], %[[C1]], %[[C3]])
-=======
 // CHECK: %[[I:.*]] = affine.apply #[[$MAP1]](%[[IV]])
->>>>>>> f788a4d7
 // CHECK: %[[SV:.*]] = memref.subview %[[A]][%[[I]], 0, 0] [1, 4, 128] [1, 1, 1] : memref<5x4x128xf32> to memref<4x128xf32, strided<[128, 1], offset: ?>>
    %1 = memref.subview %a[%arg2, 0] [4, 128] [1, 1] :
     memref<1024x1024xf32> to memref<4x128xf32, affine_map<(d0, d1)[s0] -> (d0 * 1024 + s0 + d1)>>
