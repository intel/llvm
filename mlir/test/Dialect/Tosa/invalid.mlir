--- conflicted
+++ resolved
@@ -170,24 +170,6 @@
   // expected-error@+1 {{'tosa.transpose_conv2d' op accumulator type for i8 tensor is not i32}}
   %0 = tosa.transpose_conv2d %arg0, %arg1, %arg2, %zp, %zp {acc_type = f16, out_pad = array<i64: 0, 0, 0, 0>, stride = array<i64: 1, 1>} : (tensor<1x32x32x8xi8>, tensor<16x1x1x8xi8>, tensor<16xi8>, tensor<1xi8>, tensor<1xi8>) -> tensor<1x32x32x16xi8>
   return %0 : tensor<1x32x32x16xi8>
-}
-
-// -----
-// CHECK-LABEL: conv2d_quant_any_acc
-func.func @test_conv2d_quant_any_acc(%arg0: tensor<1x4x4x4x!quant.any<i8<-8:7>>>, %arg1: tensor<8x1x1x4x!quant.any<i8<-8:7>>>, %arg2: tensor<8x!quant.any<i8<-8:7>>>) -> tensor<1x4x4x8x!quant.any<i8<-8:7>>> {
-  %zp = "tosa.const" () { values = dense<0> : tensor<1xi8> } : () -> tensor<1xi8>
-  // expected-error@+1 {{'tosa.conv2d' op accumulator type for i8 tensor is not i32}}
-  %0 = tosa.conv2d %arg0, %arg1, %arg2, %zp, %zp {acc_type = f32, dilation = array<i64: 1, 1>, pad = array<i64: 0, 0, 0, 0>, stride = array<i64: 1, 1>, local_bound = true} : (tensor<1x4x4x4x!quant.any<i8<-8:7>>>, tensor<8x1x1x4x!quant.any<i8<-8:7>>>, tensor<8x!quant.any<i8<-8:7>>>, tensor<1xi8>, tensor<1xi8>) -> tensor<1x4x4x8x!quant.any<i8<-8:7>>>
-  return %0 : tensor<1x4x4x8x!quant.any<i8<-8:7>>>
-}
-
-// -----
-// CHECK-LABEL: conv2d_quant_any_result
-func.func @test_conv2d_quant_any_result(%arg0: tensor<1x4x4x4x!quant.any<i8<-8:7>>>, %arg1: tensor<8x1x1x4x!quant.any<i8<-8:7>>>, %arg2: tensor<8x!quant.any<i8<-8:7>>>) -> tensor<1x4x4x8x!quant.any<i8<-8:7>>> {
-  %zp = "tosa.const" () { values = dense<0> : tensor<1xi8> } : () -> tensor<1xi8>
-  // expected-error@+1 {{'tosa.conv2d' op input/output element types are incompatible}}
-  %0 = tosa.conv2d %arg0, %arg1, %arg2, %zp, %zp {acc_type = i32, dilation = array<i64: 1, 1>, pad = array<i64: 0, 0, 0, 0>, stride = array<i64: 1, 1>, local_bound = true} : (tensor<1x4x4x4x!quant.any<i8<-8:7>>>, tensor<8x1x1x4x!quant.any<i8<-8:7>>>, tensor<8x!quant.any<i8<-8:7>>>, tensor<1xi8>, tensor<1xi8>) -> tensor<1x4x4x8x!quant.any<i8<-8:7>>>
-  return %0 : tensor<1x4x4x8x!quant.any<i8<-8:7>>>
 }
 
 // -----
@@ -2001,8 +1983,6 @@
   // expected-error@+1 {{'tosa.transpose' op result #0 must be tosa-conformant tensor of at least rank 1, but got 'tensor<f32>'}}
   %1 = tosa.transpose %arg0 {perms = array<i32: 2, 0, 1>} : (tensor<*xf32>) -> tensor<f32>
   return %1 : tensor<f32>
-<<<<<<< HEAD
-=======
 }
 
 // -----
@@ -2021,5 +2001,4 @@
   // expected-error@+1 {{'tosa.mul' op illegal: operand/result data types not supported}}
   %0 = tosa.mul %arg0, %arg1, %shift : (tensor<13x21x3xi8>, tensor<13x1x3xi8>, tensor<1xi8>) -> tensor<13x21x3xi16>
   return %0 : tensor<13x21x3xi16>
->>>>>>> d465594a
 }