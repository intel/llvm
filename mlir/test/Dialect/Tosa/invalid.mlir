//--------------------------------------------------------------------------------------------------
// Test expected errors in terms of the shape and type of tensor, and the argument type of
// operation. Excludes the profile compilance checking since it is performed earlier in the
// validation flow.
//--------------------------------------------------------------------------------------------------

// RUN: mlir-opt %s -split-input-file -verify-diagnostics --tosa-validate="profile=bi,mi,mt strict-op-spec-alignment"


func.func @test_const() -> tensor<1xf32> {
  // expected-error@+1{{'tosa.const' op expected same attr/result element types}}
  %0 = "tosa.const"() {value = dense<1> : tensor<1xi32>} : () -> tensor<1xf32>
  return %0 : tensor<1xf32>
}

// -----

func.func @test_const_non_tensor_attr() {
  // expected-error@+1{{tosa.const' op expected tensors for attr/result type}}
  %0 = "tosa.const"() {value = dense<1.0> : vector<f32>} : () -> tensor<f32>
  return
}

// -----

func.func @test_conv2d(%arg0: tensor<1x29x29x4xf32>, %arg1: tensor<16x3x3x4xi8>, %arg2: tensor<16xi8>) -> tensor<1x27x27x16xi8> {
  // expected-error@+1 {{expect both input and weight to be float or not together, got 'f32' and 'i8'}}
  %0 = tosa.conv2d %arg0, %arg1, %arg2 {dilation = array<i64: 1, 1>, pad = array<i64: 0, 0, 0, 0>, stride = array<i64: 1, 1>}
           : (tensor<1x29x29x4xf32>, tensor<16x3x3x4xi8>, tensor<16xi8>) -> tensor<1x27x27x16xi8>
  return %0 : tensor<1x27x27x16xi8>
}

// -----

func.func @test_conv2d(%arg0: tensor<*xi8>, %arg1: tensor<16x3x3x4xi8>, %arg2: tensor<16xi8>) -> tensor<1x27x27x16xi8> {
  // expected-error@+1 {{expect a ranked tensor for input, got <block argument> of type 'tensor<*xi8>' at index: 0}}
  %0 = tosa.conv2d %arg0, %arg1, %arg2 {dilation = array<i64: 1, 1>, pad = array<i64: 0, 0, 0, 0>, stride = array<i64: 1, 1>}
           : (tensor<*xi8>, tensor<16x3x3x4xi8>, tensor<16xi8>) -> tensor<1x27x27x16xi8>
  return %0 : tensor<1x27x27x16xi8>
}

// -----

func.func @test_conv2d(%arg0: tensor<1x29x29x4xi8>, %arg1: tensor<*xi8>, %arg2: tensor<16xi8>) -> tensor<1x27x27x16xi8> {
  // expected-error@+1 {{'tosa.conv2d' op operand #1 must be 4D tensor of 4-bit signless integer or 8-bit signless integer or Quint8 type or Qint4 type or Qint8 type or Qint16 type or Qint32 type or floating-point values, but got 'tensor<*xi8>'}}
  %0 = tosa.conv2d %arg0, %arg1, %arg2 {dilation = array<i64: 1, 1>, pad = array<i64: 0, 0, 0, 0>, stride = array<i64: 1, 1>}
           : (tensor<1x29x29x4xi8>, tensor<*xi8>, tensor<16xi8>) -> tensor<1x27x27x16xi8>
  return %0 : tensor<1x27x27x16xi8>
}

// -----

func.func @test_conv2d(%arg0: tensor<1x29x29x4xi8>, %arg1: tensor<16x3x3x4xi8>, %arg2: tensor<16xi8>) -> tensor<1x27x27x16xi8> {
  // expected-error@+1 {{'tosa.conv2d' op quantizationattr is required for quantized type, and not allowed for float type}}
  %0 = tosa.conv2d %arg0, %arg1, %arg2 {dilation = array<i64: 1, 1>, pad = array<i64: 0, 0, 0, 0>, stride = array<i64: 1, 1>}
           : (tensor<1x29x29x4xi8>, tensor<16x3x3x4xi8>, tensor<16xi8>) -> tensor<1x27x27x16xi8>
  return %0 : tensor<1x27x27x16xi8>
}

// -----

func.func @test_concat(%arg0 : tensor<2x1xf32>, %arg1 : tensor<2x2xf32>) -> tensor<?x?xf32> {
  // expected-error@+2 {{failed to infer returned types}}
  // expected-error@+1 {{Cannot concat tensors with different sizes on the non-axis dimension 1}}
  %0 = tosa.concat %arg0, %arg1 {axis = 0 : i32} : (tensor<2x1xf32>, tensor<2x2xf32>) -> tensor<?x?xf32>
  return %0 : tensor<?x?xf32>
}

// -----

func.func @test_concat_element_type_mismatch(%arg0 : tensor<1x2xf32>, %arg1 : tensor<2x2xf32>) -> tensor<?x?xi8> {
  // expected-error@+2 {{failed to infer returned types}}
  // expected-error@+1 {{'tosa.concat' op inferred type(s) 'tensor<3x2xf32>' are incompatible with return type(s) of operation 'tensor<?x?xi8>}}
  %0 = tosa.concat %arg0, %arg1 {axis = 0 : i32} : (tensor<1x2xf32>, tensor<2x2xf32>) -> tensor<?x?xi8>
  return %0 : tensor<?x?xi8>
}

// -----

func.func @test_pad_non_const(%arg0: tensor<13x21x3xf32>, %arg1: tensor<3x2xi32>) -> tensor<13x21x3xf32> {
  // expected-error@+1 {{'tosa.pad' op padding of pad is not constant}}
  %0 = tosa.pad %arg0, %arg1 : (tensor<13x21x3xf32>, tensor<3x2xi32>) -> tensor<13x21x3xf32>
  return %0 : tensor<13x21x3xf32>
}

// -----

func.func @test_pad_non_const(%arg0: tensor<13x21x3xi8>, %arg1: tensor<i8>) -> tensor<13x21x3xi8> {
  %0 = "tosa.const"() {value = dense<[[0, 0], [0, 1], [0, 1]]> : tensor<3x2xi32>} : () -> tensor<3x2xi32>
  // expected-error@+1 {{'tosa.pad' op pad_const of pad is not constant}}
  %1 = tosa.pad %arg0, %0, %arg1 : (tensor<13x21x3xi8>, tensor<3x2xi32>, tensor<i8>) -> tensor<13x21x3xi8>
  return %1 : tensor<13x21x3xi8>
}

// -----

func.func @test_pad_io_rank_mismatch(%arg0: tensor<13x21xf32>, %arg1: tensor<2x2xi32>) {
  // expected-error@+1 {{'tosa.pad' op expect same input and output tensor rank.}}
  %1 = tosa.pad %arg0, %arg1 : (tensor<13x21xf32>, tensor<2x2xi32>) -> tensor<13x21x3xf32>
  return
}

// -----

func.func @test_pad_invalid_padding_rank(%arg0: tensor<13x21xf32>, %arg1: tensor<2xi32>) {
  // expected-error@+1 {{'tosa.pad' op expect 'padding' tensor rank equal to 2.}}
  %1 = tosa.pad %arg0, %arg1 : (tensor<13x21xf32>, tensor<2xi32>) -> tensor<13x21xf32>
  return
}

// -----

func.func @test_pad_invalid_padConst_rank(%arg0: tensor<13x21xf32>, %arg1: tensor<2x2xi32>) {
  %0 = "tosa.const"() {value = dense<3.14> : tensor<1xf32>} : () -> tensor<1xf32>
  // expected-error@+1 {{'tosa.pad' op operand #2 must be 0D tensor of number values, but got 'tensor<1xf32>'}}
  %1 = tosa.pad %arg0, %arg1, %0 : (tensor<13x21xf32>, tensor<2x2xi32>, tensor<1xf32>) -> tensor<13x21xf32>
  return
}

// -----

func.func @test_transpose_non_const(%arg0: tensor<13x21x3xf32>, %arg1: tensor<3xi32>) -> tensor<3x13x21xf32> {
  // expected-error@+1 {{'tosa.transpose' op perms of transpose is not constant}}
  %0 = tosa.transpose %arg0, %arg1 : (tensor<13x21x3xf32>, tensor<3xi32>) -> tensor<3x13x21xf32>
  return %0 : tensor<3x13x21xf32>
}

// -----

func.func @test_transpose_io_rank_mismatch(%arg0: tensor<13x21x3xf32>, %arg1: tensor<3xi32>) -> tensor<3x13x21x1xf32> {
  // expected-error@+1 {{'tosa.transpose' op expected input tensor rank to equal result tensor rank}}
  %0 = tosa.transpose %arg0, %arg1 : (tensor<13x21x3xf32>, tensor<3xi32>) -> tensor<3x13x21x1xf32>
  return %0 : tensor<3x13x21x1xf32>
}

// -----

func.func @test_transpose_invalid_perms_rank(%arg0: tensor<13x21x3xf32>, %arg1: tensor<3x2xi32>) -> tensor<3x13x21xf32> {
  // expected-error@+1 {{'tosa.transpose' op expected permutation tensor to be rank 1 but got rank 2}}
  %0 = tosa.transpose %arg0, %arg1 : (tensor<13x21x3xf32>, tensor<3x2xi32>) -> tensor<3x13x21xf32>
  return %0 : tensor<3x13x21xf32>
}

// -----

func.func @test_transpose_rank0_perms() {
  %14 = tensor.empty() : tensor<5x27xi64>
  %cst = tensor.empty() : tensor<i32>
  // expected-error@+1 {{'tosa.transpose' op expected permutation tensor to be rank 1 but got rank 0}}
  %72 = tosa.transpose %14, %cst : (tensor<5x27xi64>, tensor<i32>) -> tensor<?x?xi64>
  return
}

// -----

func.func @test_transpose_invalid_perms_size(%arg0: tensor<13x21x3xf32>, %arg1: tensor<7xi32>) -> tensor<3x13x21xf32> {
  // expected-error@+1 {{'tosa.transpose' op expected permutation tensor dim 0 to have size 3 (input rank) but got size 7}}
  %0 = tosa.transpose %arg0, %arg1 : (tensor<13x21x3xf32>, tensor<7xi32>) -> tensor<3x13x21xf32>
  return %0 : tensor<3x13x21xf32>
}

// -----

func.func @test_transpose_invalid_permutation_tensor(%arg0: tensor<13x21x3xf32>) -> tensor<?x?x?xf32> {
  %perms = arith.constant dense<[2, 0, 0]> : tensor<3xi32>
  // expected-error@+1 {{'tosa.transpose' op expected valid permutation tensor}}
  %0 = tosa.transpose %arg0, %perms : (tensor<13x21x3xf32>, tensor<3xi32>) -> tensor<?x?x?xf32>
  return %0 : tensor<?x?x?xf32>
}

// -----

func.func @test_transpose_invalid_permutation_negative(%arg0: tensor<3x2xi32>) -> tensor<*xi32> {
  %perms = "tosa.const"() {value = dense<[-1, 0]> : tensor<2xi32>} : () -> tensor<2xi32>
  // expected-error@+1 {{'tosa.transpose' op expected valid permutation tensor}}
  %1 = tosa.transpose %arg0, %perms : (tensor<3x2xi32>, tensor<2xi32>) -> tensor<*xi32>
  return %1 : tensor<*xi32>
}

// -----

func.func @test_transpose_invalid_permutation_tensor_above_range(%arg0: tensor<3x2xi32>) -> tensor<*xi32> {
  %perms = "tosa.const"() {value = dense<[2, 0]> : tensor<2xi32>} : () -> tensor<2xi32>
  // expected-error@+1 {{'tosa.transpose' op expected valid permutation tensor}}
  %1 = tosa.transpose %arg0, %perms : (tensor<3x2xi32>, tensor<2xi32>) -> tensor<*xi32>
  return %1 : tensor<*xi32>
}

// -----

func.func @test_transpose_invalid_permutation_types(%arg0: tensor<3x2xi32>) -> tensor<3x4xi32> {
  %perms = "tosa.const"() {value = dense<[1, 0]> : tensor<2xi32>} : () -> tensor<2xi32>
  // expected-error@+1 {{'tosa.transpose' op expected output tensor dim 0 to match input dim 1 with value of 2}}
  %1 = tosa.transpose %arg0, %perms : (tensor<3x2xi32>, tensor<2xi32>) -> tensor<3x4xi32>
  return %1 : tensor<3x4xi32>
}

// -----

func.func @test_transpose_invalid_permutation_types_dynamic_dim_ok(%arg0: tensor<2x?xi32>) -> tensor<3x4xi32> {
  %perms = "tosa.const"() {value = dense<[1, 0]> : tensor<2xi32>} : () -> tensor<2xi32>
  // expected-error@+1 {{'tosa.transpose' op expected output tensor dim 1 to match input dim 0 with value of 2}}
  %1 = tosa.transpose %arg0, %perms : (tensor<2x?xi32>, tensor<2xi32>) -> tensor<3x4xi32>
  return %1 : tensor<3x4xi32>
}

// -----

func.func @test_fully_connected_non_const(%arg0: tensor<13x21x3xf32>, %arg1: tensor<2x3xf32>) -> tensor<273x2xf32> {
  %0 = "tosa.const"() {value = dense<0.000000e+00> : tensor<2xf32>} : () -> tensor<2xf32>
  %1 = tosa.reshape %arg0 {new_shape = array<i64: 273, 3>} : (tensor<13x21x3xf32>) -> tensor<273x3xf32>
  // expected-error@+1 {{'tosa.fully_connected' op weight of fully_connected is not constant}}
  %2 = tosa.fully_connected %1, %arg1, %0 : (tensor<273x3xf32>, tensor<2x3xf32>, tensor<2xf32>) -> tensor<273x2xf32>
  return %2 : tensor<273x2xf32>
}

// -----

func.func @test_fully_connected_non_const(%arg0: tensor<13x21x3xf32>, %arg1: tensor<2xf32>) -> tensor<273x2xf32> {
  %0 = "tosa.const"() {value = dense<[[-0.613216758, -0.63714242, -0.73500061], [0.180762768, 0.773053169, -0.933686495]]> : tensor<2x3xf32>} : () -> tensor<2x3xf32>
  %1 = tosa.reshape %arg0 {new_shape = array<i64: 273, 3>} : (tensor<13x21x3xf32>) -> tensor<273x3xf32>
  // expected-error@+1 {{'tosa.fully_connected' op bias of fully_connected is not constant}}
  %2 = tosa.fully_connected %1, %0, %arg1 : (tensor<273x3xf32>, tensor<2x3xf32>, tensor<2xf32>) -> tensor<273x2xf32>
  return %2 : tensor<273x2xf32>
}

// -----

func.func @test_reduce_sum_type_mismatch(%arg0 : tensor<2x3x4x5xf32>) -> () {
  // expected-error@+2 {{failed to infer returned types}}
  // expected-error@+1 {{'tosa.reduce_sum' op inferred type(s) 'tensor<1x3x4x5xf32>' are incompatible with return type(s) of operation 'tensor<1x3x4x5xi32>'}}
  %0 = tosa.reduce_sum %arg0 {axis = 0 : i32} : (tensor<2x3x4x5xf32>) -> tensor<1x3x4x5xi32>
  return
}

// -----

func.func @test_reduce_max_type_mismatch(%arg0 : tensor<2x3x4x5xf32>) -> () {
  // expected-error@+2 {{failed to infer returned types}}
  // expected-error@+1 {{'tosa.reduce_max' op inferred type(s) 'tensor<2x3x4x1xf32>' are incompatible with return type(s) of operation 'tensor<2x3x4x1xi32>'}}
  %0 = tosa.reduce_max %arg0 {axis = 3 : i32} : (tensor<2x3x4x5xf32>) -> tensor<2x3x4x1xi32>
  return
}

// -----

func.func @test_reduce_min_type_mismatch(%arg0 : tensor<2x3x4x5xf32>) -> () {
  // expected-error@+2 {{failed to infer returned types}}
  // expected-error@+1 {{'tosa.reduce_min' op inferred type(s) 'tensor<2x1x4x5xf32>' are incompatible with return type(s) of operation 'tensor<2x1x4x5xi32>'}}
  %0 = tosa.reduce_min %arg0 {axis = 1 : i32} : (tensor<2x3x4x5xf32>) -> tensor<2x1x4x5xi32>
  return
}

// -----

func.func @test_reduce_prod_type_mismatch(%arg0 : tensor<2x3x4x5xf32>) -> () {
  // expected-error@+1 {{'tosa.reduce_prod' op expect reduced dimension size to be 1, got 3}}
  %0 = tosa.reduce_prod %arg0 {axis = 1 : i32} : (tensor<2x3x4x5xf32>) -> tensor<2x3x4x5xf32>
  return
}

// -----

func.func @test_reduce_all_invalid_axis(%arg0 : tensor<2x3x4xf32>) -> () {
  // expected-error@+1 {{'tosa.reduce_all' op expect input tensor rank (3) to be larger than reduce axis (3)}}
  %0 = tosa.reduce_all %arg0 {axis = 3 : i32} : (tensor<2x3x4xf32>) -> tensor<2x3x1xf32>
  return
}

// -----

func.func @test_reduce_any_invalid_axis(%arg0 : tensor<2x3x4xf32>) -> () {
  // expected-error@+1 {{'tosa.reduce_any' op expect input tensor rank (3) to be larger than reduce axis (3)}}
  %0 = tosa.reduce_any %arg0 {axis = 3 : i32} : (tensor<2x3x4xf32>) -> tensor<2x3x1xf32>
  return
}

// -----

func.func @test_reduce_max_invalid_axis(%arg0 : tensor<2x3x4xf32>) -> () {
  // expected-error@+1 {{'tosa.reduce_max' op expect input tensor rank (3) to be larger than reduce axis (3)}}
  %0 = tosa.reduce_max %arg0 {axis = 3 : i32} : (tensor<2x3x4xf32>) -> tensor<2x3x1xf32>
  return
}

// -----

func.func @test_reduce_min_invalid_axis(%arg0 : tensor<2x3x4xf32>) -> () {
  // expected-error@+1 {{'tosa.reduce_min' op expect input tensor rank (3) to be larger than reduce axis (3)}}
  %0 = tosa.reduce_min %arg0 {axis = 3 : i32} : (tensor<2x3x4xf32>) -> tensor<2x3x1xf32>
  return
}

// -----

func.func @test_reduce_prod_invalid_axis(%arg0 : tensor<2x3x4xf32>) -> () {
  // expected-error@+1 {{'tosa.reduce_prod' op expect input tensor rank (3) to be larger than reduce axis (3)}}
  %0 = tosa.reduce_prod %arg0 {axis = 3 : i32} : (tensor<2x3x4xf32>) -> tensor<2x3x1xf32>
  return
}

// -----

func.func @test_reduce_sum_invalid_axis(%arg0 : tensor<2x3x4xf32>) -> () {
  // expected-error@+1 {{'tosa.reduce_sum' op expect input tensor rank (3) to be larger than reduce axis (3)}}
  %0 = tosa.reduce_sum %arg0 {axis = 3 : i32} : (tensor<2x3x4xf32>) -> tensor<2x3x1xf32>
  return
}

// -----

func.func @test_reduce_min_invalid_output_rank(%arg0 : tensor<i32>) -> () {
  // expected-error@+1 {{'tosa.reduce_min' op expect output tensor rank to be equal to input tensor rank}}
  %0 = tosa.reduce_min %arg0 {axis = 0 : i32} : (tensor<i32>) -> tensor<1x10xi32>
  return
}

// -----

func.func @test_reshape_type_mismatch(%arg0 : tensor<13x21x3xf32>) -> () {
  // expected-error@+2 {{failed to infer returned types}}
  // expected-error@+1 {{'tosa.reshape' op inferred type(s) 'tensor<13x21x3x1xf32>' are incompatible with return type(s) of operation 'tensor<13x21x3x1xi32>'}}
  %0 = tosa.reshape %arg0 {new_shape = array<i64: 13, 21, 3, 1>} : (tensor<13x21x3xf32>) -> tensor<13x21x3x1xi32>
  return
}

// -----

func.func @test_reshape_static_zero_dim_input(%arg0 : tensor<13x0x3xf32>) -> () {
  // expected-error@+1 {{'tosa.reshape' op operand #0 must be tosa-conformant tensor of number values, but got 'tensor<13x0x3xf32>'}}
  %0 = "tosa.reshape"(%arg0) {new_shape = array<i64: 13, 21, 3>} : (tensor<13x0x3xf32>) -> tensor<13x0x3xf32>
  return
}

// -----

func.func @test_reshape_zero_dim_input(%arg0 : tensor<?x0x3xf32>) -> () {
  // expected-error@+1 {{'tosa.reshape' op operand #0 must be tosa-conformant tensor of number values, but got 'tensor<?x0x3xf32>'}}
  %0 = "tosa.reshape"(%arg0) {new_shape = array<i64: 13, 21, 3>} : (tensor<?x0x3xf32>) -> tensor<13x0x3xf32>
  return
}

// -----

func.func @test_reshape_rank_mismatch(%arg0 : tensor<?xf32>) -> () {
  // expected-error@+1 {{'tosa.reshape' op new shape does not match result rank}}
  %0 = "tosa.reshape"(%arg0) {new_shape = array<i64: 2, 4>} : (tensor<?xf32>) -> tensor<?xf32>
  return
}

// -----

func.func @test_reshape_inconsistent_result_type(%arg0 : tensor<?xf32>) -> () {
  // expected-error@+1 {{'tosa.reshape' op new shape is inconsistent with result shape}}
  %0 = "tosa.reshape"(%arg0) {new_shape = array<i64: 2, 4, -1>} : (tensor<?xf32>) -> tensor<?x3x5xf32>
  return
}

// -----

func.func @test_reshape_invalid_size(%arg0 : tensor<2x4xf32>) -> () {
  // expected-error@+1 {{'tosa.reshape' op cannot reshape 8 elements into 15}}
  %0 = "tosa.reshape"(%arg0) {new_shape = array<i64: 3, 5>} : (tensor<2x4xf32>) -> tensor<3x5xf32>
  return
}

// -----

func.func @test_reshape_invalid_newshape(%arg0 : tensor<1xf32>) -> () {
  // expected-error@+1 {{'tosa.reshape' op cannot reshape 1 elements into 4}}
  %0 = "tosa.reshape"(%arg0) {new_shape = array<i64: -1, 4>} : (tensor<1xf32>) -> tensor<?x4xf32>
  return
}

// -----

func.func @test_reshape_invalid_newshape(%arg0 : tensor<8xf32>) -> () {
  // expected-error@+1 {{'tosa.reshape' op cannot reshape 8 elements into 4}}
  %0 = "tosa.reshape"(%arg0) {new_shape = array<i64: 1, 4>} : (tensor<8xf32>) -> tensor<?x4xf32>
  return
}

// -----

func.func @test_reshape_invalid_placeholders(%arg0 : tensor<?xf32>) -> () {
  // expected-error@+1 {{'tosa.reshape' op expected at most one target dimension to be -1}}
  %0 = "tosa.reshape"(%arg0) {new_shape = array<i64: 2, -1, -1>} : (tensor<?xf32>) -> tensor<2x?x?xf32>
  return
}

// -----

func.func @test_reshape_invalid_tensor_dim(%arg0 : tensor<4x?xf32>) -> () {
  // expected-error@+1 {{'tosa.reshape' op new shape has invalid tensor dimension size -2}}
  %0 = "tosa.reshape" (%arg0) {new_shape = array<i64: -2, -1>} : (tensor<4x?xf32>) -> tensor<?x4xf32>
  return
}

// -----

func.func @test_reverse_axis_out_of_range(%arg0 : tensor<13x21x3xf32>) -> () {
  // expected-error@+1 {{'tosa.reverse' op expect input tensor rank (3) to be larger than reverse axis (5)}}
  %0 = tosa.reverse %arg0 {axis = 5 : i32} : (tensor<13x21x3xf32>) -> tensor<?x?x?xi32>
  return
}

// -----

func.func @test_const_attribute_type_mismatch() -> tensor<100x100xf32> {
  // expected-error@+1 {{'tosa.const' op failed to verify that all of {value, output} have same shape}}
  %0 = "tosa.const"() {value = dense<0.000000e+00> : tensor<1x1xf32>} : () -> tensor<100x100xf32>
  return %0 : tensor<100x100xf32>
}

// -----

func.func @test_conv2d_static_zero_dim_input(%arg0: tensor<1x29x0x4xf32>, %arg1: tensor<16x3x3x4xf32>, %arg2: tensor<16xf32>) -> tensor<1x27x27x16xf32> {
  // expected-error@+1 {{'tosa.conv2d' op operand #0 must be 4-d tosa-conformant tensor, but got 'tensor<1x29x0x4xf32>'}}
  %0 = "tosa.conv2d"(%arg0, %arg1, %arg2) {dilation = array<i64: 1, 1>, pad = array<i64: 0, 0, 0, 0>, stride = array<i64: 1, 1>}
           : (tensor<1x29x0x4xf32>, tensor<16x3x3x4xf32>, tensor<16xf32>) -> tensor<1x27x27x16xf32>
  return %0 : tensor<1x27x27x16xf32>
}

// -----

func.func @test_conv2d_zero_dim_input(%arg0: tensor<1x?x0x4xf32>, %arg1: tensor<16x3x3x4xf32>, %arg2: tensor<16xf32>) -> tensor<1x27x27x16xf32> {
  // expected-error@+1 {{'tosa.conv2d' op operand #0 must be 4-d tosa-conformant tensor, but got 'tensor<1x?x0x4xf32>'}}
  %0 = "tosa.conv2d"(%arg0, %arg1, %arg2) {acc_type = f32, dilation = array<i64: 1, 1>, pad = array<i64: 0, 0, 0, 0>, stride = array<i64: 1, 1>}
           : (tensor<1x?x0x4xf32>, tensor<16x3x3x4xf32>, tensor<16xf32>) -> tensor<1x27x27x16xf32>
  return %0 : tensor<1x27x27x16xf32>
}


// -----

func.func @test_avg_pool2d_static_zero_dim_input(%arg0: tensor<1x0x7x9xf32>) -> tensor<1x7x7x9xf32> {
  // expected-error@+1 {{'tosa.avg_pool2d' op operand #0 must be 4-d tosa-conformant tensor, but got 'tensor<1x0x7x9xf32>'}}
    %0 = "tosa.avg_pool2d"(%arg0) {acc_type = f32, kernel = array<i64: 2, 2>, pad = array<i64: 0, 1, 0, 1>, stride = array<i64: 1, 1>}
      : (tensor<1x0x7x9xf32>) -> tensor<1x7x7x9xf32>
    return %0 : tensor<1x7x7x9xf32>
}

// -----

func.func @test_avg_pool2d_zero_dim_input(%arg0: tensor<1x0x?x9xf32>) -> tensor<1x7x7x9xf32> {
  // expected-error@+1 {{'tosa.avg_pool2d' op operand #0 must be 4-d tosa-conformant tensor, but got 'tensor<1x0x?x9xf32>'}}
    %0 = "tosa.avg_pool2d"(%arg0) {acc_type = f32, kernel = array<i64: 2, 2>, pad = array<i64: 0, 1, 0, 1>, stride = array<i64: 1, 1>}
      : (tensor<1x0x?x9xf32>) -> tensor<1x7x7x9xf32>
    return %0 : tensor<1x7x7x9xf32>
}

// -----

func.func @test_variable_duplicates(%arg0: tensor<2x4x8xi32>) -> () {
  tosa.variable @stored_var = dense<-1> : tensor<2x4x8xi32>
  // expected-error@+1 {{'tosa.variable' op name has already been declared}}
  tosa.variable @stored_var : tensor<1x4x8xi32>
  return
}

// -----

func.func @test_variable_read_type(%arg0: tensor<2x4x8xi32>) -> () {
  tosa.variable @stored_var = dense<-1> : tensor<2x4x8xi32>
  // expected-error@+1 {{'tosa.variable.read' op result type does not equal variable type}}
  %0 = tosa.variable.read @stored_var : tensor<2x4x8xi16>
  return
}

// -----

func.func @test_variable_read_shape(%arg0: tensor<2x4x8xi32>) -> () {
  tosa.variable @stored_var = dense<-1> : tensor<2x4x8xi32>
  // expected-error@+1 {{'tosa.variable.read' op result type does not equal variable type}}
  %0 = tosa.variable.read @stored_var : tensor<1x4x8xi32>
  return
}

// -----

func.func @test_variable_write_type(%arg0: tensor<2x4x8xi16>) -> () {
  tosa.variable @stored_var = dense<-1> : tensor<2x4x8xi32>
  // expected-error@+1 {{'tosa.variable.write' op operand type does not equal variable type}}
  tosa.variable.write @stored_var, %arg0 : tensor<2x4x8xi16>
  return
}

// -----

func.func @test_variable_write_shape(%arg0: tensor<1x4x8xi32>) -> () {
  tosa.variable @stored_var = dense<-1> : tensor<2x4x8xi32>
  // expected-error@+1 {{'tosa.variable.write' op operand type does not equal variable type}}
  tosa.variable.write @stored_var, %arg0 : tensor<1x4x8xi32>
  return
}

// -----

func.func @test_slice_invalid_start() {
  %0 = tensor.empty() : tensor<4x31x31xf32>
  // expected-error@+1 {{'tosa.slice' op length of start attribute is not equal rank of input shape}}
  %1 = tosa.slice %0 {size = array<i64: 1, 1, 1>, start = array<i64: 1, 1>} : (tensor<4x31x31xf32>) -> tensor<*xf32>
  return
}

// -----

func.func @test_slice_invalid_size() {
  %0 = tensor.empty() : tensor<4x31x31xf32>
  // expected-error@+1 {{'tosa.slice' op length of size attribute is not equal rank of input shape}}
  %1 = tosa.slice %0 {size = array<i64: 1>, start = array<i64: 1, 1, 1>} : (tensor<4x31x31xf32>) -> tensor<*xf32>
  return
}

// -----

func.func @test_tile_invalid_multiples() {
  %0 = tensor.empty() : tensor<4x31x31xf32>
  // expected-error@+1 {{'tosa.tile' op expect 'multiples' array to have length 3 but got 0.}}
  %1 = tosa.tile %0 {multiples = array<i64>} : (tensor<4x31x31xf32>) -> tensor<4x31x31xf32>
  return
}

// -----

func.func @test_tile_invalid_multiples_value() {
  %0 = tensor.empty() : tensor<4x31xf32>
  // expected-error@+1 {{'tosa.tile' op expect element of 'multiples' to be positive integer or -1.}}
  %1 = tosa.tile %0 {multiples = array<i64: 2, -2>} : (tensor<4x31xf32>) -> tensor<4x31xf32>
  return
}

// -----

func.func @test_tile_io_rank_mismatch() {
  %0 = tensor.empty() : tensor<4x31xf32>
  // expected-error@+1 {{'tosa.tile' op expect same input and output tensor rank.}}
  %1 = tosa.tile %0 {multiples = array<i64: 2, 2>} : (tensor<4x31xf32>) -> tensor<4x31x31xf32>
  return
}

// -----

// CHECK-LABEL: @test_invalid_constant_permutation
func.func @test_invalid_constant_permutation() {
  // expected-error@+3 {{'tosa.transpose' op expected valid permutation tensor}}
  %0 = tensor.empty() : tensor<3x4x5xi32>
  %1 = arith.constant dense<[3, 0, 1]> : tensor<3xi32>
  %2 = tosa.transpose %0, %1 : (tensor<3x4x5xi32>, tensor<3xi32>) -> tensor<3x4x5xi32>
  return
}

// -----

// CHECK-LABEL: test_rank_size_constant_permutation
func.func @test_rank_size_constant_permutation() {
  // expected-error@+4 {{'tosa.transpose' op expected valid permutation tensor}}
  %0 = arith.constant 6 : index
  %1 = arith.constant dense<[0, 2]> : tensor<2xi32>
  %2 = tensor.empty(%0) : tensor<?x27xi64>
  %3 = tosa.transpose %2, %1 : (tensor<?x27xi64>, tensor<2xi32>) -> tensor<?x27xi64>
  return
}

// -----

// CHECK-LABEL: test_large_constant_permutation
func.func @test_large_constant_permutation() {
  // expected-error@+4 {{'tosa.transpose' op expected valid permutation tensor}}
  %0 = arith.constant 6 : index
  %1 = arith.constant dense<[1185677355, 332462212]> : tensor<2xi32>
  %2 = tensor.empty(%0) : tensor<?x27xi64>
  %3 = tosa.transpose %2, %1 : (tensor<?x27xi64>, tensor<2xi32>) -> tensor<?x27xi64>
  return
}

// -----

// CHECK-LABEL: test_table_rank0_table
func.func @test_table_rank0_table(%arg0: tensor<64xi16>, %arg1: tensor<i16>) {
  // expected-error@+1 {{'tosa.table' op operand #1 must be 1-d tosa-conformant tensor, but got 'tensor<i16>'}}
  %0 = tosa.table %arg0, %arg1 : (tensor<64xi16>, tensor<i16>) -> tensor<64xi16>
  return
}

// -----

// CHECK-LABEL: test_table_io_rank_mismatch
func.func @test_table_io_rank_mismatch(%arg0: tensor<64xi16>, %arg1: tensor<6xi16>) {
  // expected-error@+1 {{'tosa.table' op expected input tensor rank to equal result tensor rank}}
  %0 = tosa.table %arg0, %arg1 : (tensor<64xi16>, tensor<6xi16>) -> tensor<64x?xi16>
  return
}

// -----

// CHECK-LABEL: test_table_io_shape_mismatch
func.func @test_table_io_shape_mismatch(%arg0: tensor<?x16xi16>, %arg1: tensor<6xi16>) {
  // expected-error@+1 {{'tosa.table' op dim(result, 1) = 15 doesn't match dim(input, 1) = 16}}
  %0 = tosa.table %arg0, %arg1 : (tensor<?x16xi16>, tensor<6xi16>) -> tensor<?x15xi16>
  return
}

// -----

// CHECK-LABEL: test_transpose_conv2d_invalid_outshape
func.func @test_transpose_conv2d_invalid_outshape(%arg0: tensor<1x32x32x8xf32>, %arg1: tensor<16x1x1x8xf32>, %arg2: tensor<16xf32>) -> tensor<1x32x32x16xf32> {
  // expected-error@+1 {{'tosa.transpose_conv2d' op attribute 'out_shape' failed to satisfy constraint: i64 dense array attribute with exactly 4 elements}}
  %0 = tosa.transpose_conv2d %arg0, %arg1, %arg2 {out_pad = array<i64: 0, 0, 0, 0>, out_shape = array<i64: 1, 32, 32>, stride = array<i64: 1, 1>} : (tensor<1x32x32x8xf32>, tensor<16x1x1x8xf32>, tensor<16xf32>) -> tensor<1x32x32x16xf32>
  return %0 : tensor<1x32x32x16xf32>
}

// -----

// CHECK-LABEL: test_mul_invalid_shift
func.func @test_mul_invalid_shift(%arg0: tensor<13x21x3xf32>, %arg1: tensor<13x1x3xf32>) -> tensor<13x21x3xf32> {
  // expected-error@+1 {{'tosa.mul' op require shift to be 0 for float type}}
  %0 = tosa.mul %arg0, %arg1 {shift = 1 : i8} : (tensor<13x21x3xf32>, tensor<13x1x3xf32>) -> tensor<13x21x3xf32>
  return %0 : tensor<13x21x3xf32>
}

// -----

// CHECK-LABEL: test_unsupported_int64_data_type
func.func @test_unsupported_int64_data_type(%arg0: tensor<1x13x13x5xf32>) -> tensor<1x13x13xi64> {
  // expected-error@+1 {{'tosa.argmax' op is not profile-aligned: element type 'i64' is not legal}}
  %0 = tosa.argmax %arg0 {axis = 3 : i32} : (tensor<1x13x13x5xf32>) -> tensor<1x13x13xi64>
  // expected-error@+1 {{'func.return' op is not profile-aligned: element type 'i64' is not legal}}
  return %0 : tensor<1x13x13xi64>
<<<<<<< HEAD
=======
}

// -----

// CHECK-LABEL: test_mismatch_in_out_data_type_clamp
func.func @test_mismatch_in_out_data_type_clamp(%arg0: tensor<13x21x3xf32>) -> tensor<13x21x3xf16> {
  // expected-error@+1 {{'tosa.clamp' op requires the same element type for all operands and results}}
  %0 = tosa.clamp %arg0 {min_fp = 0.0 : f32, max_fp = 1.0: f32, min_int = 0 : i64, max_int = 1 : i64} : (tensor<13x21x3xf32>) -> tensor<13x21x3xf16>
  return %0 : tensor<13x21x3xf16>
}

// -----

// CHECK-LABEL: test_mismatch_in_out_shape_clamp
func.func @test_mismatch_in_out_shape_clamp(%arg0: tensor<13x21x3xf32>) -> tensor<13x21x1xf32> {
  // expected-error@+1 {{'tosa.clamp' op requires the same shape for all operands and results}}
  %0 = tosa.clamp %arg0 {min_fp = 0.0 : f32, max_fp = 1.0: f32, min_int = 0 : i64, max_int = 1 : i64} : (tensor<13x21x3xf32>) -> tensor<13x21x1xf32>
  return %0 : tensor<13x21x1xf32>
}

// -----

// CHECK-LABEL: test_mismatch_in_out_data_type_erf
func.func @test_mismatch_in_out_data_type_erf(%arg0: tensor<13x21x3xf32>) -> tensor<13x21x3xf16> {
  // expected-error@+1 {{'tosa.erf' op requires the same element type for all operands and results}}
  %0 = tosa.erf %arg0 : (tensor<13x21x3xf32>) -> tensor<13x21x3xf16>
  return %0 : tensor<13x21x3xf16>
}

// -----

// CHECK-LABEL: test_mismatch_in_out_shape_erf
func.func @test_mismatch_in_out_shape_erf(%arg0: tensor<13x21x3xf32>) -> tensor<13x21x1xf32> {
  // expected-error@+1 {{'tosa.erf' op requires the same shape for all operands and results}}
  %0 = tosa.erf %arg0 : (tensor<13x21x3xf32>) -> tensor<13x21x1xf32>
  return %0 : tensor<13x21x1xf32>
}

// -----

// CHECK-LABEL: test_mismatch_in_out_data_type_sigmoid
func.func @test_mismatch_in_out_data_type_sigmoid(%arg0: tensor<13x21x3xf32>) -> tensor<13x21x3xf16> {
  // expected-error@+1 {{'tosa.sigmoid' op requires the same element type for all operands and results}}
  %0 = tosa.sigmoid %arg0 : (tensor<13x21x3xf32>) -> tensor<13x21x3xf16>
  return %0 : tensor<13x21x3xf16>
}

// -----

// CHECK-LABEL: test_mismatch_in_out_shape_sigmoid
func.func @test_mismatch_in_out_shape_sigmoid(%arg0: tensor<13x21x3xf32>) -> tensor<13x21x1xf32> {
  // expected-error@+1 {{'tosa.sigmoid' op requires the same shape for all operands and results}}
  %0 = tosa.sigmoid %arg0 : (tensor<13x21x3xf32>) -> tensor<13x21x1xf32>
  return %0 : tensor<13x21x1xf32>
}

// -----

// CHECK-LABEL: test_mismatch_in_out_data_type_tanh
func.func @test_mismatch_in_out_data_type_tanh(%arg0: tensor<13x21x3xf32>) -> tensor<13x21x3xf16> {
  // expected-error@+1 {{'tosa.tanh' op requires the same element type for all operands and results}}
  %0 = tosa.tanh %arg0 : (tensor<13x21x3xf32>) -> tensor<13x21x3xf16>
  return %0 : tensor<13x21x3xf16>
}

// -----

// CHECK-LABEL: test_mismatch_in_out_shape_tanh
func.func @test_mismatch_in_out_shape_tanh(%arg0: tensor<13x21x3xf32>) -> tensor<13x21x1xf32> {
  // expected-error@+1 {{'tosa.tanh' op requires the same shape for all operands and results}}
  %0 = tosa.tanh %arg0 : (tensor<13x21x3xf32>) -> tensor<13x21x1xf32>
  return %0 : tensor<13x21x1xf32>
}

// -----

// CHECK-LABEL: test_mismatch_in_out_data_type_cos
func.func @test_mismatch_in_out_data_type_cos(%arg0: tensor<13x21x3xf32>) -> tensor<13x21x3xf16> {
  // expected-error@+1 {{'tosa.cos' op requires the same element type for all operands and results}}
  %0 = tosa.cos %arg0 : (tensor<13x21x3xf32>) -> tensor<13x21x3xf16>
  return %0 : tensor<13x21x3xf16>
}

// -----

// CHECK-LABEL: test_mismatch_in_out_shape_cos
func.func @test_mismatch_in_out_shape_cos(%arg0: tensor<13x21x3xf32>) -> tensor<13x21x1xf32> {
  // expected-error@+1 {{'tosa.cos' op requires the same shape for all operands and results}}
  %0 = tosa.cos %arg0 : (tensor<13x21x3xf32>) -> tensor<13x21x1xf32>
  return %0 : tensor<13x21x1xf32>
}

// -----

// CHECK-LABEL: test_mismatch_in_out_data_type_sin
func.func @test_mismatch_in_out_data_type_sin(%arg0: tensor<13x21x3xf32>) -> tensor<13x21x3xf16> {
  // expected-error@+1 {{'tosa.sin' op requires the same element type for all operands and results}}
  %0 = tosa.sin %arg0 : (tensor<13x21x3xf32>) -> tensor<13x21x3xf16>
  return %0 : tensor<13x21x3xf16>
}

// -----

// CHECK-LABEL: test_mismatch_in_out_shape_sin
func.func @test_mismatch_in_out_shape_sin(%arg0: tensor<13x21x3xf32>) -> tensor<13x21x1xf32> {
  // expected-error@+1 {{'tosa.sin' op requires the same shape for all operands and results}}
  %0 = tosa.sin %arg0 : (tensor<13x21x3xf32>) -> tensor<13x21x1xf32>
  return %0 : tensor<13x21x1xf32>
}

// -----

// CHECK-LABEL: test_mismatch_in_out_data_type_abs
func.func @test_mismatch_in_out_data_type_abs(%arg0: tensor<13x21x3xf32>) -> tensor<13x21x3xf16> {
  // expected-error@+1 {{'tosa.abs' op requires the same element type for all operands and results}}
  %0 = tosa.abs %arg0 : (tensor<13x21x3xf32>) -> tensor<13x21x3xf16>
  return %0 : tensor<13x21x3xf16>
}

// -----

// CHECK-LABEL: test_mismatch_in_out_shape_abs
func.func @test_mismatch_in_out_shape_abs(%arg0: tensor<13x21x3xf32>) -> tensor<13x21x1xf32> {
  // expected-error@+1 {{'tosa.abs' op requires the same shape for all operands and results}}
  %0 = tosa.abs %arg0 : (tensor<13x21x3xf32>) -> tensor<13x21x1xf32>
  return %0 : tensor<13x21x1xf32>
}

// -----

// CHECK-LABEL: test_mismatch_in_out_data_type_bitwise_not
func.func @test_mismatch_in_out_data_type_bitwise_not(%arg0: tensor<13x21x1xi32>) -> tensor<13x21x1xi16> {
  // expected-error@+1 {{'tosa.bitwise_not' op requires the same element type for all operands and results}}
  %0 = tosa.bitwise_not %arg0 : (tensor<13x21x1xi32>) -> tensor<13x21x1xi16>
  return %0 : tensor<13x21x1xi16>
}

// -----

// CHECK-LABEL: test_mismatch_in_out_shape_bitwise_not
func.func @test_mismatch_in_out_shape_bitwise_not(%arg0: tensor<13x21x1xi32>) -> tensor<13x21x3xi32> {
  // expected-error@+1 {{'tosa.bitwise_not' op requires the same shape for all operands and results}}
  %0 = tosa.bitwise_not %arg0 : (tensor<13x21x1xi32>) -> tensor<13x21x3xi32>
  return %0 : tensor<13x21x3xi32>
}

// -----

// CHECK-LABEL: test_mismatch_in_out_data_type_ceil
func.func @test_mismatch_in_out_data_type_ceil(%arg0: tensor<13x21x3xf32>) -> tensor<13x21x3xf16> {
  // expected-error@+1 {{'tosa.ceil' op requires the same element type for all operands and results}}
  %0 = tosa.ceil %arg0 : (tensor<13x21x3xf32>) -> tensor<13x21x3xf16>
  return %0 : tensor<13x21x3xf16>
}

// -----

// CHECK-LABEL: test_mismatch_in_out_shape_ceil
func.func @test_mismatch_in_out_shape_ceil(%arg0: tensor<13x21x3xf32>) -> tensor<13x21x1xf32> {
  // expected-error@+1 {{'tosa.ceil' op requires the same shape for all operands and results}}
  %0 = tosa.ceil %arg0 : (tensor<13x21x3xf32>) -> tensor<13x21x1xf32>
  return %0 : tensor<13x21x1xf32>
}

// -----

// CHECK-LABEL: test_mismatch_in_out_data_type_clz
func.func @test_mismatch_in_out_data_type_clz(%arg0: tensor<13x21x3xi32>) -> tensor<13x21x3xi16> {
  // expected-error@+1 {{'tosa.clz' op requires the same element type for all operands and results}}
  %0 = tosa.clz %arg0 : (tensor<13x21x3xi32>) -> tensor<13x21x3xi16>
  return %0 : tensor<13x21x3xi16>
}

// -----

// CHECK-LABEL: test_mismatch_in_out_shape_clz
func.func @test_mismatch_in_out_shape_clz(%arg0: tensor<13x21x3xi32>) -> tensor<13x21x1xi32> {
  // expected-error@+1 {{'tosa.clz' op requires the same shape for all operands and results}}
  %0 = tosa.clz %arg0 : (tensor<13x21x3xi32>) -> tensor<13x21x1xi32>
  return %0 : tensor<13x21x1xi32>
}

// -----
// CHECK-LABEL: test_mismatch_in_out_data_type_cos
func.func @test_mismatch_in_out_data_type_cos(%arg0: tensor<13x21x3xf32>) -> tensor<13x21x3xf16> {
  // expected-error@+1 {{'tosa.cos' op requires the same element type for all operands and results}}
  %0 = tosa.cos %arg0 : (tensor<13x21x3xf32>) -> tensor<13x21x3xf16>
  return %0 : tensor<13x21x3xf16>
}

// -----
// CHECK-LABEL: test_mismatch_in_out_shape_cos
func.func @test_mismatch_in_out_shape_cos(%arg0: tensor<13x21x3xf32>) -> tensor<13x21x1xf32> {
  // expected-error@+1 {{'tosa.cos' op requires the same shape for all operands and results}}
  %0 = tosa.cos %arg0 : (tensor<13x21x3xf32>) -> tensor<13x21x1xf32>
  return %0 : tensor<13x21x1xf32>
}

// -----
// CHECK-LABEL: test_mismatch_in_out_data_type_exp
func.func @test_mismatch_in_out_data_type_exp(%arg0: tensor<13x21x3xf32>) -> tensor<13x21x3xf16> {
  // expected-error@+1 {{'tosa.exp' op requires the same element type for all operands and results}}
  %0 = tosa.exp %arg0 : (tensor<13x21x3xf32>) -> tensor<13x21x3xf16>
  return %0 : tensor<13x21x3xf16>
}

// -----
// CHECK-LABEL: test_mismatch_in_out_shape_exp
func.func @test_mismatch_in_out_shape_exp(%arg0: tensor<13x21x3xf32>) -> tensor<13x21x1xf32> {
  // expected-error@+1 {{'tosa.exp' op requires the same shape for all operands and results}}
  %0 = tosa.exp %arg0 : (tensor<13x21x3xf32>) -> tensor<13x21x1xf32>
  return %0 : tensor<13x21x1xf32>
}

// -----
// CHECK-LABEL: test_mismatch_in_out_data_type_floor
func.func @test_mismatch_in_out_data_type_floor(%arg0: tensor<13x21x3xf32>) -> tensor<13x21x3xf16> {
  // expected-error@+1 {{'tosa.floor' op requires the same element type for all operands and results}}
  %0 = tosa.floor %arg0 : (tensor<13x21x3xf32>) -> tensor<13x21x3xf16>
  return %0 : tensor<13x21x3xf16>
}

// -----
// CHECK-LABEL: test_mismatch_in_out_shape_floor
func.func @test_mismatch_in_out_shape_floor(%arg0: tensor<13x21x3xf32>) -> tensor<13x21x1xf32> {
  // expected-error@+1 {{'tosa.floor' op requires the same shape for all operands and results}}
  %0 = tosa.floor %arg0 : (tensor<13x21x3xf32>) -> tensor<13x21x1xf32>
  return %0 : tensor<13x21x1xf32>
}

// -----
// CHECK-LABEL: test_mismatch_in_out_data_type_log
func.func @test_mismatch_in_out_data_type_log(%arg0: tensor<13x21x3xf32>) -> tensor<13x21x3xf16> {
  // expected-error@+1 {{'tosa.log' op requires the same element type for all operands and results}}
  %0 = tosa.log %arg0 : (tensor<13x21x3xf32>) -> tensor<13x21x3xf16>
  return %0 : tensor<13x21x3xf16>
}

// -----
// CHECK-LABEL: test_mismatch_in_out_shape_log
func.func @test_mismatch_in_out_shape_log(%arg0: tensor<13x21x3xf32>) -> tensor<13x21x1xf32> {
  // expected-error@+1 {{'tosa.log' op requires the same shape for all operands and results}}
  %0 = tosa.log %arg0 : (tensor<13x21x3xf32>) -> tensor<13x21x1xf32>
  return %0 : tensor<13x21x1xf32>
}

// -----
// CHECK-LABEL: test_mismatch_in_out_shape_logical_not
func.func @test_mismatch_in_out_shape_logical_not(%arg0: tensor<1x21x3xi1>) -> tensor<13x21x3xi1> {
  // expected-error@+1 {{'tosa.logical_not' op requires the same shape for all operands and results}}
  %0 = tosa.logical_not %arg0 : (tensor<1x21x3xi1>) -> tensor<13x21x3xi1>
  return %0 : tensor<13x21x3xi1>
>>>>>>> a8d96e15
}<|MERGE_RESOLUTION|>--- conflicted
+++ resolved
@@ -627,8 +627,6 @@
   %0 = tosa.argmax %arg0 {axis = 3 : i32} : (tensor<1x13x13x5xf32>) -> tensor<1x13x13xi64>
   // expected-error@+1 {{'func.return' op is not profile-aligned: element type 'i64' is not legal}}
   return %0 : tensor<1x13x13xi64>
-<<<<<<< HEAD
-=======
 }
 
 // -----
@@ -881,5 +879,4 @@
   // expected-error@+1 {{'tosa.logical_not' op requires the same shape for all operands and results}}
   %0 = tosa.logical_not %arg0 : (tensor<1x21x3xi1>) -> tensor<13x21x3xi1>
   return %0 : tensor<13x21x3xi1>
->>>>>>> a8d96e15
 }