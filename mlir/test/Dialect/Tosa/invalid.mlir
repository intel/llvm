--- conflicted
+++ resolved
@@ -1920,8 +1920,6 @@
   // expected-error@+1 {{'tosa.transpose' op result #0 must be tosa-conformant tensor of at least rank 1, but got 'tensor<f32>'}}
   %1 = tosa.transpose %arg0 {perms = array<i32: 2, 0, 1>} : (tensor<*xf32>) -> tensor<f32>
   return %1 : tensor<f32>
-<<<<<<< HEAD
-=======
 }
 
 // -----
@@ -1940,5 +1938,4 @@
   // expected-error@+1 {{'tosa.mul' op illegal: operand/result data types not supported}}
   %0 = tosa.mul %arg0, %arg1, %shift : (tensor<13x21x3xi8>, tensor<13x1x3xi8>, tensor<1xi8>) -> tensor<13x21x3xi16>
   return %0 : tensor<13x21x3xi16>
->>>>>>> 5eee2751
 }