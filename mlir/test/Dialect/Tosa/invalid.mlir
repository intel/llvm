//--------------------------------------------------------------------------------------------------
// Test expected errors in terms of the shape and type of tensor, and the argument type of
// operation. Excludes the profile compilance checking since it is performed earlier in the
// validation flow.
//--------------------------------------------------------------------------------------------------

// RUN: mlir-opt %s -split-input-file -verify-diagnostics -tosa-attach-target="profiles=pro_int,pro_fp extensions=int16,int4,bf16,fp8e4m3,fp8e5m2,fft,variable,controlflow,doubleround,inexactround" -tosa-validate="strict-op-spec-alignment"


func.func @test_cast(%arg0: tensor<i1>) -> tensor<5xi32> {
  // expected-error@+1{{'tosa.cast' op requires the same shape for all operands and results}}
  %1 = "tosa.cast"(%arg0) : (tensor<i1>) -> tensor<5xi32>
  return %1 : tensor<5xi32>
}

// -----

func.func @test_const() -> tensor<1xf32> {
  // expected-error@+1{{'tosa.const' op expected same attr/result element types}}
  %0 = "tosa.const"() {values = dense<1> : tensor<1xi32>} : () -> tensor<1xf32>
  return %0 : tensor<1xf32>
}

// -----

func.func @test_const_non_tensor_attr() {
  // expected-error@+1{{tosa.const' op expected tensors for attr/result type}}
  %0 = "tosa.const"() {values = dense<1.0> : vector<f32>} : () -> tensor<f32>
  return
}

// -----

func.func @test_conv2d(%arg0: tensor<*xf32>, %arg1: tensor<16x3x3x4xi8>, %arg2: tensor<16xi8>) -> tensor<1x27x27x16xi8> {
  %input_zp = "tosa.const"() <{values = dense<0> : tensor<1xi8>}> : () -> tensor<1xi8>
  %weight_zp = "tosa.const"() <{values = dense<0> : tensor<1xi8>}> : () -> tensor<1xi8>
  // expected-error@+1 {{'tosa.conv2d' op expect both input and weight to be float or not together, got 'f32' and 'i8'}}
  %0 = tosa.conv2d %arg0, %arg1, %arg2, %input_zp, %weight_zp {acc_type = i32, dilation = array<i64: 1, 1>, pad = array<i64: 0, 0, 0, 0>, stride = array<i64: 1, 1>}
           : (tensor<*xf32>, tensor<16x3x3x4xi8>, tensor<16xi8>, tensor<1xi8>, tensor<1xi8>) -> tensor<1x27x27x16xi8>
  return %0 : tensor<1x27x27x16xi8>
}

// -----

func.func @test_conv2d(%arg0: tensor<1x29x29x4xi8>, %arg1: tensor<*xi8>, %arg2: tensor<16xi8>) -> tensor<1x27x27x16xi8> {
  %zp = "tosa.const"() {values = dense<0> : tensor<1xi8>} : () -> tensor<1xi8>
  // expected-error@+1 {{'tosa.conv2d' op illegal: operation operand/result data types did not align with any profile or extension, got (i8,i8,i8,i8,i8,i32,i8), did you mean (i8,i8,i32,i8,i8,i32,i32)?}}
  %0 = tosa.conv2d %arg0, %arg1, %arg2, %zp, %zp {acc_type = i32, dilation = array<i64: 1, 1>, pad = array<i64: 0, 0, 0, 0>, stride = array<i64: 1, 1>}
           : (tensor<1x29x29x4xi8>, tensor<*xi8>, tensor<16xi8>, tensor<1xi8>, tensor<1xi8>) -> tensor<1x27x27x16xi8>
  return %0 : tensor<1x27x27x16xi8>
}

// -----

func.func @test_conv2d_input_zp(%arg0: tensor<1x29x29x4xf16>, %arg1: tensor<16x3x3x4xf16>, %arg2: tensor<16xf16>) -> tensor<1x27x27x16xf16> {
  %input_zp = "tosa.const"() <{values = dense<-1.0> : tensor<1xf16>}> : () -> tensor<1xf16>
  %weight_zp = "tosa.const"() <{values = dense<0.0> : tensor<1xf16>}> : () -> tensor<1xf16>
  // expected-error@+1 {{'tosa.conv2d' op input zero point must be zero for non-int8 integer types}}
  %0 = tosa.conv2d %arg0, %arg1, %arg2, %input_zp, %weight_zp {acc_type = f16, dilation = array<i64: 1, 1>, pad = array<i64: 0, 0, 0, 0>, stride = array<i64: 1, 1>}
           : (tensor<1x29x29x4xf16>, tensor<16x3x3x4xf16>, tensor<16xf16>, tensor<1xf16>, tensor<1xf16>) -> tensor<1x27x27x16xf16>
  return %0 : tensor<1x27x27x16xf16>
}

// -----

func.func @test_conv2d_weight_zp(%arg0: tensor<1x29x29x4xf16>, %arg1: tensor<16x3x3x4xf16>, %arg2: tensor<16xf16>) -> tensor<1x27x27x16xf16> {
  %input_zp = "tosa.const"() <{values = dense<0.0> : tensor<1xf16>}> : () -> tensor<1xf16>
  %weight_zp = "tosa.const"() <{values = dense<-1.0> : tensor<1xf16>}> : () -> tensor<1xf16>
  // expected-error@+1 {{'tosa.conv2d' op weight zero point must be zero for non-int8 integer types}}
  %0 = tosa.conv2d %arg0, %arg1, %arg2, %input_zp, %weight_zp {acc_type = f16, dilation = array<i64: 1, 1>, pad = array<i64: 0, 0, 0, 0>, stride = array<i64: 1, 1>}
           : (tensor<1x29x29x4xf16>, tensor<16x3x3x4xf16>, tensor<16xf16>, tensor<1xf16>, tensor<1xf16>) -> tensor<1x27x27x16xf16>
  return %0 : tensor<1x27x27x16xf16>
}

// -----

func.func @test_conv2d_acc_type(%arg0: tensor<1x29x29x4xi8>, %arg1: tensor<16x3x3x4xi8>, %arg2: tensor<16xi8>) -> tensor<1x27x27x16xi8> {
  %zp = "tosa.const"() {values = dense<0> : tensor<1xi8>} : () -> tensor<1xi8>
  // expected-error@+1 {{'tosa.conv2d' op accumulator type for i8 tensor is not i32}}
  %0 = tosa.conv2d %arg0, %arg1, %arg2, %zp, %zp {acc_type = f16, dilation = array<i64: 1, 1>, pad = array<i64: 0, 0, 0, 0>, stride = array<i64: 1, 1>}
           : (tensor<1x29x29x4xi8>, tensor<16x3x3x4xi8>, tensor<16xi8>, tensor<1xi8>, tensor<1xi8>) -> tensor<1x27x27x16xi8>
  return %0 : tensor<1x27x27x16xi8>
}

// -----

func.func @test_conv2d_acc_type(%arg0: tensor<1x29x29x4xi16>, %arg1: tensor<16x3x3x4xi8>, %arg2: tensor<16xi16>) -> tensor<1x27x27x16xi16> {
  %input_zp = "tosa.const"() {values = dense<0> : tensor<1xi16>} : () -> tensor<1xi16>
  %weight_zp = "tosa.const"() {values = dense<0> : tensor<1xi8>} : () -> tensor<1xi8>
  // expected-error@+1 {{'tosa.conv2d' op accumulator type for i16 tensor is not i48}}
  %0 = tosa.conv2d %arg0, %arg1, %arg2, %input_zp, %weight_zp {acc_type = f16, dilation = array<i64: 1, 1>, pad = array<i64: 0, 0, 0, 0>, stride = array<i64: 1, 1>}
           : (tensor<1x29x29x4xi16>, tensor<16x3x3x4xi8>, tensor<16xi16>, tensor<1xi16>, tensor<1xi8>) -> tensor<1x27x27x16xi16>
  return %0 : tensor<1x27x27x16xi16>
}

// -----

func.func @test_conv2d_acc_type(%arg0: tensor<1x29x29x4xf8E5M2>, %arg1: tensor<16x3x3x4xf8E5M2>, %arg2: tensor<16xf16>) -> tensor<1x27x27x16xf16> {
  %zp = "tosa.const"() {values = dense<0.0> : tensor<1xf8E5M2>} : () -> tensor<1xf8E5M2>
  // expected-error@+1 {{'tosa.conv2d' op accumulator type for f8 tensor is not f16}}
  %0 = tosa.conv2d %arg0, %arg1, %arg2, %zp, %zp {acc_type = i32, dilation = array<i64: 1, 1>, pad = array<i64: 0, 0, 0, 0>, stride = array<i64: 1, 1>}
           : (tensor<1x29x29x4xf8E5M2>, tensor<16x3x3x4xf8E5M2>, tensor<16xf16>, tensor<1xf8E5M2>, tensor<1xf8E5M2>) -> tensor<1x27x27x16xf16>
  return %0 : tensor<1x27x27x16xf16>
}

// -----

func.func @test_conv2d_acc_type(%arg0: tensor<1x29x29x4xf8E4M3>, %arg1: tensor<16x3x3x4xf8E4M3>, %arg2: tensor<16xf16>) -> tensor<1x27x27x16xf16> {
  %zp = "tosa.const"() {values = dense<0.0> : tensor<1xf8E4M3>} : () -> tensor<1xf8E4M3>
  // expected-error@+1 {{'tosa.conv2d' op accumulator type for f8 tensor is not f16}}
  %0 = tosa.conv2d %arg0, %arg1, %arg2, %zp, %zp {acc_type = i32, dilation = array<i64: 1, 1>, pad = array<i64: 0, 0, 0, 0>, stride = array<i64: 1, 1>}
           : (tensor<1x29x29x4xf8E4M3>, tensor<16x3x3x4xf8E4M3>, tensor<16xf16>, tensor<1xf8E4M3>, tensor<1xf8E4M3>) -> tensor<1x27x27x16xf16>
  return %0 : tensor<1x27x27x16xf16>
}

// -----

func.func @test_conv2d_acc_type(%arg0: tensor<1x29x29x4xf16>, %arg1: tensor<16x3x3x4xf16>, %arg2: tensor<16xf16>) -> tensor<1x27x27x16xf16> {
  %zp = "tosa.const"() {values = dense<0.0> : tensor<1xf16>} : () -> tensor<1xf16>
  // expected-error@+1 {{'tosa.conv2d' op accumulator type for f16 tensor is not f16/f32}}
  %0 = tosa.conv2d %arg0, %arg1, %arg2, %zp, %zp {acc_type = i32, dilation = array<i64: 1, 1>, pad = array<i64: 0, 0, 0, 0>, stride = array<i64: 1, 1>}
           : (tensor<1x29x29x4xf16>, tensor<16x3x3x4xf16>, tensor<16xf16>, tensor<1xf16>, tensor<1xf16>) -> tensor<1x27x27x16xf16>
  return %0 : tensor<1x27x27x16xf16>
}

// -----

func.func @test_conv2d_acc_type(%arg0: tensor<1x29x29x4xbf16>, %arg1: tensor<16x3x3x4xbf16>, %arg2: tensor<16xbf16>) -> tensor<1x27x27x16xbf16> {
  %zp = "tosa.const"() {values = dense<0.0> : tensor<1xbf16>} : () -> tensor<1xbf16>
  // expected-error@+1 {{'tosa.conv2d' op accumulator type for bf16 tensor is not f32}}
  %0 = tosa.conv2d %arg0, %arg1, %arg2, %zp, %zp {acc_type = i32, dilation = array<i64: 1, 1>, pad = array<i64: 0, 0, 0, 0>, stride = array<i64: 1, 1>}
           : (tensor<1x29x29x4xbf16>, tensor<16x3x3x4xbf16>, tensor<16xbf16>, tensor<1xbf16>, tensor<1xbf16>) -> tensor<1x27x27x16xbf16>
  return %0 : tensor<1x27x27x16xbf16>
}

// -----

func.func @test_conv2d_acc_type(%arg0: tensor<1x29x29x4xf32>, %arg1: tensor<16x3x3x4xf32>, %arg2: tensor<16xf32>) -> tensor<1x27x27x16xf32> {
  %zp = "tosa.const"() {values = dense<0.0> : tensor<1xf32>} : () -> tensor<1xf32>
  // expected-error@+1 {{'tosa.conv2d' op accumulator type for f32 tensor is not f32}}
  %0 = tosa.conv2d %arg0, %arg1, %arg2, %zp, %zp {acc_type = i32, dilation = array<i64: 1, 1>, pad = array<i64: 0, 0, 0, 0>, stride = array<i64: 1, 1>}
           : (tensor<1x29x29x4xf32>, tensor<16x3x3x4xf32>, tensor<16xf32>, tensor<1xf32>, tensor<1xf32>) -> tensor<1x27x27x16xf32>
  return %0 : tensor<1x27x27x16xf32>
}

// -----

func.func @test_conv3d_acc_type(%arg0: tensor<1x4x8x21x17xi8>, %arg1: tensor<34x1x1x1x17xi8>, %arg2: tensor<34xi8>) -> tensor<1x4x8x21x34xi8> {
  %zp = "tosa.const"() {values = dense<0> : tensor<1xi8>} : () -> tensor<1xi8>
  // expected-error@+1 {{'tosa.conv3d' op accumulator type for i8 tensor is not i32}}
  %0 = tosa.conv3d %arg0, %arg1, %arg2, %zp, %zp {acc_type = f16, dilation = array<i64: 1, 1, 1>, pad = array<i64: 0, 0, 0, 0, 0, 0>, stride = array<i64: 1, 1, 1>}
           : (tensor<1x4x8x21x17xi8>, tensor<34x1x1x1x17xi8>, tensor<34xi8>, tensor<1xi8>, tensor<1xi8>) -> tensor<1x4x8x21x34xi8>
  return %0 : tensor<1x4x8x21x34xi8>
}

// -----

func.func @test_depthwise_conv2d_acc_type(%arg0: tensor<1x4x4x4xi8>, %arg1: tensor<1x1x4x2xi8>, %arg2: tensor<8xi8>) -> tensor<1x4x4x8xi8> {
  %zp = "tosa.const"() {values = dense<0> : tensor<1xi8>} : () -> tensor<1xi8>
  // expected-error@+1 {{'tosa.depthwise_conv2d' op accumulator type for i8 tensor is not i32}}
  %0 = tosa.depthwise_conv2d %arg0, %arg1, %arg2, %zp, %zp {acc_type = f16, dilation = array<i64: 1, 1>, pad = array<i64: 0, 0, 0, 0>, stride = array<i64: 1, 1>} : (tensor<1x4x4x4xi8>, tensor<1x1x4x2xi8>, tensor<8xi8>, tensor<1xi8>, tensor<1xi8>) -> tensor<1x4x4x8xi8>
  return %0 : tensor<1x4x4x8xi8>
}

// -----

func.func @test_transpose_conv2d(%arg0: tensor<1x32x32x8xi8>, %arg1: tensor<16x1x1x8xi8>, %arg2: tensor<16xi8>) -> tensor<1x32x32x16xi8> {
  %zp = "tosa.const"() {values = dense<0> : tensor<1xi8>} : () -> tensor<1xi8>
  // expected-error@+1 {{'tosa.transpose_conv2d' op accumulator type for i8 tensor is not i32}}
  %0 = tosa.transpose_conv2d %arg0, %arg1, %arg2, %zp, %zp {acc_type = f16, out_pad = array<i64: 0, 0, 0, 0>, stride = array<i64: 1, 1>} : (tensor<1x32x32x8xi8>, tensor<16x1x1x8xi8>, tensor<16xi8>, tensor<1xi8>, tensor<1xi8>) -> tensor<1x32x32x16xi8>
  return %0 : tensor<1x32x32x16xi8>
}

// -----

func.func @test_transpose_conv2d_invalid_padding_top(%arg0: tensor<1x32x32x8xf32>, %arg1: tensor<16x1x1x8xf32>, %arg2: tensor<16xf32>, %arg3: tensor<1xf32>, %arg4: tensor<1xf32>) -> tensor<1x32x32x16xf32> {
  // expected-error@+1 {{'tosa.transpose_conv2d' op expected out_pad_top > -KH, but got: out_pad_top=-3 and KH=1}}
  %0 = tosa.transpose_conv2d %arg0, %arg1, %arg2, %arg3, %arg4 {acc_type = f32, out_pad = array<i64: -3, 0, 0, 0>, out_shape = array<i64: 1, 32, 32, 16>, stride = array<i64: 1, 1>} : (tensor<1x32x32x8xf32>, tensor<16x1x1x8xf32>, tensor<16xf32>, tensor<1xf32>, tensor<1xf32>) -> tensor<1x32x32x16xf32>
  return %0 : tensor<1x32x32x16xf32>
}

// -----

func.func @test_transpose_conv2d_invalid_padding_bottom(%arg0: tensor<1x32x32x8xf32>, %arg1: tensor<16x1x1x8xf32>, %arg2: tensor<16xf32>, %arg3: tensor<1xf32>, %arg4: tensor<1xf32>) -> tensor<1x32x32x16xf32> {
  // expected-error@+1 {{'tosa.transpose_conv2d' op expected out_pad_bottom > -KH, but got: out_pad_bottom=-1 and KH=1}}
  %0 = tosa.transpose_conv2d %arg0, %arg1, %arg2, %arg3, %arg4 {acc_type = f32, out_pad = array<i64: 0, -1, 0, 0>, out_shape = array<i64: 1, 32, 32, 16>, stride = array<i64: 1, 1>} : (tensor<1x32x32x8xf32>, tensor<16x1x1x8xf32>, tensor<16xf32>, tensor<1xf32>, tensor<1xf32>) -> tensor<1x32x32x16xf32>
  return %0 : tensor<1x32x32x16xf32>
}

// -----

func.func @test_transpose_conv2d_invalid_padding_left(%arg0: tensor<1x32x32x8xf32>, %arg1: tensor<16x1x1x8xf32>, %arg2: tensor<16xf32>, %arg3: tensor<1xf32>, %arg4: tensor<1xf32>) -> tensor<1x32x32x16xf32> {
  // expected-error@+1 {{'tosa.transpose_conv2d' op expected out_pad_left > -KW, but got: out_pad_left=-8 and KW=1}}
  %0 = tosa.transpose_conv2d %arg0, %arg1, %arg2, %arg3, %arg4 {acc_type = f32, out_pad = array<i64: 0, 0, -8, 0>, out_shape = array<i64: 1, 32, 32, 16>, stride = array<i64: 1, 1>} : (tensor<1x32x32x8xf32>, tensor<16x1x1x8xf32>, tensor<16xf32>, tensor<1xf32>, tensor<1xf32>) -> tensor<1x32x32x16xf32>
  return %0 : tensor<1x32x32x16xf32>
}

// -----

func.func @test_transpose_conv2d_invalid_padding_right(%arg0: tensor<1x32x32x8xf32>, %arg1: tensor<16x1x1x8xf32>, %arg2: tensor<16xf32>, %arg3: tensor<1xf32>, %arg4: tensor<1xf32>) -> tensor<1x32x32x16xf32> {
  // expected-error@+1 {{'tosa.transpose_conv2d' op expected out_pad_right > -KW, but got: out_pad_right=-9 and KW=1}}
  %0 = tosa.transpose_conv2d %arg0, %arg1, %arg2, %arg3, %arg4 {acc_type = f32, out_pad = array<i64: 0, 0, 0, -9>, out_shape = array<i64: 1, 32, 32, 16>, stride = array<i64: 1, 1>} : (tensor<1x32x32x8xf32>, tensor<16x1x1x8xf32>, tensor<16xf32>, tensor<1xf32>, tensor<1xf32>) -> tensor<1x32x32x16xf32>
  return %0 : tensor<1x32x32x16xf32>
}

// -----

func.func @test_transpose_conv2d_invalid_stride_y(%arg0: tensor<1x32x32x8xf32>, %arg1: tensor<16x1x1x8xf32>, %arg2: tensor<16xf32>, %arg3: tensor<1xf32>, %arg4: tensor<1xf32>) -> tensor<1x32x32x16xf32> {
  // expected-error@+1 {{'tosa.transpose_conv2d' op expect all stride values to be >= 1, got [0, 1]}}
  %0 = tosa.transpose_conv2d %arg0, %arg1, %arg2, %arg3, %arg4 {acc_type = f32, out_pad = array<i64: 0, 0, 0, 0>, out_shape = array<i64: 1, 32, 32, 16>, stride = array<i64: 0, 1>} : (tensor<1x32x32x8xf32>, tensor<16x1x1x8xf32>, tensor<16xf32>, tensor<1xf32>, tensor<1xf32>) -> tensor<1x32x32x16xf32>
  return %0 : tensor<1x32x32x16xf32>
}

// -----

func.func @test_transpose_conv2d_invalid_stride_x(%arg0: tensor<1x32x32x8xf32>, %arg1: tensor<16x1x1x8xf32>, %arg2: tensor<16xf32>, %arg3: tensor<1xf32>, %arg4: tensor<1xf32>) -> tensor<1x32x32x16xf32> {
  // expected-error@+1 {{'tosa.transpose_conv2d' op expect all stride values to be >= 1, got [1, 0]}}
  %0 = tosa.transpose_conv2d %arg0, %arg1, %arg2, %arg3, %arg4 {acc_type = f32, out_pad = array<i64: 0, 0, 0, 0>, out_shape = array<i64: 1, 32, 32, 16>, stride = array<i64: 1, 0>} : (tensor<1x32x32x8xf32>, tensor<16x1x1x8xf32>, tensor<16xf32>, tensor<1xf32>, tensor<1xf32>) -> tensor<1x32x32x16xf32>
  return %0 : tensor<1x32x32x16xf32>
}

// -----

func.func @test_transpose_conv2d_invalid_output_height(%arg0: tensor<1x32x32x8xf32>, %arg1: tensor<16x1x1x8xf32>, %arg2: tensor<16xf32>, %arg3: tensor<1xf32>, %arg4: tensor<1xf32>) -> tensor<1x33x32x16xf32> {
  // expected-error@+1 {{'tosa.transpose_conv2d' op dimension mismatch: expected OH == (IH - 1) * stride_y + out_pad_top + out_pad_bottom + KH, but got 33 != (32 - 1) * 1 + 0 + 0 + 1}}
  %0 = tosa.transpose_conv2d %arg0, %arg1, %arg2, %arg3, %arg4 {acc_type = f32, out_pad = array<i64: 0, 0, 0, 0>, out_shape = array<i64: 1, 33, 32, 16>, stride = array<i64: 1, 1>} : (tensor<1x32x32x8xf32>, tensor<16x1x1x8xf32>, tensor<16xf32>, tensor<1xf32>, tensor<1xf32>) -> tensor<1x33x32x16xf32>
  return %0 : tensor<1x33x32x16xf32>
}

// -----

func.func @test_transpose_conv2d_invalid_output_width(%arg0: tensor<1x32x32x8xf32>, %arg1: tensor<16x1x1x8xf32>, %arg2: tensor<16xf32>, %arg3: tensor<1xf32>, %arg4: tensor<1xf32>) -> tensor<1x32x40x16xf32> {
  // expected-error@+1 {{'tosa.transpose_conv2d' op dimension mismatch: expected OW == (IW - 1) * stride_x + out_pad_left + out_pad_right + KW, but got 40 != (32 - 1) * 1 + 0 + 0 + 1}}
  %0 = tosa.transpose_conv2d %arg0, %arg1, %arg2, %arg3, %arg4 {acc_type = f32, out_pad = array<i64: 0, 0, 0, 0>, out_shape = array<i64: 1, 32, 40, 16>, stride = array<i64: 1, 1>} : (tensor<1x32x32x8xf32>, tensor<16x1x1x8xf32>, tensor<16xf32>, tensor<1xf32>, tensor<1xf32>) -> tensor<1x32x40x16xf32>
  return %0 : tensor<1x32x40x16xf32>
}

// -----

func.func @test_transpose_conv2d_invalid_bias(%arg0: tensor<1x32x32x8xf32>, %arg1: tensor<16x1x1x8xf32>, %arg2: tensor<5xf32>, %arg3: tensor<1xf32>, %arg4: tensor<1xf32>) -> tensor<1x32x32x16xf32> {
  // expected-error@+1 {{'tosa.transpose_conv2d' op bias channels expected to be equal to output channels (16) or 1, got 5}}
  %0 = tosa.transpose_conv2d %arg0, %arg1, %arg2, %arg3, %arg4 {acc_type = f32, out_pad = array<i64: 0, 0, 0, 0>, out_shape = array<i64: 1, 32, 32, 16>, stride = array<i64: 1, 1>} : (tensor<1x32x32x8xf32>, tensor<16x1x1x8xf32>, tensor<5xf32>, tensor<1xf32>, tensor<1xf32>) -> tensor<1x32x32x16xf32>
  return %0 : tensor<1x32x32x16xf32>
}

// -----
// CHECK-LABEL: conv2d_quant_any_acc
func.func @test_conv2d_quant_any_acc(%arg0: tensor<1x4x4x4x!quant.any<i8<-8:7>>>, %arg1: tensor<8x1x1x4x!quant.any<i8<-8:7>>>, %arg2: tensor<8x!quant.any<i8<-8:7>>>) -> tensor<1x4x4x8x!quant.any<i8<-8:7>>> {
  %zp = "tosa.const" () { values = dense<0> : tensor<1xi8> } : () -> tensor<1xi8>
  // expected-error@+1 {{'tosa.conv2d' op accumulator type for i8 tensor is not i32}}
  %0 = tosa.conv2d %arg0, %arg1, %arg2, %zp, %zp {acc_type = f32, dilation = array<i64: 1, 1>, pad = array<i64: 0, 0, 0, 0>, stride = array<i64: 1, 1>, local_bound = true} : (tensor<1x4x4x4x!quant.any<i8<-8:7>>>, tensor<8x1x1x4x!quant.any<i8<-8:7>>>, tensor<8x!quant.any<i8<-8:7>>>, tensor<1xi8>, tensor<1xi8>) -> tensor<1x4x4x8x!quant.any<i8<-8:7>>>
  return %0 : tensor<1x4x4x8x!quant.any<i8<-8:7>>>
}

// -----
// CHECK-LABEL: conv2d_quant_any
func.func @test_conv2d_quant_any(%arg0: tensor<1x4x4x4x!quant.any<i8<-8:7>>>, %arg1: tensor<8x1x1x4x!quant.any<i8<-8:7>>>, %arg2: tensor<8x!quant.any<i32<-8:7>>>) -> tensor<1x4x4x8x!quant.any<i32<-8:7>>> {
  %zp = "tosa.const" () { values = dense<0> : tensor<1xi8> } : () -> tensor<1xi8>
  // expected-error@+1 {{'tosa.conv2d' op is not profile-aligned: element type '!quant.any<i8<-8:7>>'}}
  %0 = tosa.conv2d %arg0, %arg1, %arg2, %zp, %zp {acc_type = i32, dilation = array<i64: 1, 1>, pad = array<i64: 0, 0, 0, 0>, stride = array<i64: 1, 1>, local_bound = true} : (tensor<1x4x4x4x!quant.any<i8<-8:7>>>, tensor<8x1x1x4x!quant.any<i8<-8:7>>>, tensor<8x!quant.any<i32<-8:7>>>, tensor<1xi8>, tensor<1xi8>) -> tensor<1x4x4x8x!quant.any<i32<-8:7>>>
  return %0 : tensor<1x4x4x8x!quant.any<i32<-8:7>>>
}

// -----

func.func @test_concat(%arg0 : tensor<2x1xf32>, %arg1 : tensor<2x2xf32>) -> tensor<?x?xf32> {
  // expected-error@+1 {{'tosa.concat' op expect all operand shapes to have the same sizes on non-axis dimensions, but got 2 vs 1 at index 1 on operands 0 and 1}}
  %0 = tosa.concat %arg0, %arg1 {axis = 0 : i32} : (tensor<2x1xf32>, tensor<2x2xf32>) -> tensor<?x?xf32>
  return %0 : tensor<?x?xf32>
}

// -----

func.func @test_pad_padding_non_const(%arg0: tensor<13x21x3xf32>, %arg1: !tosa.shape<6>) -> tensor<13x21x3xf32> {
  %pad_const = "tosa.const"() {values = dense<3.14> : tensor<1xf32>} : () -> tensor<1xf32>
  // expected-error@+1 {{'tosa.pad' op shape operand is not compile time resolvable}}
  %0 = tosa.pad %arg0, %arg1, %pad_const : (tensor<13x21x3xf32>, !tosa.shape<6>, tensor<1xf32>) -> tensor<13x21x3xf32>
  return %0 : tensor<13x21x3xf32>
}

// -----

func.func @test_pad_const_non_const(%arg0: tensor<13x21x3xi8>, %arg1: tensor<1xi8>) -> tensor<13x22x4xi8> {
  %0 = tosa.const_shape {values = dense<[0, 0, 0, 1, 0, 1]> : tensor<6xindex>} : () -> !tosa.shape<6>
  // expected-error@+1 {{'tosa.pad' op expected compile time resolvable constant, but got variable value for operand #2}}
  %1 = tosa.pad %arg0, %0, %arg1 : (tensor<13x21x3xi8>, !tosa.shape<6>, tensor<1xi8>) -> tensor<13x22x4xi8>
  return %1 : tensor<13x22x4xi8>
}

// -----

func.func @test_pad_io_rank_mismatch(%arg0: tensor<13x21xf32>) {
  %0 = tosa.const_shape {values = dense<1> : tensor<4xindex>} : () -> !tosa.shape<4>
  %pad_const = "tosa.const"() {values = dense<3.14> : tensor<1xf32>} : () -> tensor<1xf32>
  // expected-error@+1 {{'tosa.pad' op expect same input and output tensor rank}}
  %1 = tosa.pad %arg0, %0, %pad_const : (tensor<13x21xf32>, !tosa.shape<4>, tensor<1xf32>) -> tensor<13x21x3xf32>
}

// -----

func.func @test_concat_input_rank_mismatch(%arg0: tensor<1x2x3xf32>, %arg1: tensor<1x2xf32>) -> tensor<2x2x3xf32> {
  // expected-error@+1 {{'tosa.concat' op expect all operands to have the same rank, but got 3 vs 2 on operands 0 and 1}}
  %0 = tosa.concat %arg0, %arg1 {axis = 0 : i32} : (tensor<1x2x3xf32>, tensor<1x2xf32>) -> tensor<2x2x3xf32>
  return %0 : tensor<2x2x3xf32>
}

// -----

func.func @test_concat_input_output_rank_mismatch(%arg0: tensor<2x2xf32>, %arg1: tensor<2x1xf32>) -> tensor<2xf32> {
  // expected-error@+1 {{'tosa.concat' op expect output rank to match inputs rank, got 1 vs 2}}
  %0 = tosa.concat %arg0, %arg1 {axis = 1 : i32} : (tensor<2x2xf32>, tensor<2x1xf32>) -> tensor<2xf32>
  return %0 : tensor<2xf32>
}

// -----

func.func @test_pad_invalid_padConst_rank(%arg0: tensor<13x21xf32>) {
  %0 = tosa.const_shape {values = dense<1> : tensor<4xindex>} : () -> !tosa.shape<4>
  %1 = "tosa.const"() {values = dense<3.14> : tensor<2xf32>} : () -> tensor<2xf32>
  // expected-error@+1 {{'tosa.pad' op operand #2 must be tosa-conformant unranked tensor of unsigned integer or signless integer or floating-point values or tosa-conformant scalar tensor of number values, but got 'tensor<2xf32>'}}
  %2 = tosa.pad %arg0, %0, %1 : (tensor<13x21xf32>, !tosa.shape<4>, tensor<2xf32>) -> tensor<13x21xf32>
  return
}

// -----

func.func @test_pad_invalid_padding_value(%arg0: tensor<10xf32>) {
  %0 = tosa.const_shape {values = dense<[-1, 1]> : tensor<2xindex>} : () -> !tosa.shape<2>
  %1 = "tosa.const"() {values = dense<3.14> : tensor<1xf32>} : () -> tensor<1xf32>
  // expected-error@+1 {{padding value must all be non-negative, got -1}}
  %2 = tosa.pad %arg0, %0, %1 : (tensor<10xf32>, !tosa.shape<2>, tensor<1xf32>) -> tensor<10xf32>
  return
}

// -----

func.func @test_reduce_sum_type_mismatch(%arg0 : tensor<2x3x4x5xf32>) -> () {
  // expected-error@+2 {{failed to infer returned types}}
  // expected-error@+1 {{'tosa.reduce_sum' op inferred type(s) 'tensor<1x3x4x5xf32>' are incompatible with return type(s) of operation 'tensor<1x3x4x5xi32>'}}
  %0 = tosa.reduce_sum %arg0 {axis = 0 : i32} : (tensor<2x3x4x5xf32>) -> tensor<1x3x4x5xi32>
  return
}

// -----

func.func @test_reduce_max_type_mismatch(%arg0 : tensor<2x3x4x5xf32>) -> () {
  // expected-error@+2 {{failed to infer returned types}}
  // expected-error@+1 {{'tosa.reduce_max' op inferred type(s) 'tensor<2x3x4x1xf32>' are incompatible with return type(s) of operation 'tensor<2x3x4x1xi32>'}}
  %0 = tosa.reduce_max %arg0 {axis = 3 : i32} : (tensor<2x3x4x5xf32>) -> tensor<2x3x4x1xi32>
  return
}

// -----

func.func @test_reduce_min_type_mismatch(%arg0 : tensor<2x3x4x5xf32>) -> () {
  // expected-error@+2 {{failed to infer returned types}}
  // expected-error@+1 {{'tosa.reduce_min' op inferred type(s) 'tensor<2x1x4x5xf32>' are incompatible with return type(s) of operation 'tensor<2x1x4x5xi32>'}}
  %0 = tosa.reduce_min %arg0 {axis = 1 : i32} : (tensor<2x3x4x5xf32>) -> tensor<2x1x4x5xi32>
  return
}

// -----

func.func @test_reduce_prod_type_mismatch(%arg0 : tensor<2x3x4x5xf32>) -> () {
  // expected-error@+1 {{'tosa.reduce_product' op expect reduced dimension size to be 1, got 3}}
  %0 = tosa.reduce_product %arg0 {axis = 1 : i32} : (tensor<2x3x4x5xf32>) -> tensor<2x3x4x5xf32>
  return
}

// -----

func.func @test_reduce_all_invalid_axis(%arg0 : tensor<2x3x4xf32>) -> () {
  // expected-error@+1 {{'tosa.reduce_all' op expect input tensor rank (3) to be larger than reduce axis (3)}}
  %0 = tosa.reduce_all %arg0 {axis = 3 : i32} : (tensor<2x3x4xf32>) -> tensor<2x3x1xf32>
  return
}

// -----

func.func @test_reduce_any_invalid_axis(%arg0 : tensor<2x3x4xf32>) -> () {
  // expected-error@+1 {{'tosa.reduce_any' op expect input tensor rank (3) to be larger than reduce axis (3)}}
  %0 = tosa.reduce_any %arg0 {axis = 3 : i32} : (tensor<2x3x4xf32>) -> tensor<2x3x1xf32>
  return
}

// -----

func.func @test_reduce_max_invalid_axis(%arg0 : tensor<2x3x4xf32>) -> () {
  // expected-error@+1 {{'tosa.reduce_max' op expect input tensor rank (3) to be larger than reduce axis (3)}}
  %0 = tosa.reduce_max %arg0 {axis = 3 : i32} : (tensor<2x3x4xf32>) -> tensor<2x3x1xf32>
  return
}

// -----

func.func @test_reduce_min_invalid_axis(%arg0 : tensor<2x3x4xf32>) -> () {
  // expected-error@+1 {{'tosa.reduce_min' op expect input tensor rank (3) to be larger than reduce axis (3)}}
  %0 = tosa.reduce_min %arg0 {axis = 3 : i32} : (tensor<2x3x4xf32>) -> tensor<2x3x1xf32>
  return
}

// -----

func.func @test_reduce_prod_invalid_axis(%arg0 : tensor<2x3x4xf32>) -> () {
  // expected-error@+1 {{'tosa.reduce_product' op expect input tensor rank (3) to be larger than reduce axis (3)}}
  %0 = tosa.reduce_product %arg0 {axis = 3 : i32} : (tensor<2x3x4xf32>) -> tensor<2x3x1xf32>
  return
}

// -----

func.func @test_reduce_sum_invalid_axis(%arg0 : tensor<2x3x4xf32>) -> () {
  // expected-error@+1 {{'tosa.reduce_sum' op expect input tensor rank (3) to be larger than reduce axis (3)}}
  %0 = tosa.reduce_sum %arg0 {axis = 3 : i32} : (tensor<2x3x4xf32>) -> tensor<2x3x1xf32>
  return
}

// -----

func.func @test_reduce_min_invalid_output_rank(%arg0 : tensor<1xi32>) -> () {
  // expected-error@+1 {{'tosa.reduce_min' op expect output tensor rank to be equal to input tensor rank}}
  %0 = tosa.reduce_min %arg0 {axis = 0 : i32} : (tensor<1xi32>) -> tensor<1x10xi32>
  return
}

// -----

func.func @test_reshape_type_mismatch(%arg0 : tensor<13x21x3xf32>) -> () {
  %1 = tosa.const_shape {values = dense<[13, 21, 3, 1]> : tensor<4xindex>} : () -> !tosa.shape<4>
  // expected-error@+1 {{'tosa.reshape' op expect input and output to have same element type, got 'f32' and 'i32'}}
  %0 = tosa.reshape %arg0, %1 : (tensor<13x21x3xf32>, !tosa.shape<4>) -> tensor<13x21x3x1xi32>
  return
}

// -----

func.func @test_reshape_static_zero_dim_input(%arg0 : tensor<13x0x3xf32>) -> () {
  %s = tosa.const_shape {values = dense<[13, 21, 3]> : tensor<3xindex>} : () -> !tosa.shape<3>
  // expected-error@+1 {{'tosa.reshape' op operand #0 must be tosa-conformant tensor of number values, but got 'tensor<13x0x3xf32>'}}
  %0 = "tosa.reshape"(%arg0, %s) : (tensor<13x0x3xf32>, !tosa.shape<3>) -> tensor<13x0x3xf32>
  return
}

// -----

func.func @test_reshape_zero_dim_input(%arg0 : tensor<?x0x3xf32>) -> () {
  %s = tosa.const_shape {values = dense<[13, 21, 3]> : tensor<3xindex>} : () -> !tosa.shape<3>
  // expected-error@+1 {{'tosa.reshape' op operand #0 must be tosa-conformant tensor of number values, but got 'tensor<?x0x3xf32>'}}
  %0 = "tosa.reshape"(%arg0, %s) : (tensor<?x0x3xf32>, !tosa.shape<3>) -> tensor<13x0x3xf32>
  return
}

// -----

func.func @test_reshape_rank_mismatch(%arg0 : tensor<?xf32>) -> () {
  %s = tosa.const_shape {values = dense<[2, 4]> : tensor<2xindex>} : () -> !tosa.shape<2>
  // expected-error@+1 {{'tosa.reshape' op new shape does not match result rank}}
  %0 = "tosa.reshape"(%arg0, %s) : (tensor<?xf32>, !tosa.shape<2>) -> tensor<?xf32>
  return
}

// -----

func.func @test_reshape_inconsistent_result_type(%arg0 : tensor<?xf32>) -> () {
  %s = tosa.const_shape {values = dense<[2, 4, -1]> : tensor<3xindex>} : () -> !tosa.shape<3>
  // expected-error@+1 {{'tosa.reshape' op new shape is inconsistent with result shape}}
  %0 = "tosa.reshape"(%arg0, %s) : (tensor<?xf32>, !tosa.shape<3>) -> tensor<?x3x5xf32>
  return
}

// -----

func.func @test_reshape_invalid_size(%arg0 : tensor<2x4xf32>) -> () {
  %s = tosa.const_shape {values = dense<[3, 5]> : tensor<2xindex>} : () -> !tosa.shape<2>
  // expected-error@+1 {{'tosa.reshape' op cannot reshape 8 elements into 15}}
  %0 = "tosa.reshape"(%arg0, %s) : (tensor<2x4xf32>, !tosa.shape<2>) -> tensor<3x5xf32>
  return
}

// -----

func.func @test_reshape_invalid_newshape(%arg0 : tensor<1xf32>) -> () {
  %s = tosa.const_shape {values = dense<[-1, 4]> : tensor<2xindex>} : () -> !tosa.shape<2>
  // expected-error@+1 {{'tosa.reshape' op cannot reshape 1 elements into 4}}
  %0 = "tosa.reshape"(%arg0, %s) : (tensor<1xf32>, !tosa.shape<2>) -> tensor<?x4xf32>
  return
}

// -----

func.func @test_reshape_invalid_newshape(%arg0 : tensor<8xf32>) -> () {
  %s = tosa.const_shape {values = dense<[1, 4]> : tensor<2xindex>} : () -> !tosa.shape<2>
  // expected-error@+1 {{'tosa.reshape' op cannot reshape 8 elements into 4}}
  %0 = "tosa.reshape"(%arg0, %s) : (tensor<8xf32>, !tosa.shape<2>) -> tensor<?x4xf32>
  return
}

// -----

func.func @test_reshape_invalid_placeholders(%arg0 : tensor<?xf32>) -> () {
  %s = tosa.const_shape {values = dense<[2, -1, -1]> : tensor<3xindex>} : () -> !tosa.shape<3>
  // expected-error@+1 {{'tosa.reshape' op expected at most one target dimension to be -1}}
  %0 = "tosa.reshape"(%arg0, %s) : (tensor<?xf32>, !tosa.shape<3>) -> tensor<2x?x?xf32>
  return
}

// -----

func.func @test_reshape_invalid_tensor_dim(%arg0 : tensor<4x?xf32>) -> () {
  %s = tosa.const_shape {values = dense<[-2, -1]> : tensor<2xindex>} : () -> !tosa.shape<2>
  // expected-error@+1 {{'tosa.reshape' op new shape has invalid tensor dimension size -2}}
  %0 = "tosa.reshape" (%arg0, %s) : (tensor<4x?xf32>, !tosa.shape<2>) -> tensor<?x4xf32>
  return
}

// -----

func.func @test_reverse_axis_out_of_range(%arg0 : tensor<13x21x3xf32>) -> () {
  // expected-error@+1 {{'tosa.reverse' op expect input tensor rank (3) to be larger than reverse axis (5)}}
  %0 = tosa.reverse %arg0 {axis = 5 : i32} : (tensor<13x21x3xf32>) -> tensor<?x?x?xf32>
  return
}

// -----

func.func @test_reshape_zero_dim_input(%arg0 : tensor<?x0x3xf32>) -> () {
  %1 = tosa.const_shape {values = dense<[13, 21, 3]> : tensor<3xindex>} : () -> !tosa.shape<3>
  // expected-error@+1 {{'tosa.reshape' op operand #0 must be tosa-conformant tensor of number values, but got 'tensor<?x0x3xf32>'}}
  %0 = "tosa.reshape"(%arg0, %1) : (tensor<?x0x3xf32>, !tosa.shape<3>) -> tensor<13x0x3xf32>
  return
}

// -----

func.func @test_const_attribute_type_mismatch() -> tensor<100x100xf32> {
  // expected-error@+1 {{'tosa.const' op failed to verify that all of {values, output} have same shape}}
  %0 = "tosa.const"() {values = dense<0.000000e+00> : tensor<1x1xf32>} : () -> tensor<100x100xf32>
  return %0 : tensor<100x100xf32>
}

// -----

func.func @test_conv2d_static_zero_dim_input(%arg0: tensor<1x29x0x4xf32>, %arg1: tensor<16x3x3x4xf32>, %arg2: tensor<16xf32>) -> tensor<1x27x27x16xf32> {
  %input_zp = "tosa.const"() <{values = dense<0> : tensor<1xi32>}> : () -> tensor<1xi32>
  %weight_zp = "tosa.const"() <{values = dense<0> : tensor<1xi32>}> : () -> tensor<1xi32>
  // expected-error@+1 {{'tosa.conv2d' op operand #0 must be 4-d tosa-conformant tensor, but got 'tensor<1x29x0x4xf32>'}}
  %0 = tosa.conv2d %arg0, %arg1, %arg2, %input_zp, %weight_zp {acc_type = f32, dilation = array<i64: 1, 1>, pad = array<i64: 0, 0, 0, 0>, stride = array<i64: 1, 1>}
           : (tensor<1x29x0x4xf32>, tensor<16x3x3x4xf32>, tensor<16xf32>, tensor<1xi32>, tensor<1xi32>) -> tensor<1x27x27x16xf32>
  return %0 : tensor<1x27x27x16xf32>
}

// -----

func.func @test_conv2d_zero_dim_input(%arg0: tensor<1x?x0x4xf32>, %arg1: tensor<16x3x3x4xf32>, %arg2: tensor<16xf32>) -> tensor<1x27x27x16xf32> {
  %input_zp = "tosa.const"() <{values = dense<0> : tensor<1xi32>}> : () -> tensor<1xi32>
  %weight_zp = "tosa.const"() <{values = dense<0> : tensor<1xi32>}> : () -> tensor<1xi32>
  // expected-error@+1 {{'tosa.conv2d' op operand #0 must be 4-d tosa-conformant tensor, but got 'tensor<1x?x0x4xf32>'}}
  %0 = tosa.conv2d %arg0, %arg1, %arg2, %input_zp, %weight_zp {acc_type = f32, dilation = array<i64: 1, 1>, pad = array<i64: 0, 0, 0, 0>, stride = array<i64: 1, 1>}
           : (tensor<1x?x0x4xf32>, tensor<16x3x3x4xf32>, tensor<16xf32>, tensor<1xi32>, tensor<1xi32>) -> tensor<1x27x27x16xf32>
  return %0 : tensor<1x27x27x16xf32>
}


// -----

func.func @test_avg_pool2d_static_zero_dim_input(%arg0: tensor<1x0x7x9xf32>, %arg1: tensor<1xf32>, %arg2: tensor<1xf32>) -> tensor<1x7x7x9xf32> {
  // expected-error@+1 {{'tosa.avg_pool2d' op operand #0 must be 4-d tosa-conformant tensor, but got 'tensor<1x0x7x9xf32>'}}
    %0 = "tosa.avg_pool2d"(%arg0, %arg1, %arg2) {acc_type = f32, kernel = array<i64: 2, 2>, pad = array<i64: 0, 1, 0, 1>, stride = array<i64: 1, 1>}
      : (tensor<1x0x7x9xf32>, tensor<1xf32>, tensor<1xf32>) -> tensor<1x7x7x9xf32>
    return %0 : tensor<1x7x7x9xf32>
}

// -----

func.func @test_avg_pool2d_zero_dim_input(%arg0: tensor<1x0x?x9xf32>, %arg1: tensor<1xf32>, %arg2: tensor<1xf32>) -> tensor<1x7x7x9xf32> {
  // expected-error@+1 {{'tosa.avg_pool2d' op operand #0 must be 4-d tosa-conformant tensor, but got 'tensor<1x0x?x9xf32>'}}
    %0 = "tosa.avg_pool2d"(%arg0, %arg1, %arg2) {acc_type = f32, kernel = array<i64: 2, 2>, pad = array<i64: 0, 1, 0, 1>, stride = array<i64: 1, 1>}
      : (tensor<1x0x?x9xf32>, tensor<1xf32>, tensor<1xf32>) -> tensor<1x7x7x9xf32>
    return %0 : tensor<1x7x7x9xf32>
}

// -----

module {
  tosa.variable @stored_var : tensor<*xi8>
  // expected-error@+1 {{custom op 'tosa.variable' expected ranked type}}
}

// -----

module {
  // expected-error@+1 {{elements literal type must have static shape}}
  tosa.variable @stored_var = dense<0> : tensor<*xi8>
  // expected-error@+1 {{custom op 'tosa.variable' expected attribute}}
<<<<<<< HEAD
=======
}

// -----

module {
  tosa.variable @stored_var = dense<-1> : tensor<2x4x8xi8>
  func.func @test_variable_read_type(%arg0: tensor<2x4x8xi8>) -> () {
    // expected-error@+1 {{'tosa.variable_read' op require same element type for 'output1' ('i16') and the input tensor ('i8')}}
    %0 = tosa.variable_read @stored_var : tensor<2x4x8xi16>
    return
  }
>>>>>>> 811fe024
}

// -----

module {
  tosa.variable @stored_var = dense<-1> : tensor<2x4x8xi8>
<<<<<<< HEAD
  func.func @test_variable_read_type(%arg0: tensor<2x4x8xi8>) -> () {
    // expected-error@+1 {{'tosa.variable_read' op require same element type for 'output1' ('i16') and the input tensor ('i8')}}
    %0 = tosa.variable_read @stored_var : tensor<2x4x8xi16>
=======
  func.func @test_variable_read_shape(%arg0: tensor<2x4x8xi8>) -> () {
    // expected-error@+1 {{'tosa.variable_read' op require same element type for 'output1' ('i32') and the input tensor ('i8'}}
    %0 = tosa.variable_read @stored_var : tensor<1x4x8xi32>
>>>>>>> 811fe024
    return
  }
}

// -----

module {
  tosa.variable @stored_var = dense<-1> : tensor<2x4x8xi8>
<<<<<<< HEAD
  func.func @test_variable_read_shape(%arg0: tensor<2x4x8xi8>) -> () {
    // expected-error@+1 {{'tosa.variable_read' op require same element type for 'output1' ('i32') and the input tensor ('i8'}}
    %0 = tosa.variable_read @stored_var : tensor<1x4x8xi32>
=======
  func.func @test_variable_write_type(%arg0: tensor<2x4x8xi16>) -> () {
    // expected-error@+1 {{'tosa.variable_write' op require same element type for 'input1' ('i16') and the input tensor ('i8')}}
    tosa.variable_write @stored_var, %arg0 : tensor<2x4x8xi16>
>>>>>>> 811fe024
    return
  }
}

// -----

module {
  tosa.variable @stored_var = dense<-1> : tensor<2x4x8xi8>
<<<<<<< HEAD
  func.func @test_variable_write_type(%arg0: tensor<2x4x8xi16>) -> () {
    // expected-error@+1 {{'tosa.variable_write' op require same element type for 'input1' ('i16') and the input tensor ('i8')}}
    tosa.variable_write @stored_var, %arg0 : tensor<2x4x8xi16>
    return
  }
}

// -----

module {
  tosa.variable @stored_var = dense<-1> : tensor<2x4x8xi8>
=======
>>>>>>> 811fe024
  func.func @test_variable_write_shape(%arg0: tensor<1x4x8xi8>) -> () {
    // expected-error@+1 {{'tosa.variable_write' op require same shapes for 'input1' ('tensor<1x4x8xi8>') and the input tensor ('tensor<2x4x8xi8>')}}
    tosa.variable_write @stored_var, %arg0 : tensor<1x4x8xi8>
    return
  }
}

// -----

func.func @test_tile_invalid_multiples() {
  %0 = tensor.empty() : tensor<4x31x31xf32>
  %cst = tosa.const_shape { values = dense<1> : tensor<1xindex> } : () -> !tosa.shape<1>
  // expected-error@+1 {{'tosa.tile' op expect 'multiples' to have rank 3 but got 1.}}
  %1 = tosa.tile %0, %cst: (tensor<4x31x31xf32>, !tosa.shape<1>) -> tensor<4x31x31xf32>
  return
}

// -----

func.func @test_tile_invalid_multiples_value() {
  %0 = tensor.empty() : tensor<4x31xf32>
  %multiples = tosa.const_shape { values = dense<[2, -2]> : tensor<2xindex> } : () -> !tosa.shape<2>
  // expected-error@+1 {{'tosa.tile' op expect element of 'multiples' to be positive integer or -1.}}
  %1 = tosa.tile %0, %multiples : (tensor<4x31xf32>, !tosa.shape<2>) -> tensor<4x31xf32>
  return
}

// -----

func.func @test_tile_io_rank_mismatch() {
  %0 = tensor.empty() : tensor<4x31xf32>
  %multiples = tosa.const_shape { values = dense<[2, 2]> : tensor<2xindex> } : () -> !tosa.shape<2>
  // expected-error@+1 {{'tosa.tile' op expect same input and output tensor rank.}}
  %1 = tosa.tile %0, %multiples : (tensor<4x31xf32>, !tosa.shape<2>) -> tensor<4x31x31xf32>
  return
}


// -----

// CHECK-LABEL: test_table_rank0_table
func.func @test_table_rank0_table(%arg0: tensor<64xi16>, %arg1: tensor<i16>) {
  // expected-error@+1 {{'tosa.table' op operand #1 must be 1-d tosa-conformant tensor, but got 'tensor<i16>'}}
  %0 = tosa.table %arg0, %arg1 : (tensor<64xi16>, tensor<i16>) -> tensor<64xi16>
  return
}

// -----

// CHECK-LABEL: test_table_io_rank_mismatch
func.func @test_table_io_rank_mismatch(%arg0: tensor<64xi16>, %arg1: tensor<6xi16>) {
  // expected-error@+1 {{'tosa.table' op expected input tensor rank to equal result tensor rank}}
  %0 = tosa.table %arg0, %arg1 : (tensor<64xi16>, tensor<6xi16>) -> tensor<64x?xi16>
  return
}

// -----

// CHECK-LABEL: test_table_io_shape_mismatch
func.func @test_table_io_shape_mismatch(%arg0: tensor<?x16xi16>, %arg1: tensor<6xi16>) {
  // expected-error@+1 {{'tosa.table' op dim(result, 1) = 15 doesn't match dim(input, 1) = 16}}
  %0 = tosa.table %arg0, %arg1 : (tensor<?x16xi16>, tensor<6xi16>) -> tensor<?x15xi16>
  return
}

// -----

// CHECK-LABEL: test_mul_type_mismatch
func.func @test_mul_type_mismatch(%arg0: tensor<13x21x3xf32>, %arg1: tensor<13x1x3xf16>) -> tensor<13x21x3xf32> {
  %shift = "tosa.const"() {values = dense<0> : tensor<1xi8>} : () -> tensor<1xi8>
  // expected-error@+1 {{'tosa.mul' op requires the same element type for all operands}}
  %0 = tosa.mul %arg0, %arg1, %shift : (tensor<13x21x3xf32>, tensor<13x1x3xf16>, tensor<1xi8>) -> tensor<13x21x3xf32>
  return %0 : tensor<13x21x3xf32>
}

// -----

// CHECK-LABEL: test_mul_int_type_mismatch
func.func @test_mul_int_type_mismatch(%arg0: tensor<1xf32>, %arg1: tensor<1xf32>) -> tensor<1xi32> {
  %shift = "tosa.const"() <{values = dense<0> : tensor<1xi8>}> : () -> tensor<1xi8>
  // expected-error@+1 {{'tosa.mul' op requires the same element type for all operands}}
  %3 = tosa.mul %arg0, %arg1, %shift : (tensor<1xf32>, tensor<1xf32>, tensor<1xi8>) -> tensor<1xi32>
  return %3 : tensor<1xi32>
}

// -----

// CHECK-LABEL: test_mul_invalid_shift
func.func @test_mul_invalid_shift(%arg0: tensor<13x21x3xf32>, %arg1: tensor<13x1x3xf32>) -> tensor<13x21x3xf32> {
  %shift = "tosa.const"() {values = dense<1> : tensor<1xi8>} : () -> tensor<1xi8>
  // expected-error@+1 {{'tosa.mul' op require shift to be 0 for float type}}
  %0 = tosa.mul %arg0, %arg1, %shift : (tensor<13x21x3xf32>, tensor<13x1x3xf32>, tensor<1xi8>) -> tensor<13x21x3xf32>
  return %0 : tensor<13x21x3xf32>
}

// -----

// CHECK-LABEL: test_mul_missing_shift
func.func @test_mul_missing_shift(%arg0: tensor<13x21x3xi32>, %arg1: tensor<13x1x3xi32>) -> tensor<13x21x3xi32> {
  // expected-error@+1 {{'tosa.mul' op expected 3 operands, but found 2}}
  %0 = tosa.mul %arg0, %arg1 : (tensor<13x21x3xi32>, tensor<13x1x3xi32>) -> tensor<13x21x3xi32>
  return %0 : tensor<13x21x3xi32>
}

// -----

// CHECK-LABEL: test_mismatch_in_out_data_type_clamp
func.func @test_mismatch_in_out_data_type_clamp(%arg0: tensor<13x21x3xf32>) -> tensor<13x21x3xf16> {
  // expected-error@+1 {{'tosa.clamp' op requires the same element type for all operands and results}}
  %0 = tosa.clamp %arg0 {min_val = 0.0 : f32, max_val = 1.0: f32} : (tensor<13x21x3xf32>) -> tensor<13x21x3xf16>
  return %0 : tensor<13x21x3xf16>
}

// -----

// CHECK-LABEL: test_mismatch_in_out_shape_clamp
func.func @test_mismatch_in_out_shape_clamp(%arg0: tensor<13x21x3xf32>) -> tensor<13x21x1xf32> {
  // expected-error@+1 {{'tosa.clamp' op requires the same shape for all operands and results}}
  %0 = tosa.clamp %arg0 {min_val = 0.0 : f32, max_val = 1.0: f32} : (tensor<13x21x3xf32>) -> tensor<13x21x1xf32>
  return %0 : tensor<13x21x1xf32>
}

// -----

// CHECK-LABEL: test_unsupported_boolean_type_clamp
func.func @test_unsupported_boolean_type_clamp(%arg0: tensor<13x21x3xi1>) -> tensor<13x21x3xi1> {
  // expected-error@+1 {{'tosa.clamp' op illegal: operation operand/result data types did not align with any profile or extension, got (i1,i1), did you mean (i8,i8)?}}
  %0 = tosa.clamp %arg0 {min_val = false, max_val = true} : (tensor<13x21x3xi1>) -> tensor<13x21x3xi1>
  return %0 : tensor<13x21x3xi1>
}

// -----

// CHECK-LABEL: test_mismatch_in_out_data_type_erf
func.func @test_mismatch_in_out_data_type_erf(%arg0: tensor<13x21x3xf32>) -> tensor<13x21x3xf16> {
  // expected-error@+1 {{'tosa.erf' op requires the same element type for all operands and results}}
  %0 = tosa.erf %arg0 : (tensor<13x21x3xf32>) -> tensor<13x21x3xf16>
  return %0 : tensor<13x21x3xf16>
}

// -----

// CHECK-LABEL: test_mismatch_in_out_shape_erf
func.func @test_mismatch_in_out_shape_erf(%arg0: tensor<13x21x3xf32>) -> tensor<13x21x1xf32> {
  // expected-error@+1 {{'tosa.erf' op requires the same shape for all operands and results}}
  %0 = tosa.erf %arg0 : (tensor<13x21x3xf32>) -> tensor<13x21x1xf32>
  return %0 : tensor<13x21x1xf32>
}

// -----

// CHECK-LABEL: test_mismatch_in_out_data_type_sigmoid
func.func @test_mismatch_in_out_data_type_sigmoid(%arg0: tensor<13x21x3xf32>) -> tensor<13x21x3xf16> {
  // expected-error@+1 {{'tosa.sigmoid' op requires the same element type for all operands and results}}
  %0 = tosa.sigmoid %arg0 : (tensor<13x21x3xf32>) -> tensor<13x21x3xf16>
  return %0 : tensor<13x21x3xf16>
}

// -----

// CHECK-LABEL: test_mismatch_in_out_shape_sigmoid
func.func @test_mismatch_in_out_shape_sigmoid(%arg0: tensor<13x21x3xf32>) -> tensor<13x21x1xf32> {
  // expected-error@+1 {{'tosa.sigmoid' op requires the same shape for all operands and results}}
  %0 = tosa.sigmoid %arg0 : (tensor<13x21x3xf32>) -> tensor<13x21x1xf32>
  return %0 : tensor<13x21x1xf32>
}

// -----

// CHECK-LABEL: test_mismatch_in_out_data_type_tanh
func.func @test_mismatch_in_out_data_type_tanh(%arg0: tensor<13x21x3xf32>) -> tensor<13x21x3xf16> {
  // expected-error@+1 {{'tosa.tanh' op requires the same element type for all operands and results}}
  %0 = tosa.tanh %arg0 : (tensor<13x21x3xf32>) -> tensor<13x21x3xf16>
  return %0 : tensor<13x21x3xf16>
}

// -----

// CHECK-LABEL: test_mismatch_in_out_shape_tanh
func.func @test_mismatch_in_out_shape_tanh(%arg0: tensor<13x21x3xf32>) -> tensor<13x21x1xf32> {
  // expected-error@+1 {{'tosa.tanh' op requires the same shape for all operands and results}}
  %0 = tosa.tanh %arg0 : (tensor<13x21x3xf32>) -> tensor<13x21x1xf32>
  return %0 : tensor<13x21x1xf32>
}

// -----

// CHECK-LABEL: test_mismatch_in_out_data_type_cos
func.func @test_mismatch_in_out_data_type_cos(%arg0: tensor<13x21x3xf32>) -> tensor<13x21x3xf16> {
  // expected-error@+1 {{'tosa.cos' op requires the same element type for all operands and results}}
  %0 = tosa.cos %arg0 : (tensor<13x21x3xf32>) -> tensor<13x21x3xf16>
  return %0 : tensor<13x21x3xf16>
}

// -----

// CHECK-LABEL: test_mismatch_in_out_shape_cos
func.func @test_mismatch_in_out_shape_cos(%arg0: tensor<13x21x3xf32>) -> tensor<13x21x1xf32> {
  // expected-error@+1 {{'tosa.cos' op requires the same shape for all operands and results}}
  %0 = tosa.cos %arg0 : (tensor<13x21x3xf32>) -> tensor<13x21x1xf32>
  return %0 : tensor<13x21x1xf32>
}

// -----

// CHECK-LABEL: test_mismatch_in_out_data_type_sin
func.func @test_mismatch_in_out_data_type_sin(%arg0: tensor<13x21x3xf32>) -> tensor<13x21x3xf16> {
  // expected-error@+1 {{'tosa.sin' op requires the same element type for all operands and results}}
  %0 = tosa.sin %arg0 : (tensor<13x21x3xf32>) -> tensor<13x21x3xf16>
  return %0 : tensor<13x21x3xf16>
}

// -----

// CHECK-LABEL: test_mismatch_in_out_shape_sin
func.func @test_mismatch_in_out_shape_sin(%arg0: tensor<13x21x3xf32>) -> tensor<13x21x1xf32> {
  // expected-error@+1 {{'tosa.sin' op requires the same shape for all operands and results}}
  %0 = tosa.sin %arg0 : (tensor<13x21x3xf32>) -> tensor<13x21x1xf32>
  return %0 : tensor<13x21x1xf32>
}

// -----

// CHECK-LABEL: test_mismatch_in_out_data_type_abs
func.func @test_mismatch_in_out_data_type_abs(%arg0: tensor<13x21x3xf32>) -> tensor<13x21x3xf16> {
  // expected-error@+1 {{'tosa.abs' op requires the same element type for all operands and results}}
  %0 = tosa.abs %arg0 : (tensor<13x21x3xf32>) -> tensor<13x21x3xf16>
  return %0 : tensor<13x21x3xf16>
}

// -----

// CHECK-LABEL: test_mismatch_in_out_shape_abs
func.func @test_mismatch_in_out_shape_abs(%arg0: tensor<13x21x3xf32>) -> tensor<13x21x1xf32> {
  // expected-error@+1 {{'tosa.abs' op requires the same shape for all operands and results}}
  %0 = tosa.abs %arg0 : (tensor<13x21x3xf32>) -> tensor<13x21x1xf32>
  return %0 : tensor<13x21x1xf32>
}

// -----

// CHECK-LABEL: test_mismatch_in_out_data_type_bitwise_not
func.func @test_mismatch_in_out_data_type_bitwise_not(%arg0: tensor<13x21x1xi32>) -> tensor<13x21x1xi16> {
  // expected-error@+1 {{'tosa.bitwise_not' op requires the same element type for all operands and results}}
  %0 = tosa.bitwise_not %arg0 : (tensor<13x21x1xi32>) -> tensor<13x21x1xi16>
  return %0 : tensor<13x21x1xi16>
}

// -----

// CHECK-LABEL: test_mismatch_in_out_shape_bitwise_not
func.func @test_mismatch_in_out_shape_bitwise_not(%arg0: tensor<13x21x1xi32>) -> tensor<13x21x3xi32> {
  // expected-error@+1 {{'tosa.bitwise_not' op requires the same shape for all operands and results}}
  %0 = tosa.bitwise_not %arg0 : (tensor<13x21x1xi32>) -> tensor<13x21x3xi32>
  return %0 : tensor<13x21x3xi32>
}

// -----

// CHECK-LABEL: test_mismatch_in_out_data_type_ceil
func.func @test_mismatch_in_out_data_type_ceil(%arg0: tensor<13x21x3xf32>) -> tensor<13x21x3xf16> {
  // expected-error@+1 {{'tosa.ceil' op requires the same element type for all operands and results}}
  %0 = tosa.ceil %arg0 : (tensor<13x21x3xf32>) -> tensor<13x21x3xf16>
  return %0 : tensor<13x21x3xf16>
}

// -----

// CHECK-LABEL: test_mismatch_in_out_shape_ceil
func.func @test_mismatch_in_out_shape_ceil(%arg0: tensor<13x21x3xf32>) -> tensor<13x21x1xf32> {
  // expected-error@+1 {{'tosa.ceil' op requires the same shape for all operands and results}}
  %0 = tosa.ceil %arg0 : (tensor<13x21x3xf32>) -> tensor<13x21x1xf32>
  return %0 : tensor<13x21x1xf32>
}

// -----

// CHECK-LABEL: test_mismatch_in_out_data_type_clz
func.func @test_mismatch_in_out_data_type_clz(%arg0: tensor<13x21x3xi32>) -> tensor<13x21x3xi16> {
  // expected-error@+1 {{'tosa.clz' op requires the same element type for all operands and results}}
  %0 = tosa.clz %arg0 : (tensor<13x21x3xi32>) -> tensor<13x21x3xi16>
  return %0 : tensor<13x21x3xi16>
}

// -----

// CHECK-LABEL: test_mismatch_in_out_shape_clz
func.func @test_mismatch_in_out_shape_clz(%arg0: tensor<13x21x3xi32>) -> tensor<13x21x1xi32> {
  // expected-error@+1 {{'tosa.clz' op requires the same shape for all operands and results}}
  %0 = tosa.clz %arg0 : (tensor<13x21x3xi32>) -> tensor<13x21x1xi32>
  return %0 : tensor<13x21x1xi32>
}

// -----

// CHECK-LABEL: test_mismatch_in_out_data_type_cos
func.func @test_mismatch_in_out_data_type_cos(%arg0: tensor<13x21x3xf32>) -> tensor<13x21x3xf16> {
  // expected-error@+1 {{'tosa.cos' op requires the same element type for all operands and results}}
  %0 = tosa.cos %arg0 : (tensor<13x21x3xf32>) -> tensor<13x21x3xf16>
  return %0 : tensor<13x21x3xf16>
}

// -----
// CHECK-LABEL: test_mismatch_in_out_shape_cos
func.func @test_mismatch_in_out_shape_cos(%arg0: tensor<13x21x3xf32>) -> tensor<13x21x1xf32> {
  // expected-error@+1 {{'tosa.cos' op requires the same shape for all operands and results}}
  %0 = tosa.cos %arg0 : (tensor<13x21x3xf32>) -> tensor<13x21x1xf32>
  return %0 : tensor<13x21x1xf32>
}

// -----
// CHECK-LABEL: test_mismatch_in_out_data_type_exp
func.func @test_mismatch_in_out_data_type_exp(%arg0: tensor<13x21x3xf32>) -> tensor<13x21x3xf16> {
  // expected-error@+1 {{'tosa.exp' op requires the same element type for all operands and results}}
  %0 = tosa.exp %arg0 : (tensor<13x21x3xf32>) -> tensor<13x21x3xf16>
  return %0 : tensor<13x21x3xf16>
}

// -----
// CHECK-LABEL: test_mismatch_in_out_shape_exp
func.func @test_mismatch_in_out_shape_exp(%arg0: tensor<13x21x3xf32>) -> tensor<13x21x1xf32> {
  // expected-error@+1 {{'tosa.exp' op requires the same shape for all operands and results}}
  %0 = tosa.exp %arg0 : (tensor<13x21x3xf32>) -> tensor<13x21x1xf32>
  return %0 : tensor<13x21x1xf32>
}

// -----
// CHECK-LABEL: test_mismatch_in_out_data_type_floor
func.func @test_mismatch_in_out_data_type_floor(%arg0: tensor<13x21x3xf32>) -> tensor<13x21x3xf16> {
  // expected-error@+1 {{'tosa.floor' op requires the same element type for all operands and results}}
  %0 = tosa.floor %arg0 : (tensor<13x21x3xf32>) -> tensor<13x21x3xf16>
  return %0 : tensor<13x21x3xf16>
}

// -----
// CHECK-LABEL: test_mismatch_in_out_shape_floor
func.func @test_mismatch_in_out_shape_floor(%arg0: tensor<13x21x3xf32>) -> tensor<13x21x1xf32> {
  // expected-error@+1 {{'tosa.floor' op requires the same shape for all operands and results}}
  %0 = tosa.floor %arg0 : (tensor<13x21x3xf32>) -> tensor<13x21x1xf32>
  return %0 : tensor<13x21x1xf32>
}

// -----
// CHECK-LABEL: test_mismatch_in_out_data_type_log
func.func @test_mismatch_in_out_data_type_log(%arg0: tensor<13x21x3xf32>) -> tensor<13x21x3xf16> {
  // expected-error@+1 {{'tosa.log' op requires the same element type for all operands and results}}
  %0 = tosa.log %arg0 : (tensor<13x21x3xf32>) -> tensor<13x21x3xf16>
  return %0 : tensor<13x21x3xf16>
}

// -----
// CHECK-LABEL: test_mismatch_in_out_shape_log
func.func @test_mismatch_in_out_shape_log(%arg0: tensor<13x21x3xf32>) -> tensor<13x21x1xf32> {
  // expected-error@+1 {{'tosa.log' op requires the same shape for all operands and results}}
  %0 = tosa.log %arg0 : (tensor<13x21x3xf32>) -> tensor<13x21x1xf32>
  return %0 : tensor<13x21x1xf32>
}

// -----
// CHECK-LABEL: test_mismatch_in_out_shape_logical_not
func.func @test_mismatch_in_out_shape_logical_not(%arg0: tensor<1x21x3xi1>) -> tensor<13x21x3xi1> {
  // expected-error@+1 {{'tosa.logical_not' op requires the same shape for all operands and results}}
  %0 = tosa.logical_not %arg0 : (tensor<1x21x3xi1>) -> tensor<13x21x3xi1>
  return %0 : tensor<13x21x3xi1>
}

// -----

// Check validate pass doesn't run on non TOSA ops
func.func @test_non_tosa_ops() {
  %0 = arith.constant 6 : index
  %2 = tensor.empty(%0) : tensor<?x27xi64>
  return
}

// -----

func.func @test_pad_rank0_pad_const(%arg0: tensor<13x21x3xf8E4M3FN>) -> tensor<13x21x3xf8E5M2> {
  %padding = tosa.const_shape {values = dense<0> : tensor<6xindex>} : () -> !tosa.shape<6>
  %cst = "tosa.const"() { values = dense<-0.0> : tensor<f8E4M3FN> } : () -> tensor<f8E4M3FN>
  // expected-error@+1 {{'tosa.pad' op operand #2 must be tosa-conformant unranked tensor of unsigned integer or signless integer or floating-point values or tosa-conformant scalar tensor of number values, but got 'tensor<f8E4M3FN>'}}
  %0 = tosa.pad %arg0, %padding, %cst : (tensor<13x21x3xf8E4M3FN>, !tosa.shape<6>, tensor<f8E4M3FN>) -> tensor<13x21x3xf8E5M2>
  return %0 : tensor<13x21x3xf8E5M2>
}

// -----

func.func @test_conv2d_rank0_zp(%arg0: tensor<1x29x29x4xi8>, %arg1: tensor<16x3x3x4xi8>, %arg2: tensor<16xi8>) -> tensor<1x27x27x16xi32> {
  %input_zp = "tosa.const"() <{values = dense<0> : tensor<i8>}> : () -> tensor<i8>
  %weight_zp = "tosa.const"() <{values = dense<0> : tensor<1xi8>}> : () -> tensor<1xi8>
  // expected-error@+1 {{'tosa.conv2d' op operand #3 must be tosa-conformant unranked tensor of unsigned integer or signless integer or floating-point values or tosa-conformant scalar tensor of unsigned integer or signless integer or floating-point values, but got 'tensor<i8>'}}
  %0 = tosa.conv2d %arg0, %arg1, %arg2, %input_zp, %weight_zp {acc_type = i32, dilation = array<i64: 1, 1>, pad = array<i64: 0, 0, 0, 0>, stride = array<i64: 1, 1>}
           : (tensor<1x29x29x4xi8>, tensor<16x3x3x4xi8>, tensor<16xi8>, tensor<i8>, tensor<1xi8>) -> tensor<1x27x27x16xi32>
  return %0 : tensor<1x27x27x16xi32>
}

// -----

// CHECK-LABEL: test_negate_same_element_type
func.func @test_negate_same_element_type(%arg0: tensor<8x8xf32>, %arg1: tensor<1xf32>, %arg2: tensor<1xf32>) -> tensor<8x8xf32> {
  // expected-error@+1 {{'tosa.negate' op expect input and output to have same element type, got 'f32' and 'i32'}}
  %0 = tosa.negate %arg0, %arg1, %arg2 : (tensor<8x8xf32>, tensor<1xf32>, tensor<1xf32>) -> tensor<8x8xi32>
  return %0 : tensor<8x8xi32>
}

// -----

// CHECK-LABEL: test_negate_same_shape
func.func @test_negate_same_shape(%arg0: tensor<8x8xf32>, %arg1: tensor<1xf32>, %arg2: tensor<1xf32>) -> tensor<8x8xf32> {
  // expected-error@+1 {{'tosa.negate' op requires the same shape for input1 and output}}
  %0 = tosa.negate %arg0, %arg1, %arg2 : (tensor<8x8xf32>, tensor<1xf32>, tensor<1xf32>) -> tensor<8x6xf32>
  return %0 : tensor<8x6xf32>
}

// -----

// CHECK-LABEL: test_negate_input_zp_same_element_type
func.func @test_negate_input_zp_same_element_type(%arg0: tensor<8x8xf32>, %arg1: tensor<1xi32>, %arg2: tensor<1xf32>) -> tensor<8x8xf32> {
  // expected-error@+1 {{'tosa.negate' op expect both input1 and its zero point are the same element type, got 'f32' and 'i32'}}
  %0 = tosa.negate %arg0, %arg1, %arg2 : (tensor<8x8xf32>, tensor<1xi32>, tensor<1xf32>) -> tensor<8x8xf32>
  return %0 : tensor<8x8xf32>
}

// -----

// CHECK-LABEL: test_negate_output_zp_same_element_type
func.func @test_negate_output_zp_same_element_type(%arg0: tensor<8x8xf32>, %arg1: tensor<1xf32>, %arg2: tensor<1xi32>) -> tensor<8x8xf32> {
  // expected-error@+1 {{'tosa.negate' op expect both output and its zero point are the same element type, got 'f32' and 'i32'}}
  %0 = tosa.negate %arg0, %arg1, %arg2 : (tensor<8x8xf32>, tensor<1xf32>, tensor<1xi32>) -> tensor<8x8xf32>
  return %0 : tensor<8x8xf32>
}

// -----

func.func @test_sub_with_unequal_operand_ranks(%arg0: tensor<1x21x3xf32>, %arg1: tensor<1x13x21x3xf32>) -> tensor<1x13x21x3xf32> {
  // expected-error@+1 {{'tosa.sub' op operands don't have matching ranks}}
  %0 = tosa.sub %arg0, %arg1 : (tensor<1x21x3xf32>, tensor<1x13x21x3xf32>) -> tensor<1x13x21x3xf32>
  return %0 : tensor<1x13x21x3xf32>
}

// -----

func.func @test_sub_with_unequal_result_ranks(%arg0: tensor<1x21x3xf32>, %arg1: tensor<13x21x3xf32>) -> tensor<1x13x21x3xf32> {
  // expected-error@+1 {{'tosa.sub' op result type has different rank than operands}}
  %0 = tosa.sub %arg0, %arg1 : (tensor<1x21x3xf32>, tensor<13x21x3xf32>) -> tensor<1x13x21x3xf32>
  return %0 : tensor<1x13x21x3xf32>
}

// -----

// expected-error@+1 {{invalid rank (must be >= 0): -1}}
func.func @test_shape_type(%arg0: !tosa.shape<-1>) -> !tosa.shape<-1> {
  return %arg0 : !tosa.shape<-1>
}

// -----

func.func @test_const_shape() -> !tosa.shape<4> {
  // expected-error@+1 {{'tosa.const_shape' op attribute 'values' failed to satisfy constraint: index elements attribute}}
  %cst = tosa.const_shape {values = dense<[1, 2, 3, 4]> : tensor<4xi32>} : () -> !tosa.shape<4>
  return %cst : !tosa.shape<4>
}

// -----

func.func @test_const_shape_values() -> !tosa.shape<5> {
  // expected-error@+1 {{'tosa.const_shape' op expect number of elements in attribute values (4) to be equal to the rank (5) for the result shape type}}
  %cst = tosa.const_shape {values = dense<[1, 2, 3, 4]> : tensor<4xindex>} : () -> !tosa.shape<5>
  return %cst : !tosa.shape<5>
}

// -----

func.func @test_const_shape_values() -> !tosa.shape<4> {
  // expected-error@+1 {{'tosa.const_shape' op expect elements in attribute values with rank 1}}
  %cst = tosa.const_shape {values = dense<[[1, 2], [3, 4]]> : tensor<2x2xindex>} : () -> !tosa.shape<4>
  return %cst : !tosa.shape<4>
}

// -----

func.func @test_sub_with_unequal_operand_ranks(%arg0: tensor<1x21x3xf32>, %arg1: tensor<1x13x21x3xf32>) -> tensor<1x13x21x3xf32> {
  // expected-error@+1 {{'tosa.sub' op operands don't have matching ranks}}
  %0 = tosa.sub %arg0, %arg1 : (tensor<1x21x3xf32>, tensor<1x13x21x3xf32>) -> tensor<1x13x21x3xf32>
  return %0 : tensor<1x13x21x3xf32>
}

// -----

func.func @test_sub_with_unequal_result_ranks(%arg0: tensor<1x21x3xf32>, %arg1: tensor<13x21x3xf32>) -> tensor<1x13x21x3xf32> {
  // expected-error@+1 {{'tosa.sub' op result type has different rank than operands}}
  %0 = tosa.sub %arg0, %arg1 : (tensor<1x21x3xf32>, tensor<13x21x3xf32>) -> tensor<1x13x21x3xf32>
  return %0 : tensor<1x13x21x3xf32>
}

// -----
// CHECK-LABEL: test_mul_non_scalar_shift_2d
func.func @test_mul_non_scalar_shift_2d(%arg0: tensor<13x21x3xf32>, %arg1: tensor<13x1x3xf32>) -> tensor<13x21x3xf32> {
  %shift = "tosa.const"() <{values = dense<0> : tensor<1x1xi8>}> : () -> tensor<1x1xi8>
  // expected-error@+1 {{'tosa.mul' op operand #2 must be tosa-conformant unranked tensor of 8-bit signless integer values or tosa-conformant scalar tensor of 8-bit signless integer values, but got 'tensor<1x1xi8>'}}
  %0 = tosa.mul %arg0, %arg1, %shift : (tensor<13x21x3xf32>, tensor<13x1x3xf32>, tensor<1x1xi8>) -> tensor<13x21x3xf32>
  return %0 : tensor<13x21x3xf32>
}

// -----
// CHECK-LABEL: test_mul_non_scalar_shift_1d
func.func @test_mul_non_scalar_shift_1d(%arg0: tensor<13x21x3xf32>, %arg1: tensor<13x1x3xf32>) -> tensor<13x21x3xf32> {
  %shift = "tosa.const"() <{values = dense<0> : tensor<2xi8>}> : () -> tensor<2xi8>
  // expected-error@+1 {{'tosa.mul' op operand #2 must be tosa-conformant unranked tensor of 8-bit signless integer values or tosa-conformant scalar tensor of 8-bit signless integer values, but got 'tensor<2xi8>'}}
  %0 = tosa.mul %arg0, %arg1, %shift : (tensor<13x21x3xf32>, tensor<13x1x3xf32>, tensor<2xi8>) -> tensor<13x21x3xf32>
  return %0 : tensor<13x21x3xf32>
}

// -----
// CHECK-LABEL: test_mul_non_broadcast
func.func @test_mul_non_broadcast(%arg0: tensor<13x21x2xf32>, %arg1: tensor<3x1x3xf32>) -> tensor<13x21x3xf32> {
  %shift = "tosa.const"() <{values = dense<0> : tensor<1xi8>}> : () -> tensor<1xi8>
  // expected-error@+1 {{'tosa.mul' op a and b operands don't have broadcast-compatible shapes, got 'tensor<13x21x2xf32>' and 'tensor<3x1x3xf32>'}}
  %0 = tosa.mul %arg0, %arg1, %shift : (tensor<13x21x2xf32>, tensor<3x1x3xf32>, tensor<1xi8>) -> tensor<13x21x3xf32>
  return %0 : tensor<13x21x3xf32>
}

// -----
// CHECK-LABEL: test_mul_different_operand_ranks
func.func @test_mul_different_operand_ranks(%arg0: tensor<13x21xf32>, %arg1: tensor<3x1x3xf32>) -> tensor<13x21x3xf32> {
  %shift = "tosa.const"() <{values = dense<0> : tensor<1xi8>}> : () -> tensor<1xi8>
  // expected-error@+1 {{'tosa.mul' op a and b operands don't have matching ranks, got 2 and 3}}
  %0 = tosa.mul %arg0, %arg1, %shift : (tensor<13x21xf32>, tensor<3x1x3xf32>, tensor<1xi8>) -> tensor<13x21x3xf32>
  return %0 : tensor<13x21x3xf32>
}

// -----
// CHECK-LABEL: test_mul_different_a_and_result_ranks
func.func @test_mul_different_a_and_result_ranks(%arg0: tensor<13x21xf32>, %arg1: tensor<*xf32>) -> tensor<13x21x3xf32> {
  %shift = "tosa.const"() <{values = dense<0> : tensor<1xi8>}> : () -> tensor<1xi8>
  // expected-error@+1 {{'tosa.mul' op result type has different rank than a, got 3 vs 2}}
  %0 = tosa.mul %arg0, %arg1, %shift : (tensor<13x21xf32>, tensor<*xf32>, tensor<1xi8>) -> tensor<13x21x3xf32>
  return %0 : tensor<13x21x3xf32>
}

// -----
// CHECK-LABEL: test_mul_different_b_and_result_ranks
func.func @test_mul_different_b_and_result_ranks(%arg0: tensor<*xf32>, %arg1: tensor<13x12xf32>) -> tensor<13x21x3xf32> {
  %shift = "tosa.const"() <{values = dense<0> : tensor<1xi8>}> : () -> tensor<1xi8>
  // expected-error@+1 {{'tosa.mul' op result type has different rank than b, got 3 vs 2}}
  %0 = tosa.mul %arg0, %arg1, %shift : (tensor<*xf32>, tensor<13x12xf32>, tensor<1xi8>) -> tensor<13x21x3xf32>
  return %0 : tensor<13x21x3xf32>
}

// -----
// CHECK-LABEL: test_resize_invalid_scale_values
func.func @test_resize_invalid_scale_values(%arg0: tensor<1x8x8x8xf32>) -> tensor<?x?x?x?xf32> {
  %scale = tosa.const_shape { values = dense<[2, 0, -1, 2]> : tensor<4xindex> } : () -> !tosa.shape<4>
  %offset = tosa.const_shape { values = dense<0> : tensor<2xindex> } : () -> !tosa.shape<2>
  %border = tosa.const_shape { values = dense<0> : tensor<2xindex> } : () -> !tosa.shape<2>
  // expected-error@+1 {{'tosa.resize' op expect all scale values to be > 0, got 2, 0, -1, 2}}
  %1 = tosa.resize %arg0, %scale, %offset, %border { mode = BILINEAR } : (tensor<1x8x8x8xf32>, !tosa.shape<4>, !tosa.shape<2>, !tosa.shape<2>) -> tensor<?x?x?x?xf32>
  return %1 : tensor<?x?x?x?xf32>
}

// -----

// CHECK-LABEL: test_resize_invalid_wholly_divisible_height
func.func @test_resize_invalid_wholly_divisible_height(%arg0: tensor<1x8x8x8xf32>) -> tensor<1x8x8x8xf32> {
  %scale = tosa.const_shape { values = dense<[1, 3, 1, 1]> : tensor<4xindex> } : () -> !tosa.shape<4>
  %offset = tosa.const_shape { values = dense<0> : tensor<2xindex> } : () -> !tosa.shape<2>
  %border = tosa.const_shape { values = dense<0> : tensor<2xindex> } : () -> !tosa.shape<2>
  // expected-error@+1 {{'tosa.resize' op expected (input_height - 1) * scale_y_n - offset_y + border_y to be wholly divisible by scale_y_d, got ((8 - 1) * 1 - 0 + 0) / 3}}
  %1 = tosa.resize %arg0, %scale, %offset, %border { mode = BILINEAR } : (tensor<1x8x8x8xf32>, !tosa.shape<4>, !tosa.shape<2>, !tosa.shape<2>) -> tensor<1x8x8x8xf32>
  return %1 : tensor<1x8x8x8xf32>
}

// -----

// CHECK-LABEL: test_resize_invalid_output_height
func.func @test_resize_invalid_output_height(%arg0: tensor<1x8x8x8xf32>) -> tensor<1x9x8x8xf32> {
  %scale = tosa.const_shape { values = dense<[2, 1, 1, 1]> : tensor<4xindex> } : () -> !tosa.shape<4>
  %offset = tosa.const_shape { values = dense<0> : tensor<2xindex> } : () -> !tosa.shape<2>
  %border = tosa.const_shape { values = dense<0> : tensor<2xindex> } : () -> !tosa.shape<2>
  // expected-error@+1 {{'tosa.resize' op calculated output height did not match expected: calculated=15, expected=9}}
  %1 = tosa.resize %arg0, %scale, %offset, %border { mode = BILINEAR } : (tensor<1x8x8x8xf32>, !tosa.shape<4>, !tosa.shape<2>, !tosa.shape<2>) -> tensor<1x9x8x8xf32>
  return %1 : tensor<1x9x8x8xf32>
}

// -----

// CHECK-LABEL: test_resize_invalid_wholly_divisible_width
func.func @test_resize_invalid_wholly_divisible_width(%arg0: tensor<1x8x8x8xf32>) -> tensor<1x8x8x8xf32> {
  %scale = tosa.const_shape { values = dense<[1, 1, 1, 3]> : tensor<4xindex> } : () -> !tosa.shape<4>
  %offset = tosa.const_shape { values = dense<0> : tensor<2xindex> } : () -> !tosa.shape<2>
  %border = tosa.const_shape { values = dense<0> : tensor<2xindex> } : () -> !tosa.shape<2>
  // expected-error@+1 {{'tosa.resize' op expected (input_width - 1) * scale_x_n - offset_x + border_x to be wholly divisible by scale_x_d, got ((8 - 1) * 1 - 0 + 0) / 3}}
  %1 = tosa.resize %arg0, %scale, %offset, %border { mode = BILINEAR } : (tensor<1x8x8x8xf32>, !tosa.shape<4>, !tosa.shape<2>, !tosa.shape<2>) -> tensor<1x8x8x8xf32>
  return %1 : tensor<1x8x8x8xf32>
}

// -----

// CHECK-LABEL: test_resize_invalid_output_width
func.func @test_resize_invalid_output_width(%arg0: tensor<1x8x8x8xf32>) -> tensor<1x8x9x8xf32> {
  %scale = tosa.const_shape { values = dense<[1, 1, 2, 1]> : tensor<4xindex> } : () -> !tosa.shape<4>
  %offset = tosa.const_shape { values = dense<0> : tensor<2xindex> } : () -> !tosa.shape<2>
  %border = tosa.const_shape { values = dense<0> : tensor<2xindex> } : () -> !tosa.shape<2>
  // expected-error@+1 {{'tosa.resize' op calculated output width did not match expected: calculated=15, expected=9}}
  %1 = tosa.resize %arg0, %scale, %offset, %border { mode = BILINEAR } : (tensor<1x8x8x8xf32>, !tosa.shape<4>, !tosa.shape<2>, !tosa.shape<2>) -> tensor<1x8x9x8xf32>
  return %1 : tensor<1x8x9x8xf32>
}

// -----

// CHECK-LABEL: broadcast_resize_nearest_f32
func.func @broadcast_resize_nearest_f32(%arg0 : tensor<3x1x1x7xf32>) -> tensor<3x1x5x7xf32> {
  %scale = tosa.const_shape { values = dense<[2, 1, 3, 1]> : tensor<4xindex> } : () -> !tosa.shape<4>
  %offset = tosa.const_shape { values = dense<0> : tensor<2xindex> } : () -> !tosa.shape<2>
  %border = tosa.const_shape { values = dense<0> : tensor<2xindex> } : () -> !tosa.shape<2>
  // expected-error@+1 {{'tosa.resize' op calculated output width did not match expected: calculated=1, expected=5}}
  %resize = tosa.resize %arg0, %scale, %offset, %border {mode = NEAREST_NEIGHBOR} : (tensor<3x1x1x7xf32>, !tosa.shape<4>, !tosa.shape<2>, !tosa.shape<2>) -> tensor<3x1x5x7xf32>

  return %resize : tensor<3x1x5x7xf32>
}

// -----

// CHECK-LABEL: broadcast_resize_bilinear_i8
func.func @broadcast_resize_bilinear_i8(%arg0 : tensor<3x1x1x7xi8>) -> tensor<3x4x5x7xi32> {
  %scale = tosa.const_shape { values = dense<[2, 1, 3, 1]> : tensor<4xindex> } : () -> !tosa.shape<4>
  %offset = tosa.const_shape { values = dense<0> : tensor<2xindex> } : () -> !tosa.shape<2>
  %border = tosa.const_shape { values = dense<0> : tensor<2xindex> } : () -> !tosa.shape<2>
  // expected-error@+1 {{'tosa.resize' op calculated output height did not match expected: calculated=1, expected=4}}
  %resize = tosa.resize %arg0, %scale, %offset, %border {mode = BILINEAR} : (tensor<3x1x1x7xi8>, !tosa.shape<4>, !tosa.shape<2>, !tosa.shape<2>) -> tensor<3x4x5x7xi32>

  return %resize : tensor<3x4x5x7xi32>
}

// -----

func.func @test_conv2d_invalid_padding(%arg0: tensor<1x4x4x4xf32>, %arg1: tensor<8x1x1x4xf32>, %arg2: tensor<8xf32>, %arg3: tensor<1xf32>, %arg4: tensor<1xf32>) -> tensor<1x4x4x8xf32> {
  // expected-error@+1 {{'tosa.conv2d' op expect all padding values to be >= 0, got 0, 0, -1, 0}}
  %0 = tosa.conv2d %arg0, %arg1, %arg2, %arg3, %arg4 {acc_type = f32, dilation = array<i64: 1, 1>, pad = array<i64: 0, 0, -1, 0>, stride = array<i64: 1, 1>, local_bound = true}
    : (tensor<1x4x4x4xf32>, tensor<8x1x1x4xf32>, tensor<8xf32>, tensor<1xf32>, tensor<1xf32>) -> tensor<1x4x4x8xf32>
  return %0 : tensor<1x4x4x8xf32>
}

// -----

func.func @test_conv2d_invalid_stride(%arg0: tensor<1x4x4x4xf32>, %arg1: tensor<8x1x1x4xf32>, %arg2: tensor<8xf32>, %arg3: tensor<1xf32>, %arg4: tensor<1xf32>) -> tensor<1x4x4x8xf32> {
  // expected-error@+1 {{'tosa.conv2d' op expect all stride values to be >= 1, got 0, 1}}
  %0 = tosa.conv2d %arg0, %arg1, %arg2, %arg3, %arg4 {acc_type = f32, dilation = array<i64: 1, 1>, pad = array<i64: 0, 0, 0, 0>, stride = array<i64: 0, 1>, local_bound = true}
    : (tensor<1x4x4x4xf32>, tensor<8x1x1x4xf32>, tensor<8xf32>, tensor<1xf32>, tensor<1xf32>) -> tensor<1x4x4x8xf32>
  return %0 : tensor<1x4x4x8xf32>
}

// -----

func.func @test_conv2d_invalid_dilation(%arg0: tensor<1x4x4x4xf32>, %arg1: tensor<8x1x1x4xf32>, %arg2: tensor<8xf32>, %arg3: tensor<1xf32>, %arg4: tensor<1xf32>) -> tensor<1x4x4x8xf32> {
  // expected-error@+1 {{'tosa.conv2d' op expect all dilation values to be >= 1, got 1, 0}}
  %0 = tosa.conv2d %arg0, %arg1, %arg2, %arg3, %arg4 {acc_type = f32, dilation = array<i64: 1, 0>, pad = array<i64: 0, 0, 0, 0>, stride = array<i64: 1, 1>, local_bound = true}
    : (tensor<1x4x4x4xf32>, tensor<8x1x1x4xf32>, tensor<8xf32>, tensor<1xf32>, tensor<1xf32>) -> tensor<1x4x4x8xf32>
  return %0 : tensor<1x4x4x8xf32>
}

// -----

func.func @test_conv2d_wholly_divisible_height(%arg0: tensor<1x4x4x4xf32>, %arg1: tensor<8x1x1x4xf32>, %arg2: tensor<8xf32>, %arg3: tensor<1xf32>, %arg4: tensor<1xf32>) -> tensor<1x4x4x8xf32> {
  // expected-error@+1 {{'tosa.conv2d' op expected input_height - 1 + pad_top + pad_bottom - (kernel_height - 1) * dilation_y to be wholly divisible by stride_y, got (4 - 1 + 0 + 0 - (1 - 1) * 1) / 2}}
  %0 = tosa.conv2d %arg0, %arg1, %arg2, %arg3, %arg4 {acc_type = f32, dilation = array<i64: 1, 1>, pad = array<i64: 0, 0, 0, 0>, stride = array<i64: 2, 1>, local_bound = true}
    : (tensor<1x4x4x4xf32>, tensor<8x1x1x4xf32>, tensor<8xf32>, tensor<1xf32>, tensor<1xf32>) -> tensor<1x4x4x8xf32>
  return %0 : tensor<1x4x4x8xf32>
}

// -----

func.func @test_conv2d_wholly_divisible_width(%arg0: tensor<1x4x4x4xf32>, %arg1: tensor<8x1x1x4xf32>, %arg2: tensor<8xf32>, %arg3: tensor<1xf32>, %arg4: tensor<1xf32>) -> tensor<1x4x4x8xf32> {
  // expected-error@+1 {{'tosa.conv2d' op expected input_width - 1 + pad_left + pad_right - (kernel_width - 1) * dilation_x to be wholly divisible by stride_x, got (4 - 1 + 0 + 0 - (1 - 1) * 1) / 2}}
  %0 = tosa.conv2d %arg0, %arg1, %arg2, %arg3, %arg4 {acc_type = f32, dilation = array<i64: 1, 1>, pad = array<i64: 0, 0, 0, 0>, stride = array<i64: 1, 2>, local_bound = true}
    : (tensor<1x4x4x4xf32>, tensor<8x1x1x4xf32>, tensor<8xf32>, tensor<1xf32>, tensor<1xf32>) -> tensor<1x4x4x8xf32>
  return %0 : tensor<1x4x4x8xf32>
}

// -----

func.func @test_conv2d_unexpected_output_height(%arg0: tensor<1x4x4x4xf32>, %arg1: tensor<8x1x1x4xf32>, %arg2: tensor<8xf32>, %arg3: tensor<1xf32>, %arg4: tensor<1xf32>) -> tensor<1x6x4x8xf32> {
  // expected-error@+1 {{'tosa.conv2d' op calculated output height did not match expected: calculated=4, expected=6}}
  %0 = tosa.conv2d %arg0, %arg1, %arg2, %arg3, %arg4 {acc_type = f32, dilation = array<i64: 1, 1>, pad = array<i64: 0, 0, 0, 0>, stride = array<i64: 1, 1>, local_bound = true}
    : (tensor<1x4x4x4xf32>, tensor<8x1x1x4xf32>, tensor<8xf32>, tensor<1xf32>, tensor<1xf32>) -> tensor<1x6x4x8xf32>
  return %0 : tensor<1x6x4x8xf32>
}

// -----

func.func @test_conv2d_unexpected_output_width(%arg0: tensor<1x4x4x4xf32>, %arg1: tensor<8x1x1x4xf32>, %arg2: tensor<8xf32>, %arg3: tensor<1xf32>, %arg4: tensor<1xf32>) -> tensor<1x4x6x8xf32> {
  // expected-error@+1 {{'tosa.conv2d' op calculated output width did not match expected: calculated=4, expected=6}}
  %0 = tosa.conv2d %arg0, %arg1, %arg2, %arg3, %arg4 {acc_type = f32, dilation = array<i64: 1, 1>, pad = array<i64: 0, 0, 0, 0>, stride = array<i64: 1, 1>, local_bound = true}
    : (tensor<1x4x4x4xf32>, tensor<8x1x1x4xf32>, tensor<8xf32>, tensor<1xf32>, tensor<1xf32>) -> tensor<1x4x6x8xf32>
  return %0 : tensor<1x4x6x8xf32>
}

// -----

func.func @test_conv2d_invalid_bias_size(%arg0: tensor<1x4x4x4xf32>, %arg1: tensor<8x1x1x4xf32>, %arg2: tensor<7xf32>, %arg3: tensor<1xf32>, %arg4: tensor<1xf32>) -> tensor<1x4x4x8xf32> {
  // expected-error@+1 {{'tosa.conv2d' op bias channels expected to be equal to output channels (8) or 1, got 7}}
  %0 = tosa.conv2d %arg0, %arg1, %arg2, %arg3, %arg4 {acc_type = f32, dilation = array<i64: 1, 1>, pad = array<i64: 0, 0, 0, 0>, stride = array<i64: 1, 1>, local_bound = true}
    : (tensor<1x4x4x4xf32>, tensor<8x1x1x4xf32>, tensor<7xf32>, tensor<1xf32>, tensor<1xf32>) -> tensor<1x4x4x8xf32>
  return %0 : tensor<1x4x4x8xf32>
}

// -----

// CHECK-LABEL: test_avg_pool_input_zp_same_element_type
func.func @test_avg_pool_input_zp_same_element_type(%arg0: tensor<1x16x16x8xf16>, %arg1: tensor<1xi8>, %arg2: tensor<1xf16>) -> tensor<1x16x16x8xf16> {
  // expected-error@+1 {{'tosa.avg_pool2d' op expect both input and its zero point are the same element type, got 'f16' and 'i8'}}
  %0 = "tosa.avg_pool2d"(%arg0, %arg1, %arg2) {acc_type = f32, kernel = array<i64: 2, 2>, pad = array<i64: 0, 1, 0, 1>, stride = array<i64: 1, 1>}
      : (tensor<1x16x16x8xf16>, tensor<1xi8>, tensor<1xf16>) -> tensor<1x16x16x8xf16>
  return %0 : tensor<1x16x16x8xf16>
}

// -----

// CHECK-LABEL: test_avg_pool_output_zp_same_element_type
func.func @test_avg_pool_output_zp_same_element_type(%arg0: tensor<1x16x16x8xi8>, %arg1: tensor<1xi8>, %arg2: tensor<1xf16>) -> tensor<1x16x16x8xi8> {
  // expected-error@+1 {{'tosa.avg_pool2d' op expect both output and its zero point are the same element type, got 'i8' and 'f16'}}
  %0 = "tosa.avg_pool2d"(%arg0, %arg1, %arg2) {acc_type = i32, kernel = array<i64: 2, 2>, pad = array<i64: 0, 1, 0, 1>, stride = array<i64: 1, 1>}
      : (tensor<1x16x16x8xi8>, tensor<1xi8>, tensor<1xf16>) -> tensor<1x16x16x8xi8>
  return %0 : tensor<1x16x16x8xi8>
}

// -----

// CHECK-LABEL: test_avg_pool_input_zp_non_zero
func.func @test_avg_pool_input_zp_non_zero(%arg0: tensor<1x16x16x8xf32>) -> tensor<1x16x16x8xf32> {
  %input_zp = "tosa.const"() {values = dense<-1.0> : tensor<1xf32>} : () -> tensor<1xf32>
  %output_zp = "tosa.const"() {values = dense<0.0> : tensor<1xf32>} : () -> tensor<1xf32>
  // expected-error@+1 {{'tosa.avg_pool2d' op input zero point must be zero for non-int8 integer types}}
  %0 = "tosa.avg_pool2d"(%arg0, %input_zp, %output_zp) {acc_type = f32, kernel = array<i64: 2, 2>, pad = array<i64: 0, 1, 0, 1>, stride = array<i64: 1, 1>}
      : (tensor<1x16x16x8xf32>, tensor<1xf32>, tensor<1xf32>) -> tensor<1x16x16x8xf32>
  return %0 : tensor<1x16x16x8xf32>
}

// -----

// CHECK-LABEL: test_avg_pool_output_zp_non_zero
func.func @test_avg_pool_output_zp_non_zero(%arg0: tensor<1x16x16x8xf32>) -> tensor<1x16x16x8xf32> {
  %input_zp = "tosa.const"() {values = dense<0.0> : tensor<1xf32>} : () -> tensor<1xf32>
  %output_zp = "tosa.const"() {values = dense<-1.0> : tensor<1xf32>} : () -> tensor<1xf32>
  // expected-error@+1 {{'tosa.avg_pool2d' op output zero point must be zero for non-int8 integer types}}
  %0 = "tosa.avg_pool2d"(%arg0, %input_zp, %output_zp) {acc_type = f32, kernel = array<i64: 2, 2>, pad = array<i64: 0, 1, 0, 1>, stride = array<i64: 1, 1>}
      : (tensor<1x16x16x8xf32>, tensor<1xf32>, tensor<1xf32>) -> tensor<1x16x16x8xf32>
  return %0 : tensor<1x16x16x8xf32>
}

// -----

func.func @test_fft2d_same_operands_and_result_element_type(%arg0: tensor<1x4x8xf32>, %arg1: tensor<1x4x8xf32>) -> (tensor<1x4x8xf16>, tensor<1x4x8xf16>) {
  // expected-error@+1 {{'tosa.fft2d' op requires the same element type for all operands and results}}
  %0, %1 = tosa.fft2d %arg0, %arg1 {inverse = false} : (tensor<1x4x8xf32>, tensor<1x4x8xf32>) -> (tensor<1x4x8xf16>, tensor<1x4x8xf16>)
  return %0, %1 : tensor<1x4x8xf16>, tensor<1x4x8xf16>
}

// -----

func.func @test_fft2d_same_operands_and_result_shape(%arg0: tensor<1x4x8xf32>, %arg1: tensor<1x4x7xf32>) -> (tensor<1x4x8xf32>, tensor<1x4x8xf32>) {
  // expected-error@+1 {{'tosa.fft2d' op requires the same shape for all operands and results}}
  %0, %1 = tosa.fft2d %arg0, %arg1 {inverse = false} : (tensor<1x4x8xf32>, tensor<1x4x7xf32>) -> (tensor<1x4x8xf32>, tensor<1x4x8xf32>)
  return %0, %1 : tensor<1x4x8xf32>, tensor<1x4x8xf32>
}

// -----

func.func @test_fft2d_invalid_type(%arg0: tensor<1x4x8xi8>, %arg1: tensor<1x4x8xi8>) -> (tensor<1x4x8xi8>, tensor<1x4x8xi8>) {
  // expected-error@+1 {{'tosa.fft2d' op requires a floating point type}}
  %0, %1 = tosa.fft2d %arg0, %arg1 {inverse = false} : (tensor<1x4x8xi8>, tensor<1x4x8xi8>) -> (tensor<1x4x8xi8>, tensor<1x4x8xi8>)
  return %0, %1 : tensor<1x4x8xi8>, tensor<1x4x8xi8>
}

// -----

func.func @test_fft2d_height_non_power_of_two(%arg0: tensor<1x5x8xf32>, %arg1: tensor<1x5x8xf32>) -> (tensor<1x5x8xf32>, tensor<1x5x8xf32>) {
  // expected-error@+1 {{'tosa.fft2d' op expected height to be a power of two, got 5}}
  %0, %1 = tosa.fft2d %arg0, %arg1 {inverse = false} : (tensor<1x5x8xf32>, tensor<1x5x8xf32>) -> (tensor<1x5x8xf32>, tensor<1x5x8xf32>)
  return %0, %1 : tensor<1x5x8xf32>, tensor<1x5x8xf32>
}

// -----

func.func @test_rfft2d_same_operands_and_result_element_type(%arg0: tensor<1x4x8xf32>) -> (tensor<1x4x5xf16>, tensor<1x4x5xf16>) {
  // expected-error@+1 {{'tosa.rfft2d' op requires the same element type for all operands and results}}
  %0, %1 = tosa.rfft2d %arg0 {inverse = false} : (tensor<1x4x8xf32>) -> (tensor<1x4x5xf16>, tensor<1x4x5xf16>)
  return %0, %1 : tensor<1x4x5xf16>, tensor<1x4x5xf16>
}

// -----

func.func @test_rfft2d_same_results_shape(%arg0: tensor<1x4x8xf32>) -> (tensor<1x4x6xf32>, tensor<1x4x5xf32>) {
  // expected-error@+1 {{'tosa.rfft2d' op expected output shapes to match, got 'tensor<1x4x6xf32>', 'tensor<1x4x5xf32>'}}
  %0, %1 = tosa.rfft2d %arg0 {inverse = false} : (tensor<1x4x8xf32>) -> (tensor<1x4x6xf32>, tensor<1x4x5xf32>)
  return %0, %1 : tensor<1x4x6xf32>, tensor<1x4x5xf32>
}

// -----

func.func @test_rfft2d_invalid_type(%arg0: tensor<1x4x8xi16>) -> (tensor<1x4x5xi16>, tensor<1x4x5xi16>) {
  // expected-error@+1 {{'tosa.rfft2d' op requires a floating point type}}
  %0, %1 = tosa.rfft2d %arg0 {inverse = false} : (tensor<1x4x8xi16>) -> (tensor<1x4x5xi16>, tensor<1x4x5xi16>)
  return %0, %1 : tensor<1x4x5xi16>, tensor<1x4x5xi16>
}

// -----

func.func @test_rfft2d_width_power_of_two(%arg0: tensor<1x4x9xf16>) -> (tensor<1x4x5xf16>, tensor<1x4x5xf16>) {
  // expected-error@+1 {{'tosa.rfft2d' op expected width to be a power of two, got 9}}
  %0, %1 = tosa.rfft2d %arg0 {inverse = false} : (tensor<1x4x9xf16>) -> (tensor<1x4x5xf16>, tensor<1x4x5xf16>)
  return %0, %1 : tensor<1x4x5xf16>, tensor<1x4x5xf16>
}

// -----

func.func @test_rfft2d_batch_input_output_match(%arg0: tensor<1x4x8xf16>) -> (tensor<2x4x5xf16>, tensor<2x4x5xf16>) {
  // expected-error@+1 {{'tosa.rfft2d' op expected batch and height dimensions of input/output to match, got input='tensor<1x4x8xf16>' output='tensor<2x4x5xf16>'}}
  %0, %1 = tosa.rfft2d %arg0 {inverse = false} : (tensor<1x4x8xf16>) -> (tensor<2x4x5xf16>, tensor<2x4x5xf16>)
  return %0, %1 : tensor<2x4x5xf16>, tensor<2x4x5xf16>
}

// -----

func.func @test_rfft2d_width_input_output_match(%arg0: tensor<1x4x8xf16>) -> (tensor<1x4x3xf16>, tensor<1x4x3xf16>) {
  // expected-error@+1 {{'tosa.rfft2d' op expected output width to be equal to input_width / 2 + 1, got 3}}
  %0, %1 = tosa.rfft2d %arg0 {inverse = false} : (tensor<1x4x8xf16>) -> (tensor<1x4x3xf16>, tensor<1x4x3xf16>)
  return %0, %1 : tensor<1x4x3xf16>, tensor<1x4x3xf16>
}

// -----

func.func @test_argmax_invalid_output_shape(%arg0: tensor<1x2x3xf32>) -> tensor<1x2x3xf32> {
  // expected-error@+1 {{'tosa.argmax' op expected output shape '2, 3', got '1, 2, 3'}}
  %0 = tosa.argmax %arg0 {axis = 0 : i32}: (tensor<1x2x3xf32>) -> tensor<1x2x3xi32>
  return %0 : tensor<1x2x3xi32>
}

// -----

func.func @test_rescale_invalid_input_type(%arg0: tensor<13x21x3xf32>) -> tensor<13x21x3xi32> {
  %multiplier = "tosa.const"() {values = dense<1073741824> : tensor<1xi32> } : () -> tensor<1xi32>
  %shift = "tosa.const"() {values = dense<30> : tensor<1xi8> } : () -> tensor<1xi8>
  %input_zp = "tosa.const"() {values = dense<0.0> : tensor<1xf32>} : () -> tensor<1xf32>
  %output_zp = "tosa.const"() {values = dense<0.0> : tensor<1xf32>} : () -> tensor<1xf32>
  // expected-error@+1 {{'tosa.rescale' op expect input to have integer element type, got 'f32'}}
  %0 = tosa.rescale %arg0, %multiplier, %shift, %input_zp, %output_zp {rounding_mode = SINGLE_ROUND, per_channel = false, scale32 = true, input_unsigned = false, output_unsigned = false} : (tensor<13x21x3xf32>, tensor<1xi32>, tensor<1xi8>, tensor<1xf32>, tensor<1xf32>) -> tensor<13x21x3xi32>
  return %0 : tensor<13x21x3xi32>
}

// -----

func.func @test_rescale_invalid_output_type(%arg0: tensor<13x21x3xi32>) -> tensor<13x21x3xf32> {
  %multiplier = "tosa.const"() {values = dense<1073741824> : tensor<1xi32> } : () -> tensor<1xi32>
  %shift = "tosa.const"() {values = dense<30> : tensor<1xi8> } : () -> tensor<1xi8>
  %input_zp = "tosa.const"() {values = dense<0> : tensor<1xi32>} : () -> tensor<1xi32>
  %output_zp = "tosa.const"() {values = dense<0> : tensor<1xi32>} : () -> tensor<1xi32>
  // expected-error@+1 {{'tosa.rescale' op expect output to have integer element type, got 'f32'}}
  %0 = tosa.rescale %arg0, %multiplier, %shift, %input_zp, %output_zp {rounding_mode = SINGLE_ROUND, per_channel = false, scale32 = true, input_unsigned = false, output_unsigned = false} : (tensor<13x21x3xi32>, tensor<1xi32>, tensor<1xi8>, tensor<1xi32>, tensor<1xi32>) -> tensor<13x21x3xf32>
  return %0 : tensor<13x21x3xf32>
}

// -----

func.func @test_rescale_invalid_multiplier_type(%arg0: tensor<13x21x3xi32>) -> tensor<13x21x3xf32> {
  %multiplier = "tosa.const"() {values = dense<1073741824> : tensor<1xi48> } : () -> tensor<1xi48>
  %shift = "tosa.const"() {values = dense<30> : tensor<1xi16> } : () -> tensor<1xi16>
  %input_zp = "tosa.const"() {values = dense<0> : tensor<1xi32>} : () -> tensor<1xi32>
  %output_zp = "tosa.const"() {values = dense<0> : tensor<1xi32>} : () -> tensor<1xi32>
  // expected-error@+1 {{'tosa.rescale' op operand #1 must be 1D tensor of 16-bit signless integer or 32-bit signless integer values, but got 'tensor<1xi48>'}}
  %0 = tosa.rescale %arg0, %multiplier, %shift, %input_zp, %output_zp {rounding_mode = SINGLE_ROUND, per_channel = false, scale32 = true, input_unsigned = false, output_unsigned = false} : (tensor<13x21x3xi32>, tensor<1xi48>, tensor<1xi16>, tensor<1xi32>, tensor<1xi32>) -> tensor<13x21x3xf32>
  return %0 : tensor<13x21x3xf32>
}

// -----

func.func @test_rescale_invalid_shift_type(%arg0: tensor<13x21x3xi32>) -> tensor<13x21x3xf32> {
  %multiplier = "tosa.const"() {values = dense<1073741824> : tensor<1xi32> } : () -> tensor<1xi32>
  %shift = "tosa.const"() {values = dense<30> : tensor<1xi16> } : () -> tensor<1xi16>
  %input_zp = "tosa.const"() {values = dense<1> : tensor<1xi32>} : () -> tensor<1xi32>
  %output_zp = "tosa.const"() {values = dense<0> : tensor<1xi32>} : () -> tensor<1xi32>
  // expected-error@+1 {{'tosa.rescale' op operand #2 must be 1D tensor of 8-bit signless integer values, but got 'tensor<1xi16>'}}
  %0 = tosa.rescale %arg0, %multiplier, %shift, %input_zp, %output_zp {rounding_mode = SINGLE_ROUND, per_channel = false, scale32 = true, input_unsigned = false, output_unsigned = false} : (tensor<13x21x3xi32>, tensor<1xi32>, tensor<1xi16>, tensor<1xi32>, tensor<1xi32>) -> tensor<13x21x3xf32>
  return %0 : tensor<13x21x3xf32>
}

// -----

func.func @test_rescale_invalid_input_zp_i32(%arg0: tensor<13x21x3xi32>) -> tensor<13x21x3xi32> {
  %multiplier = "tosa.const"() {values = dense<1073741824> : tensor<1xi32> } : () -> tensor<1xi32>
  %shift = "tosa.const"() {values = dense<30> : tensor<1xi8> } : () -> tensor<1xi8>
  %input_zp = "tosa.const"() {values = dense<1> : tensor<1xi32>} : () -> tensor<1xi32>
  %output_zp = "tosa.const"() {values = dense<0> : tensor<1xi32>} : () -> tensor<1xi32>
  // expected-error@+1 {{'tosa.rescale' op expect input_zp of 0, got 1}}
  %0 = tosa.rescale %arg0, %multiplier, %shift, %input_zp, %output_zp {rounding_mode = SINGLE_ROUND, per_channel = false, scale32 = true, input_unsigned = false, output_unsigned = false} : (tensor<13x21x3xi32>, tensor<1xi32>, tensor<1xi8>, tensor<1xi32>, tensor<1xi32>) -> tensor<13x21x3xi32>
  return %0 : tensor<13x21x3xi32>
}

// -----

func.func @test_rescale_invalid_input_zp_s16(%arg0: tensor<13x21x3xi16>) -> tensor<13x21x3xi16> {
  %multiplier = "tosa.const"() {values = dense<1073741824> : tensor<1xi32> } : () -> tensor<1xi32>
  %shift = "tosa.const"() {values = dense<30> : tensor<1xi8> } : () -> tensor<1xi8>
  %input_zp = "tosa.const"() {values = dense<1> : tensor<1xi16>} : () -> tensor<1xi16>
  %output_zp = "tosa.const"() {values = dense<0> : tensor<1xi16>} : () -> tensor<1xi16>
  // expected-error@+1 {{'tosa.rescale' op expect input_zp of 0, got 1}}
  %0 = tosa.rescale %arg0, %multiplier, %shift, %input_zp, %output_zp {rounding_mode = SINGLE_ROUND, per_channel = false, scale32 = true, input_unsigned = false, output_unsigned = false} : (tensor<13x21x3xi16>, tensor<1xi32>, tensor<1xi8>, tensor<1xi16>, tensor<1xi16>) -> tensor<13x21x3xi16>
  return %0 : tensor<13x21x3xi16>
}

// -----

func.func @test_rescale_invalid_input_zp_u16(%arg0: tensor<13x21x3xi16>) -> tensor<13x21x3xi16> {
  %multiplier = "tosa.const"() {values = dense<1073741824> : tensor<1xi32> } : () -> tensor<1xi32>
  %shift = "tosa.const"() {values = dense<30> : tensor<1xi8> } : () -> tensor<1xi8>
  %input_zp = "tosa.const"() {values = dense<1> : tensor<1xi16>} : () -> tensor<1xi16>
  %output_zp = "tosa.const"() {values = dense<0> : tensor<1xi16>} : () -> tensor<1xi16>
  // expected-error@+1 {{'tosa.rescale' op expect input_zp of 0 or 32768 for unsigned int16 input, got 1}}
  %0 = tosa.rescale %arg0, %multiplier, %shift, %input_zp, %output_zp {rounding_mode = SINGLE_ROUND, per_channel = false, scale32 = true, input_unsigned = true, output_unsigned = false} : (tensor<13x21x3xi16>, tensor<1xi32>, tensor<1xi8>, tensor<1xi16>, tensor<1xi16>) -> tensor<13x21x3xi16>
  return %0 : tensor<13x21x3xi16>
}


// -----

func.func @test_rescale_invalid_output_zp_i32(%arg0: tensor<13x21x3xi32>) -> tensor<13x21x3xi32> {
  %multiplier = "tosa.const"() {values = dense<1073741824> : tensor<1xi32> } : () -> tensor<1xi32>
  %shift = "tosa.const"() {values = dense<30> : tensor<1xi8> } : () -> tensor<1xi8>
  %input_zp = "tosa.const"() {values = dense<0> : tensor<1xi32>} : () -> tensor<1xi32>
  %output_zp = "tosa.const"() {values = dense<-1> : tensor<1xi32>} : () -> tensor<1xi32>
  // expected-error@+1 {{'tosa.rescale' op expect output_zp of 0, got -1}}
  %0 = tosa.rescale %arg0, %multiplier, %shift, %input_zp, %output_zp {rounding_mode = SINGLE_ROUND, per_channel = false, scale32 = true, input_unsigned = false, output_unsigned = false} : (tensor<13x21x3xi32>, tensor<1xi32>, tensor<1xi8>, tensor<1xi32>, tensor<1xi32>) -> tensor<13x21x3xi32>
  return %0 : tensor<13x21x3xi32>
}

// -----

func.func @test_rescale_invalid_output_zp_s16(%arg0: tensor<13x21x3xi16>) -> tensor<13x21x3xi16> {
  %multiplier = "tosa.const"() {values = dense<1073741824> : tensor<1xi32> } : () -> tensor<1xi32>
  %shift = "tosa.const"() {values = dense<30> : tensor<1xi8> } : () -> tensor<1xi8>
  %input_zp = "tosa.const"() {values = dense<0> : tensor<1xi16>} : () -> tensor<1xi16>
  %output_zp = "tosa.const"() {values = dense<-1> : tensor<1xi16>} : () -> tensor<1xi16>
  // expected-error@+1 {{'tosa.rescale' op expect output_zp of 0, got -1}}
  %0 = tosa.rescale %arg0, %multiplier, %shift, %input_zp, %output_zp {rounding_mode = SINGLE_ROUND, per_channel = false, scale32 = true, input_unsigned = true, output_unsigned = false} : (tensor<13x21x3xi16>, tensor<1xi32>, tensor<1xi8>, tensor<1xi16>, tensor<1xi16>) -> tensor<13x21x3xi16>
  return %0 : tensor<13x21x3xi16>
}

// -----

func.func @test_rescale_invalid_output_zp_u16(%arg0: tensor<13x21x3xi16>) -> tensor<13x21x3xi16> {
  %multiplier = "tosa.const"() {values = dense<1073741824> : tensor<1xi32> } : () -> tensor<1xi32>
  %shift = "tosa.const"() {values = dense<30> : tensor<1xi8> } : () -> tensor<1xi8>
  %input_zp = "tosa.const"() {values = dense<0> : tensor<1xi16>} : () -> tensor<1xi16>
  %output_zp = "tosa.const"() {values = dense<-1> : tensor<1xi16>} : () -> tensor<1xi16>
  // expected-error@+1 {{'tosa.rescale' op expect output_zp of 0 or 32768 for unsigned int16 output, got 65535}}
  %0 = tosa.rescale %arg0, %multiplier, %shift, %input_zp, %output_zp {rounding_mode = SINGLE_ROUND, per_channel = false, scale32 = true, input_unsigned = false, output_unsigned = true} : (tensor<13x21x3xi16>, tensor<1xi32>, tensor<1xi8>, tensor<1xi16>, tensor<1xi16>) -> tensor<13x21x3xi16>
  return %0 : tensor<13x21x3xi16>
}

// -----

func.func @test_rescale_invalid_multiplier_i16(%arg0: tensor<13x21x3xi16>) -> tensor<13x21x3xi16> {
  %multiplier = "tosa.const"() {values = dense<19689> : tensor<1xi16> } : () -> tensor<1xi16>
  %shift = "tosa.const"() {values = dense<30> : tensor<1xi8> } : () -> tensor<1xi8>
  %input_zp = "tosa.const"() {values = dense<0> : tensor<1xi16>} : () -> tensor<1xi16>
  %output_zp = "tosa.const"() {values = dense<0> : tensor<1xi16>} : () -> tensor<1xi16>
  // expected-error@+1 {{'tosa.rescale' op expect i32 element type for multiplier for scale32=true, got 'i16'}}
  %0 = tosa.rescale %arg0, %multiplier, %shift, %input_zp, %output_zp {rounding_mode = SINGLE_ROUND, per_channel = false, scale32 = true, input_unsigned = false, output_unsigned = true} : (tensor<13x21x3xi16>, tensor<1xi16>, tensor<1xi8>, tensor<1xi16>, tensor<1xi16>) -> tensor<13x21x3xi16>
  return %0 : tensor<13x21x3xi16>
}

// -----

func.func @test_rescale_invalid_multiplier_i32(%arg0: tensor<13x21x3xi16>) -> tensor<13x21x3xi16> {
  %multiplier = "tosa.const"() {values = dense<19689> : tensor<1xi32> } : () -> tensor<1xi32>
  %shift = "tosa.const"() {values = dense<30> : tensor<1xi8> } : () -> tensor<1xi8>
  %input_zp = "tosa.const"() {values = dense<0> : tensor<1xi16>} : () -> tensor<1xi16>
  %output_zp = "tosa.const"() {values = dense<0> : tensor<1xi16>} : () -> tensor<1xi16>
  // expected-error@+1 {{'tosa.rescale' op expect i16 element type for multiplier for scale32=false, got 'i32'}}
  %0 = tosa.rescale %arg0, %multiplier, %shift, %input_zp, %output_zp {rounding_mode = SINGLE_ROUND, per_channel = false, scale32 = false, input_unsigned = false, output_unsigned = true} : (tensor<13x21x3xi16>, tensor<1xi32>, tensor<1xi8>, tensor<1xi16>, tensor<1xi16>) -> tensor<13x21x3xi16>
  return %0 : tensor<13x21x3xi16>
}

// -----

func.func @test_rescale_invalid_multiplier_rank(%arg0: tensor<13x21x3xi16>) -> tensor<13x21x3xi16> {
  %multiplier = "tosa.const"() {values = dense<19689> : tensor<1x1xi32> } : () -> tensor<1x1xi32>
  %shift = "tosa.const"() {values = dense<30> : tensor<1xi8> } : () -> tensor<1xi8>
  %input_zp = "tosa.const"() {values = dense<0> : tensor<1xi16>} : () -> tensor<1xi16>
  %output_zp = "tosa.const"() {values = dense<0> : tensor<1xi16>} : () -> tensor<1xi16>
  // expected-error@+1 {{'tosa.rescale' op operand #1 must be 1D tensor of 16-bit signless integer or 32-bit signless integer values, but got 'tensor<1x1xi32>'}}
  %0 = tosa.rescale %arg0, %multiplier, %shift, %input_zp, %output_zp {rounding_mode = SINGLE_ROUND, per_channel = false, scale32 = true, input_unsigned = false, output_unsigned = true} : (tensor<13x21x3xi16>, tensor<1x1xi32>, tensor<1xi8>, tensor<1xi16>, tensor<1xi16>) -> tensor<13x21x3xi16>
  return %0 : tensor<13x21x3xi16>
}

// -----

func.func @test_rescale_invalid_shift_rank(%arg0: tensor<13x21x3xi16>) -> tensor<13x21x3xi16> {
  %multiplier = "tosa.const"() {values = dense<19689> : tensor<1xi32> } : () -> tensor<1xi32>
  %shift = "tosa.const"() {values = dense<30> : tensor<1x1xi8> } : () -> tensor<1x1xi8>
  %input_zp = "tosa.const"() {values = dense<1> : tensor<1xi16>} : () -> tensor<1xi16>
  %output_zp = "tosa.const"() {values = dense<0> : tensor<1xi16>} : () -> tensor<1xi16>
  // expected-error@+1 {{'tosa.rescale' op operand #2 must be 1D tensor of 8-bit signless integer values, but got 'tensor<1x1xi8>'}}
  %0 = tosa.rescale %arg0, %multiplier, %shift, %input_zp, %output_zp {rounding_mode = SINGLE_ROUND, per_channel = false, scale32 = true, input_unsigned = false, output_unsigned = true} : (tensor<13x21x3xi16>, tensor<1xi32>, tensor<1x1xi8>, tensor<1xi16>, tensor<1xi16>) -> tensor<13x21x3xi16>
  return %0 : tensor<13x21x3xi16>
}

// -----

func.func @test_rescale_invalid_perchannel_multiplier_shape(%arg0: tensor<13x21x3xi16>) -> tensor<13x21x3xi16> {
  %multiplier = "tosa.const"() {values = dense<19689> : tensor<1xi32> } : () -> tensor<1xi32>
  %shift = "tosa.const"() {values = dense<30> : tensor<3xi8> } : () -> tensor<3xi8>
  %input_zp = "tosa.const"() {values = dense<0> : tensor<1xi16>} : () -> tensor<1xi16>
  %output_zp = "tosa.const"() {values = dense<0> : tensor<1xi16>} : () -> tensor<1xi16>
  // expected-error@+1 {{'tosa.rescale' op expect shape of { 3 } for multiplier input, got { 1 }}}
  %0 = tosa.rescale %arg0, %multiplier, %shift, %input_zp, %output_zp {rounding_mode = SINGLE_ROUND, per_channel = true, scale32 = true, input_unsigned = false, output_unsigned = true} : (tensor<13x21x3xi16>, tensor<1xi32>, tensor<3xi8>, tensor<1xi16>, tensor<1xi16>) -> tensor<13x21x3xi16>
  return %0 : tensor<13x21x3xi16>
}

// -----

func.func @test_rescale_invalid_non_perchannel_multiplier_shape(%arg0: tensor<13x21x3xi16>) -> tensor<13x21x3xi16> {
  %multiplier = "tosa.const"() {values = dense<19689> : tensor<3xi32> } : () -> tensor<3xi32>
  %shift = "tosa.const"() {values = dense<30> : tensor<1xi8> } : () -> tensor<1xi8>
  %input_zp = "tosa.const"() {values = dense<0> : tensor<1xi16>} : () -> tensor<1xi16>
  %output_zp = "tosa.const"() {values = dense<0> : tensor<1xi16>} : () -> tensor<1xi16>
  // expected-error@+1 {{'tosa.rescale' op expect shape of { 1 } for multiplier input, got { 3 }}}
  %0 = tosa.rescale %arg0, %multiplier, %shift, %input_zp, %output_zp {rounding_mode = SINGLE_ROUND, per_channel = false, scale32 = true, input_unsigned = false, output_unsigned = true} : (tensor<13x21x3xi16>, tensor<3xi32>, tensor<1xi8>, tensor<1xi16>, tensor<1xi16>) -> tensor<13x21x3xi16>
  return %0 : tensor<13x21x3xi16>
}

// -----

func.func @test_rescale_invalid_perchannel_shift_shape(%arg0: tensor<13x21x3xi16>) -> tensor<13x21x3xi16> {
  %multiplier = "tosa.const"() {values = dense<19689> : tensor<3xi32> } : () -> tensor<3xi32>
  %shift = "tosa.const"() {values = dense<30> : tensor<1xi8> } : () -> tensor<1xi8>
  %input_zp = "tosa.const"() {values = dense<0> : tensor<1xi16>} : () -> tensor<1xi16>
  %output_zp = "tosa.const"() {values = dense<0> : tensor<1xi16>} : () -> tensor<1xi16>
  // expected-error@+1 {{'tosa.rescale' op expect shape of { 3 } for shift input, got { 1 }}}
  %0 = tosa.rescale %arg0, %multiplier, %shift, %input_zp, %output_zp {rounding_mode = SINGLE_ROUND, per_channel = true, scale32 = true, input_unsigned = false, output_unsigned = true} : (tensor<13x21x3xi16>, tensor<3xi32>, tensor<1xi8>, tensor<1xi16>, tensor<1xi16>) -> tensor<13x21x3xi16>
  return %0 : tensor<13x21x3xi16>
}

// -----

func.func @test_rescale_invalid_non_perchannel_shift_shape(%arg0: tensor<13x21x3xi16>) -> tensor<13x21x3xi16> {
  %multiplier = "tosa.const"() {values = dense<19689> : tensor<1xi32> } : () -> tensor<1xi32>
  %shift = "tosa.const"() {values = dense<30> : tensor<3xi8> } : () -> tensor<3xi8>
  %input_zp = "tosa.const"() {values = dense<0> : tensor<1xi16>} : () -> tensor<1xi16>
  %output_zp = "tosa.const"() {values = dense<0> : tensor<1xi16>} : () -> tensor<1xi16>
  // expected-error@+1 {{'tosa.rescale' op expect shape of { 1 } for shift input, got { 3 }}}
  %0 = tosa.rescale %arg0, %multiplier, %shift, %input_zp, %output_zp {rounding_mode = SINGLE_ROUND, per_channel = false, scale32 = true, input_unsigned = false, output_unsigned = true} : (tensor<13x21x3xi16>, tensor<1xi32>, tensor<3xi8>, tensor<1xi16>, tensor<1xi16>) -> tensor<13x21x3xi16>
  return %0 : tensor<13x21x3xi16>
}

// -----
// CHECK-LABEL: test_error_double_round_without_scale32
func.func @test_error_double_round_without_scale32(%arg0: tensor<1xi8>) -> tensor<1xi16> {
  %multiplier = "tosa.const"() {values = dense<19689> : tensor<1xi16> } : () -> tensor<1xi16>
  %shift = "tosa.const"() {values = dense<30> : tensor<1xi8> } : () -> tensor<1xi8>
  %input_zp = "tosa.const"() {values = dense<0> : tensor<1xi8>} : () -> tensor<1xi8>
  %output_zp = "tosa.const"() {values = dense<0> : tensor<1xi16>} : () -> tensor<1xi16>
  // expected-error@+1 {{'tosa.rescale' op DOUBLE_ROUND is only allowed with scale32=true}}
  %0 = tosa.rescale %arg0, %multiplier, %shift, %input_zp, %output_zp {scale32 = false, rounding_mode = DOUBLE_ROUND, per_channel = false, input_unsigned = false, output_unsigned = false} : (tensor<1xi8>, tensor<1xi16>, tensor<1xi8>, tensor<1xi8>, tensor<1xi16>) -> tensor<1xi16>
  return %0 : tensor<1xi16>
}

// -----
// CHECK-LABEL: test_matmul_a_zp_same_element_type
func.func @test_matmul_a_zp_same_element_type(%arg0: tensor<1x14x19xf32>, %arg1: tensor<1x19x28xf32>) -> tensor<1x14x28xf32> {
%azp0 = "tosa.const"() <{values = dense<0.0> : tensor<1xf16>}> : () -> tensor<1xf16>
%bzp0 = "tosa.const"() <{values = dense<0.0> : tensor<1xf32>}> : () -> tensor<1xf32>
// expected-error@+1 {{'tosa.matmul' op expect input a and a_zp have the same element type, got 'f32' and 'f16'}}
%0 = tosa.matmul %arg0, %arg1, %azp0, %bzp0 : (tensor<1x14x19xf32>, tensor<1x19x28xf32>, tensor<1xf16>, tensor<1xf32>)  -> tensor<1x14x28xf32>
  return %0 : tensor<1x14x28xf32>
}

// -----
// CHECK-LABEL: test_matmul_b_zp_same_element_type
func.func @test_matmul_b_zp_same_element_type(%arg0: tensor<1x14x19xf32>, %arg1: tensor<1x19x28xf32>) -> tensor<1x14x28xf32> {
%azp0 = "tosa.const"() <{values = dense<0.0> : tensor<1xf32>}> : () -> tensor<1xf32>
%bzp0 = "tosa.const"() <{values = dense<0.0> : tensor<1xf16>}> : () -> tensor<1xf16>
// expected-error@+1 {{'tosa.matmul' op expect input b and b_zp have the same element type, got 'f32' and 'f16'}}
%0 = tosa.matmul %arg0, %arg1, %azp0, %bzp0 : (tensor<1x14x19xf32>, tensor<1x19x28xf32>, tensor<1xf32>, tensor<1xf16>)  -> tensor<1x14x28xf32>
  return %0 : tensor<1x14x28xf32>
}

// -----
// CHECK-LABEL: test_matmul_a_zp_non_zero
func.func @test_matmul_a_zp_non_zero(%arg0: tensor<1x14x19xf32>, %arg1: tensor<1x19x28xf32>) -> tensor<1x14x28xf32> {
%azp0 = "tosa.const"() <{values = dense<1.0> : tensor<1xf32>}> : () -> tensor<1xf32>
%bzp0 = "tosa.const"() <{values = dense<0.0> : tensor<1xf32>}> : () -> tensor<1xf32>
// expected-error@+1 {{'tosa.matmul' op a zero point must be zero for non-int8 integer types}}
%0 = tosa.matmul %arg0, %arg1, %azp0, %bzp0 : (tensor<1x14x19xf32>, tensor<1x19x28xf32>, tensor<1xf32>, tensor<1xf32>)  -> tensor<1x14x28xf32>
  return %0 : tensor<1x14x28xf32>
}

// -----
// CHECK-LABEL: test_matmul_b_zp_non_zero
func.func @test_matmul_b_zp_non_zero(%arg0: tensor<1x14x19xf32>, %arg1: tensor<1x19x28xf32>) -> tensor<1x14x28xf32> {
%azp0 = "tosa.const"() <{values = dense<0.0> : tensor<1xf32>}> : () -> tensor<1xf32>
%bzp0 = "tosa.const"() <{values = dense<-1.0> : tensor<1xf32>}> : () -> tensor<1xf32>
// expected-error@+1 {{'tosa.matmul' op b zero point must be zero for non-int8 integer types}}
%0 = tosa.matmul %arg0, %arg1, %azp0, %bzp0 : (tensor<1x14x19xf32>, tensor<1x19x28xf32>, tensor<1xf32>, tensor<1xf32>)  -> tensor<1x14x28xf32>
  return %0 : tensor<1x14x28xf32>
}

// -----

// CHECK-LABEL: test_negate_same_element_type
func.func @test_negate_same_element_type(%arg0: tensor<1x16x16x8xf16>, %arg1: tensor<1xf16>, %arg2: tensor<1xf16>) -> tensor<1x16x16x8xf32> {
  // expected-error@+1 {{'tosa.negate' op expect input and output to have same element type, got 'f16' and 'f32'}}
  %0 = tosa.negate %arg0, %arg1, %arg2
      : (tensor<1x16x16x8xf16>, tensor<1xf16>, tensor<1xf16>) -> tensor<1x16x16x8xf32>
  return %0 : tensor<1x16x16x8xf32>
}

// -----

// CHECK-LABEL: test_negate_same_shape
func.func @test_negate_same_shape(%arg0: tensor<1x16x16x16xf16>, %arg1: tensor<1xf16>, %arg2: tensor<1xf16>) -> tensor<1x16x16x8xf16> {
  // expected-error@+1 {{'tosa.negate' op requires the same shape for input1 and output}}
  %0 = tosa.negate %arg0, %arg1, %arg2
      : (tensor<1x16x16x16xf16>, tensor<1xf16>, tensor<1xf16>) -> tensor<1x16x16x8xf16>
  return %0 : tensor<1x16x16x8xf16>
}

// -----

// CHECK-LABEL: test_negate_input_zp_same_element_type
func.func @test_negate_input_zp_same_element_type(%arg0: tensor<1x16x16x8xf16>, %arg1: tensor<1xi8>, %arg2: tensor<1xf16>) -> tensor<1x16x16x8xf16> {
  // expected-error@+1 {{'tosa.negate' op expect both input1 and its zero point are the same element type, got 'f16' and 'i8'}}
  %0 = tosa.negate %arg0, %arg1, %arg2
      : (tensor<1x16x16x8xf16>, tensor<1xi8>, tensor<1xf16>) -> tensor<1x16x16x8xf16>
  return %0 : tensor<1x16x16x8xf16>
}

// -----

// CHECK-LABEL: test_negate_output_zp_same_element_type
func.func @test_negate_output_zp_same_element_type(%arg0: tensor<1x16x16x8xi8>, %arg1: tensor<1xi8>, %arg2: tensor<1xf16>) -> tensor<1x16x16x8xi8> {
  // expected-error@+1 {{'tosa.negate' op expect both output and its zero point are the same element type, got 'i8' and 'f16'}}
  %0 = tosa.negate %arg0, %arg1, %arg2
      : (tensor<1x16x16x8xi8>, tensor<1xi8>, tensor<1xf16>) -> tensor<1x16x16x8xi8>
  return %0 : tensor<1x16x16x8xi8>
}

// -----

// CHECK-LABEL: test_negate_input_zp_non_zero
func.func @test_negate_input_zp_non_zero(%arg0: tensor<1x16x16x8xf32>) -> tensor<1x16x16x8xf32> {
  %input_zp = "tosa.const"() {values = dense<-1.0> : tensor<1xf32>} : () -> tensor<1xf32>
  %output_zp = "tosa.const"() {values = dense<0.0> : tensor<1xf32>} : () -> tensor<1xf32>
  // expected-error@+1 {{'tosa.negate' op input1 zero point must be zero for non-int8 integer types}}
  %0 = tosa.negate %arg0, %input_zp, %output_zp
      : (tensor<1x16x16x8xf32>, tensor<1xf32>, tensor<1xf32>) -> tensor<1x16x16x8xf32>
  return %0 : tensor<1x16x16x8xf32>
}

// -----

// CHECK-LABEL: test_negate_output_zp_non_zero
func.func @test_negate_output_zp_non_zero(%arg0: tensor<1x16x16x8xf32>) -> tensor<1x16x16x8xf32> {
  %input_zp = "tosa.const"() {values = dense<0.0> : tensor<1xf32>} : () -> tensor<1xf32>
  %output_zp = "tosa.const"() {values = dense<-1.0> : tensor<1xf32>} : () -> tensor<1xf32>
  // expected-error@+1 {{'tosa.negate' op output zero point must be zero for non-int8 integer types}}
  %0 = tosa.negate %arg0, %input_zp, %output_zp
      : (tensor<1x16x16x8xf32>, tensor<1xf32>, tensor<1xf32>) -> tensor<1x16x16x8xf32>
  return %0 : tensor<1x16x16x8xf32>
}

// -----

func.func @test_avgpool2d_invalid_kernel(%arg0: tensor<1x32x32x8xf32>, %arg1: tensor<1xf32>, %arg2: tensor<1xf32>) -> tensor<1x32x32x8xf32> {
  // expected-error@+1 {{'tosa.avg_pool2d' op expect all kernel values to be >= 1, got 0, -1}}
  %0 = "tosa.avg_pool2d"(%arg0, %arg1, %arg2) {kernel = array<i64: 0, -1>, pad = array<i64: 0, 0, 0, 0>, stride = array<i64: 1, 1>, acc_type = f32} :
         (tensor<1x32x32x8xf32>, tensor<1xf32>, tensor<1xf32>) -> tensor<1x32x32x8xf32>
  return %0 : tensor<1x32x32x8xf32>
}

// -----

func.func @test_avgpool2d_invalid_stride(%arg0: tensor<1x32x32x8xf32>, %arg1: tensor<1xf32>, %arg2: tensor<1xf32>) -> tensor<1x32x32x8xf32> {
  // expected-error@+1 {{'tosa.avg_pool2d' op expect all stride values to be >= 1, got 1, 0}}
  %0 = "tosa.avg_pool2d"(%arg0, %arg1, %arg2) {kernel = array<i64: 1, 1>, pad = array<i64: 0, 0, 0, 0>, stride = array<i64: 1, 0>, acc_type = f32} :
         (tensor<1x32x32x8xf32>, tensor<1xf32>, tensor<1xf32>) -> tensor<1x32x32x8xf32>
  return %0 : tensor<1x32x32x8xf32>
}

// -----

func.func @test_avgpool2d_invalid_padding(%arg0: tensor<1x32x32x8xf32>, %arg1: tensor<1xf32>, %arg2: tensor<1xf32>) -> tensor<1x32x32x8xf32> {
  // expected-error@+1 {{'tosa.avg_pool2d' op expect all padding values to be >= 0, got 0, 0, 0, -1}}
  %0 = "tosa.avg_pool2d"(%arg0, %arg1, %arg2) {kernel = array<i64: 1, 1>, pad = array<i64: 0, 0, 0, -1>, stride = array<i64: 1, 1>, acc_type = f32} :
         (tensor<1x32x32x8xf32>, tensor<1xf32>, tensor<1xf32>) -> tensor<1x32x32x8xf32>
  return %0 : tensor<1x32x32x8xf32>
}

// -----

func.func @test_avgpool2d_padding_not_less_than_kernel_x(%arg0: tensor<1x32x32x8xf32>, %arg1: tensor<1xf32>, %arg2: tensor<1xf32>) -> tensor<1x32x32x8xf32> {
  // expected-error@+1 {{'tosa.avg_pool2d' op expected left/right padding to be less than the width of the kernel, got pad_left=0, pad_right=1, kernel_x=1}}
  %0 = "tosa.avg_pool2d"(%arg0, %arg1, %arg2) {kernel = array<i64: 1, 1>, pad = array<i64: 0, 0, 0, 1>, stride = array<i64: 1, 1>, acc_type = f32} :
         (tensor<1x32x32x8xf32>, tensor<1xf32>, tensor<1xf32>) -> tensor<1x32x32x8xf32>
  return %0 : tensor<1x32x32x8xf32>
}

// -----

func.func @test_avgpool2d_padding_not_less_than_kernel_y(%arg0: tensor<1x32x32x8xf32>, %arg1: tensor<1xf32>, %arg2: tensor<1xf32>) -> tensor<1x32x32x8xf32> {
  // expected-error@+1 {{'tosa.avg_pool2d' op expected top/bottom padding to be less than the height of the kernel, got pad_top=2, pad_bottom=0, kernel_y=1}}
  %0 = "tosa.avg_pool2d"(%arg0, %arg1, %arg2) {kernel = array<i64: 1, 1>, pad = array<i64: 2, 0, 0, 0>, stride = array<i64: 1, 1>, acc_type = f32} :
         (tensor<1x32x32x8xf32>, tensor<1xf32>, tensor<1xf32>) -> tensor<1x32x32x8xf32>
  return %0 : tensor<1x32x32x8xf32>
}

// -----

func.func @test_avgpool2d_wholly_divisible_height(%arg0: tensor<1x32x32x8xf32>, %arg1: tensor<1xf32>, %arg2: tensor<1xf32>) -> tensor<1x32x32x8xf32> {
  // expected-error@+1 {{'tosa.avg_pool2d' op expected input_height + pad_top + pad_bottom - kernel_y to be wholly divisible by stride_y, got (32 + 0 + 0 - 1) / 2}}
  %0 = "tosa.avg_pool2d"(%arg0, %arg1, %arg2) {kernel = array<i64: 1, 1>, pad = array<i64: 0, 0, 0, 0>, stride = array<i64: 2, 1>, acc_type = f32} :
         (tensor<1x32x32x8xf32>, tensor<1xf32>, tensor<1xf32>) -> tensor<1x32x32x8xf32>
  return %0 : tensor<1x32x32x8xf32>
}

// -----

func.func @test_avgpool2d_wholly_divisible_width(%arg0: tensor<1x32x32x8xf32>, %arg1: tensor<1xf32>, %arg2: tensor<1xf32>) -> tensor<1x32x32x8xf32> {
  // expected-error@+1 {{'tosa.avg_pool2d' op expected input_width + pad_left + pad_right - kernel_x to be wholly divisible by stride_x, got (32 + 0 + 0 - 1) / 2}}
  %0 = "tosa.avg_pool2d"(%arg0, %arg1, %arg2) {kernel = array<i64: 1, 1>, pad = array<i64: 0, 0, 0, 0>, stride = array<i64: 1, 2>, acc_type = f32} :
         (tensor<1x32x32x8xf32>, tensor<1xf32>, tensor<1xf32>) -> tensor<1x32x32x8xf32>
  return %0 : tensor<1x32x32x8xf32>
}

// -----

func.func @test_avgpool2d_unexpected_output_height(%arg0: tensor<1x32x32x8xf32>, %arg1: tensor<1xf32>, %arg2: tensor<1xf32>) -> tensor<1x33x32x8xf32> {
  // expected-error@+1 {{'tosa.avg_pool2d' op calculated output height did not match expected: calculated=32, expected=33}}
  %0 = "tosa.avg_pool2d"(%arg0, %arg1, %arg2) {kernel = array<i64: 1, 1>, pad = array<i64: 0, 0, 0, 0>, stride = array<i64: 1, 1>, acc_type = f32} :
         (tensor<1x32x32x8xf32>, tensor<1xf32>, tensor<1xf32>) -> tensor<1x33x32x8xf32>
  return %0 : tensor<1x33x32x8xf32>
}

// -----

func.func @test_avgpool2d_unexpected_output_width(%arg0: tensor<1x32x32x8xf32>, %arg1: tensor<1xf32>, %arg2: tensor<1xf32>) -> tensor<1x?x33x8xf32> {
  // expected-error@+1 {{'tosa.avg_pool2d' op calculated output width did not match expected: calculated=32, expected=33}}
  %0 = "tosa.avg_pool2d"(%arg0, %arg1, %arg2) {kernel = array<i64: 1, 1>, pad = array<i64: 0, 0, 0, 0>, stride = array<i64: 1, 1>, acc_type = f32} :
         (tensor<1x32x32x8xf32>, tensor<1xf32>, tensor<1xf32>) -> tensor<1x?x33x8xf32>
  return %0 : tensor<1x?x33x8xf32>
}

// -----

func.func @test_maxpool2d_invalid_kernel(%arg0: tensor<1x32x32x8xf32>) -> tensor<1x2x32x8xf32> {
  // expected-error@+1 {{'tosa.max_pool2d' op expect all kernel values to be >= 1, got 0, 1}}
  %0 = "tosa.max_pool2d"(%arg0) {kernel = array<i64: 0, 1>, pad = array<i64: 0, 0, 0, 0>, stride = array<i64: 1, 1>} :
         (tensor<1x32x32x8xf32>) -> tensor<1x2x32x8xf32>
  return %0 : tensor<1x2x32x8xf32>
}

// -----

func.func @test_maxpool2d_unexpected_output_width(%arg0: tensor<1x32x32x8xf32>) -> tensor<1x32x2x8xf32> {
  // expected-error@+1 {{'tosa.max_pool2d' op calculated output width did not match expected: calculated=32, expected=2}}
  %0 = "tosa.max_pool2d"(%arg0) {kernel = array<i64: 1, 1>, pad = array<i64: 0, 0, 0, 0>, stride = array<i64: 1, 1>} :
         (tensor<1x32x32x8xf32>) -> tensor<1x32x2x8xf32>
  return %0 : tensor<1x32x2x8xf32>
}

// -----

func.func @test_scalar_argmax(%arg0: tensor<i32>) -> tensor<i32> {
  // expected-error@+1 {{'tosa.argmax' op operand #0 must be tosa-conformant tensor of at least rank 1, but got 'tensor<i32>'}}
  %0 = tosa.argmax %arg0 {axis = 0 : i32} : (tensor<i32>) -> tensor<i32>
  return %0 : tensor<i32>
}

// -----

func.func @test_scalar_reduce_all(%arg0: tensor<i1>) -> tensor<i1> {
  // expected-error@+1 {{'tosa.reduce_all' op operand #0 must be tosa-conformant tensor of at least rank 1, but got 'tensor<i1>'}}
  %0 = tosa.reduce_all %arg0 {axis = 0 : i32} : (tensor<i1>) -> tensor<i1>
  return %0 : tensor<i1>
}

// -----

func.func @test_scalar_inputs_concat(%arg0: tensor<f32>, %arg1: tensor<f32>) -> tensor<2xf32> {
  // expected-error@+1 {{'tosa.concat' op operand #0 must be variadic of tosa-conformant tensor of at least rank 1, but got 'tensor<f32>'}}
  %0 = tosa.concat %arg0, %arg1 {axis = 0 : i32} : (tensor<f32>, tensor<f32>) -> tensor<2xf32>
  return %0 : tensor<2xf32>
}

// -----

func.func @test_scalar_pad(%arg0: tensor<f32>) -> tensor<f32> {
  %0 = "tosa.const"() {values = dense<3.14> : tensor<1xf32>} : () -> tensor<1xf32>
  %padding = tosa.const_shape {values = dense<0> : tensor<6xindex>} : () -> !tosa.shape<6>
  // expected-error@+1 {{'tosa.pad' op operand #0 must be tosa-conformant tensor of at least rank 1, but got 'tensor<f32>'}}
  %1 = tosa.pad %arg0, %padding, %0 : (tensor<f32>, !tosa.shape<6>, tensor<1xf32>) -> tensor<f32>
  return %1 : tensor<f32>
}

// -----

func.func @test_scalar_reverse(%arg0: tensor<f32>) -> tensor<f32> {
  // expected-error@+1 {{'tosa.reverse' op operand #0 must be tosa-conformant tensor of at least rank 1, but got 'tensor<f32>'}}
  %0 = tosa.reverse %arg0 {axis = 0: i32} : (tensor<f32>) -> tensor<f32>
  return %arg0 : tensor<f32>
}

// -----

func.func @test_scalar_tile(%arg0: tensor<f32>) -> tensor<*xf32> {
  %cst = tosa.const_shape { values = dense<[]> : tensor<0xindex> } : () -> !tosa.shape<0>
  // expected-error@+1 {{'tosa.tile' op operand #0 must be tosa-conformant tensor of at least rank 1, but got 'tensor<f32>'}}
  %0 = tosa.tile %arg0, %cst: (tensor<f32>, !tosa.shape<0>) -> tensor<*xf32>
  return %0 : tensor<*xf32>
}

// -----

// CHECK-LABEL: test_add_i1
func.func @test_add_i1(%arg0: tensor<13x21x1xi1>, %arg1: tensor<13x21x3xi1>) -> tensor<13x21x3xi1> {
  // expected-error@+1 {{'tosa.add' op illegal: operation operand/result data types did not align with any profile or extension, got (i1,i1,i1), did you mean (i32,i32,i32)? Otherwise, please refer to the 'supported data types' for 'tosa.add' in the specification.}}
  %0 = tosa.add %arg0, %arg1 : (tensor<13x21x1xi1>, tensor<13x21x3xi1>) -> tensor<13x21x3xi1>
  return %0 : tensor<13x21x3xi1>
}

// -----

// CHECK-LABEL: test_mul_out_i16
func.func @test_mul_out_i16(%arg0: tensor<13x21x3xi8>, %arg1: tensor<13x1x3xi8>, %shift: tensor<1xi8>) -> tensor<13x21x3xi16> {
  // expected-error@+1 {{'tosa.mul' op illegal: operation operand/result data types did not align with any profile or extension, got (i8,i8,i16), did you mean (i8,i8,i32)?}}
  %0 = tosa.mul %arg0, %arg1, %shift : (tensor<13x21x3xi8>, tensor<13x1x3xi8>, tensor<1xi8>) -> tensor<13x21x3xi16>
  return %0 : tensor<13x21x3xi16>
}

// -----

// CHECK-LABEL: test_clamp_nan_min_val
func.func @test_clamp_nan_min_val(%arg0: tensor<13x21x3xf32>) -> tensor<13x21x3xf32> {
  // expected-error@+1 {{'tosa.clamp' op min/max attributes should not be 'NaN', got min_val=0xFFFFFFFF : f32, max_val=1.000000e+00 : f32}}
  %0 = tosa.clamp %arg0 {min_val = 0xFFFFFFFF : f32, max_val = 1.0: f32} : (tensor<13x21x3xf32>) -> tensor<13x21x3xf32>
  return %0 : tensor<13x21x3xf32>
}

// -----

// CHECK-LABEL: test_clamp_nan_max_val
func.func @test_clamp_nan_max_val(%arg0: tensor<13x21x3xf32>) -> tensor<13x21x3xf32> {
  // expected-error@+1 {{'tosa.clamp' op min/max attributes should not be 'NaN', got min_val=2.300000e+00 : f32, max_val=0x7FFFFFFF : f32}}
  %0 = tosa.clamp %arg0 {min_val = 2.3 : f32, max_val = 0x7FFFFFFF: f32} : (tensor<13x21x3xf32>) -> tensor<13x21x3xf32>
  return %0 : tensor<13x21x3xf32>
}

// -----

// CHECK-LABEL: test_clamp_min_larger_than_max_int8
func.func @test_clamp_min_larger_than_max_int8(%arg0: tensor<13x21x3xi8>) -> tensor<13x21x3xi8> {
  // expected-error@+1 {{'tosa.clamp' op expected min_val <= max_val, got min_val=127 : i8, max_val=-128 : i8}}
  %0 = tosa.clamp %arg0 {min_val = 127 : i8, max_val = -128: i8} : (tensor<13x21x3xi8>) -> tensor<13x21x3xi8>
  return %0 : tensor<13x21x3xi8>
}

// -----

// CHECK-LABEL: test_clamp_min_larger_than_max_fp32
func.func @test_clamp_min_larger_than_max_fp32(%arg0: tensor<13x21x3xf32>) -> tensor<13x21x3xf32> {
  // expected-error@+1 {{'tosa.clamp' op expected min_val <= max_val, got min_val=2.000000e+00 : f32, max_val=-1.100000e+00 : f32}}
  %0 = tosa.clamp %arg0 {min_val = 2.0 : f32, max_val = -1.1: f32} : (tensor<13x21x3xf32>) -> tensor<13x21x3xf32>
  return %0 : tensor<13x21x3xf32>
}

// -----

// CHECK-LABEL: test_rescale_input_unsigned
func.func @test_rescale_input_unsigned(%arg0: tensor<1x1xui8>) -> (tensor<1x1xi8>) {
  %0 = "tosa.const"() <{values = dense<1> : tensor<1xi8>}> : () -> tensor<1xi8>
  %1 = "tosa.const"() <{values = dense<2> : tensor<1xi32>}> : () -> tensor<1xi32>
  %2 = "tosa.const"() <{values = dense<3> : tensor<1xi8>}> : () -> tensor<1xi8>
  %3 = "tosa.const"() <{values = dense<-128> : tensor<1xi8>}> : () -> tensor<1xi8>
  // expected-error@+1 {{'tosa.rescale' op is not profile-aligned: element type 'ui8' is not legal}}
  %r = tosa.rescale %arg0, %1, %0, %3, %2 {input_unsigned = true, output_unsigned = false, per_channel = false, rounding_mode = SINGLE_ROUND, scale32 = true} : (tensor<1x1xui8>, tensor<1xi32>, tensor<1xi8>, tensor<1xi8>, tensor<1xi8>) -> tensor<1x1xi8>
  return %r : tensor<1x1xi8>
}

// -----

// CHECK-LABEL: test_rescale_output_unsigned
func.func @test_rescale_output_unsigned(%arg0: tensor<1x1xi8>) -> (tensor<1x1xui8>) {
  %0 = "tosa.const"() <{values = dense<1> : tensor<1xi8>}> : () -> tensor<1xi8>
  %1 = "tosa.const"() <{values = dense<2> : tensor<1xi32>}> : () -> tensor<1xi32>
  %2 = "tosa.const"() <{values = dense<3> : tensor<1xi8>}> : () -> tensor<1xi8>
  %3 = "tosa.const"() <{values = dense<-128> : tensor<1xi8>}> : () -> tensor<1xi8>
  // expected-error@+1 {{'tosa.rescale' op is not profile-aligned: element type 'ui8' is not legal}}
  %r = tosa.rescale %arg0, %1, %0, %3, %2 {input_unsigned = false, output_unsigned = true, per_channel = false, rounding_mode = SINGLE_ROUND, scale32 = true} : (tensor<1x1xi8>, tensor<1xi32>, tensor<1xi8>, tensor<1xi8>, tensor<1xi8>) -> tensor<1x1xui8>
  return %r : tensor<1x1xui8>
}

// -----

// CHECK-LABEL: test_scatter_duplicate_indices
func.func @test_scatter_duplicate_indices(%arg0: tensor<2x52x3xf32>, %arg2: tensor<2x12x3xf32>) -> tensor<2x52x3xf32> {
  %indices = "tosa.const"() { values = dense<[[1, 2, 3, 4, 5, 6, 7, 8, 9, 10, 11, 12], [1, 2, 3, 4, 5, 6, 7, 8, 9, 3, 11, 12]]> : tensor<2x12xi32> } : () -> tensor<2x12xi32>
  // expected-error@+1 {{'tosa.scatter' op indices values contain duplicates}}
  %0 = tosa.scatter %arg0, %indices, %arg2 : (tensor<2x52x3xf32>, tensor<2x12xi32>, tensor<2x12x3xf32>) -> tensor<2x52x3xf32>
  return %0 : tensor<2x52x3xf32>
}

// -----

func.func @test_reduce_all_unsupported_data_types(%arg0: tensor<2x12x11xf32>) -> tensor<1x12x11xf32> {
  // expected-error@+1 {{'tosa.reduce_all' op illegal: operation operand/result data types did not align with any profile or extension, got (f32,f32), did you mean (i1,i1)?}}
  %0 = tosa.reduce_all %arg0 {axis = 0 : i32} : (tensor<2x12x11xf32>) -> tensor<1x12x11xf32>
  return %0 : tensor<1x12x11xf32>
}

// -----

func.func @test_rfft2d(%arg0: tensor<13x8x16xbf16>) -> (tensor<13x8x9xbf16>, tensor<13x8x9xbf16>) {
  // expected-error@+1 {{'tosa.rfft2d' op illegal: operation operand/result data types did not align with any profile or extension, got (bf16,bf16,bf16), did you mean (f32,f32,f32)?}}
  %0, %1 = tosa.rfft2d %arg0 : (tensor<13x8x16xbf16>) -> (tensor<13x8x9xbf16>, tensor<13x8x9xbf16>)
  return %0, %1 : tensor<13x8x9xbf16>, tensor<13x8x9xbf16>
}<|MERGE_RESOLUTION|>--- conflicted
+++ resolved
@@ -592,8 +592,6 @@
   // expected-error@+1 {{elements literal type must have static shape}}
   tosa.variable @stored_var = dense<0> : tensor<*xi8>
   // expected-error@+1 {{custom op 'tosa.variable' expected attribute}}
-<<<<<<< HEAD
-=======
 }
 
 // -----
@@ -605,22 +603,15 @@
     %0 = tosa.variable_read @stored_var : tensor<2x4x8xi16>
     return
   }
->>>>>>> 811fe024
 }
 
 // -----
 
 module {
   tosa.variable @stored_var = dense<-1> : tensor<2x4x8xi8>
-<<<<<<< HEAD
-  func.func @test_variable_read_type(%arg0: tensor<2x4x8xi8>) -> () {
-    // expected-error@+1 {{'tosa.variable_read' op require same element type for 'output1' ('i16') and the input tensor ('i8')}}
-    %0 = tosa.variable_read @stored_var : tensor<2x4x8xi16>
-=======
   func.func @test_variable_read_shape(%arg0: tensor<2x4x8xi8>) -> () {
     // expected-error@+1 {{'tosa.variable_read' op require same element type for 'output1' ('i32') and the input tensor ('i8'}}
     %0 = tosa.variable_read @stored_var : tensor<1x4x8xi32>
->>>>>>> 811fe024
     return
   }
 }
@@ -629,24 +620,6 @@
 
 module {
   tosa.variable @stored_var = dense<-1> : tensor<2x4x8xi8>
-<<<<<<< HEAD
-  func.func @test_variable_read_shape(%arg0: tensor<2x4x8xi8>) -> () {
-    // expected-error@+1 {{'tosa.variable_read' op require same element type for 'output1' ('i32') and the input tensor ('i8'}}
-    %0 = tosa.variable_read @stored_var : tensor<1x4x8xi32>
-=======
-  func.func @test_variable_write_type(%arg0: tensor<2x4x8xi16>) -> () {
-    // expected-error@+1 {{'tosa.variable_write' op require same element type for 'input1' ('i16') and the input tensor ('i8')}}
-    tosa.variable_write @stored_var, %arg0 : tensor<2x4x8xi16>
->>>>>>> 811fe024
-    return
-  }
-}
-
-// -----
-
-module {
-  tosa.variable @stored_var = dense<-1> : tensor<2x4x8xi8>
-<<<<<<< HEAD
   func.func @test_variable_write_type(%arg0: tensor<2x4x8xi16>) -> () {
     // expected-error@+1 {{'tosa.variable_write' op require same element type for 'input1' ('i16') and the input tensor ('i8')}}
     tosa.variable_write @stored_var, %arg0 : tensor<2x4x8xi16>
@@ -658,8 +631,6 @@
 
 module {
   tosa.variable @stored_var = dense<-1> : tensor<2x4x8xi8>
-=======
->>>>>>> 811fe024
   func.func @test_variable_write_shape(%arg0: tensor<1x4x8xi8>) -> () {
     // expected-error@+1 {{'tosa.variable_write' op require same shapes for 'input1' ('tensor<1x4x8xi8>') and the input tensor ('tensor<2x4x8xi8>')}}
     tosa.variable_write @stored_var, %arg0 : tensor<1x4x8xi8>
