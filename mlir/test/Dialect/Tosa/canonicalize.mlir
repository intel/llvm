// RUN: mlir-opt -canonicalize="test-convergence" %s | FileCheck %s

// CHECK-LABEL: @argmax_nofold
func.func @argmax_nofold(%arg0: tensor<?x1xf32>) -> tensor<?x1xf32> {
  // CHECK: "tosa.argmax"
  %0 = "tosa.argmax"(%arg0) {axis = 0 : i64}: (tensor<?x1xf32>) -> tensor<?x1xf32>
  return %0 : tensor<?x1xf32>
}

// CHECK-LABEL: @add_bcast_zero_int
func.func @add_bcast_zero_int(%arg0: tensor<4x2x3xi32>) -> tensor<4x2x3xi32> {
  // CHECK-NOT: tosa.add
  // CHECK: return %arg0
  %zeros = "tosa.const"() {value = dense<0> : tensor<1x1x1xi32>} : () -> tensor<1x1x1xi32>
  %1 = "tosa.add"(%arg0, %zeros) : (tensor<4x2x3xi32>, tensor<1x1x1xi32>) -> tensor<4x2x3xi32>
  return %1 : tensor<4x2x3xi32>
}

// CHECK-LABEL: @add_zero_int
func.func @add_zero_int(%arg0: tensor<2x3xi32>) -> tensor<2x3xi32> {
  // CHECK: return %arg0
  // CHECK-NOT: tosa.add
  %zeros = "tosa.const"() {value = dense<0> : tensor<2x3xi32>} : () -> tensor<2x3xi32>
  %1 = "tosa.add"(%arg0, %zeros) : (tensor<2x3xi32>, tensor<2x3xi32>) -> tensor<2x3xi32>
  return %1 : tensor<2x3xi32>
}

// CHECK-LABEL: @cast_fold
func.func @cast_fold(%arg0: tensor<?x1xf32>) -> tensor<?x1xf32> {
  // CHECK: return %arg0
  %0 = "tosa.cast"(%arg0) : (tensor<?x1xf32>) -> tensor<?x1xf32>
  return %0 : tensor<?x1xf32>
}

// CHECK-LABEL: @cast_nofold
func.func @cast_nofold(%arg0: tensor<?x1xf32>) -> tensor<?x1xi32> {
  // CHECK: "tosa.cast"
  %0 = "tosa.cast"(%arg0) : (tensor<?x1xf32>) -> tensor<?x1xi32>
  return %0 : tensor<?x1xi32>
}

// CHECK-LABEL: @clamp_i32_not_noop
func.func @clamp_i32_not_noop(%arg0: tensor<4xi32>) -> tensor<4xi32> {
  // CHECK: "tosa.clamp"
  %0 = "tosa.clamp"(%arg0) {min_int = 1 : i64, max_int = 4 : i64, min_fp = 1.0 : f32, max_fp = 4.0 : f32} : (tensor<4xi32>) -> tensor<4xi32>
  return %0 : tensor<4xi32>
}

// CHECK-LABEL: @clamp_f16_not_noop
func.func @clamp_f16_not_noop(%arg0: tensor<4xf16>) -> tensor<4xf16> {
  // CHECK: "tosa.clamp"
  %0 = "tosa.clamp"(%arg0) {min_int = -128 : i64, max_int = 127 : i64, min_fp = -3.40282347E+38 : f32, max_fp = 3.40282347E+38 : f32} : (tensor<4xf16>) -> tensor<4xf16>
  return %0 : tensor<4xf16>
}

// CHECK-LABEL: @clamp_f32_not_noop
func.func @clamp_f32_not_noop(%arg0: tensor<4xf32>) -> tensor<4xf32> {
  // CHECK: "tosa.clamp"
  %0 = "tosa.clamp"(%arg0) {min_int = -128 : i64, max_int = 127 : i64, min_fp = -3.40282347E+38 : f32, max_fp = 3.40282347E+38 : f32} : (tensor<4xf32>) -> tensor<4xf32>
  return %0 : tensor<4xf32>
}

// CHECK-LABEL: @clamp_f16_is_noop
func.func @clamp_f16_is_noop(%arg0: tensor<4xf16>) -> tensor<4xf16> {
<<<<<<< HEAD
  // CHECK: return %arg0
  // CHECK-NOT: "tosa.clamp"
  // 0xFF800000 and 0x7F800000 are respectively negative and positive F32 infinity.
  %0 = "tosa.clamp"(%arg0) {min_int = -128 : i64, max_int = 127 : i64, min_fp = 0xFF800000 : f32, max_fp = 0x7F800000 : f32} : (tensor<4xf16>) -> tensor<4xf16>
  return %0 : tensor<4xf16>
}

// CHECK-LABEL: @clamp_f32_is_noop
func.func @clamp_f32_is_noop(%arg0: tensor<4xf32>) -> tensor<4xf32> {
  // CHECK: return %arg0
  // CHECK-NOT: "tosa.clamp"
  // 0xFF800000 and 0x7F800000 are respectively negative and positive F32 infinity.
=======
  // CHECK: return %arg0
  // CHECK-NOT: "tosa.clamp"
  // 0xFF800000 and 0x7F800000 are respectively negative and positive F32 infinity.
  %0 = "tosa.clamp"(%arg0) {min_int = -128 : i64, max_int = 127 : i64, min_fp = 0xFF800000 : f32, max_fp = 0x7F800000 : f32} : (tensor<4xf16>) -> tensor<4xf16>
  return %0 : tensor<4xf16>
}

// CHECK-LABEL: @clamp_f32_is_noop
func.func @clamp_f32_is_noop(%arg0: tensor<4xf32>) -> tensor<4xf32> {
  // CHECK: return %arg0
  // CHECK-NOT: "tosa.clamp"
  // 0xFF800000 and 0x7F800000 are respectively negative and positive F32 infinity.
>>>>>>> bac3a63c
  %0 = "tosa.clamp"(%arg0) {min_int = -128 : i64, max_int = 127 : i64, min_fp = 0xFF800000 : f32, max_fp = 0x7F800000 : f32} : (tensor<4xf32>) -> tensor<4xf32>
  return %0 : tensor<4xf32>
}

// CHECK-LABEL: @clamp_int8_is_noop
func.func @clamp_int8_is_noop(%arg0: tensor<4xi8>) -> tensor<4xi8> {
  // CHECK: return %arg0
  // CHECK-NOT: "tosa.clamp"
  %0 = "tosa.clamp"(%arg0) {min_int = -128 : i64, max_int = 127 : i64, min_fp = -3.40282347E+38 : f32, max_fp = 3.40282347E+38 : f32} :  (tensor<4xi8>) -> tensor<4xi8>
  return %0 : tensor<4xi8>
}

// CHECK-LABEL: @clamp_int16_is_noop
func.func @clamp_int16_is_noop(%arg0: tensor<4xi16>) -> tensor<4xi16> {
  // CHECK: return %arg0
  // CHECK-NOT: "tosa.clamp"
  %0 = "tosa.clamp"(%arg0) {min_int = -32768 : i64, max_int = 32767 : i64, min_fp = -3.40282347E+38 : f32, max_fp = 3.40282347E+38 : f32} :  (tensor<4xi16>) -> tensor<4xi16>
  return %0 : tensor<4xi16>
}

// CHECK-LABEL: @clamp_uint8_is_noop
func.func @clamp_uint8_is_noop(%arg0: tensor<4xui8>) -> tensor<4xui8> {
  // CHECK: return %arg0
  // CHECK-NOT: "tosa.clamp"
  %0 = "tosa.clamp"(%arg0) {min_int = 0 : i64, max_int = 255 : i64, min_fp = -3.40282347E+38 : f32, max_fp = 3.40282347E+38 : f32} :  (tensor<4xui8>) -> tensor<4xui8>
  return %0 : tensor<4xui8>
}

// CHECK-LABEL: @clamp_twice_is_single_clamp
func.func @clamp_twice_is_single_clamp(%arg0: tensor<4xi8>) -> tensor<4xi8> {
  // CHECK: "tosa.clamp"(%arg0) <{max_fp = 3.000000e+00 : f32, max_int = 2 : i64, min_fp = -3.000000e+00 : f32, min_int = -2 : i64}
  %0 = "tosa.clamp"(%arg0) {max_fp = 3.0 : f32, max_int = 4 : i64, min_fp = -5.0 : f32, min_int = -2 : i64} :  (tensor<4xi8>) -> tensor<4xi8>
  %1 = "tosa.clamp"(%0) {max_fp = 5.0 : f32, max_int = 2 : i64, min_fp = -3.0 : f32, min_int = -4 : i64} :  (tensor<4xi8>) -> tensor<4xi8>
  return %1 : tensor<4xi8>
}

// CHECK-LABEL: @concat_fold
func.func @concat_fold(%arg0: tensor<?x1xf32>) -> tensor<?x1xf32> {
  // CHECK: return %arg0
  %0 = "tosa.concat"(%arg0) {axis = 0 : i64}: (tensor<?x1xf32>) -> tensor<?x1xf32>
  return %0 : tensor<?x1xf32>
}

// CHECK-LABEL: @concat_fold_cast
func.func @concat_fold_cast(%arg0: tensor<?x1xf32>) -> tensor<?x?xf32> {
  // CHECK: %[[VAR0:.*]] = tensor.cast %arg0
  // CHECK: return %[[VAR0]]
  %0 = "tosa.concat"(%arg0) {axis = 0 : i64}: (tensor<?x1xf32>) -> tensor<?x?xf32>
  return %0 : tensor<?x?xf32>
}

// CHECK-LABEL: @conv2d_stride_2
func.func @conv2d_stride_2(%arg0: tensor<4x10x10x2xf32>) -> tensor<4x10x10x3xf32> {
  // CHECK: "tosa.conv2d"
  %weight = "tosa.const"() {value = dense<[[[[1.0, 1.0]]], [[[1.0, 1.0]]], [[[1.0, 1.0]]]]> : tensor<3x1x1x2xf32>} : ()-> tensor<3x1x1x2xf32>
  %bias = "tosa.const"() {value = dense<0.0> : tensor<3xf32>} : ()-> tensor<3xf32>
  %0 = "tosa.conv2d"(%arg0, %weight, %bias) {pad = array<i64: 0, 0, 0, 0>, stride = array<i64: 2, 2>, dilation = array<i64: 1, 1>} : (tensor<4x10x10x2xf32>, tensor<3x1x1x2xf32>, tensor<3xf32>) -> tensor<4x10x10x3xf32>
  return %0 : tensor<4x10x10x3xf32>
}

// CHECK-LABEL: @conv2d_weight_2x2
func.func @conv2d_weight_2x2(%arg0: tensor<4x10x10x1xf32>) -> tensor<4x10x10x1xf32> {
  // CHECK: "tosa.conv2d"
  %weight = "tosa.const"() {value = dense<[[[[1.0], [1.0]], [[1.0], [1.0]]]]> : tensor<1x2x2x1xf32>} : ()-> tensor<1x2x2x1xf32>
  %bias = "tosa.const"() {value = dense<0.0> : tensor<1xf32>} : ()-> tensor<1xf32>
  %0 = "tosa.conv2d"(%arg0, %weight, %bias) {pad = array<i64: 0, 0, 0, 0>, stride = array<i64: 1, 1>, dilation = array<i64: 1, 1>} : (tensor<4x10x10x1xf32>, tensor<1x2x2x1xf32>, tensor<1xf32>) -> tensor<4x10x10x1xf32>
  return %0 : tensor<4x10x10x1xf32>
}

// CHECK-LABEL: @depthwise_conv2d_stride_2
func.func @depthwise_conv2d_stride_2(%arg0: tensor<4x10x10x2xf32>, %arg1: tensor<1x1x2x3xf32>, %arg2: tensor<6xf32>) -> tensor<4x10x10x6xf32> {
  // CHECK: "tosa.depthwise_conv2d"
  %0 = "tosa.depthwise_conv2d"(%arg0, %arg1, %arg2) {pad = array<i64: 0, 0, 0, 0>, stride = array<i64: 2, 2>, dilation = array<i64: 1, 1>} : (tensor<4x10x10x2xf32>, tensor<1x1x2x3xf32>, tensor<6xf32>) -> tensor<4x10x10x6xf32>
  return %0 : tensor<4x10x10x6xf32>
}

// CHECK-LABEL: @depthwise_conv2d_weight_2x2
func.func @depthwise_conv2d_weight_2x2(%arg0: tensor<4x10x10x2xf32>, %arg1: tensor<2x2x2x3xf32>, %arg2: tensor<6xf32>) -> tensor<4x10x10x6xf32> {
  // CHECK: "tosa.depthwise_conv2d"
  %0 = "tosa.depthwise_conv2d"(%arg0, %arg1, %arg2) {pad = array<i64: 0, 0, 0, 0>, stride = array<i64: 1, 1>, dilation = array<i64: 1, 1>} : (tensor<4x10x10x2xf32>, tensor<2x2x2x3xf32>, tensor<6xf32>) -> tensor<4x10x10x6xf32>
  return %0 : tensor<4x10x10x6xf32>
}

// CHECK-LABEL: @max_pool2d_is_noop
func.func @max_pool2d_is_noop(%arg0: tensor<10x1x1x3xf32>) -> tensor<10x1x1x3xf32> {
  // CHECK-NOT: "tosa.max_pool2d"
  // CHECK: return %arg0
  %0 = "tosa.max_pool2d"(%arg0) {kernel = array<i64: 1, 1>, pad = array<i64: 0, 0, 0, 0>, stride = array<i64: 1, 1>, dilation = array<i64: 1, 1>} : (tensor<10x1x1x3xf32>) -> tensor<10x1x1x3xf32>
  return %0 : tensor<10x1x1x3xf32>
}

// CHECK-LABEL: @pad_noop
func.func @pad_noop(%arg0: tensor<?x?xf32>) -> tensor<?x?xf32> {
  // CHECK: return %arg0
  %0 = "tosa.const"() { value = dense<0> : tensor<2x2xi32>} : () -> tensor<2x2xi32>
  %1 = "tosa.pad"(%arg0, %0) : (tensor<?x?xf32>, tensor<2x2xi32>) -> tensor<?x?xf32>
  return %1 : tensor<?x?xf32>
}

// CHECK-LABEL: @pad_determine_val_i32
func.func @pad_determine_val_i32(%arg0: tensor<?x?xi32>, %arg1 : tensor<2x2xi32>) -> tensor<?x?xi32> {
  // CHECK: %[[ZERO:.+]] = "tosa.const"() <{value = dense<0> : tensor<i32>}
  // CHECK: "tosa.pad"(%arg0, %arg1, %[[ZERO]])
  %0 = "tosa.const"() { value = dense<[[1, 0], [0, 1]]> : tensor<2x2xi32>} : () -> tensor<2x2xi32>
  %1 = "tosa.pad"(%arg0, %arg1) : (tensor<?x?xi32>, tensor<2x2xi32>) -> tensor<?x?xi32>
  return %1 : tensor<?x?xi32>
}

// CHECK-LABEL: @pad_determine_val_f32
func.func @pad_determine_val_f32(%arg0: tensor<?x?xf32>, %arg1 : tensor<2x2xi32>) -> tensor<?x?xf32> {
  // CHECK: %[[ZERO:.+]] = "tosa.const"() <{value = dense<0.000000e+00> : tensor<f32>}
  // CHECK: "tosa.pad"(%arg0, %arg1, %[[ZERO]])
  %0 = "tosa.const"() { value = dense<[[1, 0], [0, 1]]> : tensor<2x2xi32>} : () -> tensor<2x2xi32>
  %1 = "tosa.pad"(%arg0, %arg1) : (tensor<?x?xf32>, tensor<2x2xi32>) -> tensor<?x?xf32>
  return %1 : tensor<?x?xf32>
}

// CHECK-LABEL: @pad_determine_val_quant
func.func @pad_determine_val_quant(%arg0: tensor<?x?xi32>, %arg1 : tensor<2x2xi32>) -> tensor<?x?xi32> {
  // CHECK: %[[ZERO:.+]] = "tosa.const"() <{value = dense<42> : tensor<i32>}
  // CHECK: "tosa.pad"(%arg0, %arg1, %[[ZERO]])
  %0 = "tosa.const"() { value = dense<[[1, 0], [0, 1]]> : tensor<2x2xi32>} : () -> tensor<2x2xi32>
  %1 = "tosa.pad"(%arg0, %arg1) {quantization_info = #tosa.pad_quant<input_zp = 42>} : (tensor<?x?xi32>, tensor<2x2xi32>) -> tensor<?x?xi32>
  return %1 : tensor<?x?xi32>
}

// CHECK-LABEL: @mul_one_float
func.func @mul_one_float(%arg0: tensor<2x3xf32>) -> tensor<2x3xf32> {
  // CHECK: return %arg0
  // CHECK-NOT: tosa.mul
  %ones = "tosa.const"() {value = dense<1.0> : tensor<2x3xf32>} : () -> tensor<2x3xf32>
  %1 = "tosa.mul"(%arg0, %ones) {shift = 0 : i32} : (tensor<2x3xf32>, tensor<2x3xf32>) -> tensor<2x3xf32>
  return %1 : tensor<2x3xf32>
}

// CHECK-LABEL: @mul_bcast_one_float
func.func @mul_bcast_one_float(%arg0: tensor<2x3xf32>) -> tensor<2x3xf32> {
  // CHECK: return %arg0
  // CHECK-NOT: tosa.mul
  %ones = "tosa.const"() {value = dense<1.0> : tensor<1x1xf32>} : () -> tensor<1x1xf32>
  %1 = "tosa.mul"(%ones, %arg0) {shift = 0 : i32} : (tensor<1x1xf32>, tensor<2x3xf32>) -> tensor<2x3xf32>
  return %1 : tensor<2x3xf32>
}

// CHECK-LABEL: @mul_one_int
func.func @mul_one_int(%arg0: tensor<2x3xi32>) -> tensor<2x3xi32> {
  // CHECK: return %arg0
  // CHECK-NOT: tosa.mul
  %ones = "tosa.const"() {value = dense<1> : tensor<2x3xi32>} : () -> tensor<2x3xi32>
  %1 = "tosa.mul"(%arg0, %ones) {shift = 0 : i32} : (tensor<2x3xi32>, tensor<2x3xi32>) -> tensor<2x3xi32>
  return %1 : tensor<2x3xi32>
}

// CHECK-LABEL: @mul_zero_broadcast
func.func @mul_zero_broadcast(%arg0: tensor<2x3xf32>) -> (tensor<2x3xf32>, tensor<2x3xf32>) {
  // CHECK: %[[ZERO:.*]] = "tosa.const"() <{value = dense<0.000000e+00> : tensor<2x3xf32>}> : () -> tensor<2x3xf32> 
  // CHECK-NOT: tosa.mul
  %zeros = "tosa.const"() {value = dense<0.0> : tensor<1x1xf32>} : () -> tensor<1x1xf32>
  %1 = "tosa.mul"(%arg0, %zeros) {shift = 0 : i32} : (tensor<2x3xf32>, tensor<1x1xf32>) -> tensor<2x3xf32>

  // CHECK-NOT: tosa.mul
  // CHECK: return %[[ZERO]], %[[ZERO]]
  %2 = "tosa.mul"(%zeros, %arg0) {shift = 0 : i32} : (tensor<1x1xf32>, tensor<2x3xf32>) -> tensor<2x3xf32>
  return %1, %2 : tensor<2x3xf32>, tensor<2x3xf32>
}

// CHECK-LABEL: @select_same_value
func.func @select_same_value(%arg0: tensor<2x3xi1>, %arg1: tensor<2x3xi32>) -> tensor<2x3xi32> {
  %0 = "tosa.select"(%arg0, %arg1, %arg1) : (tensor<2x3xi1>, tensor<2x3xi32>, tensor<2x3xi32>) -> tensor<2x3xi32>
  // CHECK: return %arg1
  // CHECK-NOT: tosa.select
  return %0 : tensor<2x3xi32>
}

// CHECK-LABEL: @select_true_value
func.func @select_true_value(%arg0: tensor<2x3xi32>, %arg1: tensor<2x3xi32>) -> tensor<2x3xi32> {
  %c1 = "tosa.const"() {value = dense<1> : tensor<2x3xi1>} : () -> tensor<2x3xi1>
  %0 = "tosa.select"(%c1, %arg0, %arg1) : (tensor<2x3xi1>, tensor<2x3xi32>, tensor<2x3xi32>) -> tensor<2x3xi32>
  // CHECK: return %arg0
  // CHECK-NOT: tosa.select
  return %0 : tensor<2x3xi32>
}

// CHECK-LABEL: @select_false_value
func.func @select_false_value(%arg0: tensor<2x3xi32>, %arg1: tensor<2x3xi32>) -> tensor<2x3xi32> {
  %c0 = "tosa.const"() {value = dense<0> : tensor<2x3xi1>} : () -> tensor<2x3xi1>
  %0 = "tosa.select"(%c0, %arg0, %arg1) : (tensor<2x3xi1>, tensor<2x3xi32>, tensor<2x3xi32>) -> tensor<2x3xi32>
  // CHECK: return %arg1
  // CHECK-NOT: tosa.select
  return %0 : tensor<2x3xi32>
}

// CHECK-LABEL: @select_not_pred
func.func @select_not_pred(%arg0: tensor<2x3xi1>, %arg1: tensor<2x3xi32>, %arg2: tensor<2x3xi32>) -> tensor<2x3xi32> {
  %0 = "tosa.logical_not"(%arg0) : (tensor<2x3xi1>) -> tensor<2x3xi1>
  %1 = "tosa.select"(%0, %arg1, %arg2) : (tensor<2x3xi1>, tensor<2x3xi32>, tensor<2x3xi32>) -> tensor<2x3xi32>
  // CHECK: "tosa.select"(%arg0, %arg2, %arg1)
  return %1 : tensor<2x3xi32>
}

// CHECK-LABEL: @reduce_all_fold
func.func @reduce_all_fold(%arg0: tensor<?x1xf32>) -> tensor<?x1xf32> {
  // CHECK: return %arg0
  %0 = "tosa.reduce_all"(%arg0) {axis = 1 : i64}: (tensor<?x1xf32>) -> tensor<?x1xf32>
  return %0 : tensor<?x1xf32>
}

// CHECK-LABEL: @reduce_all_nofold
func.func @reduce_all_nofold(%arg0: tensor<?x1xf32>) -> tensor<?x1xf32> {
  // CHECK: "tosa.reduce_all"
  %0 = "tosa.reduce_all"(%arg0) {axis = 0 : i64}: (tensor<?x1xf32>) -> tensor<?x1xf32>
  return %0 : tensor<?x1xf32>
}

// CHECK-LABEL: @reduce_any_fold
func.func @reduce_any_fold(%arg0: tensor<?x1xf32>) -> tensor<?x1xf32> {
  // CHECK: return %arg0
  %0 = "tosa.reduce_any"(%arg0) {axis = 1 : i64}: (tensor<?x1xf32>) -> tensor<?x1xf32>
  return %0 : tensor<?x1xf32>
}

// CHECK-LABEL: @reduce_any_nofold
func.func @reduce_any_nofold(%arg0: tensor<?x1xf32>) -> tensor<?x1xf32> {
  // CHECK: "tosa.reduce_any"
  %0 = "tosa.reduce_any"(%arg0) {axis = 0 : i64}: (tensor<?x1xf32>) -> tensor<?x1xf32>
  return %0 : tensor<?x1xf32>
}

// CHECK-LABEL: @reduce_max_fold
func.func @reduce_max_fold(%arg0: tensor<?x1xf32>) -> tensor<?x1xf32> {
  // CHECK: return %arg0
  %0 = "tosa.reduce_max"(%arg0) {axis = 1 : i64}: (tensor<?x1xf32>) -> tensor<?x1xf32>
  return %0 : tensor<?x1xf32>
}

// CHECK-LABEL: @reduce_max_nofold
func.func @reduce_max_nofold(%arg0: tensor<?x1xf32>) -> tensor<?x1xf32> {
  // CHECK: "tosa.reduce_max"
  %0 = "tosa.reduce_max"(%arg0) {axis = 0 : i64}: (tensor<?x1xf32>) -> tensor<?x1xf32>
  return %0 : tensor<?x1xf32>
}

// CHECK-LABEL: @reduce_min_fold
func.func @reduce_min_fold(%arg0: tensor<?x1xf32>) -> tensor<?x1xf32> {
  // CHECK: return %arg0
  %0 = "tosa.reduce_min"(%arg0) {axis = 1 : i64}: (tensor<?x1xf32>) -> tensor<?x1xf32>
  return %0 : tensor<?x1xf32>
}

// CHECK-LABEL: @reduce_min_nofold
func.func @reduce_min_nofold(%arg0: tensor<?x1xf32>) -> tensor<?x1xf32> {
  // CHECK: "tosa.reduce_min"
  %0 = "tosa.reduce_min"(%arg0) {axis = 0 : i64}: (tensor<?x1xf32>) -> tensor<?x1xf32>
  return %0 : tensor<?x1xf32>
}

// CHECK-LABEL: @reduce_prod_fold
func.func @reduce_prod_fold(%arg0: tensor<?x1xf32>) -> tensor<?x1xf32> {
  // CHECK: return %arg0
  %0 = "tosa.reduce_prod"(%arg0) {axis = 1 : i64}: (tensor<?x1xf32>) -> tensor<?x1xf32>
  return %0 : tensor<?x1xf32>
}

// CHECK-LABEL: @reduce_prod_nofold
func.func @reduce_prod_nofold(%arg0: tensor<?x1xf32>) -> tensor<?x1xf32> {
  // CHECK: "tosa.reduce_prod"
  %0 = "tosa.reduce_prod"(%arg0) {axis = 0 : i64}: (tensor<?x1xf32>) -> tensor<?x1xf32>
  return %0 : tensor<?x1xf32>
}

// CHECK-LABEL: @reduce_sum_fold
func.func @reduce_sum_fold(%arg0: tensor<?x1xf32>) -> tensor<?x1xf32> {
  // CHECK: return %arg0
  %0 = "tosa.reduce_sum"(%arg0) {axis = 1 : i64}: (tensor<?x1xf32>) -> tensor<?x1xf32>
  return %0 : tensor<?x1xf32>
}

// CHECK-LABEL: @reduce_sum_nofold
func.func @reduce_sum_nofold(%arg0: tensor<?x1xf32>) -> tensor<?x1xf32> {
  // CHECK: "tosa.reduce_sum"
  %0 = "tosa.reduce_sum"(%arg0) {axis = 0 : i64}: (tensor<?x1xf32>) -> tensor<?x1xf32>
  return %0 : tensor<?x1xf32>
}

// CHECK-LABEL: @reshape_canonicalize
func.func @reshape_canonicalize(%arg0: tensor<?x10xf32>) -> tensor<?x10xf32> {
  // CHECK: return %arg0
  %0 = "tosa.reshape"(%arg0) {new_shape = array<i64: -1, 10>}: (tensor<?x10xf32>) -> tensor<?x10xf32>
  return %0 : tensor<?x10xf32>
}

// CHECK-LABEL: @reshape_canonicalize_double
func.func @reshape_canonicalize_double(%arg0: tensor<?x10xf32>) -> tensor<?x5xf32> {
  // CHECK: %[[VAR0:.+]] = "tosa.reshape"(%arg0) <{new_shape = array<i64: -1, 5>}
  // CHECK: return %[[VAR0]]
  %0 = "tosa.reshape"(%arg0) {new_shape = array<i64: 5, -1>}: (tensor<?x10xf32>) -> tensor<5x?xf32>
  %1 = "tosa.reshape"(%0) {new_shape = array<i64: -1, 5>}: (tensor<5x?xf32>) -> tensor<?x5xf32>
  return %1 : tensor<?x5xf32>
}

// CHECK-LABEL: @reshape_canonicalize_const
func.func @reshape_canonicalize_const() -> tensor<1x5xi32> {
  // CHECK: %[[VAR0:.+]] = "tosa.const"() <{value = dense<{{\[\[}}0, 1, 2, 3, 4]]> : tensor<1x5xi32>}
  // CHECK: return %[[VAR0]]
  %0 = "tosa.const"() {value = dense<[0, 1, 2, 3, 4]> : tensor<5xi32>} : () -> tensor<5xi32>
  %1 = "tosa.reshape"(%0) {new_shape = array<i64: 1, 5>} : (tensor<5xi32>) -> tensor<1x5xi32>
  return %1 : tensor<1x5xi32>
}

// CHECK-LABEL: @reshape_canonicalize_const_dynamic
func.func @reshape_canonicalize_const_dynamic() -> tensor<1x?xi32> {
  // CHECK: tosa.reshape
  %0 = "tosa.const"() {value = dense<[0, 1, 2, 3, 4]> : tensor<5xi32>} : () -> tensor<5xi32>
  %1 = "tosa.reshape"(%0) {new_shape = array<i64: 1, 5>} : (tensor<5xi32>) -> tensor<1x?xi32>
  return %1 : tensor<1x?xi32>
}

// CHECK-LABEL: @reshape_canonicalize_const_splat
func.func @reshape_canonicalize_const_splat() -> (tensor<10xi32>, tensor<1x10xi32>) {
  // CHECK-DAG: %[[VAR0:.+]] = "tosa.const"() <{value = dense<0> : tensor<10xi32>}
  // CHECK-DAG: %[[VAR1:.+]] = "tosa.const"() <{value = dense<0> : tensor<1x10xi32>}
  // CHECK: return %[[VAR0]], %[[VAR1]]
  %0 = "tosa.const"() {value = dense<0> : tensor<10xi32>} : () -> tensor<10xi32>
  %1 = "tosa.reshape"(%0) {new_shape = array<i64: 1, 10>} : (tensor<10xi32>) -> tensor<1x10xi32>
  return %0 , %1 : tensor<10xi32>, tensor<1x10xi32>
}

// CHECK-LABEL: @reshape_canonicalize_const_sparse
func.func @reshape_canonicalize_const_sparse() -> (tensor<3xi32>, tensor<1x3xi32>) {
  // CHECK: "tosa.reshape"
  %0 = "tosa.const"() {value = dense<[1, 2, 3]> : tensor<3xi32>} : ()-> tensor<3xi32>
  %1 = "tosa.reshape"(%0) {new_shape = array<i64: 1, 3>} : (tensor<3xi32>) -> tensor<1x3xi32>
  return %0 , %1 : tensor<3xi32>, tensor<1x3xi32>
}

// CHECK-LABEL: @reshape_canonicalize_quant
func.func @reshape_canonicalize_quant() -> (tensor<1x3x!quant.uniform<i8:f32, 1.000000e+00>>) {
  // CHECK{LITERAL}: "tosa.const"() <{value = dense<[[1, 2, 3]]> : tensor<1x3xi8>}> : () -> tensor<1x3x!quant.uniform<i8:f32, 1.000000e+00>>
  %0 = "tosa.const"() {value = dense<[1, 2, 3]> : tensor<3xi8>} : ()-> tensor<3x!quant.uniform<i8:f32, 1.000000e+00>>
  %1 = "tosa.reshape"(%0) {new_shape = array<i64: 1, 3>} : (tensor<3x!quant.uniform<i8:f32, 1.000000e+00>>) -> tensor<1x3x!quant.uniform<i8:f32, 1.000000e+00>>
  return %1 :  tensor<1x3x!quant.uniform<i8:f32, 1.000000e+00>>
}

// CHECK-LABEL: @transpose_canonicalize_strip_quant
func.func @transpose_canonicalize_strip_quant() -> (tensor<2x1x3xi8>) {
  // CHECK: "tosa.const"() <{value = dense<0> : tensor<2x1x3xi8>}> : () -> tensor<2x1x3xi8>
  %perms = "tosa.const"() {value = dense<[1, 0, 2]> : tensor<3xi32>} : () -> tensor<3xi32>
  %0 = "tosa.const"() {value = dense<0> : tensor<1x2x3xi8>} : ()-> tensor<1x2x3x!quant.uniform<i8:f32, 1.000000e+00>>
  %1 = "tosa.transpose"(%0, %perms) : (tensor<1x2x3x!quant.uniform<i8:f32, 1.000000e+00>>, tensor<3xi32>) -> tensor<2x1x3xi8>
  return %1 :  tensor<2x1x3xi8>
}

// CHECK-LABEL: @slice_fold
func.func @slice_fold(%arg0: tensor<3x4xf32>) -> tensor<3x4xf32> {
  // CHECK: return %arg0
  %0 = "tosa.slice"(%arg0) { size = array<i64: 3, 4>, start = array<i64: 0, 0>}: (tensor<3x4xf32>) -> tensor<3x4xf32>
  return %0 : tensor<3x4xf32>
}

// CHECK-LABEL: @slice_nofold
func.func @slice_nofold(%arg0: tensor<?x4xf32>) -> tensor<?x4xf32> {
  // CHECK: "tosa.slice"
  %0 = "tosa.slice"(%arg0) { size = array<i64: 3, 4>, start = array<i64: 0, 0>}: (tensor<?x4xf32>) -> tensor<?x4xf32>
  return %0 : tensor<?x4xf32>
}

// CHECK-LABEL: @tile_fold
func.func @tile_fold(%arg0: tensor<3x4xf32>) -> tensor<3x4xf32> {
  // CHECK: return %arg0
  %0 = "tosa.tile"(%arg0) { multiples = array<i64: 1, 1> }: (tensor<3x4xf32>) -> tensor<3x4xf32>
  return %0 : tensor<3x4xf32>
}

// CHECK-LABEL: @tile_nofold
func.func @tile_nofold(%arg0: tensor<3x4xf32>) -> tensor<3x8xf32> {
  // CHECK: "tosa.tile"
  %0 = "tosa.tile"(%arg0) { multiples = array<i64: 1, 2> }: (tensor<3x4xf32>) -> tensor<3x8xf32>
  return %0 : tensor<3x8xf32>
}

// CHECK-LABEL: @transpose_no_op
func.func @transpose_no_op(%arg0: tensor<3x4x5x6xf32>) -> tensor<3x4x5x6xf32> {
  // CHECK: return %arg0
  // CHECK-NOT: tosa.transpose
  %perms = "tosa.const"() {value = dense<[0, 1, 2, 3]> : tensor<4xi32>} : () -> tensor<4xi32>
  %1 = "tosa.transpose"(%arg0, %perms) : (tensor<3x4x5x6xf32>, tensor<4xi32>) -> tensor<3x4x5x6xf32>
  return %1 : tensor<3x4x5x6xf32>
}

// CHECK-LABEL: @transpose_is_reshape
func.func @transpose_is_reshape(%arg0: tensor<1x4x5x1xf32>) -> tensor<1x4x1x5xf32> {
  // CHECK: "tosa.reshape"(%arg0) <{new_shape = array<i64: 1, 4, 1, 5>}> : (tensor<1x4x5x1xf32>) -> tensor<1x4x1x5xf32>
  %perms = "tosa.const"() <{value = dense<[3, 1, 0, 2]> : tensor<4xi32>}> : () -> tensor<4xi32>
  %0 = "tosa.transpose"(%arg0, %perms) : (tensor<1x4x5x1xf32>, tensor<4xi32>) -> tensor<1x4x1x5xf32>
  return %0 : tensor<1x4x1x5xf32>
}

// CHECK-LABEL: @single_bit_reshape
// https://github.com/llvm/llvm-project/issues/55440
func.func @single_bit_reshape() -> tensor<1xi1> {
  // CHECK: "tosa.const"() <{value = dense<true> : tensor<1xi1>}
  %0 = arith.constant dense<true> : tensor<1x1xi1>
  %1 = "tosa.reshape"(%0) <{new_shape = array<i64: 1>}> : (tensor<1x1xi1>) -> tensor<1xi1>
  return %1 : tensor<1xi1>
}

// -----

// CHECK-LABEL: @fold_resize_nearest
func.func @fold_resize_nearest(%arg0 : tensor<1x15x13x1xi8>) -> tensor<1x15x13x1xi8> {
  // CHECK: return %arg0
  %resize = "tosa.resize"(%arg0) <{mode = "NEAREST_NEIGHBOR", scale = array<i64: 2, 2, 1, 1>, offset = array<i64: 0, 0>, border = array<i64: 0, 0>}> : (tensor<1x15x13x1xi8>) -> tensor<1x15x13x1xi8>
  return %resize : tensor<1x15x13x1xi8>
}

// -----

// CHECK-LABEL: @fold_resize_bilinear
func.func @fold_resize_bilinear(%arg0 : tensor<1x15x13x1xi8>) -> tensor<1x15x13x1xi8> {
  // CHECK: return %arg0
  %resize = "tosa.resize"(%arg0) {mode = "BILINEAR", scale = array<i64: 2, 2, 1, 1>, offset = array<i64: 0, 0>, border = array<i64: 0, 0>} : (tensor<1x15x13x1xi8>) -> tensor<1x15x13x1xi8>
  return %resize : tensor<1x15x13x1xi8>
}

// -----

// CHECK-LABEL: @canonicalize_concat_slice_final_axis
// CHECK-SAME: %[[VAL_0:.*]]: tensor<1x12x12x1xf32>, %[[VAL_1:.*]]: tensor<1x12x12x1xf32>
// CHECK: return %[[VAL_0]], %[[VAL_1]] : tensor<1x12x12x1xf32>, tensor<1x12x12x1xf32>
func.func @canonicalize_concat_slice_final_axis(%arg0 : tensor<1x12x12x1xf32>, %arg1 : tensor<1x12x12x1xf32>) -> (tensor<1x12x12x1xf32>, tensor<1x12x12x1xf32>) {
  %0 = "tosa.concat"(%arg0, %arg1) {axis = 3 : i64} : (tensor<1x12x12x1xf32>, tensor<1x12x12x1xf32>) -> tensor<1x12x12x2xf32>
  %1 = "tosa.slice"(%0) {size = array<i64: 1, 12, 12, 1>, start = array<i64: 0, 0, 0, 0>} : (tensor<1x12x12x2xf32>) -> tensor<1x12x12x1xf32>
  %2 = "tosa.slice"(%0) {size = array<i64: 1, 12, 12, 1>, start = array<i64: 0, 0, 0, 1>} : (tensor<1x12x12x2xf32>) -> tensor<1x12x12x1xf32>
  return %1, %2 : tensor<1x12x12x1xf32>, tensor<1x12x12x1xf32>
}

// -----

// CHECK-LABEL: @canonicalize_concat_slice_middle_axis
// CHECK-SAME: %[[VAL_0:.*]]: tensor<1x12x12xf32>, %[[VAL_1:.*]]: tensor<1x12x12xf32>
// CHECK: return %[[VAL_0]], %[[VAL_1]] : tensor<1x12x12xf32>, tensor<1x12x12xf32>
func.func @canonicalize_concat_slice_middle_axis(%arg0 : tensor<1x12x12xf32>, %arg1 : tensor<1x12x12xf32>) -> (tensor<1x12x12xf32>, tensor<1x12x12xf32>) {
  %0 = "tosa.concat"(%arg0, %arg1) {axis = 1 : i64} : (tensor<1x12x12xf32>, tensor<1x12x12xf32>) -> tensor<1x24x12xf32>
  %1 = "tosa.slice"(%0) {size = array<i64: 1, 12, 12>, start = array<i64: 0, 0, 0>} : (tensor<1x24x12xf32>) -> tensor<1x12x12xf32>
  %2 = "tosa.slice"(%0) {size = array<i64: 1, 12, 12>, start = array<i64: 0, 12, 0>} : (tensor<1x24x12xf32>) -> tensor<1x12x12xf32>
  return %1, %2 : tensor<1x12x12xf32>, tensor<1x12x12xf32>
}

// -----

// CHECK-LABEL: @canonicalize_cross_concat_inputs
// CHECK-SAME: %[[VAL_0:.*]]: tensor<1x12x12xf32>, %[[VAL_1:.*]]: tensor<1x12x12xf32>
// CHECK: %[[VAL_2:.*]] = "tosa.concat"(%[[VAL_0]], %[[VAL_1]]) <{axis = 2 : i64}> : (tensor<1x12x12xf32>, tensor<1x12x12xf32>) -> tensor<1x12x24xf32>
// CHECK: %[[VAL_3:.*]] = "tosa.slice"(%[[VAL_2]]) <{size = array<i64: 1, 12, 15>, start = array<i64: 0, 0, 0>}> : (tensor<1x12x24xf32>) -> tensor<1x12x15xf32>
// CHECK: %[[VAL_4:.*]] = "tosa.slice"(%[[VAL_2]]) <{size = array<i64: 1, 12, 20>, start = array<i64: 0, 0, 4>}> : (tensor<1x12x24xf32>) -> tensor<1x12x20xf32>
// CHECK: return %[[VAL_3]], %[[VAL_4]] : tensor<1x12x15xf32>, tensor<1x12x20xf32>
func.func @canonicalize_cross_concat_inputs(%arg0 : tensor<1x12x12xf32>, %arg1 : tensor<1x12x12xf32>) -> (tensor<1x12x15xf32>, tensor<1x12x20xf32>) {
  %0 = "tosa.concat"(%arg0, %arg1) {axis = 2 : i64} : (tensor<1x12x12xf32>, tensor<1x12x12xf32>) -> tensor<1x12x24xf32>
  %1 = "tosa.slice"(%0) {size = array<i64: 1, 12, 15>, start = array<i64: 0, 0, 0>} : (tensor<1x12x24xf32>) -> tensor<1x12x15xf32>
  %2 = "tosa.slice"(%0) {size = array<i64: 1, 12, 20>, start = array<i64: 0, 0, 4>} : (tensor<1x12x24xf32>) -> tensor<1x12x20xf32>
  return %1, %2 : tensor<1x12x15xf32>, tensor<1x12x20xf32>
}

// -----

// CHECK-LABEL: @canonicalize_concat_slice_on_non_concat_axis
// CHECK-SAME: %[[VAL_0:.*]]: tensor<1x12x12xf32>, %[[VAL_1:.*]]: tensor<1x12x12xf32>
// CHECK: %[[VAL_2:.*]] = "tosa.slice"(%[[VAL_0]]) <{size = array<i64: 1, 6, 12>, start = array<i64: 0, 0, 0>}> : (tensor<1x12x12xf32>) -> tensor<1x6x12xf32>
// CHECK: %[[VAL_3:.*]] = "tosa.slice"(%[[VAL_1]]) <{size = array<i64: 1, 3, 12>, start = array<i64: 1, 3, 12>}> : (tensor<1x12x12xf32>) -> tensor<1x3x12xf32>
// CHECK: return %[[VAL_2]], %[[VAL_3]] : tensor<1x6x12xf32>, tensor<1x3x12xf32>
func.func @canonicalize_concat_slice_on_non_concat_axis(%arg0 : tensor<1x12x12xf32>, %arg1 : tensor<1x12x12xf32>) -> (tensor<1x6x12xf32>, tensor<1x3x12xf32>) {
  %0 = "tosa.concat"(%arg0, %arg1) {axis = 2 : i64} : (tensor<1x12x12xf32>, tensor<1x12x12xf32>) -> tensor<1x12x24xf32>
  %1 = "tosa.slice"(%0) {size = array<i64: 1, 6, 12>, start = array<i64: 0, 0, 0>} : (tensor<1x12x24xf32>) -> tensor<1x6x12xf32>
  %2 = "tosa.slice"(%0) {size = array<i64: 1, 3, 12>, start = array<i64: 1, 3, 12>} : (tensor<1x12x24xf32>) -> tensor<1x3x12xf32>
  return %1, %2 : tensor<1x6x12xf32>, tensor<1x3x12xf32>
}

// -----

// CHECK-LABEL
func.func @fold_log_exp(%arg0: tensor<?x1xf32>) -> tensor<?x1xf32> {
  // CHECK: return %arg{{.*}} : tensor<?x1xf32>
  %0 = "tosa.exp"(%arg0) : (tensor<?x1xf32>) -> tensor<?x1xf32>
  %1 = "tosa.log"(%0) : (tensor<?x1xf32>) -> tensor<?x1xf32>
  return %1 : tensor<?x1xf32>
}

// -----

// CHECK-LABEL: @fold_exp_log
func.func @fold_exp_log(%arg0: tensor<?x1xf32>) -> tensor<?x1xf32> {
  // CHECK: return %arg{{.*}} : tensor<?x1xf32>
  %0 = "tosa.log"(%arg0) : (tensor<?x1xf32>) -> tensor<?x1xf32>
  %1 = "tosa.exp"(%0) : (tensor<?x1xf32>) -> tensor<?x1xf32>
  return %1 : tensor<?x1xf32>
}

// -----

// CHECK-LABEL: @fold_negate_negate
func.func @fold_negate_negate(%arg0: tensor<?x1xf32>) -> tensor<?x1xf32> {
  // CHECK: return %arg{{.*}} : tensor<?x1xf32>
  %0 = "tosa.negate"(%arg0) : (tensor<?x1xf32>) -> tensor<?x1xf32>
  %1 = "tosa.negate"(%0) : (tensor<?x1xf32>) -> tensor<?x1xf32>
  return %1 : tensor<?x1xf32>
}

// -----

// CHECK-LABEL: @fold_abs_abs
func.func @fold_abs_abs(%arg0: tensor<?x1xf32>) -> tensor<?x1xf32> {
  // CHECK: %[[ABS:.*]] = "tosa.abs"(%arg{{.*}}) : (tensor<?x1xf32>) -> tensor<?x1xf32>
  // CHECK: return %[[ABS]] : tensor<?x1xf32>
  %0 = "tosa.abs"(%arg0) : (tensor<?x1xf32>) -> tensor<?x1xf32>
  %1 = "tosa.abs"(%0) : (tensor<?x1xf32>) -> tensor<?x1xf32>
  return %1 : tensor<?x1xf32>
}<|MERGE_RESOLUTION|>--- conflicted
+++ resolved
@@ -62,7 +62,6 @@
 
 // CHECK-LABEL: @clamp_f16_is_noop
 func.func @clamp_f16_is_noop(%arg0: tensor<4xf16>) -> tensor<4xf16> {
-<<<<<<< HEAD
   // CHECK: return %arg0
   // CHECK-NOT: "tosa.clamp"
   // 0xFF800000 and 0x7F800000 are respectively negative and positive F32 infinity.
@@ -75,20 +74,6 @@
   // CHECK: return %arg0
   // CHECK-NOT: "tosa.clamp"
   // 0xFF800000 and 0x7F800000 are respectively negative and positive F32 infinity.
-=======
-  // CHECK: return %arg0
-  // CHECK-NOT: "tosa.clamp"
-  // 0xFF800000 and 0x7F800000 are respectively negative and positive F32 infinity.
-  %0 = "tosa.clamp"(%arg0) {min_int = -128 : i64, max_int = 127 : i64, min_fp = 0xFF800000 : f32, max_fp = 0x7F800000 : f32} : (tensor<4xf16>) -> tensor<4xf16>
-  return %0 : tensor<4xf16>
-}
-
-// CHECK-LABEL: @clamp_f32_is_noop
-func.func @clamp_f32_is_noop(%arg0: tensor<4xf32>) -> tensor<4xf32> {
-  // CHECK: return %arg0
-  // CHECK-NOT: "tosa.clamp"
-  // 0xFF800000 and 0x7F800000 are respectively negative and positive F32 infinity.
->>>>>>> bac3a63c
   %0 = "tosa.clamp"(%arg0) {min_int = -128 : i64, max_int = 127 : i64, min_fp = 0xFF800000 : f32, max_fp = 0x7F800000 : f32} : (tensor<4xf32>) -> tensor<4xf32>
   return %0 : tensor<4xf32>
 }
