// RUN: mlir-opt --split-input-file --tosa-infer-shapes --allow-unregistered-dialect %s | FileCheck %s

// CHECK-LABEL: @test_return
func.func @test_return(%arg0 : tensor<4xf32>) -> tensor<*xf32> {
  // CHECK: [[LOG:%.+]] = tosa.log %arg0 : (tensor<4xf32>) -> tensor<4xf32>
  // CHECK: tensor.cast [[LOG]] : tensor<4xf32> to tensor<*xf32>
  %0 = tosa.log %arg0 : (tensor<4xf32>) -> tensor<*xf32>
  return %0 : tensor<*xf32>
}

// -----

// CHECK-LABEL: @test_multiple
func.func @test_multiple(%arg0 : tensor<4xf32>, %arg1 : tensor<1xf32>, %arg2 : tensor<1xf32>) -> tensor<*xf32> {
  // CHECK: [[ADD:%.+]] = tosa.add %arg0, %arg1 : (tensor<4xf32>, tensor<1xf32>) -> tensor<4xf32>
  %0 = tosa.add %arg0, %arg1 : (tensor<4xf32>, tensor<1xf32>) -> tensor<*xf32>

  // CHECK: [[LOG:%.+]] = tosa.log %0 : (tensor<4xf32>) -> tensor<4xf32>
  %1 = tosa.log %0 : (tensor<*xf32>) -> tensor<*xf32>

  // CHECK: [[SUB:%.+]] = tosa.sub %0, %arg2 : (tensor<4xf32>, tensor<1xf32>) -> tensor<4xf32>
  %2 = tosa.sub %0, %arg2 : (tensor<*xf32>, tensor<1xf32>) -> tensor<*xf32>
  return %0 : tensor<*xf32>
}

// -----

// CHECK-LABEL: @test_unary_f32
func.func @test_unary_f32(%arg0 : tensor<4xf32>) -> () {
  // CHECK: tosa.abs %arg0 : (tensor<4xf32>) -> tensor<4xf32>
  %0 = tosa.abs %arg0 : (tensor<4xf32>) -> tensor<*xf32>

  // CHECK: tosa.ceil %arg0 : (tensor<4xf32>) -> tensor<4xf32>
  %1 = tosa.ceil %arg0 : (tensor<4xf32>) -> tensor<*xf32>

  // CHECK: tosa.clamp %arg0 {{.+}} : (tensor<4xf32>) -> tensor<4xf32>
  %2 = tosa.clamp %arg0 { min_val = 0.0 : f32, max_val = 10.0 : f32 } : (tensor<4xf32>) -> tensor<*xf32>

  // CHECK: tosa.exp %arg0 : (tensor<4xf32>) -> tensor<4xf32>
  %3 = tosa.exp %arg0 : (tensor<4xf32>) -> tensor<*xf32>

  // CHECK: tosa.floor %arg0 : (tensor<4xf32>) -> tensor<4xf32>
  %4 = tosa.floor %arg0 : (tensor<4xf32>) -> tensor<*xf32>

  // CHECK: tosa.log %arg0 : (tensor<4xf32>) -> tensor<4xf32>
  %5 = tosa.log %arg0 : (tensor<4xf32>) -> tensor<*xf32>

  %in_zp = "tosa.const"() <{values = dense<0.0> : tensor<1xf32>}> : () -> tensor<1xf32>
  %out_zp = "tosa.const"() <{values = dense<0.0> : tensor<1xf32>}> : () -> tensor<1xf32>
  // CHECK: tosa.negate %arg0, {{.+}} : (tensor<4xf32>, tensor<1xf32>, tensor<1xf32>) -> tensor<4xf32>
  %6 = tosa.negate %arg0, %in_zp, %out_zp : (tensor<4xf32>, tensor<1xf32>, tensor<1xf32>) -> tensor<*xf32>

  // CHECK: tosa.reciprocal %arg0 : (tensor<4xf32>) -> tensor<4xf32>
  %7 = tosa.reciprocal %arg0 : (tensor<4xf32>) -> tensor<*xf32>

  // CHECK: tosa.reverse %arg0 {axis = 0 : i32} : (tensor<4xf32>) -> tensor<4xf32>
  %8 = tosa.reverse %arg0 { axis = 0 : i32 } : (tensor<4xf32>) -> tensor<?xf32>

  // CHECK: tosa.rsqrt %arg0 : (tensor<4xf32>) -> tensor<4xf32>
  %9 = tosa.rsqrt %arg0 : (tensor<4xf32>) -> tensor<*xf32>

  // CHECK: tosa.tanh %arg0 : (tensor<4xf32>) -> tensor<4xf32>
  %10 = tosa.tanh %arg0 : (tensor<4xf32>) -> tensor<*xf32>

  // CHECK: tosa.sigmoid %arg0 : (tensor<4xf32>) -> tensor<4xf32>
  %11 = tosa.sigmoid %arg0 : (tensor<4xf32>) -> tensor<*xf32>

  // CHECK: tosa.cast %arg0 : (tensor<4xf32>) -> tensor<4xi32>
  %12 = tosa.cast %arg0 : (tensor<4xf32>) -> tensor<*xi32>

  // CHECK: tosa.erf %arg0 : (tensor<4xf32>) -> tensor<4xf32>
  %13 = tosa.erf %arg0 : (tensor<4xf32>) -> tensor<*xf32>
  return
}

// -----

// CHECK-LABEL: @test_unary_i32
func.func @test_unary_i32(%arg0 : tensor<4xi32>, %arg1 : tensor<2xi8>) -> () {
  // CHECK: tosa.abs %arg0 : (tensor<4xi32>) -> tensor<4xi32>
  %0 = tosa.abs %arg0 : (tensor<4xi32>) -> tensor<*xi32>

  // CHECK: tosa.bitwise_not %arg0 : (tensor<4xi32>) -> tensor<4xi32>
  %1 = tosa.bitwise_not %arg0 : (tensor<4xi32>) -> tensor<*xi32>

  // CHECK: tosa.clamp %arg0 {{.+}} : (tensor<4xi32>) -> tensor<4xi32>
  %2 = tosa.clamp %arg0 { max_val = 10 : i32, min_val = 0 : i32} : (tensor<4xi32>) -> tensor<*xi32>

  // CHECK: tosa.clz %arg0 : (tensor<4xi32>) -> tensor<4xi32>
  %3 = tosa.clz %arg0 : (tensor<4xi32>) -> tensor<*xi32>

  %in_zp = "tosa.const"() <{values = dense<0> : tensor<1xi32>}> : () -> tensor<1xi32>
  %out_zp = "tosa.const"() <{values = dense<0> : tensor<1xi32>}> : () -> tensor<1xi32>
  // CHECK: tosa.negate %arg0, {{.+}} : (tensor<4xi32>, tensor<1xi32>, tensor<1xi32>) -> tensor<4xi32>
  %4 = tosa.negate %arg0, %in_zp, %out_zp : (tensor<4xi32>, tensor<1xi32>, tensor<1xi32>) -> tensor<*xi32>

  // CHECK: tosa.reverse %arg0 {axis = 0 : i32} : (tensor<4xi32>) -> tensor<4xi32>
  %5 = tosa.reverse %arg0 { axis = 0 : i32 } : (tensor<4xi32>) -> tensor<?xi32>

  // CHECK-DAG: %[[MULT:.+]] = "tosa.const"() <{values = dense<[42, 43]> : tensor<2xi16>}> : () -> tensor<2xi16>
  // CHECK-DAG: %[[SHIFT:.+]] = "tosa.const"() <{values = dense<[14, 15]> : tensor<2xi8>}> : () -> tensor<2xi8>
  // CHECK-DAG: %[[INPUTZP:.+]] = "tosa.const"() <{values = dense<43> : tensor<1xi8>}> : () -> tensor<1xi8>
  // CHECK-DAG: %[[OUTPUTZP:.+]] = "tosa.const"() <{values = dense<52> : tensor<1xi8>}> : () -> tensor<1xi8>
  // CHECK: tosa.rescale %arg1, %[[MULT]], %[[SHIFT]], %[[INPUTZP]], %[[OUTPUTZP]] {{.+}} : (tensor<2xi8>, tensor<2xi16>, tensor<2xi8>, tensor<1xi8>, tensor<1xi8>) -> tensor<2xi8>
  %multiplier = "tosa.const"() {values = dense<[42, 43]> : tensor<2xi16>} : () -> tensor<2xi16>
  %shift = "tosa.const"() {values = dense<[14, 15]> : tensor<2xi8>} : () -> tensor<2xi8>
  %input_zp = "tosa.const"() {values = dense<43> : tensor<1xi8>} : () -> tensor<1xi8>
  %output_zp = "tosa.const"() {values = dense<52> : tensor<1xi8>} : () -> tensor<1xi8>
  %6 = tosa.rescale %arg1, %multiplier, %shift, %input_zp, %output_zp {scale32 = false, rounding_mode = "SINGLE_ROUND", per_channel = true, input_unsigned = true, output_unsigned = true} : (tensor<2xi8>, tensor<2xi16>, tensor<2xi8>, tensor<1xi8>, tensor<1xi8>) -> tensor<2xi8>

  // CHECK: tosa.identity %arg0 : (tensor<4xi32>) -> tensor<4xi32>
  %7 = tosa.identity %arg0 : (tensor<4xi32>) -> tensor<?xi32>
  return
}

// -----

// CHECK-LABEL: @test_binary_scalar_f32
func.func @test_binary_scalar_f32(%arg0 : tensor<4xf32>, %arg1 : tensor<1xf32>) -> () {
  // CHECK: tosa.add %arg0, %arg1 : (tensor<4xf32>, tensor<1xf32>) -> tensor<4xf32>
  %0 = tosa.add %arg0, %arg1 : (tensor<4xf32>, tensor<1xf32>) -> tensor<*xf32>

  // CHECK: tosa.maximum %arg0, %arg1 : (tensor<4xf32>, tensor<1xf32>) -> tensor<4xf32>
  %1 = tosa.maximum %arg0, %arg1 : (tensor<4xf32>, tensor<1xf32>) -> tensor<*xf32>

  // CHECK: tosa.minimum %arg0, %arg1 : (tensor<4xf32>, tensor<1xf32>) -> tensor<4xf32>
  %2 = tosa.minimum %arg0, %arg1 : (tensor<4xf32>, tensor<1xf32>) -> tensor<*xf32>

  %3 = "tosa.const"() <{values = dense<0> : tensor<1xi8>}> : () -> tensor<1xi8>
  // CHECK: tosa.mul %arg0, %arg1, %3 : (tensor<4xf32>, tensor<1xf32>, tensor<1xi8>) -> tensor<4xf32>
  %4 = tosa.mul %arg0, %arg1, %3 : (tensor<4xf32>, tensor<1xf32>, tensor<1xi8>) -> tensor<*xf32>

  // CHECK: tosa.pow %arg0, %arg1 : (tensor<4xf32>, tensor<1xf32>) -> tensor<4xf32>
  %5 = tosa.pow %arg0, %arg1 : (tensor<4xf32>, tensor<1xf32>) -> tensor<*xf32>

  // CHECK: tosa.sub %arg0, %arg1 : (tensor<4xf32>, tensor<1xf32>) -> tensor<4xf32>
  %6 = tosa.sub %arg0, %arg1 : (tensor<4xf32>, tensor<1xf32>) -> tensor<*xf32>

  // CHECK: tosa.equal %arg0, %arg1 : (tensor<4xf32>, tensor<1xf32>) -> tensor<4xi1>
  %7 = tosa.equal %arg0, %arg1 : (tensor<4xf32>, tensor<1xf32>) -> tensor<*xi1>

  // CHECK: tosa.greater %arg0, %arg1 : (tensor<4xf32>, tensor<1xf32>) -> tensor<4xi1>
  %8 = tosa.greater %arg0, %arg1 : (tensor<4xf32>, tensor<1xf32>) -> tensor<*xi1>

  // CHECK: tosa.greater_equal %arg0, %arg1 : (tensor<4xf32>, tensor<1xf32>) -> tensor<4xi1>
  %9 = tosa.greater_equal %arg0, %arg1 : (tensor<4xf32>, tensor<1xf32>) -> tensor<*xi1>

  return
}

// -----

// CHECK-LABEL: @test_binary_broadcast_f32
func.func @test_binary_broadcast_f32(%arg0 : tensor<4xf32>, %arg1 : tensor<1xf32>) -> () {
  // CHECK: tosa.add %arg0, %arg1 : (tensor<4xf32>, tensor<1xf32>) -> tensor<4xf32>
  %0 = tosa.add %arg0, %arg1 : (tensor<4xf32>, tensor<1xf32>) -> tensor<*xf32>

  // CHECK: tosa.maximum %arg0, %arg1 : (tensor<4xf32>, tensor<1xf32>) -> tensor<4xf32>
  %1 = tosa.maximum %arg0, %arg1 : (tensor<4xf32>, tensor<1xf32>) -> tensor<*xf32>

  // CHECK: tosa.minimum %arg0, %arg1 : (tensor<4xf32>, tensor<1xf32>) -> tensor<4xf32>
  %2 = tosa.minimum %arg0, %arg1 : (tensor<4xf32>, tensor<1xf32>) -> tensor<*xf32>

  %3 = "tosa.const"() <{values = dense<0> : tensor<1xi8>}> : () -> tensor<1xi8>
  // CHECK: tosa.mul %arg0, %arg1, %3 : (tensor<4xf32>, tensor<1xf32>, tensor<1xi8>) -> tensor<4xf32>
  %4 = tosa.mul %arg0, %arg1, %3 : (tensor<4xf32>, tensor<1xf32>, tensor<1xi8>) -> tensor<*xf32>

  // CHECK: tosa.pow %arg0, %arg1 : (tensor<4xf32>, tensor<1xf32>) -> tensor<4xf32>
  %5 = tosa.pow %arg0, %arg1 : (tensor<4xf32>, tensor<1xf32>) -> tensor<*xf32>

  // CHECK: tosa.sub %arg0, %arg1 : (tensor<4xf32>, tensor<1xf32>) -> tensor<4xf32>
  %6 = tosa.sub %arg0, %arg1 : (tensor<4xf32>, tensor<1xf32>) -> tensor<*xf32>

  // CHECK: tosa.equal %arg0, %arg1 : (tensor<4xf32>, tensor<1xf32>) -> tensor<4xi1>
  %7 = tosa.equal %arg0, %arg1 : (tensor<4xf32>, tensor<1xf32>) -> tensor<*xi1>

  // CHECK: tosa.greater %arg0, %arg1 : (tensor<4xf32>, tensor<1xf32>) -> tensor<4xi1>
  %8 = tosa.greater %arg0, %arg1 : (tensor<4xf32>, tensor<1xf32>) -> tensor<*xi1>

  // CHECK: tosa.greater_equal %arg0, %arg1 : (tensor<4xf32>, tensor<1xf32>) -> tensor<4xi1>
  %9 = tosa.greater_equal %arg0, %arg1 : (tensor<4xf32>, tensor<1xf32>) -> tensor<*xi1>

  return
}

// -----

// CHECK-LABEL: @test_binary_i32
func.func @test_binary_i32(%arg0 : tensor<4xi32>, %arg1 : tensor<1xi32>) -> () {
  // CHECK: tosa.add %arg0, %arg1 : (tensor<4xi32>, tensor<1xi32>) -> tensor<4xi32>
  %0 = tosa.add %arg0, %arg1 : (tensor<4xi32>, tensor<1xi32>) -> tensor<*xi32>

  // CHECK: tosa.bitwise_and %arg0, %arg1 : (tensor<4xi32>, tensor<1xi32>) -> tensor<4xi32>
  %1 = tosa.bitwise_and %arg0, %arg1: (tensor<4xi32>, tensor<1xi32>) -> tensor<*xi32>

  // CHECK: tosa.bitwise_or %arg0, %arg1 : (tensor<4xi32>, tensor<1xi32>) -> tensor<4xi32>
  %2 = tosa.bitwise_or %arg0, %arg1 : (tensor<4xi32>, tensor<1xi32>) -> tensor<*xi32>

  // CHECK: tosa.bitwise_xor %arg0, %arg1 : (tensor<4xi32>, tensor<1xi32>) -> tensor<4xi32>
  %3 = tosa.bitwise_xor %arg0, %arg1 : (tensor<4xi32>, tensor<1xi32>) -> tensor<*xi32>

  // CHECK: tosa.equal %arg0, %arg1 : (tensor<4xi32>, tensor<1xi32>) -> tensor<4xi1>
  %4 = tosa.equal %arg0, %arg1 : (tensor<4xi32>, tensor<1xi32>) -> tensor<*xi1>

  // CHECK: tosa.greater %arg0, %arg1 : (tensor<4xi32>, tensor<1xi32>) -> tensor<4xi1>
  %5 = tosa.greater %arg0, %arg1 : (tensor<4xi32>, tensor<1xi32>) -> tensor<*xi1>

  // CHECK: tosa.greater_equal %arg0, %arg1 : (tensor<4xi32>, tensor<1xi32>) -> tensor<4xi1>
  %6 = tosa.greater_equal %arg0, %arg1 : (tensor<4xi32>, tensor<1xi32>) -> tensor<*xi1>

  // CHECK: tosa.logical_left_shift %arg0, %arg1 {shift = 0 : i32} : (tensor<4xi32>, tensor<1xi32>) -> tensor<4xi32>
  %7 = tosa.logical_left_shift %arg0, %arg1 { shift = 0 : i32 }: (tensor<4xi32>, tensor<1xi32>) -> tensor<*xi32>

  // CHECK: tosa.logical_right_shift %arg0, %arg1 {shift = 0 : i32} : (tensor<4xi32>, tensor<1xi32>) -> tensor<4xi32>
  %8 = tosa.logical_right_shift %arg0, %arg1 { shift = 0 : i32 }: (tensor<4xi32>, tensor<1xi32>) -> tensor<*xi32>

  // CHECK: tosa.maximum %arg0, %arg1 : (tensor<4xi32>, tensor<1xi32>) -> tensor<4xi32>
  %9 = tosa.maximum %arg0, %arg1 : (tensor<4xi32>, tensor<1xi32>) -> tensor<*xi32>

  // CHECK: tosa.minimum %arg0, %arg1 : (tensor<4xi32>, tensor<1xi32>) -> tensor<4xi32>
  %10 = tosa.minimum %arg0, %arg1 : (tensor<4xi32>, tensor<1xi32>) -> tensor<*xi32>

  // CHECK: tosa.mul %arg0, %arg1, %{{.*}} : (tensor<4xi32>, tensor<1xi32>, tensor<1xi8>) -> tensor<4xi32>
  %shift = "tosa.const"() <{values = dense<0> : tensor<1xi8>}> : () -> tensor<1xi8>
  %11 = tosa.mul %arg0, %arg1, %shift : (tensor<4xi32>, tensor<1xi32>, tensor<1xi8>) -> tensor<*xi32>

  // CHECK: tosa.pow %arg0, %arg1 : (tensor<4xi32>, tensor<1xi32>) -> tensor<4xi32>
  %13 = tosa.pow %arg0, %arg1 : (tensor<4xi32>, tensor<1xi32>) -> tensor<*xi32>

  // CHECK:  tosa.sub %arg0, %arg1 : (tensor<4xi32>, tensor<1xi32>) -> tensor<4xi32>
  %14 = tosa.sub %arg0, %arg1 : (tensor<4xi32>, tensor<1xi32>) -> tensor<*xi32>

  return
}

// -----

// CHECK-LABEL: @test_binary_i1
func.func @test_binary_i1(%arg0 : tensor<4xi1>, %arg1 : tensor<1xi1>) -> () {
  // CHECK: tosa.logical_and %arg0, %arg1 : (tensor<4xi1>, tensor<1xi1>) -> tensor<4xi1>
  %0 = tosa.logical_and %arg0, %arg1 : (tensor<4xi1>, tensor<1xi1>) -> tensor<*xi1>

  // CHECK: tosa.logical_or %arg0, %arg1 : (tensor<4xi1>, tensor<1xi1>) -> tensor<4xi1>
  %1 = tosa.logical_or %arg0, %arg1 : (tensor<4xi1>, tensor<1xi1>) -> tensor<*xi1>

  // CHECK: tosa.logical_xor %arg0, %arg1 : (tensor<4xi1>, tensor<1xi1>) -> tensor<4xi1>
  %2 = tosa.logical_xor %arg0, %arg1 : (tensor<4xi1>, tensor<1xi1>) -> tensor<*xi1>

  return
}

// -----

// CHECK-LABEL: @test_select_i32
func.func @test_select_i32(%arg0 : tensor<4xi1>, %arg1 : tensor<1xi32>, %arg2 : tensor<4xi32>) -> () {
  // CHECK: tosa.select %arg0, %arg1, %arg2 : (tensor<4xi1>, tensor<1xi32>, tensor<4xi32>) -> tensor<4xi32>
  %0 = tosa.select %arg0, %arg1, %arg2 : (tensor<4xi1>, tensor<1xi32>, tensor<4xi32>) -> tensor<*xi32>

  return
}

// -----

// CHECK-LABEL: @test_static_argmax
func.func @test_static_argmax(%arg0 : tensor<2x3xi32>) -> () {
  // CHECK: tosa.argmax %arg0 {axis = 0 : i32} : (tensor<2x3xi32>) -> tensor<3xi32>
  %0 = tosa.argmax %arg0 {axis = 0 : i32} : (tensor<2x3xi32>) -> tensor<?xi32>

  // CHECK: tosa.argmax %arg0 {axis = 1 : i32} : (tensor<2x3xi32>) -> tensor<2xi32>
  %1 = tosa.argmax %arg0 {axis = 1 : i32} : (tensor<2x3xi32>) -> tensor<?xi32>
  return
}

// -----

// CHECK-LABEL: @test_dynamic_argmax
func.func @test_dynamic_argmax(%arg0 : tensor<2x?xi32>) -> () {
  // CHECK: tosa.argmax %arg0 {axis = 0 : i32} : (tensor<2x?xi32>) -> tensor<?xi32>
  %0 = tosa.argmax %arg0 {axis = 0 : i32} : (tensor<2x?xi32>) -> tensor<?xi32>

  // CHECK: tosa.argmax %arg0 {axis = 1 : i32} : (tensor<2x?xi32>) -> tensor<2xi32>
  %1 = tosa.argmax %arg0 {axis = 1 : i32} : (tensor<2x?xi32>) -> tensor<?xi32>
  return
}

// -----

// CHECK-LABEL: @test_static_matmul
func.func @test_static_matmul(%arg0 : tensor<2x3x4xi32>, %arg1 : tensor<2x4x5xi32>) -> () {
  // CHECK tosa.matmul %arg0, %arg1, %0, %1 : (tensor<2x3x4xi32>, tensor<2x4x5xi32>, tensor<1xi32>, tensor<1xi32>)  -> tensor<2x3x5xi32>
  %0 = "tosa.const"() <{values = dense<0> : tensor<1xi32>}> : () -> tensor<1xi32>
  %1 = "tosa.const"() <{values = dense<0> : tensor<1xi32>}> : () -> tensor<1xi32>
  %2 = tosa.matmul %arg0, %arg1, %0, %1 : (tensor<2x3x4xi32>, tensor<2x4x5xi32>, tensor<1xi32>, tensor<1xi32>)  -> tensor<?x?x?xi32>

  return
}

// -----

// CHECK-LABEL: @test_dynamic_lhs_matmul
func.func @test_dynamic_lhs_matmul(%arg0 : tensor<?x?x?xi32>, %arg1 : tensor<2x4x5xi32>) -> () {
  // CHECK: tosa.matmul %arg0, %arg1, %0, %1 : (tensor<?x?x?xi32>, tensor<2x4x5xi32>, tensor<1xi32>, tensor<1xi32>)  -> tensor<2x?x5xi32>
  %0 = "tosa.const"() <{values = dense<0> : tensor<1xi32>}> : () -> tensor<1xi32>
  %1 = "tosa.const"() <{values = dense<0> : tensor<1xi32>}> : () -> tensor<1xi32>
  %2 = tosa.matmul %arg0, %arg1, %0, %1 : (tensor<?x?x?xi32>, tensor<2x4x5xi32>, tensor<1xi32>, tensor<1xi32>)  -> tensor<?x?x?xi32>

  return
}

// -----

// CHECK-LABEL: @test_dynamic_rhs_matmul
func.func @test_dynamic_rhs_matmul(%arg0 : tensor<2x3x4xi32>, %arg1 : tensor<?x?x?xi32>) -> () {
  // CHECK: tosa.matmul %arg0, %arg1, %0, %1 : (tensor<2x3x4xi32>, tensor<?x?x?xi32>, tensor<1xi32>, tensor<1xi32>)  -> tensor<2x3x?xi32>
  %0 = "tosa.const"() <{values = dense<0> : tensor<1xi32>}> : () -> tensor<1xi32>
  %1 = "tosa.const"() <{values = dense<0> : tensor<1xi32>}> : () -> tensor<1xi32>
  %2 = tosa.matmul %arg0, %arg1, %0, %1 : (tensor<2x3x4xi32>, tensor<?x?x?xi32>, tensor<1xi32>, tensor<1xi32>)  -> tensor<?x?x?xi32>

  return
}

// -----

// CHECK-LABEL: @test_dynamic_mixed_matmul
func.func @test_dynamic_mixed_matmul(%arg0 : tensor<?x3x?xi32>, %arg1 : tensor<?x?x5xi32>) -> () {
  // CHECK: tosa.matmul %arg0, %arg1, %0, %1 : (tensor<?x3x?xi32>, tensor<?x?x5xi32>, tensor<1xi32>, tensor<1xi32>)  -> tensor<?x3x5xi32>
  %0 = "tosa.const"() <{values = dense<0> : tensor<1xi32>}> : () -> tensor<1xi32>
  %1 = "tosa.const"() <{values = dense<0> : tensor<1xi32>}> : () -> tensor<1xi32>
  %2 = tosa.matmul %arg0, %arg1, %0, %1 : (tensor<?x3x?xi32>, tensor<?x?x5xi32>, tensor<1xi32>, tensor<1xi32>)  -> tensor<?x?x?xi32>

  return
}

// -----

// CHECK-LABEL: @test_table_static
func.func @test_table_static(%arg0 : tensor<4x5xi16>, %arg1 : tensor<513xi16>) -> () {
  // CHECK:tosa.table %arg0, %arg1 : (tensor<4x5xi16>, tensor<513xi16>) -> tensor<4x5xi16>
  %0 = tosa.table %arg0, %arg1 : (tensor<4x5xi16>, tensor<513xi16>) -> tensor<?x?xi16>
  return
}

// -----

// CHECK-LABEL: @test_table_dynamic
func.func @test_table_dynamic(%arg0 : tensor<4x?xi16>, %arg1 : tensor<513xi16>) -> () {
  // CHECK:tosa.table %arg0, %arg1 : (tensor<4x?xi16>, tensor<513xi16>) -> tensor<4x?xi16>
  %0 = tosa.table %arg0, %arg1 : (tensor<4x?xi16>, tensor<513xi16>) -> tensor<?x?xi16>
  return
}

// -----

// CHECK-LABEL: @test_static_reshape
func.func @test_static_reshape(%arg0 : tensor<4x4xi32>) -> () {
  // CHECK: %[[CONST3:.+]] = tosa.const_shape {values = dense<16> : tensor<1xindex>} : () -> !tosa.shape<1>
  %3 = tosa.const_shape {values = dense<16> : tensor<1xindex>} : () -> !tosa.shape<1>
  // CHECK: tosa.reshape %arg0, %[[CONST3]] : (tensor<4x4xi32>, !tosa.shape<1>) -> tensor<16xi32>
  %0 = tosa.reshape %arg0, %3 : (tensor<4x4xi32>, !tosa.shape<1>) -> tensor<16xi32>

  // CHECK: %[[CONST4:.+]] = tosa.const_shape {values = dense<-1> : tensor<1xindex>} : () -> !tosa.shape<1>
  // CHECK: tosa.reshape %arg0, %[[CONST4]] : (tensor<4x4xi32>, !tosa.shape<1>) -> tensor<16xi32>
  %4 = tosa.const_shape {values = dense<-1> : tensor<1xindex>} : () -> !tosa.shape<1>
  %1 = tosa.reshape %arg0, %4 : (tensor<4x4xi32>, !tosa.shape<1>) -> tensor<16xi32>

  // CHECK: %[[CONST5:.+]] = tosa.const_shape {values = dense<[2, -1]> : tensor<2xindex>} : () -> !tosa.shape<2>
  // CHECK: tosa.reshape %arg0, %[[CONST5]] : (tensor<4x4xi32>, !tosa.shape<2>) -> tensor<2x8xi32>
  %5 = tosa.const_shape {values = dense<[2, -1]> : tensor<2xindex>} : () -> !tosa.shape<2>
  %2 = tosa.reshape %arg0, %5 : (tensor<4x4xi32>, !tosa.shape<2>) -> tensor<2x8xi32>

  return
}

// -----

// CHECK-LABEL: @test_dynamic_reshape
func.func @test_dynamic_reshape(%arg0 : tensor<4x?xi32>) -> () {
  // CHECK: %0 = tosa.const_shape {values = dense<16> : tensor<1xindex>} : () -> !tosa.shape<1>
  %0 = tosa.const_shape {values = dense<16> : tensor<1xindex>} : () -> !tosa.shape<1>
  // CHECK: %1 = tosa.reshape %arg0, %0 : (tensor<4x?xi32>, !tosa.shape<1>) -> tensor<16xi32>
  %1 = tosa.reshape %arg0, %0 : (tensor<4x?xi32>, !tosa.shape<1>) -> tensor<?xi32>

  // CHECK: %2 = tosa.const_shape {values = dense<-1> : tensor<1xindex>} : () -> !tosa.shape<1>
  %2 = tosa.const_shape {values = dense<-1> : tensor<1xindex>} : () -> !tosa.shape<1>
  // CHECK: %3 = tosa.reshape %arg0, %2 : (tensor<4x?xi32>, !tosa.shape<1>) -> tensor<?xi32>
  %3 = tosa.reshape %arg0, %2 : (tensor<4x?xi32>, !tosa.shape<1>) -> tensor<?xi32>

  // CHECK: %4 = tosa.const_shape {values = dense<[2, -1]> : tensor<2xindex>} : () -> !tosa.shape<2>
  %4 = tosa.const_shape {values = dense<[2, -1]> : tensor<2xindex>} : () -> !tosa.shape<2>
  // CHECK: %5 = tosa.reshape %arg0, %4 : (tensor<4x?xi32>, !tosa.shape<2>) -> tensor<2x?xi32>
  %5 = tosa.reshape %arg0, %4 : (tensor<4x?xi32>, !tosa.shape<2>) -> tensor<?x?xi32>

  return
}

// -----

// CHECK: @test_reduce_binary
func.func @test_reduce_binary(%arg0 : tensor<2x3x?x?xi1>) -> () {
  // CHECK: tosa.reduce_all %arg0 {axis = 0 : i32} : (tensor<2x3x?x?xi1>) -> tensor<1x3x?x?xi1>
  %0 = tosa.reduce_all %arg0 {axis = 0 : i32} : (tensor<2x3x?x?xi1>) -> tensor<?x?x?x?xi1>

  // CHECK: tosa.reduce_all %arg0 {axis = 1 : i32} : (tensor<2x3x?x?xi1>) -> tensor<2x1x?x?xi1>
  %1 = tosa.reduce_all %arg0 {axis = 1 : i32} : (tensor<2x3x?x?xi1>) -> tensor<?x?x?x?xi1>

  // CHECK: tosa.reduce_all %arg0 {axis = 2 : i32} : (tensor<2x3x?x?xi1>) -> tensor<2x3x1x?xi1>
  %2 = tosa.reduce_all %arg0 {axis = 2 : i32} : (tensor<2x3x?x?xi1>) -> tensor<?x?x?x?xi1>

  // CHECK: tosa.reduce_all %arg0 {axis = 3 : i32} : (tensor<2x3x?x?xi1>) -> tensor<2x3x?x1xi1>
  %3 = tosa.reduce_all %arg0 {axis = 3 : i32} : (tensor<2x3x?x?xi1>) -> tensor<?x?x?x?xi1>

  // CHECK: tosa.reduce_any %arg0 {axis = 0 : i32} : (tensor<2x3x?x?xi1>) -> tensor<1x3x?x?xi1>
  %4 = tosa.reduce_any %arg0 {axis = 0 : i32} : (tensor<2x3x?x?xi1>) -> tensor<?x?x?x?xi1>

  return
}

// -----

// CHECK: @test_reduce_float
func.func @test_reduce_float(%arg0 : tensor<2x3x?x?xf32>) -> () {
  // CHECK: tosa.reduce_sum %arg0 {axis = 0 : i32} : (tensor<2x3x?x?xf32>) -> tensor<1x3x?x?xf32>
  %0 = tosa.reduce_sum %arg0 {axis = 0 : i32} : (tensor<2x3x?x?xf32>) -> tensor<?x?x?x?xf32>

  // CHECK: tosa.reduce_sum %arg0 {axis = 1 : i32} : (tensor<2x3x?x?xf32>) -> tensor<2x1x?x?xf32>
  %1 = tosa.reduce_sum %arg0 {axis = 1 : i32} : (tensor<2x3x?x?xf32>) -> tensor<?x?x?x?xf32>

  // CHECK: tosa.reduce_sum %arg0 {axis = 2 : i32} : (tensor<2x3x?x?xf32>) -> tensor<2x3x1x?xf32>
  %2 = tosa.reduce_sum %arg0 {axis = 2 : i32} : (tensor<2x3x?x?xf32>) -> tensor<?x?x?x?xf32>

  // CHECK: tosa.reduce_sum %arg0 {axis = 3 : i32} : (tensor<2x3x?x?xf32>) -> tensor<2x3x?x1xf32>
  %3 = tosa.reduce_sum %arg0 {axis = 3 : i32} : (tensor<2x3x?x?xf32>) -> tensor<?x?x?x?xf32>

  // CHECK: tosa.reduce_max %arg0 {axis = 3 : i32} : (tensor<2x3x?x?xf32>) -> tensor<2x3x?x1xf32>
  %4 = tosa.reduce_max %arg0 {axis = 3 : i32} : (tensor<2x3x?x?xf32>) -> tensor<?x?x?x?xf32>

  // CHECK: tosa.reduce_min %arg0 {axis = 3 : i32} : (tensor<2x3x?x?xf32>) -> tensor<2x3x?x1xf32>
  %5 = tosa.reduce_min %arg0 {axis = 3 : i32} : (tensor<2x3x?x?xf32>) -> tensor<?x?x?x?xf32>

  // CHECK: tosa.reduce_product %arg0 {axis = 3 : i32} : (tensor<2x3x?x?xf32>) -> tensor<2x3x?x1xf32>
  %6 = tosa.reduce_product %arg0 {axis = 3 : i32} : (tensor<2x3x?x?xf32>) -> tensor<?x?x?x?xf32>

  return
}

// -----

// CHECK-LABEL: @test_concat
func.func @test_concat(%arg0 : tensor<1x2xf32>, %arg1 : tensor<2x2xf32>) -> () {
  // CHECK: tosa.concat %arg0, %arg1 {axis = 0 : i32} : (tensor<1x2xf32>, tensor<2x2xf32>) -> tensor<3x2xf32>
  %0 = tosa.concat %arg0, %arg1 {axis = 0 : i32} : (tensor<1x2xf32>, tensor<2x2xf32>) -> tensor<?x?xf32>

  return
}

// -----

// CHECK-LABEL: @test_concat_dynamic
func.func @test_concat_dynamic(%arg0 : tensor<1x2xf32>, %arg1 : tensor<2x?xf32>) -> () {
  // CHECK: tosa.concat %arg0, %arg1 {axis = 0 : i32} : (tensor<1x2xf32>, tensor<2x?xf32>) -> tensor<3x2xf32>
  %0 = tosa.concat %arg0, %arg1 {axis = 0 : i32} : (tensor<1x2xf32>, tensor<2x?xf32>) -> tensor<?x?xf32>

  return
}

// -----

// CHECK-LABEL: @test_concat_dynamic_axis
func.func @test_concat_dynamic_axis(%arg0 : tensor<?x2xf32>, %arg1 : tensor<2x2xf32>) -> () {
  // CHECK: tosa.concat %arg0, %arg1 {axis = 0 : i32} : (tensor<?x2xf32>, tensor<2x2xf32>) -> tensor<?x2xf32>
  %0 = tosa.concat %arg0, %arg1 {axis = 0 : i32} : (tensor<?x2xf32>, tensor<2x2xf32>) -> tensor<?x?xf32>

  return
}

// -----

// CHECK-LABEL: @test_concat_axis_1
func.func @test_concat_axis_1(%arg0 : tensor<2x1xf32>, %arg1 : tensor<2x2xf32>) -> () {
  // CHECK: tosa.concat %arg0, %arg1 {axis = 1 : i32} : (tensor<2x1xf32>, tensor<2x2xf32>) -> tensor<2x3xf32>
  %0 = tosa.concat %arg0, %arg1 {axis = 1 : i32} : (tensor<2x1xf32>, tensor<2x2xf32>) -> tensor<?x?xf32>

  return
}


// -----

// CHECK-LABEL:@test_padding_dynamic_input
func.func @test_padding_dynamic_input(%arg0 : tensor<1x?xf32>) -> () {
  %0 = tosa.const_shape { values = dense<[1, 2, 3, 4]> : tensor<4xindex> } : () -> !tosa.shape<4>
  %1 = "tosa.const"() {values = dense<3.14> : tensor<1xf32>} : () -> tensor<1xf32>
  // CHECK: tosa.pad %arg0, %0, %1  : (tensor<1x?xf32>, !tosa.shape<4>, tensor<1xf32>) -> tensor<4x?xf32>
  %2 = tosa.pad %arg0, %0, %1  : (tensor<1x?xf32>, !tosa.shape<4>, tensor<1xf32>) -> tensor<?x?xf32>
  return
}

// -----

// CHECK-LABEL: @test_padding_simple
func.func @test_padding_simple(%arg0 : tensor<1x2xf32>) -> () {
  %0 = tosa.const_shape { values = dense<[1, 2, 3, 4]> : tensor<4xindex> } : () -> !tosa.shape<4>
  %1 = "tosa.const"() {values = dense<3.14> : tensor<1xf32>} : () -> tensor<1xf32>
  // CHECK: tosa.pad %arg0, %0, %1  : (tensor<1x2xf32>, !tosa.shape<4>, tensor<1xf32>) -> tensor<4x9xf32>
  %2 = tosa.pad %arg0, %0, %1  : (tensor<1x2xf32>, !tosa.shape<4>, tensor<1xf32>) -> tensor<?x?xf32>
  return
}

// -----

// CHECK-LABEL: @test_slice
func.func @test_slice(%arg0 : tensor<?xi32>) -> () {
  // CHECK: %0 = tosa.const_shape  {values = dense<1> : tensor<1xindex>}
  // CHECK: %1 = tosa.const_shape  {values = dense<2> : tensor<1xindex>}
  // CHECK: %2 = tosa.slice %arg0, %0, %1 : (tensor<?xi32>, !tosa.shape<1>, !tosa.shape<1>) -> tensor<2xi32>
  %0 = tosa.const_shape {values = dense<1> : tensor<1xindex>} : () -> !tosa.shape<1>
  %1 = tosa.const_shape {values = dense<2> : tensor<1xindex>} : () -> !tosa.shape<1>
  %2= tosa.slice %arg0, %0, %1 : (tensor<?xi32>, !tosa.shape<1>, !tosa.shape<1>) -> tensor<?xi32>
  return
}

// -----

// CHECK-LABEL: @test_slice_size_minus_one
func.func @test_slice_size_minus_one(%arg0 : tensor<?x8x8x8xi32>) -> () {
  // CHECK: %[[START:.+]] = tosa.const_shape
  // CHECK: %[[SIZE:.+]] = tosa.const_shape
  // CHECK: %[[VAL:.+]] = tosa.slice %arg0, %[[START]], %[[SIZE]] : (tensor<?x8x8x8xi32>, !tosa.shape<4>, !tosa.shape<4>) -> tensor<?x7x?x?xi32>
  // this checks following
  //  dim 0: size=-1, input dim=? => inferred output dim is ?
  //  dim 1: size=-1 => inferred output dim is input_dim - start
  //  dim 2: size=-1, start=-1 => inferred output dim is ?
  //  dim 3: size=-1, start=8 => inferred output dim is ? because start is out of bound
  %start = tosa.const_shape {values = dense<[0, 1, -1, 8]> : tensor<4xindex>} : () -> !tosa.shape<4>
  %size = tosa.const_shape {values = dense<[-1, -1, -1, -1]> : tensor<4xindex>} : () -> !tosa.shape<4>
  %2= tosa.slice %arg0, %start, %size : (tensor<?x8x8x8xi32>, !tosa.shape<4>, !tosa.shape<4>) -> tensor<?x?x?x?xi32>
  return
}

// -----

// CHECK-LABEL: @test_slice_size_out_of_bound
func.func @test_slice_size_out_of_bound(%arg0 : tensor<8x8x8x?xi32>) -> () {
  // CHECK: %[[START:.+]] = tosa.const_shape
  // CHECK: %[[SIZE:.+]] = tosa.const_shape
  // CHECK: %[[VAL:.+]] = tosa.slice %arg0, %[[START]], %[[SIZE]] : (tensor<8x8x8x?xi32>, !tosa.shape<4>, !tosa.shape<4>) -> tensor<?x?x?x4xi32>
  // this checks following
  //  dim 0: size=0 => inferred output dim is ?
  //  dim 1: size=-2 => inferred output dim is ?
  //  dim 3: start+size out of bound because size too big: inferred output dim is ?
  //  dim 4: size=4, input dim=? => inferred output dim is 4
  %start = tosa.const_shape {values = dense<[0, 0, 0, 0]> : tensor<4xindex>} : () -> !tosa.shape<4>
  %size = tosa.const_shape {values = dense<[0, -2, 9, 4]> : tensor<4xindex>} : () -> !tosa.shape<4>
  %2= tosa.slice %arg0, %start, %size : (tensor<8x8x8x?xi32>, !tosa.shape<4>, !tosa.shape<4>) -> tensor<?x?x?x?xi32>
  return
}

// -----

// CHECK-LABEL: @test_slice_start_out_of_bound
func.func @test_slice_start_out_of_bound(%arg0 : tensor<8x8x8x?xi32>) -> () {
  // CHECK: %[[START:.+]] = tosa.const_shape
  // CHECK: %[[SIZE:.+]] = tosa.const_shape
  // CHECK: %[[VAL:.+]] = tosa.slice %arg0, %[[START]], %[[SIZE]] : (tensor<8x8x8x?xi32>, !tosa.shape<4>, !tosa.shape<4>) -> tensor<?x?x?x4xi32>
  // this checks following
  //  dim 0: start=-1 => inferred output dim is ?
  //  dim 1: start=8 => inferred output dim is ?
  //  dim 2: start+size out of bound: inferred output dim is ?
  //  dim 3: start=8000000, size=4, input dim=? => inferred output dim is 4
  %start = tosa.const_shape {values = dense<[-1, 8, 6, 8000000]> : tensor<4xindex>} : () -> !tosa.shape<4>
  %size = tosa.const_shape {values = dense<[1, 1, 3, 4]> : tensor<4xindex>} : () -> !tosa.shape<4>
  %2= tosa.slice %arg0, %start, %size : (tensor<8x8x8x?xi32>, !tosa.shape<4>, !tosa.shape<4>) -> tensor<?x?x?x?xi32>
  return
}

// -----

// CHECK-LABEL: @test_slice_dynamic
func.func @test_slice_dynamic(%arg0 : tensor<10x?x2xf32>) -> () {
  // CHECK: %0 = tosa.const_shape  {values = dense<[1, 0, 0]> : tensor<3xindex>}
  // CHECK: %1 = tosa.const_shape  {values = dense<[7, -1, 1]> : tensor<3xindex>}
  // CHECK: %2 = tosa.slice %arg0, %0, %1 : (tensor<10x?x2xf32>, !tosa.shape<3>, !tosa.shape<3>) -> tensor<7x?x1xf32>
  %0 = tosa.const_shape {values = dense<[1, 0, 0]> : tensor<3xindex>} : () -> !tosa.shape<3>
  %1 = tosa.const_shape {values = dense<[7, -1, 1]> : tensor<3xindex>} : () -> !tosa.shape<3>
  %2= tosa.slice %arg0, %0, %1 : (tensor<10x?x2xf32>, !tosa.shape<3>, !tosa.shape<3>) -> tensor<?x?x?xf32>
  return
}

// -----

// CHECK-LABEL: @test_tile
func.func @test_tile(%arg0 : tensor<2x3x?xi32>) -> () {
  // CHECK: %[[CST:.*]] = tosa.const_shape {values = dense<[2, 1, 5]> : tensor<3xindex>} : () -> !tosa.shape<3>
  // CHECK: tosa.tile %arg0, %[[CST]] : (tensor<2x3x?xi32>, !tosa.shape<3>) -> tensor<4x3x?xi32>
  %cst = tosa.const_shape {values = dense<[2, 1, 5]> : tensor<3xindex>} : () -> !tosa.shape<3>
  %0 = tosa.tile %arg0, %cst : (tensor<2x3x?xi32>, !tosa.shape<3>) -> tensor<?x?x?xi32>
  return
}

// -----

// CHECK-LABEL: @test_transpose_static
func.func @test_transpose_static(%arg0 : tensor<3x4x5xi32>) -> () {
  // CHECK: tosa.transpose %arg0 {perms = array<i32: 2, 1, 0>} : (tensor<3x4x5xi32>) -> tensor<5x4x3xi32>
  %1 = tosa.transpose %arg0 { perms = array<i32: 2, 1, 0> }: (tensor<3x4x5xi32>) -> tensor<?x?x?xi32>
  return
}

// -----

// CHECK-LABEL: @gather_static
func.func @gather_static(%arg0 : tensor<3x4x5xi32>, %arg1 : tensor<3x6xi32>) {
  // CHECK: tosa.gather %arg0, %arg1 : (tensor<3x4x5xi32>, tensor<3x6xi32>) -> tensor<3x6x5xi32>
  %0 = tosa.gather %arg0, %arg1 : (tensor<3x4x5xi32>, tensor<3x6xi32>) -> tensor<?x?x?xi32>
  return
}

// -----

// CHECK-LABEL: @gather_dynamic_values
func.func @gather_dynamic_values(%arg0 : tensor<?x?x?xi32>, %arg1 : tensor<3x6xi32>) {
  // CHECK: tosa.gather %arg0, %arg1 : (tensor<?x?x?xi32>, tensor<3x6xi32>) -> tensor<3x6x?xi32>
  %0 = tosa.gather %arg0, %arg1 : (tensor<?x?x?xi32>, tensor<3x6xi32>) -> tensor<?x?x?xi32>
  return
}

// -----

// CHECK-LABEL: @gather_dynamic_indices
func.func @gather_dynamic_indices(%arg0 : tensor<3x4x5xi32>, %arg1 : tensor<?x?xi32>) {
  // CHECK: tosa.gather %arg0, %arg1 : (tensor<3x4x5xi32>, tensor<?x?xi32>) -> tensor<3x?x5xi32>
  %0 = tosa.gather %arg0, %arg1 : (tensor<3x4x5xi32>, tensor<?x?xi32>) -> tensor<?x?x?xi32>
  return
}

// -----

// CHECK-LABEL: @gather_minimum_info
func.func @gather_minimum_info(%arg0 : tensor<3x?x5xi32>, %arg1 : tensor<?x6xi32>) {
  // CHECK: tosa.gather %arg0, %arg1 : (tensor<3x?x5xi32>, tensor<?x6xi32>) -> tensor<3x6x5xi32>
  %0 = tosa.gather %arg0, %arg1 : (tensor<3x?x5xi32>, tensor<?x6xi32>) -> tensor<?x?x?xi32>
  return
}

// -----

// CHECK-LABEL: @scatter_static
func.func @scatter_static(%arg0 : tensor<3x4x5xi32>, %arg1 : tensor<3x6xi32>, %arg2 : tensor<3x6x5xi32>) {
  // CHECK: tosa.scatter %arg0, %arg1, %arg2 : (tensor<3x4x5xi32>, tensor<3x6xi32>, tensor<3x6x5xi32>) -> tensor<3x4x5xi32>
  %0 = tosa.scatter %arg0, %arg1, %arg2 : (tensor<3x4x5xi32>, tensor<3x6xi32>, tensor<3x6x5xi32>) -> tensor<?x?x?xi32>
  return
}

// -----

// CHECK-LABEL: @scatter_static_values
func.func @scatter_static_values(%arg0 : tensor<3x4x5xi32>, %arg1 : tensor<?x?xi32>, %arg2 : tensor<?x?x?xi32>) {
  // CHECK: tosa.scatter %arg0, %arg1, %arg2 : (tensor<3x4x5xi32>, tensor<?x?xi32>, tensor<?x?x?xi32>) -> tensor<3x4x5xi32>
  %0 = tosa.scatter %arg0, %arg1, %arg2 : (tensor<3x4x5xi32>, tensor<?x?xi32>, tensor<?x?x?xi32>) -> tensor<?x?x?xi32>
  return
}

// -----

// CHECK-LABEL: @scatter_static_indices
func.func @scatter_static_indices(%arg0 : tensor<?x?x?xi32>, %arg1 : tensor<3x6xi32>, %arg2 : tensor<?x?x?xi32>) {
  // CHECK: tosa.scatter %arg0, %arg1, %arg2 : (tensor<?x?x?xi32>, tensor<3x6xi32>, tensor<?x?x?xi32>) -> tensor<3x?x?xi32>
  %0 = tosa.scatter %arg0, %arg1, %arg2 : (tensor<?x?x?xi32>, tensor<3x6xi32>, tensor<?x?x?xi32>) -> tensor<?x?x?xi32>
  return
}

// -----

// CHECK-LABEL: @scatter_static_input
func.func @scatter_static_input(%arg0 : tensor<?x?x?xi32>, %arg1 : tensor<?x?xi32>, %arg2 : tensor<3x6x5xi32>) {
  // CHECK: tosa.scatter %arg0, %arg1, %arg2 : (tensor<?x?x?xi32>, tensor<?x?xi32>, tensor<3x6x5xi32>) -> tensor<3x?x5xi32>
  %0 = tosa.scatter %arg0, %arg1, %arg2 : (tensor<?x?x?xi32>, tensor<?x?xi32>, tensor<3x6x5xi32>) -> tensor<?x?x?xi32>
  return
}

// -----

// CHECK-LABEL: @scatter_minimum_static
func.func @scatter_minimum_static(%arg0 : tensor<?x4x?xi32>, %arg1 : tensor<3x?xi32>, %arg2 : tensor<?x?x5xi32>) {
  // CHECK: tosa.scatter %arg0, %arg1, %arg2 : (tensor<?x4x?xi32>, tensor<3x?xi32>, tensor<?x?x5xi32>) -> tensor<3x4x5xi32>
  %0 = tosa.scatter %arg0, %arg1, %arg2 : (tensor<?x4x?xi32>, tensor<3x?xi32>, tensor<?x?x5xi32>) -> tensor<?x?x?xi32>
  return
}

// -----

// CHECK-LABEL: @test_pool_static
func.func @test_pool_static(%arg0: tensor<3x5x6x7xf32>) {
  %input_zp = "tosa.const"() <{values = dense<0.0> : tensor<1xf32>}> : () -> tensor<1xf32>
  %output_zp = "tosa.const"() <{values = dense<0.0> : tensor<1xf32>}> : () -> tensor<1xf32>

  // CHECK: -> tensor<3x2x4x7xf32>
  %0 = tosa.avg_pool2d %arg0, %input_zp, %output_zp {acc_type = f32, kernel = array<i64: 4, 3>, pad = array<i64: 0, 0, 0, 0>, stride = array<i64: 1, 1>} : (tensor<3x5x6x7xf32>, tensor<1xf32>, tensor<1xf32>) -> tensor<?x?x?x?xf32>

  // CHECK: -> tensor<3x2x4x7xf32>
  %1 = tosa.max_pool2d %arg0 {kernel = array<i64: 4, 3>, pad = array<i64: 0, 0, 0, 0>, stride = array<i64: 1, 1>} : (tensor<3x5x6x7xf32>) -> tensor<?x?x?x?xf32>
  return
}

// -----

// CHECK-LABEL: @conv2d_static
func.func @conv2d_static(%input: tensor<2x8x9x3xf32>, %weights: tensor<5x3x6x3xf32>, %bias: tensor<5xf32>, %input_zp: tensor<1xf32>, %weight_zp: tensor<1xf32>) -> () {
  // CHECK: -> tensor<2x6x4x5xf32>
  %0 = tosa.conv2d %input, %weights, %bias, %input_zp, %weight_zp {acc_type = f32, pad = array<i64: 0, 0, 0, 0>, stride = array<i64: 1, 1>, dilation = array<i64: 1, 1>} : (tensor<2x8x9x3xf32>, tensor<5x3x6x3xf32>, tensor<5xf32>, tensor<1xf32>, tensor<1xf32>) -> tensor<?x?x?x?xf32>
  return
}

// -----

// CHECK-LABEL: @conv2d_dynamic_input
func.func @conv2d_dynamic_input(%input: tensor<?x?x?x?xf32>, %weights: tensor<5x3x6x3xf32>, %bias: tensor<5xf32>, %input_zp: tensor<1xf32>, %weight_zp: tensor<1xf32>) -> () {
  // CHECK: -> tensor<?x?x?x5xf32>
  %0 = tosa.conv2d %input, %weights, %bias, %input_zp, %weight_zp {acc_type = f32, pad = array<i64: 0, 0, 0, 0>, stride = array<i64: 1, 1>, dilation = array<i64: 1, 1>} : (tensor<?x?x?x?xf32>, tensor<5x3x6x3xf32>, tensor<5xf32>, tensor<1xf32>, tensor<1xf32>) -> tensor<?x?x?x?xf32>
  return
}

// -----

// CHECK-LABEL: @test_pool_dynamic_input
func.func @test_pool_dynamic_input(%arg0: tensor<?x?x?x?xf32>) {
  %input_zp = "tosa.const"() <{values = dense<0.0> : tensor<1xf32>}> : () -> tensor<1xf32>
  %output_zp = "tosa.const"() <{values = dense<0.0> : tensor<1xf32>}> : () -> tensor<1xf32>

  // CHECK: -> tensor<?x?x?x?xf32>
  %0 = tosa.avg_pool2d %arg0, %input_zp, %output_zp {acc_type = f32, kernel = array<i64: 4, 3>, pad = array<i64: 0, 0, 0, 0>, stride = array<i64: 1, 1>} : (tensor<?x?x?x?xf32>, tensor<1xf32>, tensor<1xf32>) -> tensor<?x?x?x?xf32>

  // CHECK: -> tensor<?x?x?x?xf32>
  %1 = tosa.max_pool2d %arg0 {kernel = array<i64: 4, 3>, pad = array<i64: 0, 0, 0, 0>, stride = array<i64: 1, 1>} : (tensor<?x?x?x?xf32>) -> tensor<?x?x?x?xf32>
  return
}

// -----

// CHECK-LABEL: @test_pool_padded
func.func @test_pool_padded(%arg0: tensor<3x5x6x7xf32>) {
  %input_zp = "tosa.const"() <{values = dense<0.0> : tensor<1xf32>}> : () -> tensor<1xf32>
  %output_zp = "tosa.const"() <{values = dense<0.0> : tensor<1xf32>}> : () -> tensor<1xf32>

  // CHECK: -> tensor<3x7x5x7xf32>
  %0 = tosa.avg_pool2d %arg0, %input_zp, %output_zp {acc_type = f32, kernel = array<i64: 4, 3>, pad = array<i64: 3, 2, 1, 0>, stride = array<i64: 1, 1>} : (tensor<3x5x6x7xf32>, tensor<1xf32>, tensor<1xf32>) -> tensor<?x?x?x?xf32>

  // CHECK: -> tensor<3x7x5x7xf32>
  %1 = tosa.max_pool2d %arg0 {kernel = array<i64: 4, 3>, pad = array<i64: 3, 2, 1, 0>, stride = array<i64: 1, 1>} : (tensor<3x5x6x7xf32>) -> tensor<?x?x?x?xf32>
  return
}

// -----

// CHECK-LABEL: @conv2d_dynamic_weight
func.func @conv2d_dynamic_weight(%input: tensor<2x8x9x3xf32>, %weights: tensor<?x?x?x?xf32>, %bias: tensor<5xf32>, %input_zp: tensor<1xf32>, %weight_zp: tensor<1xf32>) -> () {
  // CHECK: -> tensor<2x?x?x5xf32>
  %0 = tosa.conv2d %input, %weights, %bias, %input_zp, %weight_zp {acc_type = f32, pad = array<i64: 0, 0, 0, 0>, stride = array<i64: 1, 1>, dilation = array<i64: 1, 1>} : (tensor<2x8x9x3xf32>, tensor<?x?x?x?xf32>, tensor<5xf32>, tensor<1xf32>, tensor<1xf32>) -> tensor<?x?x?x?xf32>
  return
}

// -----

// CHECK-LABEL: @conv2d_dynamic_bias
func.func @conv2d_dynamic_bias(%input: tensor<2x8x9x3xf32>, %weights: tensor<5x3x6x3xf32>, %bias: tensor<?xf32>, %input_zp: tensor<1xf32>, %weight_zp: tensor<1xf32>) -> () {
  // CHECK: -> tensor<2x6x4x5xf32>
  %0 = tosa.conv2d %input, %weights, %bias, %input_zp, %weight_zp {acc_type = f32, pad = array<i64: 0, 0, 0, 0>, stride = array<i64: 1, 1>, dilation = array<i64: 1, 1>} : (tensor<2x8x9x3xf32>, tensor<5x3x6x3xf32>, tensor<?xf32>, tensor<1xf32>, tensor<1xf32>) -> tensor<?x?x?x?xf32>
  return
}

// -----

// CHECK-LABEL: @test_pool_stride
func.func @test_pool_stride(%arg0: tensor<3x14x12x7xf32>) {
  %input_zp = "tosa.const"() <{values = dense<0.0> : tensor<1xf32>}> : () -> tensor<1xf32>
  %output_zp = "tosa.const"() <{values = dense<0.0> : tensor<1xf32>}> : () -> tensor<1xf32>

  // CHECK: -> tensor<3x6x4x7xf32>
  %0 = tosa.avg_pool2d %arg0, %input_zp, %output_zp {acc_type = f32, kernel = array<i64: 4, 3>, pad = array<i64: 0, 0, 0, 0>, stride = array<i64: 2, 3>} : (tensor<3x14x12x7xf32>, tensor<1xf32>, tensor<1xf32>) -> tensor<?x?x?x?xf32>

  // CHECK: -> tensor<3x6x4x7xf32>
  %1 = tosa.max_pool2d %arg0 {kernel = array<i64: 4, 3>, pad = array<i64: 0, 0, 0, 0>, stride = array<i64: 2, 3>} : (tensor<3x14x12x7xf32>) -> tensor<?x?x?x?xf32>
  return
}

// -----

// CHECK-LABEL: @conv2d_padded
func.func @conv2d_padded(%input: tensor<2x8x9x3xf32>, %weights: tensor<5x3x6x3xf32>, %bias: tensor<5xf32>, %input_zp: tensor<1xf32>, %weight_zp: tensor<1xf32>) -> () {
  // CHECK: -> tensor<2x9x11x5xf32>
  %0 = tosa.conv2d %input, %weights, %bias, %input_zp, %weight_zp {acc_type = f32, pad = array<i64: 1, 2, 3, 4>, stride = array<i64: 1, 1>, dilation = array<i64: 1, 1>} : (tensor<2x8x9x3xf32>, tensor<5x3x6x3xf32>, tensor<5xf32>, tensor<1xf32>, tensor<1xf32>) -> tensor<?x?x?x?xf32>
  return
}

// -----

// CHECK-LABEL: @conv2d_dilated
func.func @conv2d_dilated(%input: tensor<2x12x14x3xf32>, %weights: tensor<5x3x6x3xf32>, %bias: tensor<5xf32>, %input_zp: tensor<1xf32>, %weight_zp: tensor<1xf32>) -> () {
  // CHECK: -> tensor<2x6x4x5xf32>
  %0 = tosa.conv2d %input, %weights, %bias, %input_zp, %weight_zp {acc_type = f32, pad = array<i64: 0, 0, 0, 0>, stride = array<i64: 1, 1>, dilation = array<i64: 3, 2>} : (tensor<2x12x14x3xf32>, tensor<5x3x6x3xf32>, tensor<5xf32>, tensor<1xf32>, tensor<1xf32>) -> tensor<?x?x?x?xf32>
  return
}

// -----

// CHECK-LABEL: @conv2d_strided
func.func @conv2d_strided(%input: tensor<1x13x15x1xf32>, %weights: tensor<1x1x1x1xf32>, %bias: tensor<1xf32>, %input_zp: tensor<1xf32>, %weight_zp: tensor<1xf32>) -> () {
  // CHECK: -> tensor<1x5x8x1xf32>
  %0 = tosa.conv2d %input, %weights, %bias, %input_zp, %weight_zp {acc_type = f32, pad = array<i64: 0, 0, 0, 0>, stride = array<i64: 3, 2>, dilation = array<i64: 1, 1>} : (tensor<1x13x15x1xf32>, tensor<1x1x1x1xf32>, tensor<1xf32>, tensor<1xf32>, tensor<1xf32>) -> tensor<?x?x?x?xf32>
  return
}

// -----

// CHECK-LABEL: @conv3d_static
func.func @conv3d_static(%input: tensor<2x8x9x10x3xf32>, %weights: tensor<5x3x6x4x3xf32>, %bias: tensor<5xf32>, %input_zp: tensor<1xf32>, %weight_zp: tensor<1xf32>) -> () {
  // CHECK: -> tensor<2x6x4x7x5xf32>
  %0 = tosa.conv3d %input, %weights, %bias, %input_zp, %weight_zp {acc_type = f32, dilation = array<i64: 1, 1, 1>, pad = array<i64: 0, 0, 0, 0, 0, 0>, stride = array<i64: 1, 1, 1>} : (tensor<2x8x9x10x3xf32>, tensor<5x3x6x4x3xf32>, tensor<5xf32>, tensor<1xf32>, tensor<1xf32>) -> tensor<?x?x?x?x?xf32>
  return
}

// -----

// CHECK-LABEL: @conv3d_dynamic_input
func.func @conv3d_dynamic_input(%arg0: tensor<?x?x?x?x?xf32>, %arg1: tensor<5x3x6x4x3xf32>, %arg2: tensor<5xf32>, %arg3: tensor<1xf32>, %arg4: tensor<1xf32>) {
  // CHECK: -> tensor<?x?x?x?x5xf32>
  %0 = tosa.conv3d %arg0, %arg1, %arg2, %arg3, %arg4 {acc_type = f32, dilation = array<i64: 1, 1, 1>, pad = array<i64: 0, 0, 0, 0, 0, 0>, stride = array<i64: 1, 1, 1>} : (tensor<?x?x?x?x?xf32>, tensor<5x3x6x4x3xf32>, tensor<5xf32>, tensor<1xf32>, tensor<1xf32>) -> tensor<?x?x?x?x?xf32>
  return
}

// -----

// CHECK-LABEL: @conv3d_dynamic_weight
func.func @conv3d_dynamic_weight(%arg0: tensor<2x8x9x10x3xf32>, %arg1: tensor<?x?x?x?x?xf32>, %arg2: tensor<5xf32>, %arg3: tensor<1xf32>, %arg4: tensor<1xf32>) {
  // CHECK: -> tensor<2x?x?x?x5xf32>
  %0 = tosa.conv3d %arg0, %arg1, %arg2, %arg3, %arg4 {acc_type = f32, dilation = array<i64: 1, 1, 1>, pad = array<i64: 0, 0, 0, 0, 0, 0>, stride = array<i64: 1, 1, 1>} : (tensor<2x8x9x10x3xf32>, tensor<?x?x?x?x?xf32>, tensor<5xf32>, tensor<1xf32>, tensor<1xf32>) -> tensor<?x?x?x?x?xf32>
  return
}

// -----

// CHECK-LABEL: @conv3d_dynamic_bias
func.func @conv3d_dynamic_bias(%arg0: tensor<2x8x9x10x3xf32>, %arg1: tensor<5x3x6x4x3xf32>, %arg2: tensor<?xf32>, %arg3: tensor<1xf32>, %arg4: tensor<1xf32>) {
  // CHECK: -> tensor<2x6x4x7x5xf32>
  %0 = tosa.conv3d %arg0, %arg1, %arg2, %arg3, %arg4 {acc_type = f32, dilation = array<i64: 1, 1, 1>, pad = array<i64: 0, 0, 0, 0, 0, 0>, stride = array<i64: 1, 1, 1>} : (tensor<2x8x9x10x3xf32>, tensor<5x3x6x4x3xf32>, tensor<?xf32>, tensor<1xf32>, tensor<1xf32>) -> tensor<?x?x?x?x?xf32>
  return
}

// -----

// CHECK-LABEL: @conv3d_padded
func.func @conv3d_padded(%arg0: tensor<2x8x9x10x3xf32>, %arg1: tensor<5x3x6x4x3xf32>, %arg2: tensor<5xf32>, %arg3: tensor<1xf32>, %arg4: tensor<1xf32>) {
  // CHECK: -> tensor<2x9x11x18x5xf32>
  %0 = tosa.conv3d %arg0, %arg1, %arg2, %arg3, %arg4 {acc_type = f32, dilation = array<i64: 1, 1, 1>, pad = array<i64: 1, 2, 3, 4, 5, 6>, stride = array<i64: 1, 1, 1>} : (tensor<2x8x9x10x3xf32>, tensor<5x3x6x4x3xf32>, tensor<5xf32>, tensor<1xf32>, tensor<1xf32>) -> tensor<?x?x?x?x?xf32>
  return
}

// -----

// CHECK-LABEL: @conv3d_dilated
func.func @conv3d_dilated(%arg0: tensor<2x12x14x16x3xf32>, %arg1: tensor<5x3x6x2x3xf32>, %arg2: tensor<5xf32>, %arg3: tensor<1xf32>, %arg4: tensor<1xf32>) {
  // CHECK: -> tensor<2x6x4x12x5xf32>
  %0 = tosa.conv3d %arg0, %arg1, %arg2, %arg3, %arg4 {acc_type = f32, dilation = array<i64: 3, 2, 4>, pad = array<i64: 0, 0, 0, 0, 0, 0>, stride = array<i64: 1, 1, 1>} : (tensor<2x12x14x16x3xf32>, tensor<5x3x6x2x3xf32>, tensor<5xf32>, tensor<1xf32>, tensor<1xf32>) -> tensor<?x?x?x?x?xf32>
  return
}

// -----

// CHECK-LABEL: @conv3d_strided
func.func @conv3d_strided(%arg0: tensor<1x13x14x15x1xf32>, %arg1: tensor<1x1x1x1x1xf32>, %arg2: tensor<1xf32>, %arg3: tensor<1xf32>, %arg4: tensor<1xf32>) {
  // CHECK: -> tensor<1x5x7x4x1xf32>
  %0 = tosa.conv3d %arg0, %arg1, %arg2, %arg3, %arg4 {acc_type = f32, dilation = array<i64: 1, 1, 1>, pad = array<i64: 0, 0, 0, 0, 0, 0>, stride = array<i64: 3, 2, 4>} : (tensor<1x13x14x15x1xf32>, tensor<1x1x1x1x1xf32>, tensor<1xf32>, tensor<1xf32>, tensor<1xf32>) -> tensor<?x?x?x?x?xf32>
  return
}

// -----

// CHECK-LABEL: @depthwise_conv2d_static
func.func @depthwise_conv2d_static(%arg0: tensor<2x8x9x3xf32>, %arg1: tensor<3x6x3x5xf32>, %arg2: tensor<15xf32>, %arg3: tensor<1xf32>, %arg4: tensor<1xf32>) {
  // CHECK: -> tensor<2x6x4x15xf32>
  %0 = tosa.depthwise_conv2d %arg0, %arg1, %arg2, %arg3, %arg4 {acc_type = f32, dilation = array<i64: 1, 1>, pad = array<i64: 0, 0, 0, 0>, stride = array<i64: 1, 1>} : (tensor<2x8x9x3xf32>, tensor<3x6x3x5xf32>, tensor<15xf32>, tensor<1xf32>, tensor<1xf32>) -> tensor<2x6x4x15xf32>
  return
}

// -----

// CHECK-LABEL: @depthwise_conv2d_dynamic_input
func.func @depthwise_conv2d_dynamic_input(%arg0: tensor<?x?x?x?xf32>, %arg1: tensor<3x6x3x5xf32>, %arg2: tensor<15xf32>, %arg3: tensor<1xf32>, %arg4: tensor<1xf32>) {
  // CHECK: -> tensor<?x?x?x15xf32>
  %0 = tosa.depthwise_conv2d %arg0, %arg1, %arg2, %arg3, %arg4 {acc_type = f32, dilation = array<i64: 1, 1>, pad = array<i64: 0, 0, 0, 0>, stride = array<i64: 1, 1>} : (tensor<?x?x?x?xf32>, tensor<3x6x3x5xf32>, tensor<15xf32>, tensor<1xf32>, tensor<1xf32>) -> tensor<?x?x?x15xf32>
  return
}

// -----

// CHECK-LABEL: @depthwise_conv2d_dynamic_weight
func.func @depthwise_conv2d_dynamic_weight(%arg0: tensor<2x8x9x3xf32>, %arg1: tensor<?x?x?x?xf32>, %arg2: tensor<15xf32>, %arg3: tensor<1xf32>, %arg4: tensor<1xf32>) {
  // CHECK: -> tensor<2x?x?x15xf32>
  %0 = tosa.depthwise_conv2d %arg0, %arg1, %arg2, %arg3, %arg4 {acc_type = f32, dilation = array<i64: 1, 1>, pad = array<i64: 0, 0, 0, 0>, stride = array<i64: 1, 1>} : (tensor<2x8x9x3xf32>, tensor<?x?x?x?xf32>, tensor<15xf32>, tensor<1xf32>, tensor<1xf32>) -> tensor<2x?x?x15xf32>
  return
}

// -----

// CHECK-LABEL: @depthwise_conv2d_dynamic_bias
func.func @depthwise_conv2d_dynamic_bias(%arg0: tensor<2x8x9x3xf32>, %arg1: tensor<3x6x3x5xf32>, %arg2: tensor<?xf32>, %arg3: tensor<1xf32>, %arg4: tensor<1xf32>) {
  // CHECK: -> tensor<2x6x4x15xf32>
  %0 = tosa.depthwise_conv2d %arg0, %arg1, %arg2, %arg3, %arg4 {acc_type = f32, dilation = array<i64: 1, 1>, pad = array<i64: 0, 0, 0, 0>, stride = array<i64: 1, 1>} : (tensor<2x8x9x3xf32>, tensor<3x6x3x5xf32>, tensor<?xf32>, tensor<1xf32>, tensor<1xf32>) -> tensor<2x6x4x15xf32>
  return
}

// -----

// CHECK-LABEL: @depthwise_conv2d_padded
func.func @depthwise_conv2d_padded(%arg0: tensor<2x8x9x3xf32>, %arg1: tensor<3x6x3x5xf32>, %arg2: tensor<15xf32>, %arg3: tensor<1xf32>, %arg4: tensor<1xf32>) {
  // CHECK: -> tensor<2x9x11x15xf32>
  %0 = tosa.depthwise_conv2d %arg0, %arg1, %arg2, %arg3, %arg4 {acc_type = f32, dilation = array<i64: 1, 1>, pad = array<i64: 1, 2, 3, 4>, stride = array<i64: 1, 1>} : (tensor<2x8x9x3xf32>, tensor<3x6x3x5xf32>, tensor<15xf32>, tensor<1xf32>, tensor<1xf32>) -> tensor<2x9x11x15xf32>
  return
}

// -----

// CHECK-LABEL: @depthwise_conv2d_dilated
func.func @depthwise_conv2d_dilated(%arg0: tensor<2x12x14x3xf32>, %arg1: tensor<3x6x3x5xf32>, %arg2: tensor<15xf32>, %arg3: tensor<1xf32>, %arg4: tensor<1xf32>) {
  // CHECK: -> tensor<2x6x4x15xf32>
  %0 = tosa.depthwise_conv2d %arg0, %arg1, %arg2, %arg3, %arg4 {acc_type = f32, dilation = array<i64: 3, 2>, pad = array<i64: 0, 0, 0, 0>, stride = array<i64: 1, 1>} : (tensor<2x12x14x3xf32>, tensor<3x6x3x5xf32>, tensor<15xf32>, tensor<1xf32>, tensor<1xf32>) -> tensor<2x6x4x15xf32>
  return
}

// -----

// CHECK-LABEL: @depthwise_conv2d_strided
func.func @depthwise_conv2d_strided(%arg0: tensor<1x13x14x1xf32>, %arg1: tensor<1x1x1x1xf32>, %arg2: tensor<1xf32>, %arg3: tensor<1xf32>, %arg4: tensor<1xf32>) {
  // CHECK: -> tensor<1x5x7x1xf32>
  %0 = tosa.depthwise_conv2d %arg0, %arg1, %arg2, %arg3, %arg4 {acc_type = f32, dilation = array<i64: 1, 1>, pad = array<i64: 0, 0, 0, 0>, stride = array<i64: 3, 2>} : (tensor<1x13x14x1xf32>, tensor<1x1x1x1xf32>, tensor<1xf32>, tensor<1xf32>, tensor<1xf32>) -> tensor<1x5x7x1xf32>
  return
}

// -----

// CHECK-LABEL: @transpose_conv2d_out_shape
func.func @transpose_conv2d_out_shape(%arg0: tensor<2x?x?x3xf32>, %arg1: tensor<5x3x6x3xf32>, %arg2: tensor<5xf32>, %arg3: tensor<1xf32>, %arg4: tensor<1xf32>) {
  // CHECK: -> tensor<2x8x9x5xf32>
  %0 = tosa.transpose_conv2d %arg0, %arg1, %arg2, %arg3, %arg4 {acc_type = f32, out_pad = array<i64: 0, 0, 0, 0>, stride = array<i64: 1, 1>} : (tensor<2x?x?x3xf32>, tensor<5x3x6x3xf32>, tensor<5xf32>, tensor<1xf32>, tensor<1xf32>) -> tensor<2x8x9x5xf32>
  return
}

// -----

// CHECK-LABEL: @transpose_conv2d_static
func.func @transpose_conv2d_static(%arg0: tensor<2x16x14x3xf32>, %arg1: tensor<5x3x6x3xf32>, %arg2: tensor<5xf32>, %arg3: tensor<1xf32>, %arg4: tensor<1xf32>) {
  // CHECK: -> tensor<2x18x19x5xf32>
  %0 = tosa.transpose_conv2d %arg0, %arg1, %arg2, %arg3, %arg4 {acc_type = f32, out_pad = array<i64: 0, 0, 0, 0>, stride = array<i64: 1, 1>} : (tensor<2x16x14x3xf32>, tensor<5x3x6x3xf32>, tensor<5xf32>, tensor<1xf32>, tensor<1xf32>) -> tensor<2x?x?x5xf32>
  return
}

// -----

// CHECK-LABEL: @transpose_conv2d_static_strided
func.func @transpose_conv2d_static_strided(%arg0: tensor<2x16x14x3xf32>, %arg1: tensor<5x3x6x3xf32>, %arg2: tensor<5xf32>, %arg3: tensor<1xf32>, %arg4: tensor<1xf32>) {
  // CHECK: -> tensor<2x33x45x5xf32>
  %0 = tosa.transpose_conv2d %arg0, %arg1, %arg2, %arg3, %arg4 {acc_type = f32, out_pad = array<i64: 0, 0, 0, 0>, stride = array<i64: 2, 3>} : (tensor<2x16x14x3xf32>, tensor<5x3x6x3xf32>, tensor<5xf32>, tensor<1xf32>, tensor<1xf32>) -> tensor<2x?x?x5xf32>
  return
}

// -----

// CHECK-LABEL: @transpose_conv2d_dynamic_input
func.func @transpose_conv2d_dynamic_input(%arg0: tensor<?x?x?x?xf32>, %arg1: tensor<5x3x6x3xf32>, %arg2: tensor<5xf32>, %arg3: tensor<1xf32>, %arg4: tensor<1xf32>) {
  // CHECK: -> tensor<?x?x?x5xf32>
  %0 = tosa.transpose_conv2d %arg0, %arg1, %arg2, %arg3, %arg4 {acc_type = f32, out_pad = array<i64: 0, 0, 0, 0>, stride = array<i64: 1, 1>} : (tensor<?x?x?x?xf32>, tensor<5x3x6x3xf32>, tensor<5xf32>, tensor<1xf32>, tensor<1xf32>) -> tensor<?x?x?x5xf32>
  return
}

// -----

// CHECK-LABEL: @transpose_conv2d_dynamic_weights
func.func @transpose_conv2d_dynamic_weights(%arg0: tensor<2x6x4x3xf32>, %arg1: tensor<?x?x?x?xf32>, %arg2: tensor<5xf32>, %arg3: tensor<1xf32>, %arg4: tensor<1xf32>) {
  // CHECK: -> tensor<2x?x?x5xf32>
  %0 = tosa.transpose_conv2d %arg0, %arg1, %arg2, %arg3, %arg4 {acc_type = f32, out_pad = array<i64: 0, 0, 0, 0>, stride = array<i64: 1, 1>} : (tensor<2x6x4x3xf32>, tensor<?x?x?x?xf32>, tensor<5xf32>, tensor<1xf32>, tensor<1xf32>) -> tensor<2x?x?x5xf32>
  return
}

// -----

// CHECK-LABEL: @transpose_conv2d_dynamic_bias
func.func @transpose_conv2d_dynamic_bias(%arg0: tensor<2x6x4x3xf32>, %arg1: tensor<5x3x6x3xf32>, %arg2: tensor<?xf32>, %arg3: tensor<1xf32>, %arg4: tensor<1xf32>) {
  // CHECK: -> tensor<2x8x9x5xf32>
  %0 = tosa.transpose_conv2d %arg0, %arg1, %arg2, %arg3, %arg4 {acc_type = f32, out_pad = array<i64: 0, 0, 0, 0>, stride = array<i64: 1, 1>} : (tensor<2x6x4x3xf32>, tensor<5x3x6x3xf32>, tensor<?xf32>, tensor<1xf32>, tensor<1xf32>) -> tensor<2x8x9x5xf32>
  return
}

// -----

// CHECK-LABEL: @transpose_conv2d_padded
func.func @transpose_conv2d_padded(%arg0: tensor<2x9x11x3xf32>, %arg1: tensor<5x3x6x3xf32>, %arg2: tensor<5xf32>, %arg3: tensor<1xf32>, %arg4: tensor<1xf32>) {
<<<<<<< HEAD
  // CHECK: -> tensor<2x10x13x5xf32>
  %0 = tosa.transpose_conv2d %arg0, %arg1, %arg2, %arg3, %arg4 {acc_type = f32, out_pad = array<i64: 1, 0, 3, 0>, stride = array<i64: 1, 1>} : (tensor<2x9x11x3xf32>, tensor<5x3x6x3xf32>, tensor<5xf32>, tensor<1xf32>, tensor<1xf32>) -> tensor<2x10x13x5xf32>
=======
  // CHECK: -> tensor<2x12x19x5xf32>
  %0 = tosa.transpose_conv2d %arg0, %arg1, %arg2, %arg3, %arg4 {acc_type = f32, out_pad = array<i64: 1, 0, 3, 0>, stride = array<i64: 1, 1>} : (tensor<2x9x11x3xf32>, tensor<5x3x6x3xf32>, tensor<5xf32>, tensor<1xf32>, tensor<1xf32>) -> tensor<2x12x19x5xf32>
>>>>>>> d465594a
  return
}

// CHECK-LABEL: @transpose_conv2d_strided
func.func @transpose_conv2d_strided(%arg0: tensor<1x5x7x1xf32>, %arg1: tensor<1x1x1x1xf32>, %arg2: tensor<1xf32>, %arg3: tensor<1xf32>, %arg4: tensor<1xf32>) {
  // CHECK: -> tensor<1x13x13x1xf32>
  %0 = tosa.transpose_conv2d %arg0, %arg1, %arg2, %arg3, %arg4 {acc_type = f32, out_pad = array<i64: 0, 0, 0, 0>, stride = array<i64: 3, 2>} : (tensor<1x5x7x1xf32>, tensor<1x1x1x1xf32>, tensor<1xf32>, tensor<1xf32>, tensor<1xf32>) -> tensor<1x13x13x1xf32>
  return
}

// -----

// CHECK-LABEL: @resize_int_horizontal
func.func @resize_int_horizontal(%arg0: tensor<1x15x13x1xi8>) {
  %scale = tosa.const_shape { values = dense<[11, 7, 89, 6]> : tensor<4xindex> } : () -> !tosa.shape<4>
  %offset = tosa.const_shape { values = dense<0> : tensor<2xindex> } : () -> !tosa.shape<2>
  %border = tosa.const_shape { values = dense<0> : tensor<2xindex> } : () -> !tosa.shape<2>
  // CHECK: -> tensor<1x23x179x1xi8>
  %0 = tosa.resize %arg0, %scale, %offset, %border {mode = "NEAREST_NEIGHBOR"} : (tensor<1x15x13x1xi8>, !tosa.shape<4>, !tosa.shape<2>, !tosa.shape<2>) -> tensor<?x?x?x?xi8>
  return
}

// -----

// CHECK-LABEL: @resize_int_vertical
func.func @resize_int_vertical(%arg0: tensor<1x49x42x1xi16>) {
  %scale = tosa.const_shape { values = dense<[37, 16, 219, 41]> : tensor<4xindex> } : () -> !tosa.shape<4>
  %offset = tosa.const_shape { values = dense<0> : tensor<2xindex> } : () -> !tosa.shape<2>
  %border = tosa.const_shape { values = dense<0> : tensor<2xindex> } : () -> !tosa.shape<2>
  // CHECK: -> tensor<1x112x220x1xi16>
  %0 = tosa.resize %arg0, %scale, %offset, %border {mode = "NEAREST_NEIGHBOR"} : (tensor<1x49x42x1xi16>, !tosa.shape<4>, !tosa.shape<2>, !tosa.shape<2>) -> tensor<?x?x?x?xi16>
  return
}

// -----

// CHECK-LABEL: @resize_int_power_of_two_upscale
func.func @resize_int_power_of_two_upscale(%arg0: tensor<1x23x19x1xi8>) {
  %scale = tosa.const_shape { values = dense<[16, 1, 16, 1]> : tensor<4xindex> } : () -> !tosa.shape<4>
  %offset = tosa.const_shape { values = dense<0> : tensor<2xindex> } : () -> !tosa.shape<2>
  %border = tosa.const_shape { values = dense<0> : tensor<2xindex> } : () -> !tosa.shape<2>
  // CHECK: -> tensor<1x353x289x1xi32>
  %0 = tosa.resize %arg0, %scale, %offset, %border {mode = "BILINEAR"} : (tensor<1x23x19x1xi8>, !tosa.shape<4>, !tosa.shape<2>, !tosa.shape<2>) -> tensor<?x?x?x?xi32>
  return
}

// -----

// CHECK-LABEL: @resize_int_power_of_two_upscale_offsetted
func.func @resize_int_power_of_two_upscale_offsetted(%arg0: tensor<1x41x26x1xi16>) {
  %scale = tosa.const_shape { values = dense<[16, 2, 16, 2]> : tensor<4xindex> } : () -> !tosa.shape<4>
  %offset = tosa.const_shape { values = dense<[-7, -7]> : tensor<2xindex> } : () -> !tosa.shape<2>
  %border = tosa.const_shape { values = dense<[7, 7]> : tensor<2xindex> } : () -> !tosa.shape<2>
  // CHECK: -> tensor<1x328x208x1xi48>
  %0 = tosa.resize %arg0, %scale, %offset, %border {mode = "BILINEAR"} : (tensor<1x41x26x1xi16>, !tosa.shape<4>, !tosa.shape<2>, !tosa.shape<2>) -> tensor<?x?x?x?xi48>
  return
}

// -----
// CHECK-LABEL: @resize_fp_horizontal
func.func @resize_fp_horizontal(%arg0: tensor<1x50x48x1xf32>) {
  %scale = tosa.const_shape { values = dense<[15, 7, 84, 47]> : tensor<4xindex> } : () -> !tosa.shape<4>
  %offset = tosa.const_shape { values = dense<0> : tensor<2xindex> } : () -> !tosa.shape<2>
  %border = tosa.const_shape { values = dense<0> : tensor<2xindex> } : () -> !tosa.shape<2>
  // CHECK: -> tensor<1x106x85x1xf32>
  %0 = tosa.resize %arg0, %scale, %offset, %border {mode = "BILINEAR"} : (tensor<1x50x48x1xf32>, !tosa.shape<4>, !tosa.shape<2>, !tosa.shape<2>) -> tensor<?x?x?x?xf32>
  return
}

// -----
// CHECK-LABEL: @resize_fp_vertical
func.func @resize_fp_vertical(%arg0: tensor<1x50x48x1xf32>) {
  %scale = tosa.const_shape { values = dense<[127, 49, 12, 47]> : tensor<4xindex> } : () -> !tosa.shape<4>
  %offset = tosa.const_shape { values = dense<0> : tensor<2xindex> } : () -> !tosa.shape<2>
  %border = tosa.const_shape { values = dense<0> : tensor<2xindex> } : () -> !tosa.shape<2>
  // CHECK: -> tensor<1x128x13x1xf32>
  %0 = tosa.resize %arg0, %scale, %offset, %border {mode = "NEAREST_NEIGHBOR"} : (tensor<1x50x48x1xf32>, !tosa.shape<4>, !tosa.shape<2>, !tosa.shape<2>) -> tensor<?x?x?x?xf32>
  return
}

// -----

// CHECK-LABEL: @resize_fp_power_of_two_upscale
func.func @resize_fp_power_of_two_upscale(%arg0: tensor<1x23x23x1xf32>) {
  %scale = tosa.const_shape { values = dense<[4, 1, 4, 1]> : tensor<4xindex> } : () -> !tosa.shape<4>
  %offset = tosa.const_shape { values = dense<0> : tensor<2xindex> } : () -> !tosa.shape<2>
  %border = tosa.const_shape { values = dense<0> : tensor<2xindex> } : () -> !tosa.shape<2>
  // CHECK: -> tensor<1x89x89x1xf32>
  %0 = tosa.resize %arg0, %scale, %offset, %border {mode = "BILINEAR"} : (tensor<1x23x23x1xf32>, !tosa.shape<4>, !tosa.shape<2>, !tosa.shape<2>) -> tensor<?x?x?x?xf32>
  return
}

// -----

// CHECK-LABEL: @resize_fp_power_of_two_upscale_offsetted
func.func @resize_fp_power_of_two_upscale_offsetted(%arg0: tensor<1x50x48x1xf32>) {
  %scale = tosa.const_shape { values = dense<[64, 2, 64, 2]> : tensor<4xindex> } : () -> !tosa.shape<4>
  %offset = tosa.const_shape { values = dense<[-31, -31]> : tensor<2xindex> } : () -> !tosa.shape<2>
  %border = tosa.const_shape { values = dense<[31, 31]> : tensor<2xindex> } : () -> !tosa.shape<2>
  // CHECK: -> tensor<1x1600x1536x1xf32>
  %0 = tosa.resize %arg0, %scale, %offset, %border {mode = "NEAREST_NEIGHBOR"} : (tensor<1x50x48x1xf32>, !tosa.shape<4>, !tosa.shape<2>, !tosa.shape<2>) -> tensor<?x?x?x?xf32>
  return
}

// -----

// CHECK-LABEL: @if_test_simple
func.func @if_test_simple(%arg0 : tensor<f32>, %arg1 : tensor<f32>, %arg2 : tensor<i1>) -> () {
  %a = tosa.log %arg0 : (tensor<f32>) -> tensor<f32>
  %b = tosa.log %arg1 : (tensor<f32>) -> tensor<f32>

  // CHECK: tosa.cond_if
  // CHECK: -> (tensor<f32>)
  %0 = tosa.cond_if %arg2 -> (tensor<f32>) {
    tosa.yield %a : tensor<f32>
  } else {
    tosa.yield %b : tensor<f32>
  }
  return
}

// -----

// CHECK-LABEL: @if_test_dynamic
func.func @if_test_dynamic(%arg0 : tensor<2xf32>, %arg1 : tensor<3xf32>, %arg2 : tensor<i1>) -> () {
  // CHECK: tosa.cond_if
  // CHECK: -> (tensor<?xf32>)
  %0 = tosa.cond_if %arg2 -> (tensor<?xf32>) {
    tosa.yield %arg0 : tensor<2xf32>
  } else {
    tosa.yield %arg1 : tensor<3xf32>
  }
  return
}

// -----

// CHECK-LABEL: @if_test_unranked
func.func @if_test_unranked(%arg0 : tensor<f32>, %arg1 : tensor<3xf32>, %arg2 : tensor<i1>) -> () {
  // CHECK: tosa.cond_if
  // CHECK: -> (tensor<*xf32>)
  %0 = tosa.cond_if %arg2 -> (tensor<*xf32>) {
    tosa.yield %arg0 : tensor<f32>
  } else {
    tosa.yield %arg1 : tensor<3xf32>
  }
  return
}

// -----

// CHECK-LABEL: @if_test_propagate
func.func @if_test_propagate(%arg0 : tensor<f32>, %arg1 : tensor<f32>, %arg2 : tensor<i1>) -> () {
  // CHECK: tosa.cond_if
  // CHECK: -> (tensor<f32>)
  %0 = tosa.cond_if %arg2 -> (tensor<f32>) {
    %1 = tosa.add %arg0, %arg1 : (tensor<f32>, tensor<f32>) -> tensor<f32>
    tosa.yield %1 : tensor<f32>
  } else {
    %1 = tosa.sub %arg0, %arg1 : (tensor<f32>, tensor<f32>) -> tensor<f32>
    tosa.yield %1 : tensor<f32>
  }
  return
}

// -----

// CHECK-LABEL: @while_test
func.func @while_test(%arg0 : tensor<i32>) -> (tensor<*xi32>) {
  // CHECK:      tosa.add
  // CHECK-SAME: (tensor<i32>, tensor<i32>) -> tensor<i32>
  %0 = tosa.add %arg0, %arg0 : (tensor<i32>, tensor<i32>) -> tensor<*xi32>

  // CHECK:      tosa.while_loop
  // CHECK-SAME: (tensor<i32>) -> tensor<i32>
  %1 = tosa.while_loop (%arg1 = %0) : (tensor<*xi32>) -> tensor<*xi32> {
    %2 = "tosa.const"() <{values = dense<3> : tensor<i32>}> : () -> tensor<i32>

    // CHECK:       tosa.greater_equal
    // CHECK-SAME: (tensor<i32>, tensor<i32>) -> tensor<i1>
    %3 = tosa.greater_equal %2, %arg1 : (tensor<i32>, tensor<*xi32>) -> tensor<*xi1>

    // CHECK:      tosa.yield
    // CHECK-SAME: tensor<i1>
    tosa.yield %3 : tensor<*xi1>

  } do {

  // CHECK:      ^bb0
  // CHECK-SAME: tensor<i32>
  ^bb0(%arg1: tensor<*xi32>):
    %2 = "tosa.const"() <{values = dense<1> : tensor<i32>}> : () -> tensor<i32>

    // CHECK:     tosa.add
    // CHECK-SAME: (tensor<i32>, tensor<i32>) -> tensor<i32>
    %3 = tosa.add %arg1, %2 : (tensor<*xi32>, tensor<i32>) -> tensor<*xi32>

    // CHECK:      tosa.yield
    // CHECK-SAME: tensor<i32>
    tosa.yield %3 : tensor<*xi32>
  }

  // CHECK:      tensor.cast
  return %1 : tensor<*xi32>
}

// -----

// CHECK-LABEL: @while_test
func.func @while_test(%arg0 : tensor<i32>, %arg1 : tensor<1xi32>) -> () {
  // CHECK:      tosa.while_loop
  // CHECK-SAME: (tensor<i32>, tensor<1xi32>) -> (tensor<i32>, tensor<?xi32>)
  %0:2 = tosa.while_loop (%arg2 = %arg0, %arg3 = %arg1) : (tensor<i32>, tensor<1xi32>) -> (tensor<i32>, tensor<?xi32>) {
    %1 = "tosa.const"() <{values = dense<3> : tensor<i32>}> : () -> tensor<i32>
    // CHECK:       tosa.greater_equal
    // CHECK-SAME: (tensor<i32>, tensor<i32>) -> tensor<i1>
    %2 = tosa.greater_equal %1, %arg2 : (tensor<i32>, tensor<i32>) -> tensor<i1>

    // CHECK:      tosa.yield
    // CHECK-SAME: tensor<i1>
    tosa.yield %2 : tensor<i1>
  } do {

  // CHECK:      ^bb0
  // CHECK-SAME: tensor<i32>
  // CHECK-SAME: tensor<?xi32>
  ^bb0(%arg2: tensor<i32>, %arg3: tensor<?xi32>):
    %1 = "tosa.const"() <{values = dense<1> : tensor<i32>}> : () -> tensor<i32>

    // CHECK:     tosa.add
    // CHECK-SAME: (tensor<i32>, tensor<i32>) -> tensor<i32>
    %2 = tosa.add %arg2, %1 : (tensor<i32>, tensor<i32>) -> tensor<i32>

    // CHECK:      tosa.concat
    // CHECK-SAME: (tensor<?xi32>, tensor<?xi32>) -> tensor<?xi32>
    %3 = tosa.concat %arg3, %arg3 {axis = 0 : i32} : (tensor<?xi32>, tensor<?xi32>) -> tensor<?xi32>

    // CHECK:      tosa.yield
    // CHECK-SAME: tensor<i32>
    // CHECK-SAME: tensor<?xi32>
    tosa.yield %2, %3 : tensor<i32>, tensor<?xi32>
  }
  return
}

// -----

// This test locks down a fix for a crash in the type inference process.
// The relevant pattern is a while loop whose body contains a TOSA operation which is
// consumed by a non-inferrable user in the same body.
// Previously, this would trigger a crash due to how types are cached and then
// reapplied to the operations in the loops body.

// CHECK-LABEL: @while_dont_crash
func.func @while_dont_crash(%arg0 : tensor<i32>) -> (tensor<*xi32>) {
  %0 = tosa.add %arg0, %arg0 : (tensor<i32>, tensor<i32>) -> tensor<*xi32>
  // CHECK:      tosa.while_loop
  // CHECK-SAME: (tensor<i32>) -> tensor<i32>
  %1 = tosa.while_loop (%arg1 = %0) : (tensor<*xi32>) -> tensor<*xi32> {
    %2 = "tosa.const"() <{values = dense<3> : tensor<i32>}> : () -> tensor<i32>
    // CHECK:       tosa.greater_equal
    // CHECK-SAME: (tensor<i32>, tensor<i32>) -> tensor<i1>
    %3 = tosa.greater_equal %2, %arg1 : (tensor<i32>, tensor<*xi32>) -> tensor<*xi1>
    tosa.yield %3 : tensor<*xi1>
  } do {
  // CHECK:      ^bb0
  // CHECK-SAME: tensor<i32>
  ^bb0(%arg1: tensor<*xi32>):
    // CHECK:     tosa.add
    // CHECK-SAME: (tensor<i32>, tensor<i32>) -> tensor<i32>
    %3 = tosa.add %arg1, %arg1 : (tensor<*xi32>, tensor<*xi32>) -> tensor<*xi32>
    // CHECK: %[[CAST:.+]] = tensor.cast %{{.*}} : tensor<i32> to tensor<*xi32>
    // CHECK: "use"(%[[CAST]]) : (tensor<*xi32>) -> ()
    "use"(%3) : (tensor<*xi32>) -> ()
    tosa.yield %3 : tensor<*xi32>
  }
  // CHECK: tensor.cast
  return %1 : tensor<*xi32>
}

// -----

// This test locks down a fix for a crash in the type inference process.
// The relevant pattern is a while loop whose body contains a TOSA operation which is
// consumed by a non-inferrable user in the same body.

// CHECK-LABEL: @while_dont_crash_nested
func.func @while_dont_crash_nested(%arg0 : tensor<i32>) -> (tensor<*xi32>) {
  %0 = tosa.add %arg0, %arg0 : (tensor<i32>, tensor<i32>) -> tensor<*xi32>
  // CHECK:      tosa.while_loop
  // CHECK-SAME: (tensor<i32>) -> tensor<i32>
  %1 = tosa.while_loop (%arg1 = %0) : (tensor<*xi32>) -> tensor<*xi32> {
    %2 = "tosa.const"() <{values = dense<3> : tensor<i32>}> : () -> tensor<i32>
    // CHECK:       tosa.greater_equal
    // CHECK-SAME: (tensor<i32>, tensor<i32>) -> tensor<i1>
    %3 = tosa.greater_equal %2, %arg1 : (tensor<i32>, tensor<*xi32>) -> tensor<*xi1>
    // CHECK:      tosa.yield
    // CHECK-SAME: tensor<i1>
    tosa.yield %3 : tensor<*xi1>
  } do {
  // CHECK:      ^bb0
  // CHECK-SAME: tensor<i32>
  ^bb0(%arg1: tensor<*xi32>):
    // CHECK:      tosa.while_loop
    // CHECK-SAME: (tensor<i32>) -> tensor<i32>
    %1 = tosa.while_loop (%arg2 = %arg1) : (tensor<*xi32>) -> tensor<*xi32> {
      %2 = "tosa.const"() <{values = dense<3> : tensor<i32>}> : () -> tensor<i32>
      // CHECK:       tosa.greater_equal
      // CHECK-SAME: (tensor<i32>, tensor<i32>) -> tensor<i1>
      %4 = tosa.greater_equal %2, %arg2 : (tensor<i32>, tensor<*xi32>) -> tensor<*xi1>
      // CHECK:      tosa.yield
      // CHECK-SAME: tensor<i1>
      tosa.yield %4 : tensor<*xi1>
    } do {
    // CHECK:      ^bb0
    // CHECK-SAME: tensor<i32>
    ^bb0(%arg2: tensor<*xi32>):
      // CHECK:     tosa.add
      // CHECK-SAME: (tensor<i32>, tensor<i32>) -> tensor<i32>
      %4 = tosa.add %arg2, %arg2 : (tensor<*xi32>, tensor<*xi32>) -> tensor<*xi32>
      // CHECK: %[[CAST:.+]] = tensor.cast %{{.*}} : tensor<i32> to tensor<*xi32>
      // CHECK: "use"(%[[CAST]]) : (tensor<*xi32>) -> ()
      "use"(%4) : (tensor<*xi32>) -> ()
      // CHECK:      tosa.yield
      // CHECK-SAME: tensor<i32>
      tosa.yield %4 : tensor<*xi32>
    }
    // CHECK:      tosa.yield
    // CHECK-SAME: tensor<i32>
    tosa.yield %1 : tensor<*xi32>
  }

  // CHECK: tensor.cast
  return %1 : tensor<*xi32>
}

// -----

// CHECK-LABEL: @test_static_rfft2d
func.func @test_static_rfft2d(%arg0: tensor<5x2x8xf32>) -> () {
  // CHECK: -> (tensor<5x2x5xf32>, tensor<5x2x5xf32>)
  %output_real, %output_imag = tosa.rfft2d %arg0 : (tensor<5x2x8xf32>) -> (tensor<?x?x?xf32>, tensor<?x?x?xf32>)
  return
}

// -----

// CHECK-LABEL: @test_dynamic_batch_rfft2d
func.func @test_dynamic_batch_rfft2d(%arg0 : tensor<?x2x4xf32>) -> () {
  // CHECK: -> (tensor<?x2x3xf32>, tensor<?x2x3xf32>)
  %output_real, %output_imag = tosa.rfft2d %arg0 : (tensor<?x2x4xf32>) -> (tensor<?x?x?xf32>, tensor<?x?x?xf32>)
  return
}

// -----

// CHECK-LABEL: @test_dynamic_width_rfft2d
func.func @test_dynamic_width_rfft2d(%arg0 : tensor<5x2x?xf32>) -> () {
  // CHECK: -> (tensor<5x2x?xf32>, tensor<5x2x?xf32>)
  %output_real, %output_imag = tosa.rfft2d %arg0 : (tensor<5x2x?xf32>) -> (tensor<?x?x?xf32>, tensor<?x?x?xf32>)
  return
}

// -----

// CHECK-LABEL: @test_static_fft2d
func.func @test_static_fft2d(%arg0: tensor<1x4x8xf32>, %arg1: tensor<1x4x8xf32>) -> (tensor<1x4x8xf32>, tensor<1x4x8xf32>) {
  // CHECK: -> (tensor<1x4x8xf32>, tensor<1x4x8xf32>)
  %output_real, %output_imag = tosa.fft2d %arg0, %arg1 {inverse = false} : (tensor<1x4x8xf32>, tensor<1x4x8xf32>) -> (tensor<1x4x8xf32>, tensor<1x4x8xf32>)
  return %output_real, %output_imag : tensor<1x4x8xf32>, tensor<1x4x8xf32>
}

// -----

// CHECK-LABEL: @test_dynamic_batch_fft2d
func.func @test_dynamic_batch_fft2d(%arg0: tensor<?x4x8xf32>, %arg1: tensor<?x4x8xf32>) -> (tensor<?x4x8xf32>, tensor<?x4x8xf32>) {
  // CHECK: -> (tensor<?x4x8xf32>, tensor<?x4x8xf32>)
  %output_real, %output_imag = tosa.fft2d %arg0, %arg1 {inverse = false} : (tensor<?x4x8xf32>, tensor<?x4x8xf32>) -> (tensor<?x4x8xf32>, tensor<?x4x8xf32>)
  return %output_real, %output_imag : tensor<?x4x8xf32>, tensor<?x4x8xf32>
}

// -----

// CHECK-LABEL: @test_unranked_equal
func.func @test_unranked_equal(%arg0 : tensor<*xf32>, %arg1 : tensor<f32>) -> () {
  // CHECK: tosa.equal %arg0, %arg1 : (tensor<*xf32>, tensor<f32>) -> tensor<*xi1>
  %0 = tosa.equal %arg0, %arg1 : (tensor<*xf32>, tensor<f32>) -> tensor<*xi1>

  return
}

// -----

// CHECK-LABEL: test_non_tosa_consumer_shape
func.func @test_non_tosa_consumer_shape(%arg0: tensor<4x4xf32>) -> !shape.shape {
  // CHECK: tosa.log %arg0 : (tensor<4x4xf32>) -> tensor<4x4xf32>
  %0 = tosa.log %arg0 : (tensor<4x4xf32>) -> tensor<*xf32>
  %1 = shape.shape_of %0 : tensor<*xf32> -> !shape.shape
  return %1 : !shape.shape
}

// -----

// CHECK-LABEL: test_non_tosa_consumer_shape
func.func @test_non_tosa_consumer_shape2(%arg0: tensor<4x4xf32>) -> tensor<?xindex> {
  // CHECK: tosa.log %arg0 : (tensor<4x4xf32>) -> tensor<4x4xf32>
  %0 = tosa.log %arg0 : (tensor<4x4xf32>) -> tensor<*xf32>
  %1 = shape.shape_of %0 : tensor<*xf32> -> tensor<?xindex>
  return %1 : tensor<?xindex>
}

// -----

// CHECK-LABEL: test_non_tosa_consumer_extract
func.func @test_non_tosa_consumer_extract(%arg0: tensor<4x4xf32>, %arg1: index) -> f32 {
  // CHECK: tosa.log %arg0 : (tensor<4x4xf32>) -> tensor<4x4xf32>
  %0 = tosa.log %arg0 : (tensor<4x4xf32>) -> tensor<?x?xf32>
  %1 = tensor.extract %0[%arg1, %arg1] : tensor<?x?xf32>
  return %1 : f32
}

// -----

// CHECK-LABEL: test_non_tosa_consumer_still_propagates
func.func @test_non_tosa_consumer_still_propagates(%arg0: tensor<1x1x8xf32>, %arg1: tensor<1x8x1xf32>) -> tensor<?x?xf32> {
  // CHECK: tosa.matmul %arg0, %arg1, %0, %1 : (tensor<1x1x8xf32>, tensor<1x8x1xf32>, tensor<1xf32>, tensor<1xf32>)  -> tensor<1x1x1xf32>
  %0 = "tosa.const"() <{values = dense<0.0> : tensor<1xf32>}> : () -> tensor<1xf32>
  %1 = "tosa.const"() <{values = dense<0.0> : tensor<1xf32>}> : () -> tensor<1xf32>
  %2 = tosa.matmul %arg0, %arg1, %0, %1 : (tensor<1x1x8xf32>, tensor<1x8x1xf32>, tensor<1xf32>, tensor<1xf32>)  -> tensor<?x1x1xf32>
  %3 = arith.constant dense<[1, 1]> : tensor<2xindex>
  %4 = tensor.reshape %2(%3) : (tensor<?x1x1xf32>, tensor<2xindex>) -> tensor<?x?xf32>
  return %4 : tensor<?x?xf32>
}

// -----

// CHECK-LABEL: test_tosa_use_def_chain
func.func @test_tosa_use_def_chain(%arg0: tensor<1x32x32x3xf32>, %arg1: tensor<16x3x3x3xf32>, %arg2: tensor<16xf32>, %arg3: tensor<1xf32>, %arg4: tensor<1xf32>) -> tensor<?x16x16x16xf32> {
  // CHECK: [[CONV:%.+]] = tosa.conv2d %arg0, %arg1, %arg2
  // CHECK: (tensor<1x32x32x3xf32>, tensor<16x3x3x3xf32>, tensor<16xf32>, tensor<1xf32>, tensor<1xf32>) -> tensor<1x32x32x16xf32>
  %0 = tosa.conv2d %arg0, %arg1, %arg2, %arg3, %arg4 {acc_type = f32, dilation = array<i64: 1, 1>, pad = array<i64: 1, 1, 1, 1>, stride = array<i64: 1, 1>} : (tensor<1x32x32x3xf32>, tensor<16x3x3x3xf32>, tensor<16xf32>, tensor<1xf32>, tensor<1xf32>) -> tensor<?x32x32x16xf32>
  // CHECK: tosa.max_pool2d [[CONV]]
  // CHECK: (tensor<1x32x32x16xf32>) -> tensor<1x16x16x16xf32>
  %1 = tosa.max_pool2d %0 {kernel = array<i64: 2, 2>, pad = array<i64: 0, 0, 0, 0>, stride = array<i64: 2, 2>} : (tensor<?x32x32x16xf32>) -> tensor<?x16x16x16xf32>
  return %1 : tensor<?x16x16x16xf32>
}

// -----

// This test locks two bug fixes manifested in the code below.
//
// 1. Context
//
// When shape propagation hits an operation that does not support shape
// inference (here 'tensor.expand_shape'), it must revert the currently
// inferred shape of its consumers back to the originally expected input
// type to avoid potential op verification errors. This type reversal is
// done through an additional 'tensor.cast' op.
//
//
// 2. Preserving list of non-inferrable consumers
//
// When multiple non-inferrable consumers of a shape-inferred value are found
// (here, the 2 occurrences of 'tensor.expand_shape' consuming the output of
// 'tosa.cast'), their input argument ('%0') must be altered to consume the
// output the new 'tensor.cast' op. While these replacements occur, the use list
// of the producer ('tosa.cast') is also implicitly altered, invalidating any
// iterators associated with it. It is therefore necessary to create a copy of
// this use list ahead of time. Before this bug fix, the second
// 'tensor.expand_shape' op below was not updated correctly.
//
// 3. Guaranteeing def-use order
//
// When emitting the 'tensor.cast' op, it is important to guarantee that its
// output value is defined before all of its consumers (here, both of the
// 'tensor.expand_shape' ops. In a previous version of the code, this insertion
// occurred right before the first encountered consumer. Since use lists are
// saved in reverse order, the 'tensor.cast' op was inserted before the second
// 'tensor.expand_shape' op, leading to a def-use order violation when the
// first 'tensor.expand_shape' op was later updated. The current implementation
// sets the insertion point right after the producer of the last shape-inferred
// value (here 'tosa.cast'), which guarantees correct def-use order for all
// future operand updates.

// CHECK-LABEL: test_multiple_non_inferrable_consumers
// CHECK-SAME: %[[ARG:.*]]: tensor<1x2x8xf32>
func.func @test_multiple_non_inferrable_consumers(%arg0: tensor<1x2x8xf32>) {
  // CHECK: %[[TOSA_CAST:.*]] = tosa.cast %[[ARG]] : (tensor<1x2x8xf32>) -> tensor<1x2x8xf32>
  // CHECK: %[[TENSOR_CAST:.*]] = tensor.cast %[[TOSA_CAST]] : tensor<1x2x8xf32> to tensor<?x2x8xf32>
  %0 = tosa.cast %arg0 : (tensor<1x2x8xf32>) -> tensor<?x2x8xf32>

  %c0 = arith.constant 0 : index
  %dim = tensor.dim %0, %c0 : tensor<?x2x8xf32>

  // CHECK: tensor.expand_shape %[[TENSOR_CAST]]
  // CHECK: tensor.expand_shape %[[TENSOR_CAST]]
  %expanded_0 = tensor.expand_shape %0 [[0], [1, 2], [3]] output_shape [%dim, 1, 4, 8] : tensor<?x2x8xf32> into tensor<?x1x2x8xf32>
  %expanded_1 = tensor.expand_shape %0 [[0], [1, 2], [3]] output_shape [%dim, 1, 4, 8] : tensor<?x2x8xf32> into tensor<?x1x2x8xf32>
  return
}

// -----
// CHECK-LABEL: test_mul_scalar
func.func @test_mul_scalar(%arg0: tensor<f32>, %arg1: tensor<f32>) -> tensor<*xf32> {
  // CHECK: %[[SHIFT:.*]] = "tosa.const"() <{values = dense<0> : tensor<1xi8>}> : () -> tensor<1xi8>
  // CHECK: tosa.mul %arg0, %arg1, %[[SHIFT]] : (tensor<f32>, tensor<f32>, tensor<1xi8>) -> tensor<f32>
  %shift = "tosa.const"() <{values = dense<0> : tensor<1xi8>}> : () -> tensor<1xi8>
  %0 = tosa.mul %arg0, %arg1, %shift : (tensor<f32>, tensor<f32>, tensor<1xi8>) -> tensor<*xf32>
  return %0 : tensor<*xf32>
}<|MERGE_RESOLUTION|>--- conflicted
+++ resolved
@@ -994,13 +994,8 @@
 
 // CHECK-LABEL: @transpose_conv2d_padded
 func.func @transpose_conv2d_padded(%arg0: tensor<2x9x11x3xf32>, %arg1: tensor<5x3x6x3xf32>, %arg2: tensor<5xf32>, %arg3: tensor<1xf32>, %arg4: tensor<1xf32>) {
-<<<<<<< HEAD
-  // CHECK: -> tensor<2x10x13x5xf32>
-  %0 = tosa.transpose_conv2d %arg0, %arg1, %arg2, %arg3, %arg4 {acc_type = f32, out_pad = array<i64: 1, 0, 3, 0>, stride = array<i64: 1, 1>} : (tensor<2x9x11x3xf32>, tensor<5x3x6x3xf32>, tensor<5xf32>, tensor<1xf32>, tensor<1xf32>) -> tensor<2x10x13x5xf32>
-=======
   // CHECK: -> tensor<2x12x19x5xf32>
   %0 = tosa.transpose_conv2d %arg0, %arg1, %arg2, %arg3, %arg4 {acc_type = f32, out_pad = array<i64: 1, 0, 3, 0>, stride = array<i64: 1, 1>} : (tensor<2x9x11x3xf32>, tensor<5x3x6x3xf32>, tensor<5xf32>, tensor<1xf32>, tensor<1xf32>) -> tensor<2x12x19x5xf32>
->>>>>>> d465594a
   return
 }
 
