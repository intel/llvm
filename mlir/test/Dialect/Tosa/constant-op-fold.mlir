// RUN: mlir-opt --split-input-file --tosa-layerwise-constant-fold %s | FileCheck %s


// RUN: mlir-opt --split-input-file --tosa-layerwise-constant-fold="aggressive-reduce-constant=true" %s | FileCheck %s --check-prefix=AGGRESIVE

// CHECK-LABEL: @armax_fold_dim_size_1
func.func @armax_fold_dim_size_1(%arg0: tensor<2x1x3xf32>) -> tensor<2x3xi32> {
  // CHECK: "tosa.const"() <{values = dense<0> : tensor<2x3xi32>}> : () -> tensor<2x3xi32>
  %0 = tosa.argmax %arg0 {axis = 1 : i32}: (tensor<2x1x3xf32>) -> tensor<2x3xi32>
  return %0 : tensor<2x3xi32>
}

// CHECK-LABEL: @argmax_dynamic_shape_no_fold_dim_size_1
func.func @argmax_dynamic_shape_no_fold_dim_size_1(%arg0: tensor<?x1x3xf32>) -> tensor<?x3xi32> {
  // CHECK: tosa.argmax
  %0 = tosa.argmax %arg0 {axis = 1 : i32}: (tensor<?x1x3xf32>) -> tensor<?x3xi32>
  return %0 : tensor<?x3xi32>
}

// CHECK-LABEL: @transpose_fold
func.func @transpose_fold(%arg0: tensor<3x4xf32>) -> tensor<3x4xf32> {
  // CHECK: return %arg0
  %1 = tosa.transpose %arg0 { perms = array<i32: 0, 1> }: (tensor<3x4xf32>) -> tensor<3x4xf32>
  return %1 : tensor<3x4xf32>
}

// CHECK-LABEL: @transpose_nofold
func.func @transpose_nofold(%arg0: tensor<3x3xf32>) -> tensor<3x3xf32> {
  // CHECK: tosa.transpose
  %1 = tosa.transpose %arg0 { perms = array<i32: 1, 0> }: (tensor<3x3xf32>) -> tensor<3x3xf32>
  return %1 : tensor<3x3xf32>
}

// CHECK-LABEL: @transpose_nofold_shape
func.func @transpose_nofold_shape(%arg0: tensor<3x4xf32>) -> tensor<?x?xf32> {
  // CHECK: tosa.transpose
  %1 = tosa.transpose %arg0 { perms = array<i32: 1, 0> }: (tensor<3x4xf32>) -> tensor<?x?xf32>
  return %1 : tensor<?x?xf32>
}

// CHECK-LABEL: @transpose_fold_splat
func.func @transpose_fold_splat() -> tensor<3x2xf32> {
  %input = "tosa.const"() {values = dense<4.0> : tensor<2x3xf32>} : () -> tensor<2x3xf32>
  //               CHECK: %[[CST:.+]] = "tosa.const"() <{
  // CHECK-SAME{LITERAL}: values = dense<4.000000e+00> : tensor<3x2xf32>
  %1 = tosa.transpose %input { perms = array<i32: 1, 0> }: (tensor<2x3xf32>) -> tensor<3x2xf32>
  // CHECK: return %[[CST]]
  return %1 : tensor<3x2xf32>
}

// CHECK-LABEL: @transpose_fold_2d_float
func.func @transpose_fold_2d_float() -> tensor<3x2xf32> {
  %input = "tosa.const"() {values = dense<[[0.0, 1.0, 2.0], [3.0, 4.0, 5.0]]> : tensor<2x3xf32>} : () -> tensor<2x3xf32>
  //               CHECK: %[[CST:.+]] = "tosa.const"() <{
  // CHECK-SAME{LITERAL}: values = dense<[[0.000000e+00, 3.000000e+00], [1.000000e+00, 4.000000e+00], [2.000000e+00, 5.000000e+00]]> : tensor<3x2xf32>
  %1 = tosa.transpose %input { perms = array<i32: 1, 0> }: (tensor<2x3xf32>) -> tensor<3x2xf32>
  // CHECK: return %[[CST]]
  return %1 : tensor<3x2xf32>
}

// CHECK-LABEL: @transpose_fold_2d_bool
func.func @transpose_fold_2d_bool() -> tensor<3x2xi1> {
  %input = "tosa.const"() {values = dense<[[true, false, false], [false, false, true]]> : tensor<2x3xi1>} : () -> tensor<2x3xi1>
  //               CHECK: %[[CST:.+]] = "tosa.const"() <{
  // CHECK-SAME{LITERAL}: values = dense<[[true, false], [false, false], [false, true]]> : tensor<3x2xi1>
  %1 = tosa.transpose %input { perms = array<i32: 1, 0> }: (tensor<2x3xi1>) -> tensor<3x2xi1>
  // CHECK: return %[[CST]]
  return %1 : tensor<3x2xi1>
}

// CHECK-LABEL: @transpose_fold_4d_int
func.func @transpose_fold_4d_int() -> tensor<3x1x4x2xi32> {
  %input = "tosa.const"() {values = dense<[[
    [[ 0,  1,  2,  3], [ 4,  5,  6,  7], [ 8,  9, 10, 11]],
    [[12, 13, 14, 15], [16, 17, 18, 19], [20, 21, 22, 23]]
  ]]> : tensor<1x2x3x4xi32>} : () -> tensor<1x2x3x4xi32>
  //               CHECK: %[[CST:.+]] = "tosa.const"() <{
  // CHECK-SAME{LITERAL}: values = dense<[
  // CHECK-SAME{LITERAL}:   [[[0, 12], [1, 13], [2, 14], [3, 15]]],
  // CHECK-SAME{LITERAL}:   [[[4, 16], [5, 17], [6, 18], [7, 19]]],
  // CHECK-SAME{LITERAL}:   [[[8, 20], [9, 21], [10, 22], [11, 23]]]
  // CHECK-SAME{LITERAL}: ]>
  %1 = tosa.transpose %input { perms = array<i32: 2, 0, 3, 1> }: (tensor<1x2x3x4xi32>) -> tensor<3x1x4x2xi32>
  // CHECK: return %[[CST]]
  return %1 : tensor<3x1x4x2xi32>
}

// CHECK-LABEL: @transpose_nofold_non_cst_input
func.func @transpose_nofold_non_cst_input(%input: tensor<2x3xf32>) -> tensor<3x2xf32> {
  // CHECK: tosa.transpose
  %1 = tosa.transpose %input { perms = array<i32: 1, 0> }: (tensor<2x3xf32>) -> tensor<3x2xf32>
  return %1 : tensor<3x2xf32>
}

// CHECK-LABEL: @transpose_nofold_multi_users
func.func @transpose_nofold_multi_users() -> (tensor<3x2xf32>, tensor<2x3xf32>) {
  %input = "tosa.const"() {values = dense<[[0.0, 1.0, 2.0], [3.0, 4.0, 5.0]]> : tensor<2x3xf32>} : () -> tensor<2x3xf32>
  // CHECK: tosa.transpose
  %1 = tosa.transpose %input { perms = array<i32: 1, 0> }: (tensor<2x3xf32>) -> tensor<3x2xf32>
  return %1, %input : tensor<3x2xf32>, tensor<2x3xf32>
}

// CHECK-LABEL: @transpose_nofold_quantized_types
func.func @transpose_nofold_quantized_types() -> tensor<1x1x2x2x!quant.uniform<i8<-127:127>:f32:3, {1.000000e-01,1.000000e-01}>> {
  %input = "tosa.const"() {values = dense<-127> : tensor<2x1x1x2xi8>} : () -> tensor<2x1x1x2x!quant.uniform<i8<-127:127>:f32:3, {1.000000e-01,1.000000e-01}>>
<<<<<<< HEAD
  // CHECK: tosa.transpose
  %0 = tosa.transpose %input { perms = array<i32: 1, 2, 3, 0> }: (tensor<2x1x1x2x!quant.uniform<i8<-127:127>:f32:3, {1.000000e-01,1.000000e-01}>>) -> tensor<1x1x2x2x!quant.uniform<i8<-127:127>:f32:3, {1.000000e-01,1.000000e-01}>>
  return %0: tensor<1x1x2x2x!quant.uniform<i8<-127:127>:f32:3, {1.000000e-01,1.000000e-01}>>
}

// CHECK-LABEL: @transpose_nofold_dense_resource
func.func @transpose_nofold_dense_resource() -> tensor<2x2xf32> {
  %0 = "tosa.const"() <{values = dense_resource<resource> : tensor<2x2xf32>}> : () -> tensor<2x2xf32>

  // CHECK: tosa.transpose
=======
  // CHECK: tosa.transpose
  %0 = tosa.transpose %input { perms = array<i32: 1, 2, 3, 0> }: (tensor<2x1x1x2x!quant.uniform<i8<-127:127>:f32:3, {1.000000e-01,1.000000e-01}>>) -> tensor<1x1x2x2x!quant.uniform<i8<-127:127>:f32:3, {1.000000e-01,1.000000e-01}>>
  return %0: tensor<1x1x2x2x!quant.uniform<i8<-127:127>:f32:3, {1.000000e-01,1.000000e-01}>>
}

// CHECK-LABEL: @transpose_fold_dense_resource
func.func @transpose_fold_dense_resource() -> tensor<2x2xf32> {
  %0 = "tosa.const"() <{values = dense_resource<resource> : tensor<2x2xf32>}> : () -> tensor<2x2xf32>

  // CHECK-NOT: tosa.transpose
>>>>>>> 5eee2751
  %2 = tosa.transpose %0 { perms = array<i32: 1, 0> }: (tensor<2x2xf32>) -> tensor<2x2xf32>
  return %2 : tensor<2x2xf32>
}
{-#
  dialect_resources: {
    builtin: {
      resource: "0x040000003f800000400000004040000040800000"
    }
  }
#-}

// -----

// CHECK-LABEL: @fold_add_zero_rhs_f32
func.func @fold_add_zero_rhs_f32(%arg0: tensor<f32>) -> tensor<f32> {
  %zero = "tosa.const"() {values = dense<0.0> : tensor<f32>} : () -> tensor<f32>
  %add = tosa.add %arg0, %zero : (tensor<f32>, tensor<f32>) -> tensor<f32>
  // CHECK: return %arg0
  return %add : tensor<f32>
}

// -----

// CHECK-LABEL: @fold_add_zero_lhs_f32
func.func @fold_add_zero_lhs_f32(%arg0: tensor<f32>) -> tensor<f32> {
  %zero = "tosa.const"() {values = dense<0.0> : tensor<f32>} : () -> tensor<f32>
  %add = tosa.add %zero, %arg0 : (tensor<f32>, tensor<f32>) -> tensor<f32>
  // CHECK: return %arg0
  return %add : tensor<f32>
}

// -----

// CHECK-LABEL: @fold_add_zero_rhs_i32
func.func @fold_add_zero_rhs_i32(%arg0: tensor<i32>) -> tensor<i32> {
  %zero = "tosa.const"() {values = dense<0> : tensor<i32>} : () -> tensor<i32>
  %add = tosa.add %arg0, %zero : (tensor<i32>, tensor<i32>) -> tensor<i32>
  // CHECK: return %arg0
  return %add : tensor<i32>
}

// -----

// CHECK-LABEL: @fold_add_zero_lhs_i32
func.func @fold_add_zero_lhs_i32(%arg0: tensor<i32>) -> tensor<i32> {
  %zero = "tosa.const"() {values = dense<0> : tensor<i32>} : () -> tensor<i32>
  %add = tosa.add %zero, %arg0 : (tensor<i32>, tensor<i32>) -> tensor<i32>
  // CHECK: return %arg0
  return %add : tensor<i32>
}

// -----

// CHECK-LABEL: @fold_add_splat_i32
func.func @fold_add_splat_i32() -> tensor<10xi32> {
  %one = "tosa.const"() {values = dense<1> : tensor<10xi32>} : () -> tensor<10xi32>
  %two = "tosa.const"() {values = dense<2> : tensor<10xi32>} : () -> tensor<10xi32>
  %add = tosa.add %one, %two : (tensor<10xi32>, tensor<10xi32>) -> tensor<10xi32>
  // CHECK: %[[THREE:.+]] = "tosa.const"() <{values = dense<3> : tensor<10xi32>}
  // CHECK: return %[[THREE]]
  return %add : tensor<10xi32>
}

// -----

// CHECK-LABEL: @fold_add_splat_f32
func.func @fold_add_splat_f32() -> tensor<10xf32> {
  %one = "tosa.const"() {values = dense<1.0> : tensor<10xf32>} : () -> tensor<10xf32>
  %two = "tosa.const"() {values = dense<2.0> : tensor<10xf32>} : () -> tensor<10xf32>
  %add = tosa.add %one, %two : (tensor<10xf32>, tensor<10xf32>) -> tensor<10xf32>
  // CHECK: %[[THREE:.+]] = "tosa.const"() <{values = dense<3.000000e+00>
  // CHECK: return %[[THREE]]
  return %add : tensor<10xf32>
}

// -----

// CHECK-LABEL: @fold_div_zero_lhs_i32
func.func @fold_div_zero_lhs_i32(%arg0: tensor<i32>) -> tensor<i32> {
  %zero = "tosa.const"() {values = dense<0> : tensor<i32>} : () -> tensor<i32>
  // CHECK: %[[ZERO:.+]] = "tosa.const"() <{values = dense<0>
  %div = tosa.int_div %zero, %arg0 : (tensor<i32>, tensor<i32>) -> tensor<i32>
  // CHECK: return %[[ZERO]]
  return %div : tensor<i32>
}

// -----

// CHECK-LABEL: @fold_div_one_rhs_i32
func.func @fold_div_one_rhs_i32(%arg0: tensor<i32>) -> tensor<i32> {
  %one = "tosa.const"() {values = dense<1> : tensor<i32>} : () -> tensor<i32>
  %div = tosa.int_div %arg0, %one : (tensor<i32>, tensor<i32>) -> tensor<i32>
  // CHECK: return %arg0
  return %div : tensor<i32>
}

// -----

// CHECK-LABEL: @fold_div_splat_i32
func.func @fold_div_splat_i32() -> tensor<i32> {
  %lhs = "tosa.const"() {values = dense<10> : tensor<i32>} : () -> tensor<i32>
  %rhs = "tosa.const"() {values = dense<-3> : tensor<i32>} : () -> tensor<i32>
  // CHECK: %[[SPLAT:.+]] = "tosa.const"() <{values = dense<-3>
  %div = tosa.int_div %lhs, %rhs : (tensor<i32>, tensor<i32>) -> tensor<i32>
  // CHECK: return %[[SPLAT]]
  return %div : tensor<i32>
}

// -----


// CHECK-LABEL: @fold_mul_zero_rhs_f32
func.func @fold_mul_zero_rhs_f32(%arg0: tensor<f32>) -> tensor<f32> {
  %zero = "tosa.const"() {values = dense<0.0> : tensor<f32>} : () -> tensor<f32>
  // CHECK: %[[ZERO:.+]] = "tosa.const"() <{values = dense<0.000000e+00>
  %shift = "tosa.const"() <{values = dense<0> : tensor<1xi8>}> : () -> tensor<1xi8>
  %mul = tosa.mul %arg0, %zero, %shift : (tensor<f32>, tensor<f32>, tensor<1xi8>) -> tensor<f32>
  // CHECK: return %[[ZERO]]
  return %mul : tensor<f32>
}

// -----

// CHECK-LABEL: @fold_mul_zero_lhs_f32
func.func @fold_mul_zero_lhs_f32(%arg0: tensor<f32>) -> tensor<f32> {
  %zero = "tosa.const"() {values = dense<0.0> : tensor<f32>} : () -> tensor<f32>
  // CHECK: %[[ZERO:.+]] = "tosa.const"() <{values = dense<0.000000e+00>
  %shift = "tosa.const"() <{values = dense<0> : tensor<1xi8>}> : () -> tensor<1xi8>
  %mul = tosa.mul %zero, %arg0, %shift : (tensor<f32>, tensor<f32>, tensor<1xi8>) -> tensor<f32>
  // CHECK: return %[[ZERO]]
  return %mul : tensor<f32>
}

// -----

// CHECK-LABEL: @fold_mul_zero_rhs_i32
func.func @fold_mul_zero_rhs_i32(%arg0: tensor<i32>) -> tensor<i32> {
  %zero = "tosa.const"() {values = dense<0> : tensor<i32>} : () -> tensor<i32>
  %shift = "tosa.const"() <{values = dense<0> : tensor<1xi8>}> : () -> tensor<1xi8>
  // CHECK: %[[ZERO:.+]] = "tosa.const"() <{values = dense<0>
  %mul = tosa.mul %arg0, %zero, %shift : (tensor<i32>, tensor<i32>, tensor<1xi8>) -> tensor<i32>
  // CHECK: return %[[ZERO]]
  return %mul : tensor<i32>
}

// -----

// CHECK-LABEL: @fold_mul_zero_lhs_i32
func.func @fold_mul_zero_lhs_i32(%arg0: tensor<i32>) -> tensor<i32> {
  %zero = "tosa.const"() {values = dense<0> : tensor<i32>} : () -> tensor<i32>
  %shift = "tosa.const"() <{values = dense<0> : tensor<1xi8>}> : () -> tensor<1xi8>
  // CHECK: %[[ZERO:.+]] = "tosa.const"() <{values = dense<0>
  %mul = tosa.mul %zero, %arg0, %shift : (tensor<i32>, tensor<i32>, tensor<1xi8>) -> tensor<i32>
  // CHECK: return %[[ZERO]]
  return %mul : tensor<i32>
}

// -----

// CHECK-LABEL: @fold_mul_one_rhs_f32
func.func @fold_mul_one_rhs_f32(%arg0: tensor<f32>) -> tensor<f32> {
  %one = "tosa.const"() {values = dense<1.0> : tensor<f32>} : () -> tensor<f32>
  %shift = "tosa.const"() <{values = dense<0> : tensor<1xi8>}> : () -> tensor<1xi8>
  %mul = tosa.mul %arg0, %one, %shift : (tensor<f32>, tensor<f32>, tensor<1xi8>) -> tensor<f32>
  // CHECK: return %arg0
  return %mul : tensor<f32>
}

// -----

// CHECK-LABEL: @fold_mul_one_lhs_f32
func.func @fold_mul_one_lhs_f32(%arg0: tensor<f32>) -> tensor<f32> {
  %one = "tosa.const"() {values = dense<1.0> : tensor<f32>} : () -> tensor<f32>
  %shift = "tosa.const"() <{values = dense<0> : tensor<1xi8>}> : () -> tensor<1xi8>
  %mul = tosa.mul %one, %arg0, %shift : (tensor<f32>, tensor<f32>, tensor<1xi8>) -> tensor<f32>
  // CHECK: return %arg0
  return %mul : tensor<f32>
}

// -----

// CHECK-LABEL: @fold_mul_one_rhs_i32
func.func @fold_mul_one_rhs_i32(%arg0: tensor<i32>) -> tensor<i32> {
  %one = "tosa.const"() {values = dense<64> : tensor<i32>} : () -> tensor<i32>
  %shift = "tosa.const"() {values = dense<6> : tensor<1xi8>} : () -> tensor<1xi8>
  %mul = tosa.mul %arg0, %one, %shift : (tensor<i32>, tensor<i32>, tensor<1xi8>) -> tensor<i32>
  // CHECK: return %arg0
  return %mul : tensor<i32>
}

// -----

// CHECK-LABEL: @fold_mul_one_lhs_i32
func.func @fold_mul_one_lhs_i32(%arg0: tensor<i32>) -> tensor<i32> {
  %one = "tosa.const"() {values = dense<64> : tensor<i32>} : () -> tensor<i32>
  %shift = "tosa.const"() {values = dense<6> : tensor<1xi8>} : () -> tensor<1xi8>
  %mul = tosa.mul %one, %arg0, %shift : (tensor<i32>, tensor<i32>, tensor<1xi8>) -> tensor<i32>
  // CHECK: return %arg0
  return %mul : tensor<i32>
}

// -----

// CHECK-LABEL: @fold_mul_splat_i8
func.func @fold_mul_splat_i8() -> tensor<10xi32> {
  %one = "tosa.const"() {values = dense<17> : tensor<10xi8>} : () -> tensor<10xi8>
  %two = "tosa.const"() {values = dense<32> : tensor<10xi8>} : () -> tensor<10xi8>
  %shift = "tosa.const"() {values = dense<3> : tensor<1xi8>} : () -> tensor<1xi8>
  %mul = tosa.mul %one, %two, %shift : (tensor<10xi8>, tensor<10xi8>, tensor<1xi8>) -> tensor<10xi32>
  // CHECK: %[[THREE:.+]] = "tosa.const"() <{values = dense<68> : tensor<10xi32>}
  // CHECK: return %[[THREE]]
  return %mul : tensor<10xi32>
}

// -----

// CHECK-LABEL: @fold_mul_splat_f32
func.func @fold_mul_splat_f32() -> tensor<10xf32> {
  %one = "tosa.const"() {values = dense<3.0> : tensor<10xf32>} : () -> tensor<10xf32>
  %two = "tosa.const"() {values = dense<2.0> : tensor<10xf32>} : () -> tensor<10xf32>
  %shift = "tosa.const"() <{values = dense<0> : tensor<1xi8>}> : () -> tensor<1xi8>
  %mul = tosa.mul %one, %two, %shift : (tensor<10xf32>, tensor<10xf32>, tensor<1xi8>) -> tensor<10xf32>
  // CHECK: %[[THREE:.+]] = "tosa.const"() <{values = dense<6.000000e+00> : tensor<10xf32>}
  // CHECK: return %[[THREE]]
  return %mul : tensor<10xf32>
}

// -----

// CHECK-LABEL: @fold_sub_zero_rhs_f32
func.func @fold_sub_zero_rhs_f32(%arg0: tensor<f32>) -> tensor<f32> {
  %zero = "tosa.const"() {values = dense<0.0> : tensor<f32>} : () -> tensor<f32>
  %sub = tosa.sub %arg0, %zero : (tensor<f32>, tensor<f32>) -> tensor<f32>
  // CHECK: return %arg0
  return %sub : tensor<f32>
}

// -----

// CHECK-LABEL: @fold_sub_zero_rhs_i32
func.func @fold_sub_zero_rhs_i32(%arg0: tensor<i32>) -> tensor<i32> {
  %zero = "tosa.const"() {values = dense<0> : tensor<i32>} : () -> tensor<i32>
  %sub = tosa.sub %arg0, %zero : (tensor<i32>, tensor<i32>) -> tensor<i32>
  // CHECK: return %arg0
  return %sub : tensor<i32>
}

// -----

// CHECK-LABEL: @fold_sub_splat_i32
func.func @fold_sub_splat_i32() -> tensor<10xi32> {
  %one = "tosa.const"() {values = dense<1> : tensor<10xi32>} : () -> tensor<10xi32>
  %two = "tosa.const"() {values = dense<2> : tensor<10xi32>} : () -> tensor<10xi32>
  %sub = tosa.sub %one, %two : (tensor<10xi32>, tensor<10xi32>) -> tensor<10xi32>
  // CHECK: %[[THREE:.+]] = "tosa.const"() <{values = dense<-1> : tensor<10xi32>}
  // CHECK: return %[[THREE]]
  return %sub : tensor<10xi32>
}

// -----

// CHECK-LABEL: @fold_sub_splat_f32
func.func @fold_sub_splat_f32() -> tensor<10xf32> {
  %one = "tosa.const"() {values = dense<1.0> : tensor<10xf32>} : () -> tensor<10xf32>
  %two = "tosa.const"() {values = dense<2.0> : tensor<10xf32>} : () -> tensor<10xf32>
  %sub = tosa.sub %one, %two : (tensor<10xf32>, tensor<10xf32>) -> tensor<10xf32>
  // CHECK: %[[THREE:.+]] = "tosa.const"() <{values = dense<-1.000000e+00> : tensor<10xf32>}
  // CHECK: return %[[THREE]]
  return %sub : tensor<10xf32>
}

// -----

// CHECK-LABEL: @fold_greater_splat_f32
func.func @fold_greater_splat_f32() -> (tensor<10xi1>, tensor<10xi1>) {
  %0 = "tosa.const"() {values = dense<4.0> : tensor<10xf32>} : () -> tensor<10xf32>
  %1 = "tosa.const"() {values = dense<2.0> : tensor<10xf32>} : () -> tensor<10xf32>
  %2 = "tosa.const"() {values = dense<1.0> : tensor<10xf32>} : () -> tensor<10xf32>
  %3 = "tosa.const"() {values = dense<2.0> : tensor<10xf32>} : () -> tensor<10xf32>
  %true = tosa.greater %0, %1 : (tensor<10xf32>, tensor<10xf32>) -> tensor<10xi1>
  %false = tosa.greater %2, %3 : (tensor<10xf32>, tensor<10xf32>) -> tensor<10xi1>
  // CHECK-DAG: %[[TRUE:.+]] = "tosa.const"() <{values = dense<true> : tensor<10xi1>}
  // CHECK-DAG: %[[FALSE:.+]] = "tosa.const"() <{values = dense<false> : tensor<10xi1>}
  // CHECK: return %[[TRUE]], %[[FALSE]]
  return %true, %false : tensor<10xi1>, tensor<10xi1>
}

// -----

// CHECK-LABEL: @fold_greater_splat_i32
func.func @fold_greater_splat_i32() -> (tensor<10xi1>, tensor<10xi1>) {
  %0 = "tosa.const"() {values = dense<-10> : tensor<10xi32>} : () -> tensor<10xi32>
  %1 = "tosa.const"() {values = dense<8> : tensor<10xi32>} : () -> tensor<10xi32>
  %2 = "tosa.const"() {values = dense<-10> : tensor<10xi32>} : () -> tensor<10xi32>
  %3 = "tosa.const"() {values = dense<-12> : tensor<10xi32>} : () -> tensor<10xi32>
  %false = tosa.greater %0, %1 : (tensor<10xi32>, tensor<10xi32>) -> tensor<10xi1>
  %true = tosa.greater %2, %3 : (tensor<10xi32>, tensor<10xi32>) -> tensor<10xi1>
  // CHECK-DAG: %[[FALSE:.+]] = "tosa.const"() <{values = dense<false> : tensor<10xi1>}
  // CHECK-DAG: %[[TRUE:.+]] = "tosa.const"() <{values = dense<true> : tensor<10xi1>}
  // CHECK: return %[[FALSE]], %[[TRUE]]
  return %false, %true : tensor<10xi1>, tensor<10xi1>
}

// -----

// CHECK-LABEL: @fold_greater_eq_splat_f32
func.func @fold_greater_eq_splat_f32() -> (tensor<10xi1>, tensor<10xi1>) {
  %0 = "tosa.const"() {values = dense<4.0> : tensor<10xf32>} : () -> tensor<10xf32>
  %1 = "tosa.const"() {values = dense<4.0> : tensor<10xf32>} : () -> tensor<10xf32>
  %2 = "tosa.const"() {values = dense<1.0> : tensor<10xf32>} : () -> tensor<10xf32>
  %3 = "tosa.const"() {values = dense<2.0> : tensor<10xf32>} : () -> tensor<10xf32>
  %true = tosa.greater_equal %0, %1 : (tensor<10xf32>, tensor<10xf32>) -> tensor<10xi1>
  %false = tosa.greater_equal %2, %3 : (tensor<10xf32>, tensor<10xf32>) -> tensor<10xi1>
  // CHECK-DAG: %[[TRUE:.+]] = "tosa.const"() <{values = dense<true> : tensor<10xi1>}
  // CHECK-DAG: %[[FALSE:.+]] = "tosa.const"() <{values = dense<false> : tensor<10xi1>}
  // CHECK: return %[[TRUE]], %[[FALSE]]
  return %true, %false : tensor<10xi1>, tensor<10xi1>
}

// -----

// CHECK-LABEL: @fold_greater_eq_splat_i32
func.func @fold_greater_eq_splat_i32() -> (tensor<10xi1>, tensor<10xi1>) {
  %0 = "tosa.const"() {values = dense<-10> : tensor<10xi32>} : () -> tensor<10xi32>
  %1 = "tosa.const"() {values = dense<8> : tensor<10xi32>} : () -> tensor<10xi32>
  %2 = "tosa.const"() {values = dense<-10> : tensor<10xi32>} : () -> tensor<10xi32>
  %3 = "tosa.const"() {values = dense<-10> : tensor<10xi32>} : () -> tensor<10xi32>
  %true = tosa.greater_equal %2, %3 : (tensor<10xi32>, tensor<10xi32>) -> tensor<10xi1>
  %false = tosa.greater_equal %0, %1 : (tensor<10xi32>, tensor<10xi32>) -> tensor<10xi1>
  // CHECK-DAG: %[[TRUE:.+]] = "tosa.const"() <{values = dense<true> : tensor<10xi1>}
  // CHECK-DAG: %[[FALSE:.+]] = "tosa.const"() <{values = dense<false> : tensor<10xi1>}
  // CHECK: return %[[TRUE]], %[[FALSE]]
  return %true, %false : tensor<10xi1>, tensor<10xi1>
}

// -----

// CHECK-LABEL: @fold_eq_splat_f32
func.func @fold_eq_splat_f32() -> (tensor<10xi1>, tensor<10xi1>) {
  %0 = "tosa.const"() {values = dense<4.0> : tensor<10xf32>} : () -> tensor<10xf32>
  %1 = "tosa.const"() {values = dense<4.0> : tensor<10xf32>} : () -> tensor<10xf32>
  %2 = "tosa.const"() {values = dense<1.0> : tensor<10xf32>} : () -> tensor<10xf32>
  %3 = "tosa.const"() {values = dense<2.0> : tensor<10xf32>} : () -> tensor<10xf32>
  %true = tosa.equal %0, %1 : (tensor<10xf32>, tensor<10xf32>) -> tensor<10xi1>
  %false = tosa.equal %2, %3 : (tensor<10xf32>, tensor<10xf32>) -> tensor<10xi1>
  // CHECK-DAG: %[[TRUE:.+]] = "tosa.const"() <{values = dense<true> : tensor<10xi1>}
  // CHECK-DAG: %[[FALSE:.+]] = "tosa.const"() <{values = dense<false> : tensor<10xi1>}
  // CHECK: return %[[TRUE]], %[[FALSE]]
  return %true, %false : tensor<10xi1>, tensor<10xi1>
}

// -----

// CHECK-LABEL: @fold_eq_splat_i32
func.func @fold_eq_splat_i32() -> (tensor<10xi1>, tensor<10xi1>) {
  %0 = "tosa.const"() {values = dense<-10> : tensor<10xi32>} : () -> tensor<10xi32>
  %1 = "tosa.const"() {values = dense<8> : tensor<10xi32>} : () -> tensor<10xi32>
  %2 = "tosa.const"() {values = dense<-10> : tensor<10xi32>} : () -> tensor<10xi32>
  %3 = "tosa.const"() {values = dense<-10> : tensor<10xi32>} : () -> tensor<10xi32>
  %true = tosa.equal %2, %3 : (tensor<10xi32>, tensor<10xi32>) -> tensor<10xi1>
  %false = tosa.equal %0, %1 : (tensor<10xi32>, tensor<10xi32>) -> tensor<10xi1>
  // CHECK-DAG: %[[TRUE:.+]] = "tosa.const"() <{values = dense<true> : tensor<10xi1>}
  // CHECK-DAG: %[[FALSE:.+]] = "tosa.const"() <{values = dense<false> : tensor<10xi1>}
  // CHECK: return %[[TRUE]], %[[FALSE]]
  return %true, %false : tensor<10xi1>, tensor<10xi1>
}

// -----

// CHECK-LABEL: @fold_eq_i32
func.func @fold_eq_i32(%arg0 : tensor<10xi32>) -> (tensor<10xi1>) {
  // CHECK: %[[TRUE:.+]] = "tosa.const"() <{values = dense<true> : tensor<10xi1>}
  %0 = tosa.equal %arg0, %arg0 : (tensor<10xi32>, tensor<10xi32>) -> tensor<10xi1>
  // CHECK: return %[[TRUE]]
  return %0 : tensor<10xi1>
}

// -----

func.func @reshape_splat() -> tensor<6x5x4xi32> {
  // CHECK: %[[SPLAT:.+]] = "tosa.const"() <{values = dense<42> : tensor<6x5x4xi32>}
  %splat = "tosa.const"() {values = dense<42> : tensor<4x5x6xi32>} : () -> tensor<4x5x6xi32>
  %const = tosa.const_shape {values = dense<[6, 5, 4]> : tensor<3xindex>} : () -> !tosa.shape<3>
  %reshape = tosa.reshape %splat, %const : (tensor<4x5x6xi32>, !tosa.shape<3>) -> tensor<6x5x4xi32>
  // CHECK: return %[[SPLAT]]
  return %reshape : tensor<6x5x4xi32>
}

// -----

// CHECK-LABEL: @slice_splat
func.func @slice_splat() -> tensor<1x1x1xi32> {
  // CHECK: %[[SLICE:.+]] = "tosa.const"() <{values = dense<42> : tensor<1x1x1xi32>}
  %splat = "tosa.const"() {values = dense<42> : tensor<4x5x6xi32>} : () -> tensor<4x5x6xi32>
  %start = tosa.const_shape {values = dense<[1, 2, 3]> : tensor<3xindex>} : () -> !tosa.shape<3>
  %size = tosa.const_shape {values = dense<[1, 1, 1]> : tensor<3xindex>} : () -> !tosa.shape<3>
  %slice= tosa.slice %splat, %start, %size : (tensor<4x5x6xi32>, !tosa.shape<3>, !tosa.shape<3>) -> tensor<1x1x1xi32>

  // CHECK: return %[[SLICE]]
  return %slice : tensor<1x1x1xi32>
}

// -----

// CHECK-LABEL: @slice_singleton
func.func @slice_singleton() -> tensor<1x1xi32> {
  %splat = "tosa.const"() {values = dense<[[0, 1, 2], [3, 4, 5], [6, 7 ,8]]> : tensor<3x3xi32>} : () -> tensor<3x3xi32>
  // CHECK: %[[SLICE:.+]] = "tosa.const"() <{values = dense<4> : tensor<1x1xi32>}
  %start = tosa.const_shape {values = dense<[1, 1]> : tensor<2xindex>} : () -> !tosa.shape<2>
  %size = tosa.const_shape {values = dense<[1, 1]> : tensor<2xindex>} : () -> !tosa.shape<2>
  %slice= tosa.slice %splat, %start, %size : (tensor<3x3xi32>, !tosa.shape<2>, !tosa.shape<2>) -> tensor<1x1xi32>
  // CHECK: return %[[SLICE]]
  return %slice : tensor<1x1xi32>
}

// -----

// CHECK: func.func @cast_float_to_float
func.func @cast_float_to_float() -> tensor<f16> {
  %splat = "tosa.const"() {values = dense<42.0> : tensor<f32>} : () -> tensor<f32>
  // CHECK: %[[SPLAT:.+]] = "tosa.const"() <{values = dense<4.200000e+01> : tensor<f16>}
  %cast = tosa.cast %splat : (tensor<f32>) -> tensor<f16>
  // CHECK: return %[[SPLAT]]
  return %cast : tensor<f16>
}

// -----

// CHECK: func.func @cast_int_to_float
func.func @cast_int_to_float() -> tensor<f16> {
  %splat = "tosa.const"() {values = dense<4> : tensor<i32>} : () -> tensor<i32>
  // CHECK: %[[SPLAT:.+]] = "tosa.const"() <{values = dense<4.000000e+00> : tensor<f16>}
  %cast = tosa.cast %splat : (tensor<i32>) -> tensor<f16>
  // CHECK: return %[[SPLAT]]
  return %cast : tensor<f16>
}

// -----

// CHECK: func.func @cast_float_to_int
func.func @cast_float_to_int() -> tensor<i16> {
  %splat = "tosa.const"() {values = dense<-4.0> : tensor<f32>} : () -> tensor<f32>
  // CHECK: %[[SPLAT:.+]] = "tosa.const"() <{values = dense<-4> : tensor<i16>}
  %cast = tosa.cast %splat : (tensor<f32>) -> tensor<i16>
  // CHECK: return %[[SPLAT]]
  return %cast : tensor<i16>
}

// -----

// CHECK: func.func @cast_float_to_int_round
func.func @cast_float_to_int_round() -> tensor<i16> {
  %splat = "tosa.const"() {values = dense<-3.5> : tensor<f32>} : () -> tensor<f32>
  // CHECK: %[[SPLAT:.+]] = "tosa.const"() <{values = dense<-4> : tensor<i16>}
  %cast = tosa.cast %splat : (tensor<f32>) -> tensor<i16>
  // CHECK: return %[[SPLAT]]
  return %cast : tensor<i16>
}

// -----

// CHECK: func.func @cast_int_to_int_trunc
func.func @cast_int_to_int_trunc() -> tensor<i16> {
  %splat = "tosa.const"() {values = dense<-1> : tensor<i32>} : () -> tensor<i32>
  // CHECK: %[[SPLAT:.+]] = "tosa.const"() <{values = dense<-1> : tensor<i16>}
  %cast = tosa.cast %splat : (tensor<i32>) -> tensor<i16>
  // CHECK: return %[[SPLAT]]
  return %cast : tensor<i16>
}

// -----

// CHECK: func.func @cast_int_to_int_sign
func.func @cast_int_to_int_sign() -> tensor<i32> {
  %splat = "tosa.const"() {values = dense<-1> : tensor<i16>} : () -> tensor<i16>
  // CHECK: %[[SPLAT:.+]] = "tosa.const"() <{values = dense<-1> : tensor<i32>}
  %cast = tosa.cast %splat : (tensor<i16>) -> tensor<i32>
  // CHECK: return %[[SPLAT]]
  return %cast : tensor<i32>
}

// -----

// CHECK-LABEL: @reverse_splat
func.func @reverse_splat() -> tensor<10xi32> {
  // CHECK: %[[SPLAT:.+]] = "tosa.const"() <{values = dense<42> : tensor<10xi32>}
  %splat = "tosa.const"() {values = dense<42> : tensor<10xi32>} : () -> tensor<10xi32>
  %reverse = tosa.reverse %splat { axis = 0 : i32 } : (tensor<10xi32>) -> tensor<10xi32>
  // CHECK: return %[[SPLAT]]
  return %reverse : tensor<10xi32>
}

// -----

// CHECK-LABEL: @reverse_length_one
func.func @reverse_length_one(%arg0 : tensor<10x1xi32>) -> (tensor<10x1xi32>, tensor<10x1xi32>) {
  %nofold = tosa.reverse %arg0 { axis = 0 : i32 } : (tensor<10x1xi32>) -> tensor<10x1xi32>
  %fold = tosa.reverse %arg0 { axis = 1 : i32 } : (tensor<10x1xi32>) -> tensor<10x1xi32>
  // CHECK: %[[NOFOLD:.+]] = tosa.reverse %arg0 {axis = 0 : i32}
  // CHECK: return %[[NOFOLD]], %arg0
  return %nofold, %fold : tensor<10x1xi32>, tensor<10x1xi32>
}

// -----

  func.func @reduce_sum_constant() -> tensor<1x3xi32> {
    // CHECK-LABEL:   func.func @reduce_sum_constant() -> tensor<1x3xi32> {
    // CHECK:    %[[VAL_0:.*]] = "tosa.const"() <{values = dense<{{\[\[}}5, 7, 9]]> : tensor<1x3xi32>}> : () -> tensor<1x3xi32>
    // CHECK:         return %[[VAL_0]] : tensor<1x3xi32>

    %const = "tosa.const"() {values = dense<[[1,2,3], [4,5,6]]> : tensor<2x3xi32>} : () -> tensor<2x3xi32>
    %0 = tosa.reduce_sum %const {axis = 0 : i32} : (tensor<2x3xi32>) -> tensor<1x3xi32>
    return %0 : tensor<1x3xi32>
  }

// -----

  func.func @reduce_sum_constant() -> tensor<2x1xi32> {
  // CHECK-LABEL:   func.func @reduce_sum_constant() -> tensor<2x1xi32> {
  // CHECK:           %[[VAL_0:.*]] = "tosa.const"() <{values = dense<{{\[\[}}6], [15]]> : tensor<2x1xi32>}> : () -> tensor<2x1xi32>
  // CHECK:           return %[[VAL_0]] : tensor<2x1xi32>
  // CHECK:         }
    %const = "tosa.const"() <{values = dense<[[1,2,3], [4,5,6]]> : tensor<2x3xi32>}> : () -> tensor<2x3xi32>
    %0 = tosa.reduce_sum %const {axis = 1 : i32} : (tensor<2x3xi32>) -> tensor<2x1xi32>
    return %0 : tensor<2x1xi32>
  }


// -----

func.func @reduce_sum_constant() -> tensor<3x1xi32> {
  // CHECK-LABEL:   func.func @reduce_sum_constant() -> tensor<3x1xi32> {
  // CHECK:           %[[VAL_0:.*]] = "tosa.const"() <{values = dense<{{\[\[}}6], [15], [24]]> : tensor<3x1xi32>}> : () -> tensor<3x1xi32>
  // CHECK:           return %[[VAL_0]] : tensor<3x1xi32>
  // CHECK:         }
  %const = "tosa.const"() <{values = dense<[[1, 2, 3], [4, 5, 6], [7, 8, 9]]> : tensor<3x3xi32>}> : () -> tensor<3x3xi32>
  %0 = tosa.reduce_sum %const {axis = 1 : i32} : (tensor<3x3xi32>) -> tensor<3x1xi32>
  return %0 : tensor<3x1xi32>
}

// -----

func.func @reduce_sum_constant() -> tensor<2x1x4xi32> {
  // CHECK-LABEL:   func.func @reduce_sum_constant() -> tensor<2x1x4xi32> {
  // CHECK:           %[[VAL_0:.*]] = "tosa.const"() <{values = dense<{{\[\[}}[15, 18, 21, 24]], {{\[\[}}51, 54, 57, 60]]]> : tensor<2x1x4xi32>}> : () -> tensor<2x1x4xi32>
  // CHECK:           return %[[VAL_0]] : tensor<2x1x4xi32>
  // CHECK:         }
  %const = "tosa.const"() <{values = dense<[[[1, 2, 3, 4], [5, 6, 7, 8], [9, 10, 11, 12]], [[13, 14, 15, 16], [17, 18, 19, 20], [21, 22, 23, 24]]]> : tensor<2x3x4xi32>}> : () -> tensor<2x3x4xi32>
  %0 = tosa.reduce_sum %const {axis = 1 : i32} : (tensor<2x3x4xi32>) -> tensor<2x1x4xi32>
  return %0 : tensor<2x1x4xi32>
}

// -----

func.func @reduce_sum_constant() -> tensor<1x3x3xi32> {
  // CHECK-LABEL:   func.func @reduce_sum_constant() -> tensor<1x3x3xi32> {
  // CHECK:           %[[VAL_0:.*]] = "tosa.const"() <{values = dense<{{\[\[}}[30, 33, 36], [39, 42, 45], [48, 51, 54]]]> : tensor<1x3x3xi32>}> : () -> tensor<1x3x3xi32>
  // CHECK:           return %[[VAL_0]] : tensor<1x3x3xi32>
  // CHECK:         }
  %const = "tosa.const"() <{values = dense<[[[1, 2, 3], [4, 5, 6], [7, 8, 9]], [[10, 11, 12], [13, 14, 15], [16, 17, 18]], [[19, 20, 21], [22, 23, 24], [25, 26, 27]]]> : tensor<3x3x3xi32>}> : () -> tensor<3x3x3xi32>
  %0 = tosa.reduce_sum %const {axis = 0 : i32} : (tensor<3x3x3xi32>) -> tensor<1x3x3xi32>
  return %0 : tensor<1x3x3xi32>
}

// -----

func.func @reduce_sum_constant() -> tensor<2x2x2x1xi32> {
  // CHECK-LABEL:   func.func @reduce_sum_constant() -> tensor<2x2x2x1xi32> {
  // CHECK:           %[[VAL_0:.*]] = "tosa.const"() <{values = dense<{{\[\[}}{{\[\[}}3], [7]], {{\[\[}}11], [15]]], {{\[\[}}[19], [23]], {{\[\[}}27], [31]]]]> : tensor<2x2x2x1xi32>}> : () -> tensor<2x2x2x1xi32>
  // CHECK:           return %[[VAL_0]] : tensor<2x2x2x1xi32>
  // CHECK:         }
  %const = "tosa.const"() <{values = dense<[[[[1, 2], [3, 4]], [[5, 6], [7, 8]]], [[[9, 10], [11, 12]], [[13, 14], [15, 16]]]]> : tensor<2x2x2x2xi32>}> : () -> tensor<2x2x2x2xi32>
  %0 = tosa.reduce_sum %const {axis = 3 : i32} : (tensor<2x2x2x2xi32>) -> tensor<2x2x2x1xi32>
  return %0 : tensor<2x2x2x1xi32>
}

// -----

func.func @reduce_sum_constant() -> tensor<1x1x1xi32> {
  // CHECK-LABEL:   func.func @reduce_sum_constant() -> tensor<1x1x1xi32> {
  // CHECK:           %[[VAL_0:.*]] = "tosa.const"() <{values = dense<42> : tensor<1x1x1xi32>}> : () -> tensor<1x1x1xi32>
  // CHECK:           return %[[VAL_0]] : tensor<1x1x1xi32>
  // CHECK:         }
  %const = "tosa.const"() <{values = dense<[[[42]]]> : tensor<1x1x1xi32>}> : () -> tensor<1x1x1xi32>
  %0 = tosa.reduce_sum %const {axis = 0 : i32} : (tensor<1x1x1xi32>) -> tensor<1x1x1xi32>
  return %0 : tensor<1x1x1xi32>
}

// -----

func.func @reduce_sum_constant() -> tensor<2x3x1x5xi32> {
  // CHECK-LABEL:   func.func @reduce_sum_constant() -> tensor<2x3x1x5xi32> {
  // CHECK:           %[[VAL_0:.*]] = "tosa.const"() <{values = dense<{{\[\[}}{{\[\[}}34, 38, 42, 46, 50]], {{\[\[}}114, 118, 122, 126, 130]], {{\[\[}}194, 198, 202, 206, 210]]], {{\[\[}}[274, 278, 282, 286, 290]], {{\[\[}}354, 358, 362, 366, 370]], {{\[\[}}434, 438, 442, 446, 450]]]]> : tensor<2x3x1x5xi32>}> : () -> tensor<2x3x1x5xi32>
  // CHECK:           return %[[VAL_0]] : tensor<2x3x1x5xi32>
  // CHECK:         }
  %const = "tosa.const"() <{values = dense<[[[[1, 2, 3, 4, 5], [6, 7, 8, 9, 10], [11, 12, 13, 14, 15], [16, 17, 18, 19, 20]], [[21, 22, 23, 24, 25], [26, 27, 28, 29, 30], [31, 32, 33, 34, 35], [36, 37, 38, 39, 40]], [[41, 42, 43, 44, 45], [46, 47, 48, 49, 50], [51, 52, 53, 54, 55], [56, 57, 58, 59, 60]]], [[[61, 62, 63, 64, 65], [66, 67, 68, 69, 70], [71, 72, 73, 74, 75], [76, 77, 78, 79, 80]], [[81, 82, 83, 84, 85], [86, 87, 88, 89, 90], [91, 92, 93, 94, 95], [96, 97, 98, 99, 100]], [[101, 102, 103, 104, 105], [106, 107, 108, 109, 110], [111, 112, 113, 114, 115], [116, 117, 118, 119, 120]]]]> : tensor<2x3x4x5xi32>}> : () -> tensor<2x3x4x5xi32>
  %0 = tosa.reduce_sum %const {axis = 2 : i32} : (tensor<2x3x4x5xi32>) -> tensor<2x3x1x5xi32>
  return %0 : tensor<2x3x1x5xi32>
}

// -----

  func.func @reduce_prod_constant() -> tensor<1x3xi32> {
    // CHECK-LABEL:   func.func @reduce_prod_constant() -> tensor<1x3xi32> {
    // CHECK:    %[[VAL_0:.*]] = "tosa.const"() <{values = dense<{{\[\[}}4, 10, 18]]> : tensor<1x3xi32>}> : () -> tensor<1x3xi32>
    // CHECK:         return %[[VAL_0]] : tensor<1x3xi32>

    %const = "tosa.const"() <{values = dense<[[1,2,3], [4,5,6]]> : tensor<2x3xi32>}> : () -> tensor<2x3xi32>
    %0 = tosa.reduce_product %const {axis = 0 : i32} : (tensor<2x3xi32>) -> tensor<1x3xi32>
    return %0 : tensor<1x3xi32>
  }

// -----

  func.func @reduce_prod_constant() -> tensor<2x1xi32> {
  // CHECK-LABEL:   func.func @reduce_prod_constant() -> tensor<2x1xi32> {
  // CHECK:           %[[VAL_0:.*]] = "tosa.const"() <{values = dense<{{\[\[}}6], [120]]> : tensor<2x1xi32>}> : () -> tensor<2x1xi32>
  // CHECK:           return %[[VAL_0]] : tensor<2x1xi32>
  // CHECK:         }

    %const = "tosa.const"() <{values = dense<[[1,2,3], [4,5,6]]> : tensor<2x3xi32>}> : () -> tensor<2x3xi32>
    %0 = tosa.reduce_product %const {axis = 1 : i32} : (tensor<2x3xi32>) -> tensor<2x1xi32>
    return %0 : tensor<2x1xi32>
  }

// -----

func.func @reduce_prod_constant() -> tensor<3x1xi32> {
  // CHECK-LABEL:   func.func @reduce_prod_constant() -> tensor<3x1xi32> {
  // CHECK:           %[[VAL_0:.*]] = "tosa.const"() <{values = dense<{{\[\[}}6], [120], [504]]> : tensor<3x1xi32>}> : () -> tensor<3x1xi32>
  // CHECK:           return %[[VAL_0]] : tensor<3x1xi32>
  // CHECK:         }
  %const = "tosa.const"() <{values = dense<[[1, 2, 3], [4, 5, 6], [7, 8, 9]]> : tensor<3x3xi32>}> : () -> tensor<3x3xi32>
  %0 = tosa.reduce_product %const {axis = 1 : i32} : (tensor<3x3xi32>) -> tensor<3x1xi32>
  return %0 : tensor<3x1xi32>
}

// -----

func.func @reduce_prod_constant() -> tensor<2x1x4xi32> {
  // CHECK-LABEL:   func.func @reduce_prod_constant() -> tensor<2x1x4xi32> {
  // CHECK:           %[[VAL_0:.*]] = "tosa.const"() <{values = dense<{{\[\[}}[45, 120, 231, 384]], {{\[\[}}4641, 5544, 6555, 7680]]]> : tensor<2x1x4xi32>}> : () -> tensor<2x1x4xi32>
  // CHECK:           return %[[VAL_0]] : tensor<2x1x4xi32>
  // CHECK:         }
  %const = "tosa.const"() <{values = dense<[[[1, 2, 3, 4], [5, 6, 7, 8], [9, 10, 11, 12]], [[13, 14, 15, 16], [17, 18, 19, 20], [21, 22, 23, 24]]]> : tensor<2x3x4xi32>}> : () -> tensor<2x3x4xi32>
  %0 = tosa.reduce_product %const {axis = 1 : i32} : (tensor<2x3x4xi32>) -> tensor<2x1x4xi32>
  return %0 : tensor<2x1x4xi32>
}

// -----

func.func @reduce_prod_constant() -> tensor<1x3x3xi32> {
  // CHECK-LABEL:   func.func @reduce_prod_constant() -> tensor<1x3x3xi32> {
  // CHECK:           %[[VAL_0:.*]] = "tosa.const"() <{values = dense<{{\[\[}}[190, 440, 756], [1144, 1610, 2160], [2800, 3536, 4374]]]> : tensor<1x3x3xi32>}> : () -> tensor<1x3x3xi32>
  // CHECK:           return %[[VAL_0]] : tensor<1x3x3xi32>
  // CHECK:         }
  %const = "tosa.const"() <{values = dense<[[[1, 2, 3], [4, 5, 6], [7, 8, 9]], [[10, 11, 12], [13, 14, 15], [16, 17, 18]], [[19, 20, 21], [22, 23, 24], [25, 26, 27]]]> : tensor<3x3x3xi32>}> : () -> tensor<3x3x3xi32>
  %0 = tosa.reduce_product %const {axis = 0 : i32} : (tensor<3x3x3xi32>) -> tensor<1x3x3xi32>
  return %0 : tensor<1x3x3xi32>
}

// -----

func.func @reduce_prod_constant() -> tensor<2x2x2x1xi32> {
  // CHECK-LABEL:   func.func @reduce_prod_constant() -> tensor<2x2x2x1xi32> {
  // CHECK:           %[[VAL_0:.*]] = "tosa.const"() <{values = dense<{{\[\[}}{{\[\[}}2], [12]], {{\[\[}}30], [56]]], {{\[\[}}[90], [132]], {{\[\[}}182], [240]]]]> : tensor<2x2x2x1xi32>}> : () -> tensor<2x2x2x1xi32>
  // CHECK:           return %[[VAL_0]] : tensor<2x2x2x1xi32>
  // CHECK:         }
  %const = "tosa.const"() <{values = dense<[[[[1, 2], [3, 4]], [[5, 6], [7, 8]]], [[[9, 10], [11, 12]], [[13, 14], [15, 16]]]]> : tensor<2x2x2x2xi32>}> : () -> tensor<2x2x2x2xi32>
  %0 = tosa.reduce_product %const {axis = 3 : i32} : (tensor<2x2x2x2xi32>) -> tensor<2x2x2x1xi32>
  return %0 : tensor<2x2x2x1xi32>
}

// -----

func.func @reduce_prod_constant() -> tensor<1x1x1xi32> {
  // CHECK-LABEL:   func.func @reduce_prod_constant() -> tensor<1x1x1xi32> {
  // CHECK:           %[[VAL_0:.*]] = "tosa.const"() <{values = dense<42> : tensor<1x1x1xi32>}> : () -> tensor<1x1x1xi32>
  // CHECK:           return %[[VAL_0]] : tensor<1x1x1xi32>
  // CHECK:         }
  %const = "tosa.const"() <{values = dense<[[[42]]]> : tensor<1x1x1xi32>}> : () -> tensor<1x1x1xi32>
  %0 = tosa.reduce_product %const {axis = 0 : i32} : (tensor<1x1x1xi32>) -> tensor<1x1x1xi32>
  return %0 : tensor<1x1x1xi32>
}

// -----

  func.func @reduce_max_constant() -> tensor<1x3xi32> {
    // CHECK-LABEL:   func.func @reduce_max_constant() -> tensor<1x3xi32> {
    // CHECK:    %[[VAL_0:.*]] = "tosa.const"() <{values = dense<{{\[\[}}4, 5, 6]]> : tensor<1x3xi32>}> : () -> tensor<1x3xi32>
    // CHECK:         return %[[VAL_0]] : tensor<1x3xi32>

    %const = "tosa.const"() <{values = dense<[[1,2,3], [4,5,6]]> : tensor<2x3xi32>}> : () -> tensor<2x3xi32>
    %0 = tosa.reduce_max %const {axis = 0 : i32} : (tensor<2x3xi32>) -> tensor<1x3xi32>
    return %0 : tensor<1x3xi32>
  }

// -----

  func.func @reduce_max_constant() -> tensor<2x1xi32> {
  // CHECK-LABEL:   func.func @reduce_max_constant() -> tensor<2x1xi32> {
  // CHECK:           %[[VAL_0:.*]] = "tosa.const"() <{values = dense<{{\[\[}}3], [6]]> : tensor<2x1xi32>}> : () -> tensor<2x1xi32>
  // CHECK:           return %[[VAL_0]] : tensor<2x1xi32>
  // CHECK:         }

    %const = "tosa.const"() <{values = dense<[[1,2,3], [4,5,6]]> : tensor<2x3xi32>}> : () -> tensor<2x3xi32>
    %0 = tosa.reduce_max %const {axis = 1 : i32} : (tensor<2x3xi32>) -> tensor<2x1xi32>
    return %0 : tensor<2x1xi32>
  }

// -----

func.func @reduce_max_constant() -> tensor<3x1xi32> {
  // CHECK-LABEL:   func.func @reduce_max_constant() -> tensor<3x1xi32> {
  // CHECK:           %[[VAL_0:.*]] = "tosa.const"() <{values = dense<{{\[\[}}3], [6], [9]]> : tensor<3x1xi32>}> : () -> tensor<3x1xi32>
  // CHECK:           return %[[VAL_0]] : tensor<3x1xi32>
  // CHECK:         }
  %const = "tosa.const"() <{values = dense<[[1, 2, 3], [4, 5, 6], [7, 8, 9]]> : tensor<3x3xi32>}> : () -> tensor<3x3xi32>
  %0 = tosa.reduce_max %const {axis = 1 : i32} : (tensor<3x3xi32>) -> tensor<3x1xi32>
  return %0 : tensor<3x1xi32>
}

// -----

func.func @reduce_max_constant() -> tensor<2x1x4xi32> {
  // CHECK-LABEL:   func.func @reduce_max_constant() -> tensor<2x1x4xi32> {
  // CHECK:           %[[VAL_0:.*]] = "tosa.const"() <{values = dense<{{\[\[}}[9, 10, 11, 12]], {{\[\[}}21, 22, 23, 24]]]> : tensor<2x1x4xi32>}> : () -> tensor<2x1x4xi32>
  // CHECK:           return %[[VAL_0]] : tensor<2x1x4xi32>
  // CHECK:         }
  %const = "tosa.const"() <{values = dense<[[[1, 2, 3, 4], [5, 6, 7, 8], [9, 10, 11, 12]], [[13, 14, 15, 16], [17, 18, 19, 20], [21, 22, 23, 24]]]> : tensor<2x3x4xi32>}> : () -> tensor<2x3x4xi32>
  %0 = tosa.reduce_max %const {axis = 1 : i32} : (tensor<2x3x4xi32>) -> tensor<2x1x4xi32>
  return %0 : tensor<2x1x4xi32>
}

// -----

func.func @reduce_max_constant() -> tensor<1x3x3xi32> {
  // CHECK-LABEL:   func.func @reduce_max_constant() -> tensor<1x3x3xi32> {
  // CHECK:           %[[VAL_0:.*]] = "tosa.const"() <{values = dense<{{\[\[}}[19, 20, 21], [22, 23, 24], [25, 26, 27]]]> : tensor<1x3x3xi32>}> : () -> tensor<1x3x3xi32>
  // CHECK:           return %[[VAL_0]] : tensor<1x3x3xi32>
  // CHECK:         }
  %const = "tosa.const"() <{values = dense<[[[1, 2, 3], [4, 5, 6], [7, 8, 9]], [[10, 11, 12], [13, 14, 15], [16, 17, 18]], [[19, 20, 21], [22, 23, 24], [25, 26, 27]]]> : tensor<3x3x3xi32>}> : () -> tensor<3x3x3xi32>
  %0 = tosa.reduce_max %const {axis = 0 : i32} : (tensor<3x3x3xi32>) -> tensor<1x3x3xi32>
  return %0 : tensor<1x3x3xi32>
}

// -----

func.func @reduce_max_constant() -> tensor<2x2x2x1xi32> {
  // CHECK-LABEL:   func.func @reduce_max_constant() -> tensor<2x2x2x1xi32> {
  // CHECK:           %[[VAL_0:.*]] = "tosa.const"() <{values = dense<{{\[\[}}{{\[\[}}2], [4]], {{\[\[}}6], [8]]], {{\[\[}}[10], [12]], {{\[\[}}14], [16]]]]> : tensor<2x2x2x1xi32>}> : () -> tensor<2x2x2x1xi32>
  // CHECK:           return %[[VAL_0]] : tensor<2x2x2x1xi32>
  // CHECK:         }
  %const = "tosa.const"() <{values = dense<[[[[1, 2], [3, 4]], [[5, 6], [7, 8]]], [[[9, 10], [11, 12]], [[13, 14], [15, 16]]]]> : tensor<2x2x2x2xi32>}> : () -> tensor<2x2x2x2xi32>
  %0 = tosa.reduce_max %const {axis = 3 : i32} : (tensor<2x2x2x2xi32>) -> tensor<2x2x2x1xi32>
  return %0 : tensor<2x2x2x1xi32>
}

// -----

func.func @reduce_max_constant() -> tensor<1x1x1xi32> {
  // CHECK-LABEL:   func.func @reduce_max_constant() -> tensor<1x1x1xi32> {
  // CHECK:           %[[VAL_0:.*]] = "tosa.const"() <{values = dense<42> : tensor<1x1x1xi32>}> : () -> tensor<1x1x1xi32>
  // CHECK:           return %[[VAL_0]] : tensor<1x1x1xi32>
  // CHECK:         }
  %const = "tosa.const"() <{values = dense<[[[42]]]> : tensor<1x1x1xi32>}> : () -> tensor<1x1x1xi32>
  %0 = tosa.reduce_max %const {axis = 0 : i32} : (tensor<1x1x1xi32>) -> tensor<1x1x1xi32>
  return %0 : tensor<1x1x1xi32>
}

// -----

func.func @reduce_max_constant_no_overflow() -> tensor<1xi8> {
  // CHECK-LABEL:   func.func @reduce_max_constant_no_overflow() -> tensor<1xi8> {
  // CHECK:           %[[VAL_0:.*]] = "tosa.const"() <{values = dense<120> : tensor<1xi8>}> : () -> tensor<1xi8>
  // CHECK:           return %[[VAL_0]] : tensor<1xi8>
  // CHECK:         }
  %const = "tosa.const"() <{values = dense<[-127, 120, -126]> : tensor<3xi8>}> : () -> tensor<3xi8>
  %0 = tosa.reduce_max %const {axis = 0 : i32} : (tensor<3xi8>) -> tensor<1xi8>
  return %0 : tensor<1xi8>
}

// -----

  func.func @reduce_min_constant() -> tensor<1x3xi32> {
    // CHECK-LABEL:   func.func @reduce_min_constant() -> tensor<1x3xi32> {
    // CHECK:    %[[VAL_0:.*]] = "tosa.const"() <{values = dense<{{\[\[}}1, 2, 3]]> : tensor<1x3xi32>}> : () -> tensor<1x3xi32>
    // CHECK:         return %[[VAL_0]] : tensor<1x3xi32>
    %const = "tosa.const"() <{values = dense<[[1,2,3], [4,5,6]]> : tensor<2x3xi32>}> : () -> tensor<2x3xi32>
    %0 = tosa.reduce_min %const {axis = 0 : i32} : (tensor<2x3xi32>) -> tensor<1x3xi32>
    return %0 : tensor<1x3xi32>
  }


// -----

  func.func @reduce_min_constant() -> tensor<2x1xi32> {
  // CHECK-LABEL:   func.func @reduce_min_constant() -> tensor<2x1xi32> {
  // CHECK:           %[[VAL_0:.*]] = "tosa.const"() <{values = dense<{{\[\[}}1], [4]]> : tensor<2x1xi32>}> : () -> tensor<2x1xi32>
  // CHECK:           return %[[VAL_0]] : tensor<2x1xi32>
  // CHECK:         }

    %const = "tosa.const"() <{values = dense<[[1,2,3], [4,5,6]]> : tensor<2x3xi32>}> : () -> tensor<2x3xi32>
    %0 = tosa.reduce_min %const {axis = 1 : i32} : (tensor<2x3xi32>) -> tensor<2x1xi32>
    return %0 : tensor<2x1xi32>
  }

// -----

func.func @reduce_min_constant() -> tensor<3x1xi32> {
  // CHECK-LABEL:   func.func @reduce_min_constant() -> tensor<3x1xi32> {
  // CHECK:           %[[VAL_0:.*]] = "tosa.const"() <{values = dense<{{\[\[}}1], [4], [7]]> : tensor<3x1xi32>}> : () -> tensor<3x1xi32>
  // CHECK:           return %[[VAL_0]] : tensor<3x1xi32>
  // CHECK:         }
  %const = "tosa.const"() <{values = dense<[[1, 2, 3], [4, 5, 6], [7, 8, 9]]> : tensor<3x3xi32>}> : () -> tensor<3x3xi32>
  %0 = tosa.reduce_min %const {axis = 1 : i32} : (tensor<3x3xi32>) -> tensor<3x1xi32>
  return %0 : tensor<3x1xi32>
}

// -----

func.func @reduce_min_constant() -> tensor<2x1x4xi32> {
  // CHECK-LABEL:   func.func @reduce_min_constant() -> tensor<2x1x4xi32> {
  // CHECK:           %[[VAL_0:.*]] = "tosa.const"() <{values = dense<{{\[\[}}[1, 2, 3, 4]], {{\[\[}}13, 14, 15, 16]]]> : tensor<2x1x4xi32>}> : () -> tensor<2x1x4xi32>
  // CHECK:           return %[[VAL_0]] : tensor<2x1x4xi32>
  // CHECK:         }
  %const = "tosa.const"() <{values = dense<[[[1, 2, 3, 4], [5, 6, 7, 8], [9, 10, 11, 12]], [[13, 14, 15, 16], [17, 18, 19, 20], [21, 22, 23, 24]]]> : tensor<2x3x4xi32>}> : () -> tensor<2x3x4xi32>
  %0 = tosa.reduce_min %const {axis = 1 : i32} : (tensor<2x3x4xi32>) -> tensor<2x1x4xi32>
  return %0 : tensor<2x1x4xi32>
}

// -----

func.func @reduce_min_constant() -> tensor<1x3x3xi32> {
  // CHECK-LABEL:   func.func @reduce_min_constant() -> tensor<1x3x3xi32> {
  // CHECK:           %[[VAL_0:.*]] = "tosa.const"() <{values = dense<{{\[\[}}[1, 2, 3], [4, 5, 6], [7, 8, 9]]]> : tensor<1x3x3xi32>}> : () -> tensor<1x3x3xi32>
  // CHECK:           return %[[VAL_0]] : tensor<1x3x3xi32>
  // CHECK:         }
  %const = "tosa.const"() <{values = dense<[[[1, 2, 3], [4, 5, 6], [7, 8, 9]], [[10, 11, 12], [13, 14, 15], [16, 17, 18]], [[19, 20, 21], [22, 23, 24], [25, 26, 27]]]> : tensor<3x3x3xi32>}> : () -> tensor<3x3x3xi32>
  %0 = tosa.reduce_min %const {axis = 0 : i32} : (tensor<3x3x3xi32>) -> tensor<1x3x3xi32>
  return %0 : tensor<1x3x3xi32>
}

// -----

func.func @reduce_min_constant() -> tensor<2x2x2x1xi32> {
  // CHECK-LABEL:   func.func @reduce_min_constant() -> tensor<2x2x2x1xi32> {
  // CHECK:           %[[VAL_0:.*]] = "tosa.const"() <{values = dense<{{\[\[}}{{\[\[}}1], [3]], {{\[\[}}5], [7]]], {{\[\[}}[9], [11]], {{\[\[}}13], [15]]]]> : tensor<2x2x2x1xi32>}> : () -> tensor<2x2x2x1xi32>
  // CHECK:           return %[[VAL_0]] : tensor<2x2x2x1xi32>
  // CHECK:         }
  %const = "tosa.const"() <{values = dense<[[[[1, 2], [3, 4]], [[5, 6], [7, 8]]], [[[9, 10], [11, 12]], [[13, 14], [15, 16]]]]> : tensor<2x2x2x2xi32>}> : () -> tensor<2x2x2x2xi32>
  %0 = tosa.reduce_min %const {axis = 3 : i32} : (tensor<2x2x2x2xi32>) -> tensor<2x2x2x1xi32>
  return %0 : tensor<2x2x2x1xi32>
}

// -----

func.func @reduce_min_constant() -> tensor<1x1x1xi32> {
  // CHECK-LABEL:   func.func @reduce_min_constant() -> tensor<1x1x1xi32> {
  // CHECK:           %[[VAL_0:.*]] = "tosa.const"() <{values = dense<42> : tensor<1x1x1xi32>}> : () -> tensor<1x1x1xi32>
  // CHECK:           return %[[VAL_0]] : tensor<1x1x1xi32>
  // CHECK:         }
  %const = "tosa.const"() <{values = dense<[[[42]]]> : tensor<1x1x1xi32>}> : () -> tensor<1x1x1xi32>
  %0 = tosa.reduce_min %const {axis = 0 : i32} : (tensor<1x1x1xi32>) -> tensor<1x1x1xi32>
  return %0 : tensor<1x1x1xi32>
}

// -----

func.func @reduce_min_constant_no_overflow() -> tensor<1xi8> {
  // CHECK-LABEL:   func.func @reduce_min_constant_no_overflow() -> tensor<1xi8> {
  // CHECK:           %[[VAL_0:.*]] = "tosa.const"() <{values = dense<-127> : tensor<1xi8>}> : () -> tensor<1xi8>
  // CHECK:           return %[[VAL_0]] : tensor<1xi8>
  // CHECK:         }
  %const = "tosa.const"() <{values = dense<[-127, 120, -126]> : tensor<3xi8>}> : () -> tensor<3xi8>
  %0 = tosa.reduce_min %const {axis = 0 : i32} : (tensor<3xi8>) -> tensor<1xi8>
  return %0 : tensor<1xi8>
}


// -----

func.func @reduce_any_constant() -> tensor<1x3xi1> {
  // CHECK-LABEL:   func.func @reduce_any_constant() -> tensor<1x3xi1> {
  // CHECK:    %[[VAL_0:.*]] = "tosa.const"() <{values = dense<true> : tensor<1x3xi1>}> : () -> tensor<1x3xi1>
  // CHECK:         return %[[VAL_0]] : tensor<1x3xi1>

  %const = "tosa.const"() <{values = dense<[[true,true,true], [true,false,true]]> : tensor<2x3xi1>}> : () -> tensor<2x3xi1>
  %0 = tosa.reduce_any %const {axis = 0 : i32} : (tensor<2x3xi1>) -> tensor<1x3xi1>
  return %0 : tensor<1x3xi1>
}


// -----

func.func @reduce_any_constant() -> tensor<2x1xi1> {
// CHECK-LABEL:   func.func @reduce_any_constant() -> tensor<2x1xi1> {
// CHECK:           %[[VAL_0:.*]] = "tosa.const"() <{values = dense<true> : tensor<2x1xi1>}> : () -> tensor<2x1xi1>
// CHECK:           return %[[VAL_0]] : tensor<2x1xi1>
// CHECK:         }

  %const = "tosa.const"() <{values = dense<[[true,true,true], [true,false,true]]> : tensor<2x3xi1>}> : () -> tensor<2x3xi1>
  %0 = tosa.reduce_any %const {axis = 1 : i32} : (tensor<2x3xi1>) -> tensor<2x1xi1>
  return %0 : tensor<2x1xi1>
}

// -----

func.func @reduce_any_constant() -> tensor<3x1xi1> {
  // CHECK-LABEL:   func.func @reduce_any_constant() -> tensor<3x1xi1> {
  // CHECK:           %[[VAL_0:.*]] = "tosa.const"() <{values = dense<{{\[\[}}true], [false], [true]]> : tensor<3x1xi1>}> : () -> tensor<3x1xi1>
  // CHECK:           return %[[VAL_0]] : tensor<3x1xi1>
  // CHECK:         }
  %const = "tosa.const"() <{values = dense<[[true, false, false], [false, false, false], [false, false, true]]> : tensor<3x3xi1>}> : () -> tensor<3x3xi1>
  %0 = tosa.reduce_any %const {axis = 1 : i32} : (tensor<3x3xi1>) -> tensor<3x1xi1>
  return %0 : tensor<3x1xi1>
}

// -----

func.func @reduce_any_constant() -> tensor<2x1x4xi1> {
  // CHECK-LABEL:   func.func @reduce_any_constant() -> tensor<2x1x4xi1> {
  // CHECK:           %[[VAL_0:.*]] = "tosa.const"() <{values = dense<{{\[\[}}[true, false, true, true]], {{\[\[}}true, false, true, false]]]> : tensor<2x1x4xi1>}> : () -> tensor<2x1x4xi1>
  // CHECK:           return %[[VAL_0]] : tensor<2x1x4xi1>
  // CHECK:         }
  %const = "tosa.const"() <{values = dense<[[[true, false, false, true], [false, false, true, false], [true, false, true, true]], [[false, false, false, false], [false, false, true, false], [true, false, true, false]]]> : tensor<2x3x4xi1>}> : () -> tensor<2x3x4xi1>
  %0 = tosa.reduce_any %const {axis = 1 : i32} : (tensor<2x3x4xi1>) -> tensor<2x1x4xi1>
  return %0 : tensor<2x1x4xi1>
}

// -----

  func.func @reduce_all_constant() -> tensor<1x3xi1> {
  // CHECK-LABEL:   func.func @reduce_all_constant() -> tensor<1x3xi1> {
  // CHECK:           %[[VAL_0:.*]] = "tosa.const"() <{values = dense<{{\[\[}}true, false, true]]> : tensor<1x3xi1>}> : () -> tensor<1x3xi1>
  // CHECK:           return %[[VAL_0]] : tensor<1x3xi1>
  // CHECK:         }
    %const = "tosa.const"() <{values = dense<[[true,true,true], [true,false,true]]> : tensor<2x3xi1>}> : () -> tensor<2x3xi1>
    %0 = tosa.reduce_all %const {axis = 0 : i32} : (tensor<2x3xi1>) -> tensor<1x3xi1>
    return %0 : tensor<1x3xi1>
  }

// -----

  func.func @reduce_all_constant() -> tensor<2x1xi1> {
  // CHECK-LABEL:   func.func @reduce_all_constant() -> tensor<2x1xi1> {
  // CHECK:           %[[VAL_0:.*]] = "tosa.const"() <{values = dense<{{\[\[}}true], [false]]> : tensor<2x1xi1>}> : () -> tensor<2x1xi1>
  // CHECK:           return %[[VAL_0]] : tensor<2x1xi1>
  // CHECK:         }
    %const = "tosa.const"() <{values = dense<[[true,true,true], [true,false,true]]> : tensor<2x3xi1>}> : () -> tensor<2x3xi1>
    %0 = tosa.reduce_all %const {axis = 1 : i32} : (tensor<2x3xi1>) -> tensor<2x1xi1>
    return %0 : tensor<2x1xi1>
  }

// -----

func.func @reduce_all_constant() -> tensor<3x1xi1> {
  // CHECK-LABEL:   func.func @reduce_all_constant() -> tensor<3x1xi1> {
  // CHECK:           %[[VAL_0:.*]] = "tosa.const"() <{values = dense<false> : tensor<3x1xi1>}> : () -> tensor<3x1xi1>
  // CHECK:           return %[[VAL_0]] : tensor<3x1xi1>
  // CHECK:         }
  %const = "tosa.const"() <{values = dense<[[true, false, false], [false, false, false], [false, false, true]]> : tensor<3x3xi1>}> : () -> tensor<3x3xi1>
  %0 = tosa.reduce_all %const {axis = 1 : i32} : (tensor<3x3xi1>) -> tensor<3x1xi1>
  return %0 : tensor<3x1xi1>
}

// -----

func.func @reduce_all_constant() -> tensor<2x1x4xi1> {
  // CHECK-LABEL:   func.func @reduce_all_constant() -> tensor<2x1x4xi1> {
  // CHECK:           %[[VAL_0:.*]] = "tosa.const"() <{values = dense<false> : tensor<2x1x4xi1>}> : () -> tensor<2x1x4xi1>
  // CHECK:           return %[[VAL_0]] : tensor<2x1x4xi1>
  // CHECK:         }
  %const = "tosa.const"() <{values = dense<[[[true, false, false, true], [false, false, true, false], [true, false, true, true]], [[false, false, false, false], [false, false, true, false], [true, false, true, false]]]> : tensor<2x3x4xi1>}> : () -> tensor<2x3x4xi1>
  %0 = tosa.reduce_all %const {axis = 1 : i32} : (tensor<2x3x4xi1>) -> tensor<2x1x4xi1>
  return %0 : tensor<2x1x4xi1>
}

// -----

func.func @reduce_sum_constant() -> tensor<1x3xi32> {
// CHECK-LABEL:   func.func @reduce_sum_constant() -> tensor<1x3xi32> {
// CHECK:           %[[VAL_0:.*]] = "tosa.const"() <{values = dense<2> : tensor<1x3xi32>}> : () -> tensor<1x3xi32>
// CHECK:           return %[[VAL_0]] : tensor<1x3xi32>
// CHECK:         }
  %const = "tosa.const"() <{values = dense<1> : tensor<2x3xi32>}> : () -> tensor<2x3xi32>
  %0 = tosa.reduce_sum %const {axis = 0 : i32} : (tensor<2x3xi32>) -> tensor<1x3xi32>
  return %0 : tensor<1x3xi32>
}

// -----

func.func @reduce_sum_constant() -> tensor<1x3xi32> {
  // CHECK-LABEL:     func.func @reduce_sum_constant() -> tensor<1x3xi32> {
  // CHECK:           %[[VAL_0:.*]] = "tosa.const"() <{values = dense<{{\[\[}}1, 2, 3], [4, 5, 6]]> : tensor<2x3xi32>}> : () -> tensor<2x3xi32>
  // CHECK:           %[[VAL_1:.*]] = "tosa.const"() <{values = dense<{{\[\[}}1, 2, 3], [4, 5, 7]]> : tensor<2x3xi32>}> : () -> tensor<2x3xi32>
  // CHECK:           %[[VAL_2:.*]] = tosa.add %[[VAL_0]], %[[VAL_1]] : (tensor<2x3xi32>, tensor<2x3xi32>) -> tensor<2x3xi32>
  // CHECK:           %[[VAL_3:.*]] = tosa.reduce_sum %[[VAL_2]] {axis = 0 : i32} : (tensor<2x3xi32>) -> tensor<1x3xi32>
  // CHECK:           return %[[VAL_3]] : tensor<1x3xi32>
  %arg0 = "tosa.const"() <{values = dense<[[1,2,3], [4,5,6]]> : tensor<2x3xi32>}> : () -> tensor<2x3xi32>
  %arg1 = "tosa.const"() <{values = dense<[[1,2,3], [4,5,7]]> : tensor<2x3xi32>}> : () -> tensor<2x3xi32>
  %arg2 = tosa.add %arg0, %arg1 : (tensor<2x3xi32>, tensor<2x3xi32>) -> tensor<2x3xi32>
  %0 = tosa.reduce_sum %arg2 {axis = 0 : i32} : (tensor<2x3xi32>) -> tensor<1x3xi32>
  return %0 : tensor<1x3xi32>
}

// -----

func.func @reduce_sum_constant_aggressive() -> tensor<1x3xi32> {
  // AGGRESIVE-LABEL: func.func @reduce_sum_constant_aggressive() -> tensor<1x3xi32> {
  // AGGRESIVE:       %[[VAL_0:.*]] = "tosa.const"() <{values = dense<4> : tensor<1x3xi32>}> : () -> tensor<1x3xi32>
  // AGGRESIVE:       return %[[VAL_0:.*]] : tensor<1x3xi32>

  // CHECK-LABEL:     func.func @reduce_sum_constant_aggressive() -> tensor<1x3xi32> {
  // CHECK:           %[[VAL_0:.*]] = "tosa.const"() <{values = dense<1> : tensor<2x3xi32>}> : () -> tensor<2x3xi32>
  // CHECK:           %[[VAL_1:.*]] = tosa.reduce_sum %[[VAL_0]] {axis = 0 : i32} : (tensor<2x3xi32>) -> tensor<1x3xi32>
  // CHECK:           %[[VAL_2:.*]] = tosa.reduce_sum %[[VAL_0]] {axis = 0 : i32} : (tensor<2x3xi32>) -> tensor<1x3xi32>
  // CHECK:           %[[VAL_3:.*]] = tosa.add %[[VAL_1]], %[[VAL_2]] : (tensor<1x3xi32>, tensor<1x3xi32>) -> tensor<1x3xi32>
  // CHECK:           return %[[VAL_3]] : tensor<1x3xi32>

  %const = "tosa.const"() {values = dense<1> : tensor<2x3xi32>} : () -> tensor<2x3xi32>
  %0 = tosa.reduce_sum %const {axis = 0 : i32} : (tensor<2x3xi32>) -> tensor<1x3xi32>
  %1 = tosa.reduce_sum %const {axis = 0 : i32} : (tensor<2x3xi32>) -> tensor<1x3xi32>
  %res = tosa.add %0, %1 : (tensor<1x3xi32>, tensor<1x3xi32>) -> tensor<1x3xi32>
  return %res : tensor<1x3xi32>
}

// -----

func.func @reduce_sum_constant_aggressive() -> tensor<2x3xi32> {
  // AGGRESIVE-LABEL:     func.func @reduce_sum_constant_aggressive() -> tensor<2x3xi32> {
  // AGGRESIVE-DAG:       %[[VAL_0:.*]] = "tosa.const"() <{values = dense<2> : tensor<1x2x3xi32>}> : () -> tensor<1x2x3xi32>
  // AGGRESIVE-DAG:       %[[VAL_1:.*]] = "tosa.const"() <{values = dense<1> : tensor<2x2x3xi32>}> : () -> tensor<2x2x3xi32>
  // AGGRESIVE-DAG:       %[[VAL_2:.*]] = "tosa.const"() <{values = dense<2> : tensor<2x3xi32>}> : () -> tensor<2x3xi32>
  // AGGRESIVE:           %[[VAL_3:.*]] = tosa.argmax %[[VAL_0]] {axis = 1 : i32} : (tensor<1x2x3xi32>) -> tensor<1x3xi32>
  // AGGRESIVE:           %[[VAL_4:.*]] = tosa.argmax %[[VAL_1]] {axis = 0 : i32} : (tensor<2x2x3xi32>) -> tensor<2x3xi32>
  // AGGRESIVE:           %[[VAL_5:.*]] = tosa.add %[[VAL_3]], %[[VAL_2]] : (tensor<1x3xi32>, tensor<2x3xi32>) -> tensor<2x3xi32>
  // AGGRESIVE:           %[[VAL_6:.*]] = tosa.add %[[VAL_5]], %[[VAL_4]] : (tensor<2x3xi32>, tensor<2x3xi32>) -> tensor<2x3xi32>
  // AGGRESIVE:           return %[[VAL_6]] : tensor<2x3xi32>

  // CHECK-LABEL:     func.func @reduce_sum_constant_aggressive() -> tensor<2x3xi32> {
  // CHECK:           %[[VAL_0:.*]] = "tosa.const"() <{values = dense<1> : tensor<2x2x3xi32>}> : () -> tensor<2x2x3xi32>
  // CHECK:           %[[VAL_1:.*]] = "tosa.const"() <{values = dense<2> : tensor<2x3xi32>}> : () -> tensor<2x3xi32>
  // CHECK:           %[[VAL_2:.*]] = tosa.reduce_sum %[[VAL_0]] {axis = 0 : i32} : (tensor<2x2x3xi32>) -> tensor<1x2x3xi32>
  // CHECK:           %[[VAL_3:.*]] = tosa.argmax %[[VAL_2]] {axis = 1 : i32} : (tensor<1x2x3xi32>) -> tensor<1x3xi32>
  // CHECK:           %[[VAL_4:.*]] = tosa.argmax %[[VAL_0]] {axis = 0 : i32} : (tensor<2x2x3xi32>) -> tensor<2x3xi32>
  // CHECK:           %[[VAL_5:.*]] = tosa.add %[[VAL_3]], %[[VAL_1]] : (tensor<1x3xi32>, tensor<2x3xi32>) -> tensor<2x3xi32>
  // CHECK:           %[[VAL_6:.*]] = tosa.add %[[VAL_5]], %[[VAL_4]] : (tensor<2x3xi32>, tensor<2x3xi32>) -> tensor<2x3xi32>
  // CHECK:           return %[[VAL_6]] : tensor<2x3xi32>

  %const0 = "tosa.const"() {values = dense<1> : tensor<2x2x3xi32>} : () -> tensor<2x2x3xi32>
  %const1 = "tosa.const"() {values = dense<2> : tensor<2x3xi32>} : () -> tensor<2x3xi32>
  %reduce0 = tosa.reduce_sum %const0 {axis = 0 : i32} : (tensor<2x2x3xi32>) -> tensor<1x2x3xi32>
  %argmax0 = tosa.argmax %reduce0 {axis = 1 : i32} : (tensor<1x2x3xi32>) -> tensor<1x3xi32>
  %argmax1 = tosa.argmax %const0 {axis = 0 : i32} : (tensor<2x2x3xi32>) -> tensor<2x3xi32>
  %res0 = tosa.add %argmax0, %const1 : (tensor<1x3xi32>, tensor<2x3xi32>) -> tensor<2x3xi32>
  %res1 = tosa.add %res0, %argmax1 : (tensor<2x3xi32>, tensor<2x3xi32>) -> tensor<2x3xi32>
  return %res1 : tensor<2x3xi32>
}<|MERGE_RESOLUTION|>--- conflicted
+++ resolved
@@ -103,29 +103,16 @@
 // CHECK-LABEL: @transpose_nofold_quantized_types
 func.func @transpose_nofold_quantized_types() -> tensor<1x1x2x2x!quant.uniform<i8<-127:127>:f32:3, {1.000000e-01,1.000000e-01}>> {
   %input = "tosa.const"() {values = dense<-127> : tensor<2x1x1x2xi8>} : () -> tensor<2x1x1x2x!quant.uniform<i8<-127:127>:f32:3, {1.000000e-01,1.000000e-01}>>
-<<<<<<< HEAD
   // CHECK: tosa.transpose
   %0 = tosa.transpose %input { perms = array<i32: 1, 2, 3, 0> }: (tensor<2x1x1x2x!quant.uniform<i8<-127:127>:f32:3, {1.000000e-01,1.000000e-01}>>) -> tensor<1x1x2x2x!quant.uniform<i8<-127:127>:f32:3, {1.000000e-01,1.000000e-01}>>
   return %0: tensor<1x1x2x2x!quant.uniform<i8<-127:127>:f32:3, {1.000000e-01,1.000000e-01}>>
 }
 
-// CHECK-LABEL: @transpose_nofold_dense_resource
-func.func @transpose_nofold_dense_resource() -> tensor<2x2xf32> {
-  %0 = "tosa.const"() <{values = dense_resource<resource> : tensor<2x2xf32>}> : () -> tensor<2x2xf32>
-
-  // CHECK: tosa.transpose
-=======
-  // CHECK: tosa.transpose
-  %0 = tosa.transpose %input { perms = array<i32: 1, 2, 3, 0> }: (tensor<2x1x1x2x!quant.uniform<i8<-127:127>:f32:3, {1.000000e-01,1.000000e-01}>>) -> tensor<1x1x2x2x!quant.uniform<i8<-127:127>:f32:3, {1.000000e-01,1.000000e-01}>>
-  return %0: tensor<1x1x2x2x!quant.uniform<i8<-127:127>:f32:3, {1.000000e-01,1.000000e-01}>>
-}
-
 // CHECK-LABEL: @transpose_fold_dense_resource
 func.func @transpose_fold_dense_resource() -> tensor<2x2xf32> {
   %0 = "tosa.const"() <{values = dense_resource<resource> : tensor<2x2xf32>}> : () -> tensor<2x2xf32>
 
   // CHECK-NOT: tosa.transpose
->>>>>>> 5eee2751
   %2 = tosa.transpose %0 { perms = array<i32: 1, 0> }: (tensor<2x2xf32>) -> tensor<2x2xf32>
   return %2 : tensor<2x2xf32>
 }
