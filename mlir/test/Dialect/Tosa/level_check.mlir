--- conflicted
+++ resolved
@@ -169,17 +169,10 @@
 
 // -----
 
-<<<<<<< HEAD
-func.func @test_table_rank_invalid(%arg0: tensor<1x1x1x1x1x1x64xi32>, %arg1: tensor<513xi16>) -> tensor<1x1x1x1x1x1x64xi16> {
-  // expected-error@+1 {{'tosa.table' op failed level check: operand rank(shape) <= MAX_RANK}}
-    %0 = tosa.table %arg0, %arg1 : (tensor<1x1x1x1x1x1x64xi32>, tensor<513xi16>) -> tensor<1x1x1x1x1x1x64xi16>
-    return %0 : tensor<1x1x1x1x1x1x64xi16>
-=======
 func.func @test_table_rank_invalid(%arg0: tensor<1x1x1x1x1x1x64xi16>, %arg1: tensor<513xi16>) -> tensor<1x1x1x1x1x1x64xi32> {
   // expected-error@+1 {{'tosa.table' op failed level check: operand rank(shape) <= MAX_RANK}}
     %0 = tosa.table %arg0, %arg1 : (tensor<1x1x1x1x1x1x64xi16>, tensor<513xi16>) -> tensor<1x1x1x1x1x1x64xi32>
     return %0 : tensor<1x1x1x1x1x1x64xi32>
->>>>>>> d465594a
 }
 
 // -----
@@ -507,7 +500,6 @@
   // expected-error@+1 {{'tosa.identity' op failed level check: operand rank(shape) <= MAX_RANK}}
   %0 = tosa.identity %arg0 : (tensor<1x1x1x1x13x21x3xi32>) -> tensor<1x1x1x1x13x21x3xi32>
   return %0 : tensor<1x1x1x1x13x21x3xi32>
-<<<<<<< HEAD
 }
 
 // -----
@@ -519,19 +511,6 @@
 
 // -----
 
-=======
-}
-
-// -----
-
-func.func @test_identity_rank_valid(%arg0: tensor<i32>) -> tensor<i32> {
-  %0 = tosa.identity %arg0 : (tensor<i32>) -> tensor<i32>
-  return %0 : tensor<i32>
-}
-
-// -----
-
->>>>>>> d465594a
 func.func @test_avgpool2d_kernel_y(%arg0: tensor<1x8194x32x8xf32>, %arg1: tensor<1xf32>, %arg2: tensor<1xf32>) -> tensor<1x2x32x8xf32> {
   // expected-error@+1 {{'tosa.avg_pool2d' op failed level check: kernel <= MAX_KERNEL}}
   %0 = "tosa.avg_pool2d"(%arg0, %arg1, %arg2) {kernel = array<i64: 8193, 1>, pad = array<i64: 0, 0, 0, 0>, stride = array<i64: 1, 1>, acc_type = f32} :
@@ -888,87 +867,6 @@
   %0 = "tosa.max_pool2d"(%arg0) {kernel = array<i64: 1, 1>, pad = array<i64: 0, 0, 0, 0>, stride = array<i64: 1, 8193>} :
          (tensor<1x32x8194x8xf32>) -> tensor<1x32x2x8xf32>
   return %0 : tensor<1x32x2x8xf32>
-<<<<<<< HEAD
-}
-
-// -----
-
-func.func @test_rfft2d_input_h(%arg0: tensor<13x16384x16xf32>) -> (tensor<13x16384x9xf32>, tensor<13x16384x9xf32>) {
-  // expected-error@+1 {{'tosa.rfft2d' op failed level check: H <= MAX_KERNEL}}
-  %0, %1 = "tosa.rfft2d"(%arg0) {} : (tensor<13x16384x16xf32>) -> (tensor<13x16384x9xf32>, tensor<13x16384x9xf32>)
-  return %0, %1 : tensor<13x16384x9xf32>, tensor<13x16384x9xf32>
-}
-
-// -----
-
-func.func @test_rfft2d_input_w(%arg0: tensor<13x8x16384xf32>) -> (tensor<13x8x8193xf32>, tensor<13x8x8193xf32>) {
-  // expected-error@+1 {{'tosa.rfft2d' op failed level check: W <= MAX_KERNEL}}
-  %0, %1 = "tosa.rfft2d"(%arg0) {} : (tensor<13x8x16384xf32>) -> (tensor<13x8x8193xf32>, tensor<13x8x8193xf32>)
-  return %0, %1 : tensor<13x8x8193xf32>, tensor<13x8x8193xf32>
-}
-
-// -----
-
-func.func @test_transpose_conv2d_weight_h(%arg0: tensor<1x32x32x8xf32>, %arg1: tensor<16x8193x1x8xf32>, %arg2: tensor<16xf32>, %arg3: tensor<1xf32>, %arg4: tensor<1xf32>) -> tensor<1x32x32x16xf32> {
-  // expected-error@+1 {{'tosa.transpose_conv2d' op failed level check: KH <= MAX_KERNEL}}
-  %0 = tosa.transpose_conv2d %arg0, %arg1, %arg2, %arg3, %arg4 {acc_type = f32, out_pad = array<i64: 0, 0, 0, 0>, out_shape = array<i64: 1, 32, 32, 16>, stride = array<i64: 1, 1>} :
-              (tensor<1x32x32x8xf32>, tensor<16x8193x1x8xf32>, tensor<16xf32>, tensor<1xf32>, tensor<1xf32>) -> tensor<1x32x32x16xf32>
-  return %0 : tensor<1x32x32x16xf32>
-}
-
-// -----
-
-func.func @test_transpose_conv2d_weight_w(%arg0: tensor<1x32x32x8xf32>, %arg1: tensor<16x1x8193x8xf32>, %arg2: tensor<16xf32>, %arg3: tensor<1xf32>, %arg4: tensor<1xf32>) -> tensor<1x32x32x16xf32> {
-  // expected-error@+1 {{'tosa.transpose_conv2d' op failed level check: KW <= MAX_KERNEL}}
-  %0 = tosa.transpose_conv2d %arg0, %arg1, %arg2, %arg3, %arg4 {acc_type = f32, out_pad = array<i64: 0, 0, 0, 0>, out_shape = array<i64: 1, 32, 32, 16>, stride = array<i64: 1, 1>} :
-              (tensor<1x32x32x8xf32>, tensor<16x1x8193x8xf32>, tensor<16xf32>, tensor<1xf32>, tensor<1xf32>) -> tensor<1x32x32x16xf32>
-  return %0 : tensor<1x32x32x16xf32>
-}
-
-// -----
-
-func.func @test_transpose_conv2d_pad_top(%arg0: tensor<1x32x32x8xf32>, %arg1: tensor<16x1x1x8xf32>, %arg2: tensor<16xf32>, %arg3: tensor<1xf32>, %arg4: tensor<1xf32>) -> tensor<1x32x32x16xf32> {
-  // expected-error@+1 {{'tosa.transpose_conv2d' op failed level check: pad <= MAX_KERNEL}}
-  %0 = tosa.transpose_conv2d %arg0, %arg1, %arg2, %arg3, %arg4 {acc_type = f32, out_pad = array<i64: 8193, 0, 0, 0>, out_shape = array<i64: 1, 32, 32, 16>, stride = array<i64: 1, 1>} :
-              (tensor<1x32x32x8xf32>, tensor<16x1x1x8xf32>, tensor<16xf32>, tensor<1xf32>, tensor<1xf32>) -> tensor<1x32x32x16xf32>
-  return %0 : tensor<1x32x32x16xf32>
-}
-
-// -----
-
-func.func @test_transpose_conv2d_pad_bottom(%arg0: tensor<1x32x32x8xf32>, %arg1: tensor<16x1x1x8xf32>, %arg2: tensor<16xf32>, %arg3: tensor<1xf32>, %arg4: tensor<1xf32>) -> tensor<1x32x32x16xf32> {
-  // expected-error@+1 {{'tosa.transpose_conv2d' op failed level check: pad <= MAX_KERNEL}}
-  %0 = tosa.transpose_conv2d %arg0, %arg1, %arg2, %arg3, %arg4 {acc_type = f32, out_pad = array<i64: 0, 8193, 0, 0>, out_shape = array<i64: 1, 32, 32, 16>, stride = array<i64: 1, 1>} :
-              (tensor<1x32x32x8xf32>, tensor<16x1x1x8xf32>, tensor<16xf32>, tensor<1xf32>, tensor<1xf32>) -> tensor<1x32x32x16xf32>
-  return %0 : tensor<1x32x32x16xf32>
-}
-
-// -----
-
-func.func @test_transpose_conv2d_pad_left(%arg0: tensor<1x32x32x8xf32>, %arg1: tensor<16x1x1x8xf32>, %arg2: tensor<16xf32>, %arg3: tensor<1xf32>, %arg4: tensor<1xf32>) -> tensor<1x32x32x16xf32> {
-  // expected-error@+1 {{'tosa.transpose_conv2d' op failed level check: pad <= MAX_KERNEL}}
-  %0 = tosa.transpose_conv2d %arg0, %arg1, %arg2, %arg3, %arg4 {acc_type = f32, out_pad = array<i64: 0, 0, 8193, 0>, out_shape = array<i64: 1, 32, 32, 16>, stride = array<i64: 1, 1>} :
-              (tensor<1x32x32x8xf32>, tensor<16x1x1x8xf32>, tensor<16xf32>, tensor<1xf32>, tensor<1xf32>) -> tensor<1x32x32x16xf32>
-  return %0 : tensor<1x32x32x16xf32>
-}
-
-// -----
-
-func.func @test_transpose_conv2d_pad_right(%arg0: tensor<1x32x32x8xf32>, %arg1: tensor<16x1x1x8xf32>, %arg2: tensor<16xf32>, %arg3: tensor<1xf32>, %arg4: tensor<1xf32>) -> tensor<1x32x32x16xf32> {
-  // expected-error@+1 {{'tosa.transpose_conv2d' op failed level check: pad <= MAX_KERNEL}}
-  %0 = tosa.transpose_conv2d %arg0, %arg1, %arg2, %arg3, %arg4 {acc_type = f32, out_pad = array<i64: 0, 0, 0, 8193>, out_shape = array<i64: 1, 32, 32, 16>, stride = array<i64: 1, 1>} :
-              (tensor<1x32x32x8xf32>, tensor<16x1x1x8xf32>, tensor<16xf32>, tensor<1xf32>, tensor<1xf32>) -> tensor<1x32x32x16xf32>
-  return %0 : tensor<1x32x32x16xf32>
-}
-
-// -----
-
-func.func @test_transpose_conv2d_stride_y(%arg0: tensor<1x32x32x8xf32>, %arg1: tensor<16x1x1x8xf32>, %arg2: tensor<16xf32>, %arg3: tensor<1xf32>, %arg4: tensor<1xf32>) -> tensor<1x32x32x16xf32> {
-  // expected-error@+1 {{'tosa.transpose_conv2d' op failed level check: stride <= MAX_STRIDE}}
-  %0 = tosa.transpose_conv2d %arg0, %arg1, %arg2, %arg3, %arg4 {acc_type = f32, out_pad = array<i64: 0, 0, 0, 0>, out_shape = array<i64: 1, 32, 32, 16>, stride = array<i64: 8193, 1>} :
-              (tensor<1x32x32x8xf32>, tensor<16x1x1x8xf32>, tensor<16xf32>, tensor<1xf32>, tensor<1xf32>) -> tensor<1x32x32x16xf32>
-  return %0 : tensor<1x32x32x16xf32>
-=======
 }
 
 // -----
@@ -1057,61 +955,6 @@
   %0 = tosa.transpose_conv2d %arg0, %arg1, %arg2, %arg3, %arg4 {acc_type = f32, out_pad = array<i64: 0, 0, 0, 0>, out_shape = array<i64: 1, 32, 32, 16>, stride = array<i64: 1, 8193>} :
               (tensor<1x32x32x8xf32>, tensor<16x1x1x8xf32>, tensor<16xf32>, tensor<1xf32>, tensor<1xf32>) -> tensor<1x32x253984x16xf32>
   return %0 : tensor<1x32x253984x16xf32>
-}
-
-// -----
-
-func.func @test_resize_scale_y(%arg0: tensor<1x32x32x8xf32>) -> tensor<1x7970x64x8xf32> {
-  %scale = tosa.const_shape { values = dense<[257, 1, 4, 2]> : tensor<4xindex> } : () -> !tosa.shape<4>
-  %offset = tosa.const_shape { values = dense<[-1, -1]> : tensor<2xindex> } : () -> !tosa.shape<2>
-  %border = tosa.const_shape { values = dense<[1, 1]> : tensor<2xindex> } : () -> !tosa.shape<2>
-  // expected-error@+1 {{'tosa.resize' op failed level check: scale_y_n/scale_y_d <= MAX_SCALE}}
-  %1 = tosa.resize %arg0, %scale, %offset, %border {mode = "BILINEAR"} :
-                (tensor<1x32x32x8xf32>, !tosa.shape<4>, !tosa.shape<2>, !tosa.shape<2>) -> tensor<1x7970x64x8xf32>
-  return %1 : tensor<1x7970x64x8xf32>
-}
-
-// -----
-
-func.func @test_resize_scale_x(%arg0: tensor<1x32x32x8xf32>) -> tensor<1x64x7970x8xf32> {
-  %scale = tosa.const_shape { values = dense<[4, 2, 257, 1]> : tensor<4xindex> } : () -> !tosa.shape<4>
-  %offset = tosa.const_shape { values = dense<[-1, -1]> : tensor<2xindex> } : () -> !tosa.shape<2>
-  %border = tosa.const_shape { values = dense<[1, 1]> : tensor<2xindex> } : () -> !tosa.shape<2>
-  // expected-error@+1 {{'tosa.resize' op failed level check: scale_x_n/scale_x_d <= MAX_SCALE}}
-  %1 = tosa.resize %arg0, %scale, %offset, %border {mode = "BILINEAR"} :
-                (tensor<1x32x32x8xf32>, !tosa.shape<4>, !tosa.shape<2>, !tosa.shape<2>) -> tensor<1x64x7970x8xf32>
-  return %1 : tensor<1x64x7970x8xf32>
-}
-
-// -----
-
-func.func @test_tensor_size_valid(%arg0: tensor<1x536870911xf32>) {
-  %0 = tosa.const_shape {values = dense<0> : tensor<2xindex>} : () -> !tosa.shape<2>
-  %1 = tosa.const_shape {values = dense<1> : tensor<2xindex>} : () -> !tosa.shape<2>
-  %2= tosa.slice %arg0, %0, %1 : (tensor<1x536870911xf32>, !tosa.shape<2>, !tosa.shape<2>) -> tensor<1x1xf32>
-  return
-}
-
-// -----
-
-func.func @test_slice_tensor_size_invalid(%arg0: tensor<1x536870912xf32>) {
-  %0 = tosa.const_shape {values = dense<0> : tensor<2xindex>} : () -> !tosa.shape<2>
-  %1 = tosa.const_shape {values = dense<536870912> : tensor<2xindex>} : () -> !tosa.shape<2>
-  // expected-error@+1 {{'tosa.slice' op failed level check: operand tensor size (in bytes) <= (1 << MAX_LOG2_SIZE - 1)}}
-  %2= tosa.slice %arg0, %0, %1 : (tensor<1x536870912xf32>, !tosa.shape<2>, !tosa.shape<2>) -> tensor<1x1xf32>
-  return
->>>>>>> d465594a
-}
-
-
-// -----
-
-<<<<<<< HEAD
-func.func @test_transpose_conv2d_stride_x(%arg0: tensor<1x32x32x8xf32>, %arg1: tensor<16x1x1x8xf32>, %arg2: tensor<16xf32>, %arg3: tensor<1xf32>, %arg4: tensor<1xf32>) -> tensor<1x32x32x16xf32> {
-  // expected-error@+1 {{'tosa.transpose_conv2d' op failed level check: stride <= MAX_STRIDE}}
-  %0 = tosa.transpose_conv2d %arg0, %arg1, %arg2, %arg3, %arg4 {acc_type = f32, out_pad = array<i64: 0, 0, 0, 0>, out_shape = array<i64: 1, 32, 32, 16>, stride = array<i64: 1, 8193>} :
-              (tensor<1x32x32x8xf32>, tensor<16x1x1x8xf32>, tensor<16xf32>, tensor<1xf32>, tensor<1xf32>) -> tensor<1x32x32x16xf32>
-  return %0 : tensor<1x32x32x16xf32>
 }
 
 // -----
@@ -1277,125 +1120,6 @@
 
 // -----
 
-=======
-func.func @test_resize_tensor_size_invalid(%arg0: tensor<1x23178x23178x1xf32>) {
-  %scale = tosa.const_shape { values = dense<[127, 49, 12, 49]> : tensor<4xindex> } : () -> !tosa.shape<4>
-  %offset = tosa.const_shape { values = dense<0> : tensor<2xindex> } : () -> !tosa.shape<2>
-  %border = tosa.const_shape { values = dense<0> : tensor<2xindex> } : () -> !tosa.shape<2>
-  // expected-error@+1 {{'tosa.resize' op failed level check: operand tensor size (in bytes) <= (1 << MAX_LOG2_SIZE - 1)}}
-  %0 = tosa.resize %arg0, %scale, %offset, %border {mode = "NEAREST_NEIGHBOR"} : (tensor<1x23178x23178x1xf32>, !tosa.shape<4>, !tosa.shape<2>, !tosa.shape<2>) -> tensor<?x?x?x?xf32>
-  return
-}
-
-// -----
-
-func.func @test_avg_pool2d_tensor_size_invalid(%arg0: tensor<1x23178x23178x9xf32>, %arg1: tensor<1xf32>, %arg2: tensor<1xf32>) -> tensor<1x23178x23178x9xf32> {
-  // expected-error@+1 {{'tosa.avg_pool2d' op failed level check: operand tensor size (in bytes) <= (1 << MAX_LOG2_SIZE - 1)}}
-  %0 = tosa.avg_pool2d %arg0, %arg1, %arg2 {acc_type = f32, kernel = array<i64: 2, 2>, pad = array<i64: 0, 1, 0, 1>, stride = array<i64: 1, 1>} : (tensor<1x23178x23178x9xf32>, tensor<1xf32>, tensor<1xf32>) -> tensor<1x23178x23178x9xf32>
-  return %0 : tensor<1x23178x23178x9xf32>
-}
-
-// -----
-
-func.func @test_conv2d_tensor_size_invalid(%arg0: tensor<1x23178x23178x4xf32>, %arg1: tensor<8x1x1x4xf32>, %arg2: tensor<8xf32>, %arg3: tensor<1xf32>, %arg4: tensor<1xf32>) -> tensor<1x23178x23178x8xf32> {
-  // expected-error@+1 {{'tosa.conv2d' op failed level check: operand tensor size (in bytes) <= (1 << MAX_LOG2_SIZE - 1)}}
-  %0 = tosa.conv2d %arg0, %arg1, %arg2, %arg3, %arg4 {acc_type = f32, dilation = array<i64: 1, 1>, pad = array<i64: 0, 0, 0, 0>, stride = array<i64: 1, 1>, local_bound = true} : (tensor<1x23178x23178x4xf32>, tensor<8x1x1x4xf32>, tensor<8xf32>, tensor<1xf32>, tensor<1xf32>) -> tensor<1x23178x23178x8xf32>
-  return %0 : tensor<1x23178x23178x8xf32>
-}
-
-// -----
-
-func.func @test_fft2d_tensor_size_invalid(%arg0: tensor<123456x8192x8192xf32>, %arg1: tensor<123456x8192x8192xf32>) -> (tensor<123456x8192x8192xf32>, tensor<123456x8192x8192xf32>) {
-  // expected-error@+1 {{'tosa.fft2d' op failed level check: operand tensor size (in bytes) <= (1 << MAX_LOG2_SIZE - 1)}}
-  %0, %1 = tosa.fft2d %arg0, %arg1 {inverse = false} : (tensor<123456x8192x8192xf32>, tensor<123456x8192x8192xf32>) -> (tensor<123456x8192x8192xf32>, tensor<123456x8192x8192xf32>)
-  return %0, %1 : tensor<123456x8192x8192xf32>, tensor<123456x8192x8192xf32>
-}
-
-// -----
-
-func.func @test_rfft2d_tensor_size_invalid(%arg0: tensor<536870912x8x16xf32>) -> (tensor<536870912x8x9xf32>, tensor<536870912x8x9xf32>) {
-  // expected-error@+1 {{'tosa.rfft2d' op failed level check: operand tensor size (in bytes) <= (1 << MAX_LOG2_SIZE - 1)}}
-  %0, %1 = tosa.rfft2d %arg0 : (tensor<536870912x8x16xf32>) -> (tensor<536870912x8x9xf32>, tensor<536870912x8x9xf32>)
-  return %0, %1 : tensor<536870912x8x9xf32>, tensor<536870912x8x9xf32>
-}
-
-// -----
-
-func.func @test_matmul_tensor_size_invalid(%arg0: tensor<23178x20000x19xf32>, %arg1: tensor<23178x19x28xf32>) -> tensor<23178x20000x28xf32> {
-  %zero = "tosa.const"() {values = dense<0.0> : tensor<1xf32>} : () -> tensor<1xf32>
-  // expected-error@+1 {{'tosa.matmul' op failed level check: operand tensor size (in bytes) <= (1 << MAX_LOG2_SIZE - 1)}}
-  %0 = tosa.matmul %arg0, %arg1, %zero, %zero : (tensor<23178x20000x19xf32>, tensor<23178x19x28xf32>, tensor<1xf32>, tensor<1xf32>) -> tensor<23178x20000x28xf32>
-  return %0 : tensor<23178x20000x28xf32>
-}
-
-// -----
-
-func.func @test_gather_tensor_size_invalid(%arg0: tensor<536870912x21x3xf32>, %arg1: tensor<536870912x26xi32>) -> tensor<536870912x26x3xf32> {
-  // expected-error@+1 {{'tosa.gather' op failed level check: operand tensor size (in bytes) <= (1 << MAX_LOG2_SIZE - 1)}}
-  %0 = tosa.gather %arg0, %arg1 : (tensor<536870912x21x3xf32>, tensor<536870912x26xi32>) -> tensor<536870912x26x3xf32>
-  return %0 : tensor<536870912x26x3xf32>
-}
-
-// -----
-
-func.func @test_custom_tensor_size_invalid(%arg0: tensor<536870912xi32>) -> tensor<536870912xi32> {
-  // expected-error@+1 {{'tosa.custom' op failed level check: operand tensor size (in bytes) <= (1 << MAX_LOG2_SIZE - 1)}}
-  %0 = tosa.custom %arg0 {operator_name="custom_test", domain_name="tosa.mlir_test", implementation_attrs="" } : (tensor<536870912xi32>) -> (tensor<536870912xi32>)
-  return %0 : tensor<536870912xi32>
-}
-
-// -----
-
-func.func @test_gather_tensor_size_invalid(%arg0: tensor<268435456x21x3xf32>, %arg1: tensor<268435456x26xi32>) -> tensor<268435456x26x3xf32> {
-  // expected-error@+1 {{'tosa.gather' op failed level check: operand tensor size (in bytes) <= (1 << MAX_LOG2_SIZE - 1)}}
-  %0 = tosa.gather %arg0, %arg1 : (tensor<268435456x21x3xf32>, tensor<268435456x26xi32>) -> tensor<268435456x26x3xf32>
-  return %0 : tensor<268435456x26x3xf32>
-}
-
-// -----
-
-func.func @test_scatter_tensor_size_invalid(%arg0: tensor<13x210000000x3xf32>, %arg1: tensor<13x260000000xi32>, %arg2: tensor<13x260000000x3xf32>) -> tensor<13x210000000x3xf32> {
-  // expected-error@+1 {{'tosa.scatter' op failed level check: operand tensor size (in bytes) <= (1 << MAX_LOG2_SIZE - 1)}}
-  %0 = tosa.scatter %arg0, %arg1, %arg2 : (tensor<13x210000000x3xf32>, tensor<13x260000000xi32>, tensor<13x260000000x3xf32>) -> tensor<13x210000000x3xf32>
-  return %0 : tensor<13x210000000x3xf32>
-}
-
-// -----
-
-func.func @test_variable_read_write_tensor_size_invalid() -> () {
-  tosa.variable @stored_var = dense<3.14> : tensor<536870912xf32>
-  // expected-error@+1 {{'tosa.variable.read' op failed level check: result tensor size (in bytes) <= (1 << MAX_LOG2_SIZE - 1)}}
-  %0 = tosa.variable.read @stored_var : tensor<536870912xf32>
-  // expected-error@+1 {{'tosa.variable.write' op failed level check: operand tensor size (in bytes) <= (1 << MAX_LOG2_SIZE - 1)}}
-  tosa.variable.write @stored_var, %0 : tensor<536870912xf32>
-  return
-}
-
-// -----
-
-func.func @test_while_loop_tensor_size_invalid(%arg0: tensor<536870912xi32>, %arg1: tensor<i32>) {
-  %0 = "tosa.const"() {values = dense<0> : tensor<i32>} : () -> tensor<i32>
-  // expected-error@+1 {{'tosa.while_loop' op failed level check: operand tensor size (in bytes) <= (1 << MAX_LOG2_SIZE - 1)}}
-  %1:3 = tosa.while_loop (%arg2 = %0, %arg3 = %0, %arg4 = %arg0) : (tensor<i32>, tensor<i32>, tensor<536870912xi32>) -> (tensor<i32>, tensor<i32>, tensor<536870912xi32>) {
-    %2 = tosa.greater_equal %arg3, %arg1 : (tensor<i32>, tensor<i32>) -> tensor<i1>
-    %3 = tosa.logical_not %2 : (tensor<i1>) -> tensor<i1>
-    tosa.yield %2 : tensor<i1>
-  } do {
-  ^bb0(%arg2: tensor<i32>, %arg3: tensor<i32>, %arg4: tensor<536870912xi32>):
-    %2 = "tosa.const"() {values = dense<1> : tensor<i32>} : () -> tensor<i32>
-    %3 = "tosa.const"() {values = dense<4> : tensor<1xi32>} : () -> tensor<1xi32>
-    %4 = tosa.add %arg3, %2 : (tensor<i32>, tensor<i32>) -> tensor<i32>
-    // expected-error@+1 {{'tosa.add' op failed level check: operand tensor size (in bytes) <= (1 << MAX_LOG2_SIZE - 1)}}
-    %5 = tosa.add %arg4, %3 : (tensor<536870912xi32>, tensor<1xi32>) -> tensor<536870912xi32>
-    %6 = tosa.add %arg2, %2 : (tensor<i32>, tensor<i32>) -> tensor<i32>
-    tosa.yield %6, %4, %5 : tensor<i32>, tensor<i32>, tensor<536870912xi32>
-  }
-  return
-}
-
-// -----
-
->>>>>>> d465594a
 func.func @test_const_shape() -> !tosa.shape<4> {
   %cst = tosa.const_shape {values = dense<[1, 1, 536870912, 1]> : tensor<4xindex>} : () -> !tosa.shape<4>
   return %cst : !tosa.shape<4>
