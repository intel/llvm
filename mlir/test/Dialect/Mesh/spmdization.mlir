// RUN: mlir-opt \
// RUN:   --pass-pipeline="builtin.module(func.func(mesh-spmdization,test-constant-fold))" \
// RUN:   %s | FileCheck %s

mesh.mesh @mesh_1d(shape = 2)

// CHECK-LABEL: func @full_replication
func.func @full_replication(
  // CHECK-SAME: %[[ARG:.*]]: tensor<2xi8>
  %arg0: tensor<2xi8>
// CHECK-SAME: -> tensor<2xi8> {
) -> tensor<2xi8> {
  %s0 = mesh.sharding @mesh_1d split_axes = [[]] : !mesh.sharding
  %0 = mesh.shard %arg0 to %s0  : tensor<2xi8>
  %s1 = mesh.sharding @mesh_1d split_axes = [[]] : !mesh.sharding
  %1 = mesh.shard %0 to %s1  annotate_for_users : tensor<2xi8>
  // CHECK: return %[[ARG]] : tensor<2xi8>
  return %1 : tensor<2xi8>
}

// CHECK-LABEL: func @sharding_triplet
func.func @sharding_triplet(
  // CHECK-SAME: %[[ARG:.*]]: tensor<1xf32>
  %arg0: tensor<2xf32>
// CHECK-SAME: ) -> tensor<2xf32> {
) -> tensor<2xf32> {
  // CHECK: %[[ALL_GATHER:.*]] = mesh.all_gather %[[ARG]] on @mesh_1d mesh_axes = [0] gather_axis = 0 : tensor<1xf32> -> tensor<2xf32>
  %ssharding_annotated = mesh.sharding @mesh_1d split_axes = [[0]] : !mesh.sharding
  %sharding_annotated = mesh.shard %arg0 to %ssharding_annotated  : tensor<2xf32>
  %ssharding_annotated_0 = mesh.sharding @mesh_1d split_axes = [[0]] : !mesh.sharding
  %sharding_annotated_0 = mesh.shard %sharding_annotated to %ssharding_annotated_0  annotate_for_users : tensor<2xf32>
  %ssharding_annotated_1 = mesh.sharding @mesh_1d split_axes = [[]] : !mesh.sharding
  %sharding_annotated_1 = mesh.shard %sharding_annotated_0 to %ssharding_annotated_1  : tensor<2xf32>
  // CHECK: return %[[ALL_GATHER]] : tensor<2xf32>
  return %sharding_annotated_1 : tensor<2xf32>
}


// CHECK-LABEL: func @move_split_axis
func.func @move_split_axis(
  // CHECK-SAME: %[[ARG:.*]]: tensor<1x2xi8>
  %arg0: tensor<2x2xi8>
// CHECK-SAME: -> tensor<2x1xi8> {
) -> tensor<2x2xi8> {
  // CHECK: %[[ALL_TO_ALL:.*]] = mesh.all_to_all %[[ARG]] on @mesh_1d
  // CHECK-SAME: mesh_axes = [0] split_axis = 1 concat_axis = 0 : tensor<1x2xi8> -> tensor<2x1xi8>
  %s0 = mesh.sharding @mesh_1d split_axes = [[0]] : !mesh.sharding
  %0 = mesh.shard %arg0 to %s0  : tensor<2x2xi8>
  %s1 = mesh.sharding @mesh_1d split_axes = [[], [0]] : !mesh.sharding
  %1 = mesh.shard %0 to %s1  annotate_for_users : tensor<2x2xi8>
  // CHECK: return %[[ALL_TO_ALL]] : tensor<2x1xi8>
  return %1 : tensor<2x2xi8>
}

// CHECK-LABEL: func @non_tensor_value
func.func @non_tensor_value(
  // CHECK-SAME: %[[ARG:.*]]: i8
  %arg0: i8
// CHECK-SAME: -> i8 {
) -> i8 {
  // CHECK: %[[RES:.*]] = arith.addi %[[ARG]], %[[ARG]] : i8
  %0 = arith.addi %arg0, %arg0 : i8
  // CHECK: return %[[RES]] : i8
  return %0 : i8
}

// CHECK-LABEL: func @unary_elementwise
func.func @unary_elementwise(
  // CHECK-SAME: %[[ARG:.*]]: tensor<1xi8>
  %arg0: tensor<2xi8>
// CHECK-SAME: -> tensor<1xi8> {
) -> tensor<2xi8> {
  %s0 = mesh.sharding @mesh_1d split_axes = [[0]] : !mesh.sharding
  %0 = mesh.shard %arg0 to %s0  : tensor<2xi8>
  %s1 = mesh.sharding @mesh_1d split_axes = [[0]] : !mesh.sharding
  %1 = mesh.shard %0 to %s1  annotate_for_users : tensor<2xi8>
  // CHECK: %[[RES:.*]] = tosa.abs %[[ARG]] : (tensor<1xi8>) -> tensor<1xi8>
  %2 = tosa.abs %1 : (tensor<2xi8>) -> tensor<2xi8>
  %s3 = mesh.sharding @mesh_1d split_axes = [[0]] : !mesh.sharding
  %3 = mesh.shard %2 to %s3  : tensor<2xi8>
  %s4 = mesh.sharding @mesh_1d split_axes = [[0]] : !mesh.sharding
  %4 = mesh.shard %3 to %s4  annotate_for_users : tensor<2xi8>
  // CHECK: return %[[RES]] : tensor<1xi8>
  return %4 : tensor<2xi8>
}

// full replication -> shard axis -> abs -> shard axis -> full replication
// CHECK-LABEL: func @unary_elementwise_with_resharding
func.func @unary_elementwise_with_resharding(
  // CHECK-SAME: %[[ARG:.*]]: tensor<2xi8>
  %arg0: tensor<2xi8>
// CHECK-SAME: -> tensor<2xi8> {
) -> tensor<2xi8> {
  // CHECK: %[[SLICE:.*]] = mesh.all_slice %[[ARG]] on @mesh_1d mesh_axes = [0] slice_axis = 0
  // CHECK-SAME: tensor<2xi8> -> tensor<1xi8>
  %s0 = mesh.sharding @mesh_1d split_axes = [[]] : !mesh.sharding
  %0 = mesh.shard %arg0 to %s0  : tensor<2xi8>
  %s1 = mesh.sharding @mesh_1d split_axes = [[0]] : !mesh.sharding
  %1 = mesh.shard %0 to %s1  annotate_for_users : tensor<2xi8>
  // CHECK: %[[ABS:.*]] = tosa.abs %[[SLICE]] : (tensor<1xi8>) -> tensor<1xi8>
  %2 = tosa.abs %1 : (tensor<2xi8>) -> tensor<2xi8>
  // CHECK: %[[RES:.*]] = mesh.all_gather %[[ABS]] on @mesh_1d
  // CHECK-SAME: mesh_axes = [0] gather_axis = 0 : tensor<1xi8> -> tensor<2xi8>
  %s3 = mesh.sharding @mesh_1d split_axes = [[0]] : !mesh.sharding
  %3 = mesh.shard %2 to %s3  : tensor<2xi8>
  %s4 = mesh.sharding @mesh_1d split_axes = [[]] : !mesh.sharding
  %4 = mesh.shard %3 to %s4  annotate_for_users : tensor<2xi8>
  // CHECK: return %[[RES]] : tensor<2xi8>
  return %4 : tensor<2xi8>
}

// CHECK-LABEL: func @binary_elementwise
func.func @binary_elementwise(
  // CHECK-SAME: %[[ARG0:.*]]: tensor<1xi8>,
  %arg0: tensor<2xi8>,
  // CHECK-SAME: %[[ARG1:.*]]: tensor<1xi8>
  %arg1: tensor<2xi8>
// CHECK-SAME: -> tensor<1xi8> {
) -> tensor<2xi8> {
  %sarg0_sharded = mesh.sharding @mesh_1d split_axes = [[0]] : !mesh.sharding
  %arg0_sharded = mesh.shard %arg0 to %sarg0_sharded  : tensor<2xi8>
  %sop_arg0 = mesh.sharding @mesh_1d split_axes = [[0]] : !mesh.sharding
  %op_arg0 = mesh.shard %arg0_sharded to %sop_arg0  annotate_for_users : tensor<2xi8>
  %sarg1_sharded = mesh.sharding @mesh_1d split_axes = [[0]] : !mesh.sharding
  %arg1_sharded = mesh.shard %arg1 to %sarg1_sharded  : tensor<2xi8>
  %sop_arg1 = mesh.sharding @mesh_1d split_axes = [[0]] : !mesh.sharding
  %op_arg1 = mesh.shard %arg1_sharded to %sop_arg1  annotate_for_users : tensor<2xi8>
  // CHECK: %[[RES:.*]] = tosa.add %[[ARG0]], %[[ARG1]] : (tensor<1xi8>, tensor<1xi8>) -> tensor<1xi8>
  %op_res = tosa.add %op_arg0, %op_arg1 : (tensor<2xi8>, tensor<2xi8>) -> tensor<2xi8>
  %sop_res_sharded = mesh.sharding @mesh_1d split_axes = [[0]] : !mesh.sharding
  %op_res_sharded = mesh.shard %op_res to %sop_res_sharded  : tensor<2xi8>
  %sres = mesh.sharding @mesh_1d split_axes = [[0]] : !mesh.sharding
  %res = mesh.shard %op_res_sharded to %sres  annotate_for_users : tensor<2xi8>
  // CHECK: return %[[RES]] : tensor<1xi8>
  return %res : tensor<2xi8>
}

// reshard
// abs
// reshard
// abs
// reshard
// CHECK-LABEL: func @multiple_chained_ops
func.func @multiple_chained_ops(
  // CHECK-SAME: %[[ARG:.*]]: tensor<2xi8>
  %arg0: tensor<2xi8>
// CHECK-SAME: -> tensor<1xi8> {
) -> tensor<2xi8> {
  // CHECK: %[[RESHARD1:.*]] = mesh.all_slice %[[ARG]] on @mesh_1d mesh_axes = [0] slice_axis = 0
  // CHECK-SAME: tensor<2xi8> -> tensor<1xi8>
  %s0 = mesh.sharding @mesh_1d split_axes = [[]] : !mesh.sharding
  %0 = mesh.shard %arg0 to %s0  : tensor<2xi8>
  %s1 = mesh.sharding @mesh_1d split_axes = [[0]] : !mesh.sharding
  %1 = mesh.shard %0 to %s1  annotate_for_users : tensor<2xi8>
  // CHECK: %[[ABS1:.*]] = tosa.abs %[[RESHARD1]] : (tensor<1xi8>) -> tensor<1xi8>
  %2 = tosa.abs %1 : (tensor<2xi8>) -> tensor<2xi8>
  // CHECK: %[[RESHARD2:.*]] = mesh.all_gather %[[ABS1]] on @mesh_1d
  // CHECK-SAME: mesh_axes = [0] gather_axis = 0 : tensor<1xi8> -> tensor<2xi8>
  %s3 = mesh.sharding @mesh_1d split_axes = [[0]] : !mesh.sharding
  %3 = mesh.shard %2 to %s3  : tensor<2xi8>
  %s4 = mesh.sharding @mesh_1d split_axes = [[]] : !mesh.sharding
  %4 = mesh.shard %3 to %s4  annotate_for_users : tensor<2xi8>
  // CHECK: %[[ABS2:.*]] = tosa.abs %[[RESHARD2]] : (tensor<2xi8>) -> tensor<2xi8>
  %5 = tosa.abs %4 : (tensor<2xi8>) -> tensor<2xi8>
  // CHECK: %[[RESHARD3:.*]] = mesh.all_slice %[[ABS2]] on @mesh_1d mesh_axes = [0] slice_axis = 0 : 
  // CHECK-SAME: tensor<2xi8> -> tensor<1xi8>
  %s6 = mesh.sharding @mesh_1d split_axes = [[]] : !mesh.sharding
  %6 = mesh.shard %5 to %s6  : tensor<2xi8>
  %s7 = mesh.sharding @mesh_1d split_axes = [[0]] : !mesh.sharding
  %7 = mesh.shard %6 to %s7  annotate_for_users : tensor<2xi8>
  // CHECK: return %[[RESHARD3]] : tensor<1xi8>
  return %7 : tensor<2xi8>
}

// CHECK-LABEL: func @incomplete_sharding
func.func @incomplete_sharding(
  // CHECK-SAME: %[[ARG:.*]]: tensor<4x16xf32>
  %arg0: tensor<8x16xf32>
// CHECK-SAME: -> tensor<4x16xf32> {
) -> tensor<8x16xf32> {
  %s0 = mesh.sharding @mesh_1d split_axes = [[0]] : !mesh.sharding
  %0 = mesh.shard %arg0 to %s0  annotate_for_users : tensor<8x16xf32>
  // CHECK: %[[RES:.*]] = tosa.sigmoid %[[ARG]] : (tensor<4x16xf32>) -> tensor<4x16xf32>
  %1 = tosa.sigmoid %0 : (tensor<8x16xf32>) -> tensor<8x16xf32>
  %s2 = mesh.sharding @mesh_1d split_axes = [[0]] : !mesh.sharding
  %2 = mesh.shard %1 to %s2  : tensor<8x16xf32>
  // CHECK: return %[[RES]] : tensor<4x16xf32>
  return %2 : tensor<8x16xf32>
}

mesh.mesh @mesh_1d_4(shape = 4)

// CHECK-LABEL: func @ew_chain_with_halo
func.func @ew_chain_with_halo(
  // CHECK-SAME: %[[IN1:[A-Za-z0-9_]+]]: tensor<5x16xf32>
  %arg0: tensor<8x16xf32>)
  // CHECK-SAME: -> tensor<5x16xf32>
   -> tensor<8x16xf32> {
  %ssharding_annotated = mesh.sharding @mesh_1d_4 split_axes = [[0]] halo_sizes = [2, 1] : !mesh.sharding
  %sharding_annotated = mesh.shard %arg0 to %ssharding_annotated  annotate_for_users : tensor<8x16xf32>
  // CHECK: %[[TMP1:.*]] = tosa.tanh %[[IN1]] : (tensor<5x16xf32>) -> tensor<5x16xf32>
  %0 = tosa.tanh %sharding_annotated : (tensor<8x16xf32>) -> tensor<8x16xf32>
  %ssharding_annotated_0 = mesh.sharding @mesh_1d_4 split_axes = [[0]] halo_sizes = [2, 1] : !mesh.sharding
  %sharding_annotated_0 = mesh.shard %0 to %ssharding_annotated_0  : tensor<8x16xf32>
  %ssharding_annotated_1 = mesh.sharding @mesh_1d_4 split_axes = [[0]] halo_sizes = [2, 1] : !mesh.sharding
  %sharding_annotated_1 = mesh.shard %sharding_annotated_0 to %ssharding_annotated_1  annotate_for_users : tensor<8x16xf32>
  // CHECK-NEXT: %[[TMP2:.*]] = tosa.abs %[[TMP1]] : (tensor<5x16xf32>) -> tensor<5x16xf32>
  %1 = tosa.abs %sharding_annotated_1 : (tensor<8x16xf32>) -> tensor<8x16xf32>
  %ssharding_annotated_2 = mesh.sharding @mesh_1d_4 split_axes = [[0]] halo_sizes = [2, 1] : !mesh.sharding
  %sharding_annotated_2 = mesh.shard %1 to %ssharding_annotated_2  : tensor<8x16xf32>
  %ssharding_annotated_4 = mesh.sharding @mesh_1d_4 split_axes = [[0]] halo_sizes = [2, 1] : !mesh.sharding
  %sharding_annotated_4 = mesh.shard %sharding_annotated_2 to %ssharding_annotated_4  annotate_for_users : tensor<8x16xf32>
  // CHECK-NEXT: %[[TMP3:.*]] = tosa.negate %[[TMP2]] : (tensor<5x16xf32>) -> tensor<5x16xf32>
  %2 = tosa.negate %sharding_annotated_4 : (tensor<8x16xf32>) -> tensor<8x16xf32>
  %ssharding_annotated_5 = mesh.sharding @mesh_1d_4 split_axes = [[0]] halo_sizes = [2, 1] : !mesh.sharding
  %sharding_annotated_5 = mesh.shard %2 to %ssharding_annotated_5  : tensor<8x16xf32>
  %ssharding_annotated_6 = mesh.sharding @mesh_1d_4 split_axes = [[0]] halo_sizes = [2, 1] : !mesh.sharding
  %sharding_annotated_6 = mesh.shard %sharding_annotated_5 to %ssharding_annotated_6  annotate_for_users : tensor<8x16xf32>
  // CHECK-NEXT: return %[[TMP3]] : tensor<5x16xf32>
  return %sharding_annotated_6 : tensor<8x16xf32>
}

// CHECK-LABEL: func @test_shard_update_halo
// CHECK-SAME: %[[IN1:[A-Za-z0-9_]+]]: tensor<300x1200xi64>
func.func @test_shard_update_halo(%arg0: tensor<1200x1200xi64>) -> tensor<1200x1200xi64> {
  %sharding = mesh.sharding @mesh_1d_4 split_axes = [[0]] : !mesh.sharding
  // CHECK: %[[T:.*]] = tensor.empty() : tensor<304x1200xi64>
  // CHECK: %[[inserted_slice:.*]] = tensor.insert_slice %[[IN1]] into %[[T]][2, 0] [300, 1200] [1, 1] : tensor<300x1200xi64> into tensor<304x1200xi64>
<<<<<<< HEAD
  // CHECK: %[[UH:.*]] = mesh.update_halo %[[IN1]] into %[[inserted_slice]] on @mesh_1d_4 split_axes = {{\[\[0]]}} destination_halo_sizes = [2, 2] : tensor<300x1200xi64> -> tensor<304x1200xi64>
=======
  // CHECK: %[[UH:.*]] = mesh.update_halo %[[inserted_slice]] on @mesh_1d_4 split_axes = {{\[\[0]]}} halo_sizes = [2, 2] : tensor<304x1200xi64>
>>>>>>> 93e44d24
  %sharding_annotated = mesh.shard %arg0 to %sharding : tensor<1200x1200xi64>
  %sharding_0 = mesh.sharding @mesh_1d_4 split_axes = [[0]] halo_sizes = [2, 2] : !mesh.sharding
  %sharding_annotated_1 = mesh.shard %sharding_annotated to %sharding_0 : tensor<1200x1200xi64>
  %sharding_annotated_3 = mesh.shard %sharding_annotated_1 to %sharding_0 annotate_for_users : tensor<1200x1200xi64>
  // CHECK: return %[[UH]] : tensor<304x1200xi64>
  return %sharding_annotated_3 : tensor<1200x1200xi64>
}

mesh.mesh @mesh4x4(shape = 4x4)
// CHECK-LABEL: func @test_shard_update_halo2d
// CHECK-SAME: %[[IN1:[A-Za-z0-9_]+]]: tensor<300x300xi64>
func.func @test_shard_update_halo2d(%arg0: tensor<1200x1200xi64>) -> tensor<1200x1200xi64> {
  %sharding = mesh.sharding @mesh4x4 split_axes = [[0], [1]] : !mesh.sharding
  // CHECK: %[[T:.*]] = tensor.empty() : tensor<303x307xi64>
  // CHECK: %[[inserted_slice:.*]] = tensor.insert_slice %[[IN1]] into %[[T]][1, 3] [300, 300] [1, 1] : tensor<300x300xi64> into tensor<303x307xi64>
<<<<<<< HEAD
  // CHECK: %[[UH:.*]] = mesh.update_halo %[[IN1]] into %[[inserted_slice]] on @mesh4x4 split_axes = {{\[\[}}0], [1]] destination_halo_sizes = [1, 2, 3, 4] : tensor<300x300xi64> -> tensor<303x307xi64>
=======
  // CHECK: %[[UH:.*]] = mesh.update_halo %[[inserted_slice]] on @mesh4x4 split_axes = {{\[\[}}0], [1]] halo_sizes = [1, 2, 3, 4] : tensor<303x307xi64>
>>>>>>> 93e44d24
  %sharding_annotated = mesh.shard %arg0 to %sharding : tensor<1200x1200xi64>
  %sharding_0 = mesh.sharding @mesh4x4 split_axes = [[0], [1]] halo_sizes = [1, 2, 3, 4] : !mesh.sharding
  %sharding_annotated_1 = mesh.shard %sharding_annotated to %sharding_0 : tensor<1200x1200xi64>
  %sharding_annotated_3 = mesh.shard %sharding_annotated_1 to %sharding_0 annotate_for_users : tensor<1200x1200xi64>
  // CHECK: return %[[UH]] : tensor<303x307xi64>
  return %sharding_annotated_3 : tensor<1200x1200xi64>
}<|MERGE_RESOLUTION|>--- conflicted
+++ resolved
@@ -226,11 +226,7 @@
   %sharding = mesh.sharding @mesh_1d_4 split_axes = [[0]] : !mesh.sharding
   // CHECK: %[[T:.*]] = tensor.empty() : tensor<304x1200xi64>
   // CHECK: %[[inserted_slice:.*]] = tensor.insert_slice %[[IN1]] into %[[T]][2, 0] [300, 1200] [1, 1] : tensor<300x1200xi64> into tensor<304x1200xi64>
-<<<<<<< HEAD
-  // CHECK: %[[UH:.*]] = mesh.update_halo %[[IN1]] into %[[inserted_slice]] on @mesh_1d_4 split_axes = {{\[\[0]]}} destination_halo_sizes = [2, 2] : tensor<300x1200xi64> -> tensor<304x1200xi64>
-=======
   // CHECK: %[[UH:.*]] = mesh.update_halo %[[inserted_slice]] on @mesh_1d_4 split_axes = {{\[\[0]]}} halo_sizes = [2, 2] : tensor<304x1200xi64>
->>>>>>> 93e44d24
   %sharding_annotated = mesh.shard %arg0 to %sharding : tensor<1200x1200xi64>
   %sharding_0 = mesh.sharding @mesh_1d_4 split_axes = [[0]] halo_sizes = [2, 2] : !mesh.sharding
   %sharding_annotated_1 = mesh.shard %sharding_annotated to %sharding_0 : tensor<1200x1200xi64>
@@ -246,11 +242,7 @@
   %sharding = mesh.sharding @mesh4x4 split_axes = [[0], [1]] : !mesh.sharding
   // CHECK: %[[T:.*]] = tensor.empty() : tensor<303x307xi64>
   // CHECK: %[[inserted_slice:.*]] = tensor.insert_slice %[[IN1]] into %[[T]][1, 3] [300, 300] [1, 1] : tensor<300x300xi64> into tensor<303x307xi64>
-<<<<<<< HEAD
-  // CHECK: %[[UH:.*]] = mesh.update_halo %[[IN1]] into %[[inserted_slice]] on @mesh4x4 split_axes = {{\[\[}}0], [1]] destination_halo_sizes = [1, 2, 3, 4] : tensor<300x300xi64> -> tensor<303x307xi64>
-=======
   // CHECK: %[[UH:.*]] = mesh.update_halo %[[inserted_slice]] on @mesh4x4 split_axes = {{\[\[}}0], [1]] halo_sizes = [1, 2, 3, 4] : tensor<303x307xi64>
->>>>>>> 93e44d24
   %sharding_annotated = mesh.shard %arg0 to %sharding : tensor<1200x1200xi64>
   %sharding_0 = mesh.sharding @mesh4x4 split_axes = [[0], [1]] halo_sizes = [1, 2, 3, 4] : !mesh.sharding
   %sharding_annotated_1 = mesh.shard %sharding_annotated to %sharding_0 : tensor<1200x1200xi64>
