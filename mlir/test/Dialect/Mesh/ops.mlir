// RUN: mlir-opt %s | mlir-opt | FileCheck %s

// CHECK: mesh.mesh @mesh0
mesh.mesh @mesh0(shape = 2x2x4)

// CHECK: mesh.mesh @mesh1(shape = 4x?)
mesh.mesh @mesh1(shape = 4x?)

// CHECK: mesh.mesh @mesh2(shape = ?x4)
mesh.mesh @mesh2(shape = ?x4)

// CHECK: mesh.mesh @mesh3(shape = ?x?)
mesh.mesh @mesh3(shape = ?x?)

mesh.mesh @mesh4(shape = 3)

// CHECK: mesh.mesh @mesh5(shape = ?)
mesh.mesh @mesh5(shape = ?)

// CHECK-LABEL: func @mesh_shard_op_fully_replicated
// CHECK-SAME: %[[ARG:.*]]: tensor<4x8xf32>
func.func @mesh_shard_op_fully_replicated(%arg0 : tensor<4x8xf32>) -> tensor<4x8xf32> {
  // CHECK-NEXT: %[[S:.*]] = mesh.sharding @mesh0 split_axes = {{\[\[}}]] : !mesh.sharding
  %s = mesh.sharding @mesh0 split_axes = [[]] : !mesh.sharding
  // CHECK-NEXT: mesh.shard %[[ARG]] to %[[S]] : tensor<4x8xf32>
  %0 = mesh.shard %arg0 to %s : tensor<4x8xf32>
  return %0 : tensor<4x8xf32>
}

// CHECK-LABEL: func @mesh_shard_op_1st_dim
// CHECK-SAME: %[[ARG:.*]]: tensor<4x8xf32>
func.func @mesh_shard_op_1st_dim(%arg0 : tensor<4x8xf32>) -> tensor<4x8xf32> {
  // CHECK-NEXT: %[[S:.*]] = mesh.sharding @mesh0 split_axes = {{\[\[}}0]] : !mesh.sharding
  %s = mesh.sharding @mesh0 split_axes = [[0]] : !mesh.sharding

  %0 = mesh.shard %arg0 to %s : tensor<4x8xf32>
  return %0 : tensor<4x8xf32>
}

// CHECK-LABEL: func @mesh_shard_op_2nd_dim
// CHECK-SAME: %[[ARG:.*]]: tensor<4x8xf32>
func.func @mesh_shard_op_2nd_dim(%arg0 : tensor<4x8xf32>) -> tensor<4x8xf32> {
  // CHECK-NEXT: %[[S:.*]] = mesh.sharding @mesh1 split_axes = {{\[\[}}], [0]] : !mesh.sharding
  %s = mesh.sharding @mesh1 split_axes = [[], [0]] : !mesh.sharding
  // CHECK-NEXT: mesh.shard %[[ARG]] to %[[S]] : tensor<4x8xf32>
  %0 = mesh.shard %arg0 to %s : tensor<4x8xf32>
  return %0 : tensor<4x8xf32>
}

// CHECK-LABEL: func @mesh_shard_op_1st_and_3rd_dim
func.func @mesh_shard_op_1st_and_3rd_dim(
    // CHECK-SAME: %[[ARG:.*]]: tensor<4x8x16xf32>
    %arg0 : tensor<4x8x16xf32>) -> tensor<4x8x16xf32> {
  // CHECK-NEXT: %[[S:.*]] = mesh.sharding @mesh3 split_axes = {{\[\[}}0], [], [1]] : !mesh.sharding
  %s = mesh.sharding @mesh3 split_axes = [[0], [], [1]] : !mesh.sharding
  // CHECK-NEXT: mesh.shard %[[ARG]] to %[[S]] : tensor<4x8x16xf32>
  %0 = mesh.shard %arg0 to %s : tensor<4x8x16xf32>
  return %0 : tensor<4x8x16xf32>
}

// CHECK-LABEL: func @mesh_shard_op_partial_max
func.func @mesh_shard_op_partial_max(
    // CHECK-SAME: %[[ARG:.*]]: tensor<4x8xf32>
    %arg0 : tensor<4x8xf32>) -> tensor<4x8xf32> {
  // CHECK-NEXT: %[[S:.*]] = mesh.sharding @mesh3 split_axes = {{\[\[}}0]] partial = max [1] : !mesh.sharding
  %s = mesh.sharding @mesh3 split_axes = [[0]] partial = max[1] : !mesh.sharding
  // CHECK-NEXT: mesh.shard %[[ARG]] to %[[S]] : tensor<4x8xf32>
  %0 = mesh.shard %arg0 to %s : tensor<4x8xf32>
  return %0 : tensor<4x8xf32>
}

// CHECK-LABEL: func @mesh_shard_op_partial_min
func.func @mesh_shard_op_partial_min(
    // CHECK-SAME: %[[ARG:.*]]: tensor<4x8xf32>
    %arg0 : tensor<4x8xf32>) -> tensor<4x8xf32> {
  // CHECK-NEXT: %[[S:.*]] = mesh.sharding @mesh3 split_axes = {{\[\[}}0]] partial = min [1] : !mesh.sharding
  %s = mesh.sharding @mesh3 split_axes = [[0]] partial = min[1] : !mesh.sharding
  // CHECK-NEXT: mesh.shard %[[ARG]] to %[[S]] : tensor<4x8xf32>
  %0 = mesh.shard %arg0 to %s : tensor<4x8xf32>
  return %0 : tensor<4x8xf32>
}

// CHECK-LABEL: func @mesh_shard_op_partial_generic
func.func @mesh_shard_op_partial_generic(
    // CHECK-SAME: %[[ARG:.*]]: tensor<4x8xf32>
    %arg0 : tensor<4x8xf32>) -> tensor<4x8xf32> {
  // CHECK-NEXT: %[[S:.*]] = mesh.sharding @mesh3 split_axes = {{\[\[}}0]] partial = generic [1] : !mesh.sharding
  %s = mesh.sharding @mesh3 split_axes = [[0]] partial = generic[1] : !mesh.sharding
  // CHECK-NEXT: mesh.shard %[[ARG]] to %[[S]] : tensor<4x8xf32>
  %0 = mesh.shard %arg0 to %s : tensor<4x8xf32>
  return %0 : tensor<4x8xf32>
}

// CHECK-LABEL: func @mesh_shard_op_partial_sum
func.func @mesh_shard_op_partial_sum(
    // CHECK-SAME: %[[ARG:.*]]: tensor<4x8xf32>
    %arg0 : tensor<4x8xf32>) -> tensor<4x8xf32> {
  // CHECK-NEXT: %[[S:.*]] = mesh.sharding @mesh3 split_axes = {{\[\[}}0]] partial = sum [1] : !mesh.sharding
  %s = mesh.sharding @mesh3 split_axes = [[0]] partial = sum[1] : !mesh.sharding
  // CHECK-NEXT: mesh.shard %[[ARG]] to %[[S]] : tensor<4x8xf32>
  %0 = mesh.shard %arg0 to %s : tensor<4x8xf32>
  return %0 : tensor<4x8xf32>
}

// CHECK-LABEL: func @mesh_shard_op_partial_sum_multi_axes
func.func @mesh_shard_op_partial_sum_multi_axes(
    // CHECK-SAME: %[[ARG:.*]]: tensor<4x8xf32>
    %arg0 : tensor<4x8xf32>) -> tensor<4x8xf32> {
  // CHECK-NEXT: %[[S:.*]] = mesh.sharding @mesh3 split_axes = {{\[\[}}0]] partial = sum [1, 2] : !mesh.sharding
  %s = mesh.sharding @mesh3 split_axes = [[0]] partial = sum[1, 2] : !mesh.sharding
  // CHECK-NEXT: mesh.shard %[[ARG]] to %[[S]] : tensor<4x8xf32>
  %0 = mesh.shard %arg0 to %s : tensor<4x8xf32>
  return %0 : tensor<4x8xf32>
}

// CHECK-LABEL: func @mesh_shard_op_two_users
// CHECK-SAME: %[[ARG:.*]]: tensor<4x8xf32>
func.func @mesh_shard_op_two_users(%arg0 : tensor<4x8xf32>) ->
                                  (tensor<4x8xf32>, tensor<4x8xf32>) {
  // CHECK-NEXT: %[[V0:.*]] = mesh.sharding @mesh0 split_axes = {{\[\[}}0]] : !mesh.sharding
  %s0 = mesh.sharding @mesh0 split_axes = [[0]] : !mesh.sharding
  %0 = mesh.shard %arg0 to %s0 : tensor<4x8xf32>
  // CHECK-DAG: mesh.sharding @mesh0 split_axes = {{\[\[}}1]] : !mesh.sharding
  %s1 = mesh.sharding @mesh0 split_axes = [[1]] : !mesh.sharding
  %1 = mesh.shard %0 to %s1 annotate_for_users : tensor<4x8xf32>
  // CHECK-DAG: mesh.sharding @mesh0 split_axes = {{\[\[}}2]] : !mesh.sharding
  %s2 = mesh.sharding @mesh0 split_axes = [[2]] : !mesh.sharding
  %2 = mesh.shard %0 to %s2 annotate_for_users : tensor<4x8xf32>
  return %1, %2 : tensor<4x8xf32>, tensor<4x8xf32>
}

// CHECK-LABEL: func @mesh_shard_halo_sizes
func.func @mesh_shard_halo_sizes() -> () {
  // CHECK: %[[C3:.*]] = arith.constant 3 : i64
  %c3 = arith.constant 3 : i64
  // CHECK: mesh.sharding @mesh4 split_axes = {{\[\[}}0]] halo_sizes = [1, 4] : !mesh.sharding
  %sharding1 = mesh.sharding @mesh4 split_axes = [[0]] halo_sizes = [1, 4] : !mesh.sharding
  // CHECK: mesh.sharding @mesh4 split_axes = {{\[\[}}0]] halo_sizes = [4, %[[C3]]] : !mesh.sharding
  %sharding2 = mesh.sharding @mesh4 split_axes = [[0]] halo_sizes = [4, %c3] : !mesh.sharding
  return
}

// CHECK-LABEL: func @mesh_shard_dims_sizes
func.func @mesh_shard_dims_sizes() -> () {
  // CHECK: %[[C3:.*]] = arith.constant 3 : i64
  %c3 = arith.constant 3 : i64
  // CHECK: mesh.sharding @mesh4 split_axes = {{\[\[}}0]] sharded_dims_offsets = [0, 1, 4, 6] : !mesh.sharding
  %sharding1 = mesh.sharding @mesh4 split_axes = [[0]] sharded_dims_offsets = [0, 1, 4, 6] : !mesh.sharding
  // CHECK: mesh.sharding @mesh4 split_axes = {{\[\[}}0]] sharded_dims_offsets = [0, 2, %[[C3]], 5] : !mesh.sharding
  %sharding2 = mesh.sharding @mesh4 split_axes = [[0]] sharded_dims_offsets = [0, 2, %c3, 5] : !mesh.sharding
  return
}

// CHECK-LABEL: func @mesh_shard_shape
func.func @mesh_shard_shape() {
  // CHECK: %[[C3:.*]] = arith.constant 3 : index
  %c3 = arith.constant 3 : index
  // CHECK-NEXT: %[[S:.*]] = mesh.sharding @mesh0 split_axes = {{\[\[}}]] : !mesh.sharding
  %s = mesh.sharding @mesh0 split_axes = [[]] : !mesh.sharding
  // CHECK-NEXT: mesh.shard_shape 8x? %[[S]] %[[C3]] : index, index
  %shp:2 = mesh.shard_shape 8x? %s %c3 : index, index
  // CHECK-NEXT: mesh.shard_shape 8x4 %[[S]] %[[C3]] : index, index
  %shp1:2 = mesh.shard_shape 8x4 %s %c3 : index, index
  return
}

// CHECK-LABEL: func @mesh_shape
func.func @mesh_shape() -> (index, index) {
  // CHECK: %[[RES:.*]]:2 = mesh.mesh_shape @mesh0 axes = [0, 1] : index, index
  %0:2 = mesh.mesh_shape @mesh0 axes = [0, 1] : index, index
  // CHECK: return %[[RES]]#0, %[[RES]]#1 : index, index
  return %0#0, %0#1 : index, index
}

// CHECK-LABEL: func @mesh_shape_default_axes
func.func @mesh_shape_default_axes() -> (index, index, index) {
  // CHECK: %[[RES:.*]]:3 = mesh.mesh_shape @mesh0 : index, index, index
  %0:3 = mesh.mesh_shape @mesh0 : index, index, index
  // CHECK: return %[[RES]]#0, %[[RES]]#1, %[[RES]]#2 : index, index, index
  return %0#0, %0#1, %0#2 : index, index, index
}

// CHECK-LABEL: func @mesh_shape_empty_axes
func.func @mesh_shape_empty_axes() -> (index, index, index) {
  // CHECK: %[[RES:.*]]:3 = mesh.mesh_shape @mesh0 : index, index, index
  %0:3 = mesh.mesh_shape @mesh0 axes = [] : index, index, index
  // CHECK: return %[[RES]]#0, %[[RES]]#1, %[[RES]]#2 : index, index, index
  return %0#0, %0#1, %0#2 : index, index, index
}

// CHECK-LABEL: func @process_multi_index
func.func @process_multi_index() -> (index, index) {
  // CHECK: %[[RES:.*]]:2 = mesh.process_multi_index on @mesh0 axes = [0, 1] : index, index
  %0:2 = mesh.process_multi_index on @mesh0 axes = [0, 1] : index, index
  // CHECK: return %[[RES]]#0, %[[RES]]#1 : index, index
  return %0#0, %0#1 : index, index
}

// CHECK-LABEL: func @process_multi_index_default_axes
func.func @process_multi_index_default_axes() -> (index, index, index) {
  // CHECK: %[[RES:.*]]:3 = mesh.process_multi_index on @mesh0 : index, index, index
  %0:3 = mesh.process_multi_index on @mesh0 : index, index, index
  // CHECK: return %[[RES]]#0, %[[RES]]#1, %[[RES]]#2 : index, index, index
  return %0#0, %0#1, %0#2 : index, index, index
}

// CHECK-LABEL: func @process_multi_index_empty_axes
func.func @process_multi_index_empty_axes() -> (index, index, index) {
  // CHECK: %[[RES:.*]]:3 = mesh.process_multi_index on @mesh0 : index, index, index
  %0:3 = mesh.process_multi_index on @mesh0 axes = [] : index, index, index
  // CHECK: return %[[RES]]#0, %[[RES]]#1, %[[RES]]#2 : index, index, index
  return %0#0, %0#1, %0#2 : index, index, index
}

// CHECK-LABEL: func @process_linear_index
func.func @process_linear_index() -> index {
  // CHECK: %[[RES:.*]] = mesh.process_linear_index on @mesh0 : index
  %0 = mesh.process_linear_index on @mesh0 : index
  // CHECK: return %[[RES]] : index
  return %0 : index
}

// CHECK-LABEL: func @all_reduce
func.func @all_reduce(
    // CHECK-SAME: %[[ARG:.*]]: tensor<3x4xf32>
    %arg0 : tensor<3x4xf32>) -> tensor<3x4xf64> {
  // CHECK-NEXT: mesh.all_reduce %[[ARG]] on @mesh0 mesh_axes = [1, 0] reduction = max
  // CHECK-SAME: : tensor<3x4xf32> -> tensor<3x4xf64>
  %0 = mesh.all_reduce %arg0 on @mesh0 mesh_axes = [1, 0] reduction = max
    : tensor<3x4xf32> -> tensor<3x4xf64>
  return %0 : tensor<3x4xf64>
}

// CHECK-LABEL: func @all_gather
func.func @all_gather(
    // CHECK-SAME: %[[ARG:.*]]: tensor<3x4xf32>
    %arg0 : tensor<3x4xf32>) -> tensor<3x16xf32> {
  // CHECK-NEXT: mesh.all_gather %[[ARG]] on @mesh0 mesh_axes = [2] gather_axis = 1
  // CHECK-SAME: : tensor<3x4xf32> -> tensor<3x16xf32>
  %0 = mesh.all_gather %arg0 on @mesh0 mesh_axes = [2] gather_axis = 1
    : tensor<3x4xf32> -> tensor<3x16xf32>
  return %0 : tensor<3x16xf32>
}

// CHECK-LABEL: func @all_gather_dynamic_dims_in_tensor
func.func @all_gather_dynamic_dims_in_tensor(
    // CHECK-SAME: %[[ARG:.*]]: tensor<?x?xf32>
    %arg0 : tensor<?x?xf32>) -> tensor<?x?xf32> {
  // CHECK-NEXT: mesh.all_gather %[[ARG]] on @mesh0 mesh_axes = [2] gather_axis = 1
  // CHECK-SAME: : tensor<?x?xf32> -> tensor<?x?xf32>
  %0 = mesh.all_gather %arg0 on @mesh0 mesh_axes = [2] gather_axis = 1
    : tensor<?x?xf32> -> tensor<?x?xf32>
  return %0 : tensor<?x?xf32>
}

// CHECK-LABEL: func @all_gather_dynamic_dims_in_mesh
func.func @all_gather_dynamic_dims_in_mesh(
    // CHECK-SAME: %[[ARG:.*]]: tensor<5x6xf32>
    %arg0 : tensor<5x6xf32>) -> tensor<5x?xf32> {
  // CHECK-NEXT: mesh.all_gather %[[ARG]] on @mesh3 mesh_axes = [1] gather_axis = 1
  // CHECK-SAME: : tensor<5x6xf32> -> tensor<5x?xf32>
  %0 = mesh.all_gather %arg0 on @mesh3 mesh_axes = [1] gather_axis = 1
    : tensor<5x6xf32> -> tensor<5x?xf32>
  return %0 : tensor<5x?xf32>
}

// CHECK-LABEL: func @all_slice_static_dimensions
func.func @all_slice_static_dimensions(
    // CHECK-SAME: %[[ARG:.*]]: tensor<3x4xf32>
    %arg0 : tensor<3x4xf32>) -> tensor<3x1xf32> {
  // CHECK-NEXT: mesh.all_slice %[[ARG]]
  // CHECK-SAME: on @mesh0 mesh_axes = [2] slice_axis = 1
  // CHECK-SAME: : tensor<3x4xf32> -> tensor<3x1xf32>
  %0 = mesh.all_slice %arg0 on @mesh0 mesh_axes = [2] slice_axis = 1
    : tensor<3x4xf32> -> tensor<3x1xf32>
  return %0 : tensor<3x1xf32>
}

// CHECK-LABEL: func @all_slice_dynamic_dimensions
func.func @all_slice_dynamic_dimensions(
    // CHECK-SAME: %[[ARG:.*]]: tensor<?xf32>
    %arg0 : tensor<?xf32>) -> tensor<?xf32> {
  // CHECK-NEXT: mesh.all_slice %[[ARG]]
  // CHECK-SAME: on @mesh3 mesh_axes = [0, 1] slice_axis = 0
  // CHECK-SAME: : tensor<?xf32> -> tensor<?xf32>
  %0 = mesh.all_slice %arg0 on @mesh3 mesh_axes = [0, 1] slice_axis = 0
    : tensor<?xf32> -> tensor<?xf32>
  return %0 : tensor<?xf32>
}

// CHECK-LABEL: func @all_to_all
func.func @all_to_all(
    // CHECK-SAME: %[[ARG:.*]]: tensor<3x6xi8>
    %arg0 : tensor<3x6xi8>) -> tensor<3x6xi8> {
  // CHECK-NEXT: mesh.all_to_all %[[ARG]]
  // CHECK-SAME: on @mesh4 split_axis = 1 concat_axis = 0
  // CHECK-SAME: : tensor<3x6xi8> -> tensor<3x6xi8>
  %0 = mesh.all_to_all %arg0 on @mesh4
    split_axis = 1 concat_axis = 0
    : tensor<3x6xi8> -> tensor<3x6xi8>
  return %0 : tensor<3x6xi8>
}

// CHECK-LABEL: func @all_to_all_dynamic_dims_in_result
func.func @all_to_all_dynamic_dims_in_result(
    // CHECK-SAME: %[[ARG:.*]]: tensor<3x6xi8>
    %arg0 : tensor<3x6xi8>) -> tensor<3x?xi8> {
  // CHECK-NEXT: mesh.all_to_all %[[ARG]]
  // CHECK-SAME: on @mesh4 split_axis = 1 concat_axis = 0
  // CHECK-SAME: : tensor<3x6xi8> -> tensor<3x?xi8>
  %0 = mesh.all_to_all %arg0 on @mesh4
    split_axis = 1 concat_axis = 0
    : tensor<3x6xi8> -> tensor<3x?xi8>
  return %0 : tensor<3x?xi8>
}

// CHECK-LABEL: func @all_to_all_same_split_concat_dim_with_dynamic_device_group_size
func.func @all_to_all_same_split_concat_dim_with_dynamic_device_group_size(
    // CHECK-SAME: %[[ARG:.*]]: tensor<3xi8>
    %arg0 : tensor<3xi8>) -> tensor<3xi8> {
  // CHECK-NEXT: mesh.all_to_all %[[ARG]]
  // CHECK-SAME: @mesh4 split_axis = 0 concat_axis = 0
  // CHECK-SAME: : tensor<3xi8> -> tensor<3xi8>
  %0 = mesh.all_to_all %arg0 on @mesh4
    split_axis = 0 concat_axis = 0
    : tensor<3xi8> -> tensor<3xi8>
  return %0 : tensor<3xi8>
}

// CHECK-LABEL: func @all_to_all_non_divisible_split_axis_size
func.func @all_to_all_non_divisible_split_axis_size(
    // CHECK-SAME: %[[ARG:.*]]: tensor<2x3xi8>
    %arg0 : tensor<2x3xi8>) -> tensor<?x12xi8> {
  // CHECK-NEXT: mesh.all_to_all %[[ARG]]
  // CHECK-SAME: @mesh0 mesh_axes = [0, 1] split_axis = 0 concat_axis = 1
  // CHECK-SAME: : tensor<2x3xi8> -> tensor<?x12xi8>
  %0 = mesh.all_to_all %arg0 on @mesh0 mesh_axes = [0, 1]
    split_axis = 0 concat_axis = 1
    : tensor<2x3xi8> -> tensor<?x12xi8>
  return %0 : tensor<?x12xi8>
}

// CHECK-LABEL: func @broadcast_static_root
func.func @broadcast_static_root(
    // CHECK-SAME: %[[ARG:.*]]: tensor<3x6xi8>
    %arg0 : tensor<3x6xi8>) -> tensor<3x6xi8> {
  // CHECK-NEXT: mesh.broadcast %[[ARG]]
  // CHECK-SAME: on @mesh0 mesh_axes = [0, 2]
  // CHECK-SAME: root = [0, 1]
  // CHECK-SAME: : (tensor<3x6xi8>) -> tensor<3x6xi8>
  %0 = mesh.broadcast %arg0 on @mesh0 mesh_axes = [0, 2]
    root = [0, 1]
    : (tensor<3x6xi8>) -> tensor<3x6xi8>
  return %0 : tensor<3x6xi8>
}

// CHECK-LABEL: func @broadcast_dynamic_root
func.func @broadcast_dynamic_root(
    // CHECK-SAME: %[[ARG0:.*]]: tensor<3x6xi8>
    %arg0 : tensor<3x6xi8>,
    // CHECK-SAME: %[[ARG1:.*]]: index
    %arg1 : index
    ) -> tensor<3x6xi8> {
  // CHECK-NEXT: mesh.broadcast %[[ARG0]]
  // CHECK-SAME: on @mesh0 mesh_axes = [0, 2]
  // CHECK-SAME: root = [1, %[[ARG1]]]
  // CHECK-SAME: : (tensor<3x6xi8>, index) -> tensor<3x6xi8>
  %0 = mesh.broadcast %arg0 on @mesh0 mesh_axes = [0, 2]
    root = [1, %arg1]
    : (tensor<3x6xi8>, index) -> tensor<3x6xi8>
  return %0 : tensor<3x6xi8>
}

// CHECK-LABEL: func @gather_static_root
func.func @gather_static_root(
    // CHECK-SAME: %[[ARG:.*]]: tensor<3x6xi8>
    %arg0 : tensor<3x6xi8>) -> tensor<24x6xi8> {
  // CHECK-NEXT: mesh.gather %[[ARG]]
  // CHECK-SAME: on @mesh0 mesh_axes = [0, 2]
  // CHECK-SAME: gather_axis = 0
  // CHECK-SAME: root = [0, 1]
  // CHECK-SAME: : (tensor<3x6xi8>) -> tensor<24x6xi8>
  %0 = mesh.gather %arg0 on @mesh0 mesh_axes = [0, 2]
    gather_axis = 0
    root = [0, 1]
    : (tensor<3x6xi8>) -> tensor<24x6xi8>
  return %0 : tensor<24x6xi8>
}

// CHECK-LABEL: func @gather_dynamic_root
func.func @gather_dynamic_root(
    // CHECK-SAME: %[[ARG0:.*]]: tensor<3x6xi8>
    %arg0 : tensor<3x6xi8>,
    // CHECK-SAME: %[[ARG1:.*]]: index
    %arg1 : index
    ) -> tensor<24x6xi8> {
  // CHECK-NEXT: mesh.gather %[[ARG0]]
  // CHECK-SAME: on @mesh0 mesh_axes = [0, 2]
  // CHECK-SAME: gather_axis = 0
  // CHECK-SAME: root = [1, %[[ARG1]]]
  // CHECK-SAME: : (tensor<3x6xi8>, index) -> tensor<24x6xi8>
  %0 = mesh.gather %arg0 on @mesh0 mesh_axes = [0, 2]
    gather_axis = 0
    root = [1, %arg1]
    : (tensor<3x6xi8>, index) -> tensor<24x6xi8>
  return %0 : tensor<24x6xi8>
}

// CHECK-LABEL: func @receive_static_source
func.func @receive_static_source(
    // CHECK-SAME: %[[ARG:.*]]: tensor<2xi8>
    %arg0 : tensor<2xi8>) -> tensor<2xi8> {
  // CHECK-NEXT: mesh.recv %[[ARG]]
  // CHECK-SAME: on @mesh0 mesh_axes = [0, 2]
  // CHECK-SAME: source = [0, 1]
  // CHECK-SAME: : (tensor<2xi8>) -> tensor<2xi8>
  %0 = mesh.recv %arg0 on @mesh0 mesh_axes = [0, 2]
    source = [0, 1]
    : (tensor<2xi8>) -> tensor<2xi8>
  return %0 : tensor<2xi8>
}

// CHECK-LABEL: func @receive_dynamic_source
func.func @receive_dynamic_source(
    // CHECK-SAME: %[[ARG0:.*]]: tensor<2xi8>
    %arg0 : tensor<2xi8>,
    // CHECK-SAME: %[[ARG1:.*]]: index
    %arg1 : index
    ) -> tensor<2xi8> {
  // CHECK-NEXT: mesh.recv %[[ARG0]]
  // CHECK-SAME: on @mesh0 mesh_axes = [0, 2]
  // CHECK-SAME: source = [1, %[[ARG1]]]
  // CHECK-SAME: : (tensor<2xi8>, index) -> tensor<2xi8>
  %0 = mesh.recv %arg0 on @mesh0 mesh_axes = [0, 2]
    source = [1, %arg1]
    : (tensor<2xi8>, index) -> tensor<2xi8>
  return %0 : tensor<2xi8>
}

// CHECK-LABEL: func @receive_no_source
func.func @receive_no_source(
    // CHECK-SAME: %[[ARG:.*]]: tensor<2xi8>
    %arg0 : tensor<2xi8>) -> tensor<2xi8> {
  // CHECK-NEXT: mesh.recv %[[ARG]]
  // CHECK-NOT: source
  %0 = mesh.recv %arg0 on @mesh0 mesh_axes = [0, 2]
    : (tensor<2xi8>) -> tensor<2xi8>
  return %0 : tensor<2xi8>
}

// CHECK-LABEL: func @reduce_static_root
func.func @reduce_static_root(
    // CHECK-SAME: %[[ARG:.*]]: tensor<2xi8>
    %arg0 : tensor<2xi8>) -> tensor<2xi8> {
  // CHECK-NEXT: mesh.reduce %[[ARG]]
  // CHECK-SAME: on @mesh0 mesh_axes = [0, 2]
  // CHECK-SAME: root = [0, 1]
  // CHECK-SAME: : (tensor<2xi8>) -> tensor<2xi8>
  %0 = mesh.reduce %arg0 on @mesh0 mesh_axes = [0, 2]
    root = [0, 1]
    : (tensor<2xi8>) -> tensor<2xi8>
  return %0 : tensor<2xi8>
}

// CHECK-LABEL: func @reduce_dynamic_root
func.func @reduce_dynamic_root(
    // CHECK-SAME: %[[ARG0:.*]]: tensor<2xi8>
    %arg0 : tensor<2xi8>,
    // CHECK-SAME: %[[ARG1:.*]]: index
    %arg1 : index
    ) -> tensor<2xi8> {
  // CHECK-NEXT: mesh.reduce %[[ARG0]]
  // CHECK-SAME: on @mesh0 mesh_axes = [0, 2]
  // CHECK-SAME: root = [1, %[[ARG1]]]
  // CHECK-SAME: : (tensor<2xi8>, index) -> tensor<2xi8>
  %0 = mesh.reduce %arg0 on @mesh0 mesh_axes = [0, 2]
    root = [1, %arg1]
    : (tensor<2xi8>, index) -> tensor<2xi8>
  return %0 : tensor<2xi8>
}

// CHECK-LABEL: func @reduce_different_return_element_type
func.func @reduce_different_return_element_type(
    // CHECK-SAME: %[[ARG:.*]]: tensor<2xi8>
    %arg0 : tensor<2xi8>) -> tensor<2xi16> {
  // CHECK-NEXT: mesh.reduce %[[ARG]]
  // CHECK-SAME: on @mesh0 mesh_axes = [0, 2]
  // CHECK-SAME: root = [0, 1]
  // CHECK-SAME: : (tensor<2xi8>) -> tensor<2xi16>
  %0 = mesh.reduce %arg0 on @mesh0 mesh_axes = [0, 2]
    root = [0, 1]
    : (tensor<2xi8>) -> tensor<2xi16>
  return %0 : tensor<2xi16>
}

// CHECK-LABEL: func @reduce_scatter_static_dimensions
func.func @reduce_scatter_static_dimensions(
    // CHECK-SAME: %[[ARG:.*]]: tensor<3x4xf32>
    %arg0 : tensor<3x4xf32>) -> tensor<3x1xf64> {
  // CHECK-NEXT: mesh.reduce_scatter %[[ARG]]
  // CHECK-SAME: on @mesh0 mesh_axes = [2] reduction = max scatter_axis = 1
  // CHECK-SAME: : tensor<3x4xf32> -> tensor<3x1xf64>
  %0 = mesh.reduce_scatter %arg0 on @mesh0 mesh_axes = [2]
    reduction = max scatter_axis = 1
    : tensor<3x4xf32> -> tensor<3x1xf64>
  return %0 : tensor<3x1xf64>
}

// CHECK-LABEL: func @reduce_scatter_dynamic_dimensions
func.func @reduce_scatter_dynamic_dimensions(
    // CHECK-SAME: %[[ARG:.*]]: tensor<?xf32>
    %arg0 : tensor<?xf32>) -> tensor<?xf64> {
  // CHECK-NEXT: mesh.reduce_scatter %[[ARG]]
  // CHECK-SAME: on @mesh3 mesh_axes = [0, 1] scatter_axis = 0
  // CHECK-SAME: : tensor<?xf32> -> tensor<?xf64>
  %0 = mesh.reduce_scatter %arg0 on @mesh3 mesh_axes = [0, 1] scatter_axis = 0
    : tensor<?xf32> -> tensor<?xf64>
  return %0 : tensor<?xf64>
}

// CHECK-LABEL: func @scatter_static_dimensions
func.func @scatter_static_dimensions(
    // CHECK-SAME: %[[ARG:.*]]: tensor<3x4xf32>
    %arg0 : tensor<3x4xf32>) -> tensor<3x1xf32> {
  // CHECK-NEXT: mesh.scatter %[[ARG]]
  // CHECK-SAME: on @mesh0 mesh_axes = [2]
  // CHECK-SAME: scatter_axis = 1 root = [1]
  // CHECK-SAME: : (tensor<3x4xf32>) -> tensor<3x1xf32>
  %0 = mesh.scatter %arg0 on @mesh0 mesh_axes = [2]
    scatter_axis = 1 root = [1]
    : (tensor<3x4xf32>) -> tensor<3x1xf32>
  return %0 : tensor<3x1xf32>
}

// CHECK-LABEL: func @scatter_dynamic_dimensions
func.func @scatter_dynamic_dimensions(
    // CHECK-SAME: %[[ARG:.*]]: tensor<?xf32>
    %arg0 : tensor<?xf32>) -> tensor<?xf32> {
  // CHECK-NEXT: mesh.scatter %[[ARG]]
  // CHECK-SAME: on @mesh3 mesh_axes = [0, 1]
  // CHECK-SAME: scatter_axis = 0 root = [1, 2]
  // CHECK-SAME: : (tensor<?xf32>) -> tensor<?xf32>
  %0 = mesh.scatter %arg0 on @mesh3 mesh_axes = [0, 1]
    scatter_axis = 0 root = [1, 2]
    : (tensor<?xf32>) -> tensor<?xf32>
  return %0 : tensor<?xf32>
}

// CHECK-LABEL: func @scatter_dynamic_root
func.func @scatter_dynamic_root(
    // CHECK-SAME: %[[ARG0:.*]]: tensor<8xi8>
    %arg0 : tensor<8xi8>,
    // CHECK-SAME: %[[ARG1:.*]]: index
    %arg1 : index
    ) -> tensor<1xi8> {
  // CHECK-NEXT: mesh.scatter %[[ARG0]]
  // CHECK-SAME: on @mesh0 mesh_axes = [0, 2]
  // CHECK-SAME: scatter_axis = 0
  // CHECK-SAME: root = [1, %[[ARG1]]]
  // CHECK-SAME: : (tensor<8xi8>, index) -> tensor<1xi8>
  %0 = mesh.scatter %arg0 on @mesh0 mesh_axes = [0, 2]
    scatter_axis = 0
    root = [1, %arg1]
    : (tensor<8xi8>, index) -> tensor<1xi8>
  return %0 : tensor<1xi8>
}

// CHECK-LABEL: func @send_static_destination
func.func @send_static_destination(
    // CHECK-SAME: %[[ARG:.*]]: tensor<2xi8>
    %arg0 : tensor<2xi8>) -> tensor<2xi8> {
  // CHECK-NEXT: mesh.send %[[ARG]]
  // CHECK-SAME: on @mesh0 mesh_axes = [0, 2]
  // CHECK-SAME: destination = [0, 1]
  // CHECK-SAME: : (tensor<2xi8>) -> tensor<2xi8>
  %0 = mesh.send %arg0 on @mesh0 mesh_axes = [0, 2]
    destination = [0, 1]
    : (tensor<2xi8>) -> tensor<2xi8>
  return %0 : tensor<2xi8>
}

// CHECK-LABEL: func @send_dynamic_destination
func.func @send_dynamic_destination(
    // CHECK-SAME: %[[ARG0:.*]]: tensor<2xi8>
    %arg0 : tensor<2xi8>,
    // CHECK-SAME: %[[ARG1:.*]]: index
    %arg1 : index
    ) -> tensor<2xi8> {
  // CHECK-NEXT: mesh.send %[[ARG0]]
  // CHECK-SAME: on @mesh0 mesh_axes = [0, 2]
  // CHECK-SAME: destination = [1, %[[ARG1]]]
  // CHECK-SAME: : (tensor<2xi8>, index) -> tensor<2xi8>
  %0 = mesh.send %arg0 on @mesh0 mesh_axes = [0, 2]
    destination = [1, %arg1]
    : (tensor<2xi8>, index) -> tensor<2xi8>
  return %0 : tensor<2xi8>
}

// CHECK-LABEL: func @shift
func.func @shift(
    // CHECK-SAME: %[[ARG:.*]]: tensor<2xi8>
    %arg0 : tensor<2xi8>) -> tensor<2xi8> {
  // CHECK-NEXT: mesh.shift %[[ARG]]
  // CHECK-SAME: on @mesh0 mesh_axes = [0, 2]
  // CHECK-SAME: shift_axis = 2 offset = -2 rotate
  // CHECK-SAME: : tensor<2xi8> -> tensor<2xi8>
  %0 = mesh.shift %arg0 on @mesh0 mesh_axes = [0, 2]
    shift_axis = 2 offset = -2 rotate
    : tensor<2xi8> -> tensor<2xi8>
  return %0 : tensor<2xi8>
}

// CHECK-LABEL: func @update_halo
func.func @update_halo(
    // CHECK-SAME: %[[ARG:.*]]: memref<12x12xi8>
    %arg0 : memref<12x12xi8>) {
  // CHECK-NEXT: %[[C2:.*]] = arith.constant 2 : i64
<<<<<<< HEAD
  // CHECK-NEXT: %[[UH1:.*]] = mesh.update_halo %[[ARG]] into %[[ARG]] on @mesh0
=======
  // CHECK-NEXT: %[[UH1:.*]] = mesh.update_halo %[[ARG]] on @mesh0
>>>>>>> 93e44d24
  // CHECK-SAME: split_axes = {{\[\[}}0]]
  // CHECK-SAME: halo_sizes = [2, %c2_i64] : memref<12x12xi8> -> memref<12x12xi8>
  %c2 = arith.constant 2 : i64
<<<<<<< HEAD
  %uh1 = mesh.update_halo %arg0 into %arg0 on @mesh0 split_axes = [[0]]
    source_halo_sizes = [2, %c2] : memref<12x12xi8> -> memref<12x12xi8>
  // CHECK-NEXT: %[[UH2:.*]] = mesh.update_halo %[[ARG]] into %[[UH1]] on @mesh0
  // CHECK-SAME: split_axes = {{\[\[}}0], [1]]
  // CHECK-SAME: halo_sizes = [2, 2, %[[C2]], 2] : memref<12x12xi8> -> memref<12x12xi8>
  %uh2 = mesh.update_halo %arg0 into %uh1 on @mesh0 split_axes = [[0], [1]]
    source_halo_sizes = [2, 2, %c2, 2] : memref<12x12xi8> -> memref<12x12xi8>
=======
  %uh1 = mesh.update_halo %arg0 on @mesh0 split_axes = [[0]]
    halo_sizes = [2, %c2] : memref<12x12xi8>
  // CHECK-NEXT: %[[UH2:.*]] = mesh.update_halo %[[UH1]] on @mesh0
  // CHECK-SAME: split_axes = {{\[\[}}0], [1]]
  // CHECK-SAME: halo_sizes = [2, 2, %[[C2]], 2] : memref<12x12xi8>
  %uh2 = mesh.update_halo %uh1 on @mesh0 split_axes = [[0], [1]]
    halo_sizes = [2, 2, %c2, 2] : memref<12x12xi8>
>>>>>>> 93e44d24
  return
}<|MERGE_RESOLUTION|>--- conflicted
+++ resolved
@@ -615,23 +615,10 @@
     // CHECK-SAME: %[[ARG:.*]]: memref<12x12xi8>
     %arg0 : memref<12x12xi8>) {
   // CHECK-NEXT: %[[C2:.*]] = arith.constant 2 : i64
-<<<<<<< HEAD
-  // CHECK-NEXT: %[[UH1:.*]] = mesh.update_halo %[[ARG]] into %[[ARG]] on @mesh0
-=======
   // CHECK-NEXT: %[[UH1:.*]] = mesh.update_halo %[[ARG]] on @mesh0
->>>>>>> 93e44d24
   // CHECK-SAME: split_axes = {{\[\[}}0]]
-  // CHECK-SAME: halo_sizes = [2, %c2_i64] : memref<12x12xi8> -> memref<12x12xi8>
+  // CHECK-SAME: halo_sizes = [2, %c2_i64] : memref<12x12xi8>
   %c2 = arith.constant 2 : i64
-<<<<<<< HEAD
-  %uh1 = mesh.update_halo %arg0 into %arg0 on @mesh0 split_axes = [[0]]
-    source_halo_sizes = [2, %c2] : memref<12x12xi8> -> memref<12x12xi8>
-  // CHECK-NEXT: %[[UH2:.*]] = mesh.update_halo %[[ARG]] into %[[UH1]] on @mesh0
-  // CHECK-SAME: split_axes = {{\[\[}}0], [1]]
-  // CHECK-SAME: halo_sizes = [2, 2, %[[C2]], 2] : memref<12x12xi8> -> memref<12x12xi8>
-  %uh2 = mesh.update_halo %arg0 into %uh1 on @mesh0 split_axes = [[0], [1]]
-    source_halo_sizes = [2, 2, %c2, 2] : memref<12x12xi8> -> memref<12x12xi8>
-=======
   %uh1 = mesh.update_halo %arg0 on @mesh0 split_axes = [[0]]
     halo_sizes = [2, %c2] : memref<12x12xi8>
   // CHECK-NEXT: %[[UH2:.*]] = mesh.update_halo %[[UH1]] on @mesh0
@@ -639,6 +626,5 @@
   // CHECK-SAME: halo_sizes = [2, 2, %[[C2]], 2] : memref<12x12xi8>
   %uh2 = mesh.update_halo %uh1 on @mesh0 split_axes = [[0], [1]]
     halo_sizes = [2, 2, %c2, 2] : memref<12x12xi8>
->>>>>>> 93e44d24
   return
 }