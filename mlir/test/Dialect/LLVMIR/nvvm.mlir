--- conflicted
+++ resolved
@@ -563,8 +563,6 @@
   return 
 }
 
-<<<<<<< HEAD
-=======
 // CHECK-LABEL: @st_bulk
 func.func @st_bulk(%addr_gen: !llvm.ptr, %addr_shared: !llvm.ptr<3>, %size: i64) {
   // CHECK:   nvvm.st.bulk %{{.*}}, size = %{{.*}} : !llvm.ptr
@@ -574,7 +572,6 @@
   return
 }
 
->>>>>>> 5eee2751
 // -----
 
 // Just check these don't emit errors.
