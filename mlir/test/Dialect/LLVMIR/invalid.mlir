--- conflicted
+++ resolved
@@ -1451,21 +1451,13 @@
 // -----
 
 llvm.comdat @__llvm_comdat {
-<<<<<<< HEAD
-  // expected-error@+1 {{only comdat selector symbols can appear in a comdat region}}
-=======
   // expected-error@below {{only comdat selector symbols can appear in a comdat region}}
->>>>>>> bac3a63c
   llvm.return
 }
 
 // -----
 
 llvm.mlir.global @not_comdat(0 : i32) : i32
-<<<<<<< HEAD
-// expected-error@+1 {{expected comdat symbol}}
-llvm.mlir.global @invalid_comdat_use(0 : i32) comdat(@not_comdat) : i32
-=======
 // expected-error@below {{expected comdat symbol}}
 llvm.mlir.global @invalid_global_comdat(0 : i32) comdat(@not_comdat) : i32
 
@@ -1516,5 +1508,4 @@
 func.func @invalid_zext_target_type_two(%arg: vector<1xi32>)  {
   // expected-error@+1 {{input type is a vector but output type is an integer}}
   %0 = llvm.zext %arg : vector<1xi32> to i64
-}
->>>>>>> bac3a63c
+}