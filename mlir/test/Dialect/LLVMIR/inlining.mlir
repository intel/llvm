// RUN: mlir-opt %s -inline -split-input-file | FileCheck %s

func.func @inner_func_inlinable(%ptr : !llvm.ptr) -> i32 {
  %0 = llvm.mlir.constant(42 : i32) : i32
  llvm.store %0, %ptr { alignment = 8 } : i32, !llvm.ptr
  %1 = llvm.load %ptr { alignment = 8 } : !llvm.ptr -> i32
  return %1 : i32
}

// CHECK-LABEL: func.func @test_inline(
// CHECK-SAME: %[[PTR:[a-zA-Z0-9_]+]]
// CHECK-NEXT: %[[CST:.*]] = llvm.mlir.constant(42 : i32) : i32
// CHECK-NEXT: llvm.store %[[CST]], %[[PTR]]
// CHECK-NEXT: %[[RES:.+]] = llvm.load %[[PTR]]
// CHECK-NEXT: return %[[RES]] : i32
func.func @test_inline(%ptr : !llvm.ptr) -> i32 {
  %0 = call @inner_func_inlinable(%ptr) : (!llvm.ptr) -> i32
  return %0 : i32
}

// -----

func.func @inner_func_not_inlinable() -> i32 {
  %0 = llvm.inline_asm has_side_effects "foo", "bar" : () -> i32
  return %0 : i32
}

// CHECK-LABEL: func.func @test_not_inline() -> i32 {
// CHECK-NEXT: %[[RES:.*]] = call @inner_func_not_inlinable() : () -> i32
// CHECK-NEXT: return %[[RES]] : i32
func.func @test_not_inline() -> i32 {
  %0 = call @inner_func_not_inlinable() : () -> i32
  return %0 : i32
}

// -----

llvm.metadata @metadata {
  llvm.access_group @group
  llvm.return
}

func.func private @with_mem_attr(%ptr : !llvm.ptr) {
  %0 = llvm.mlir.constant(42 : i32) : i32
  // Do not inline load/store operations that carry attributes requiring
  // handling while inlining, until this is supported by the inliner.
  llvm.store %0, %ptr { access_groups = [@metadata::@group] }: i32, !llvm.ptr
  return
}

// CHECK-LABEL: func.func @test_not_inline
// CHECK-NEXT: call @with_mem_attr
// CHECK-NEXT: return
func.func @test_not_inline(%ptr : !llvm.ptr) {
  call @with_mem_attr(%ptr) : (!llvm.ptr) -> ()
  return
}

// -----
// Check that llvm.return is correctly handled

func.func @func(%arg0 : i32) -> i32  {
  llvm.return %arg0 : i32
}
// CHECK-LABEL: @llvm_ret
// CHECK-NOT: call
// CHECK:  return %arg0
func.func @llvm_ret(%arg0 : i32) -> i32 {
  %res = call @func(%arg0) : (i32) -> (i32)
  return %res : i32
}

// -----

// Include all function attributes that don't prevent inlining
llvm.func internal fastcc @callee() -> (i32) attributes { function_entry_count = 42 : i64, dso_local } {
  %0 = llvm.mlir.constant(42 : i32) : i32
  llvm.return %0 : i32
}

// CHECK-LABEL: llvm.func @caller
// CHECK-NEXT: %[[CST:.+]] = llvm.mlir.constant
// CHECK-NEXT: llvm.return %[[CST]]
llvm.func @caller() -> (i32) {
  // Include all call attributes that don't prevent inlining.
<<<<<<< HEAD
  %0 = llvm.call @callee() { fastmathFlags = #llvm.fastmath<nnan, ninf> } : () -> (i32)
=======
  %0 = llvm.call @callee() { fastmathFlags = #llvm.fastmath<nnan, ninf>, branch_weights = dense<42> : vector<1xi32> } : () -> (i32)
>>>>>>> cd74f4a4
  llvm.return %0 : i32
}

// -----

llvm.func @foo() -> (i32) attributes { passthrough = ["noinline"] } {
  %0 = llvm.mlir.constant(0 : i32) : i32
  llvm.return %0 : i32
}

llvm.func @bar() -> (i32) attributes { passthrough = ["noinline"] } {
  %0 = llvm.mlir.constant(1 : i32) : i32
  llvm.return %0 : i32
}

llvm.func @callee_with_multiple_blocks(%cond: i1) -> (i32) {
  llvm.cond_br %cond, ^bb1, ^bb2
^bb1:
  %0 = llvm.call @foo() : () -> (i32)
  llvm.br ^bb3(%0: i32)
^bb2:
  %1 = llvm.call @bar() : () -> (i32)
  llvm.br ^bb3(%1: i32)
^bb3(%arg: i32):
  llvm.return %arg : i32
}

// CHECK-LABEL: llvm.func @caller
// CHECK-NEXT: llvm.cond_br {{.+}}, ^[[BB1:.+]], ^[[BB2:.+]]
// CHECK-NEXT: ^[[BB1]]:
// CHECK-NEXT: llvm.call @foo
// CHECK-NEXT: llvm.br ^[[BB3:[a-zA-Z0-9_]+]]
// CHECK-NEXT: ^[[BB2]]:
// CHECK-NEXT: llvm.call @bar
// CHECK-NEXT: llvm.br ^[[BB3]]
// CHECK-NEXT: ^[[BB3]]
// CHECK-NEXT: llvm.br ^[[BB4:[a-zA-Z0-9_]+]]
// CHECK-NEXT: ^[[BB4]]
// CHECK-NEXT: llvm.return
llvm.func @caller(%cond: i1) -> (i32) {
  %0 = llvm.call @callee_with_multiple_blocks(%cond) : (i1) -> (i32)
  llvm.return %0 : i32
}

// -----

llvm.func @personality() -> i32

llvm.func @callee() -> (i32) attributes { personality = @personality } {
  %0 = llvm.mlir.constant(42 : i32) : i32
  llvm.return %0 : i32
}

// CHECK-LABEL: llvm.func @caller
// CHECK-NEXT: llvm.call @callee
// CHECK-NEXT: return
llvm.func @caller() -> (i32) {
  %0 = llvm.call @callee() : () -> (i32)
  llvm.return %0 : i32
}

// -----

<<<<<<< HEAD
llvm.func @callee() -> (i32) attributes { passthrough = ["foo"] } {
  %0 = llvm.mlir.constant(42 : i32) : i32
  llvm.return %0 : i32
}

// CHECK-LABEL: llvm.func @caller
// CHECK-NEXT: llvm.call @callee
// CHECK-NEXT: return
llvm.func @caller() -> (i32) {
  %0 = llvm.call @callee() : () -> (i32)
  llvm.return %0 : i32
}

// -----

llvm.func @callee() -> (i32) attributes { garbageCollector = "foo" } {
  %0 = llvm.mlir.constant(42 : i32) : i32
  llvm.return %0 : i32
}

// CHECK-LABEL: llvm.func @caller
// CHECK-NEXT: llvm.call @callee
// CHECK-NEXT: return
llvm.func @caller() -> (i32) {
  %0 = llvm.call @callee() : () -> (i32)
  llvm.return %0 : i32
=======
llvm.func @callee() attributes { passthrough = ["foo", "bar"] } {
  llvm.return
}

// CHECK-LABEL: llvm.func @caller
// CHECK-NEXT: llvm.return
llvm.func @caller() {
  llvm.call @callee() : () -> ()
  llvm.return
}

// -----

llvm.func @callee_noinline() attributes { passthrough = ["noinline"] }
llvm.func @callee_optnone() attributes { passthrough = ["optnone"] }
llvm.func @callee_noduplicate() attributes { passthrough = ["noduplicate"] }
llvm.func @callee_presplitcoroutine() attributes { passthrough = ["presplitcoroutine"] }
llvm.func @callee_returns_twice() attributes { passthrough = ["returns_twice"] }
llvm.func @callee_strictfp() attributes { passthrough = ["strictfp"] }

// CHECK-LABEL: llvm.func @caller
// CHECK-NEXT: llvm.call @callee_noinline
// CHECK-NEXT: llvm.call @callee_optnone
// CHECK-NEXT: llvm.call @callee_noduplicate
// CHECK-NEXT: llvm.call @callee_presplitcoroutine
// CHECK-NEXT: llvm.call @callee_returns_twice
// CHECK-NEXT: llvm.call @callee_strictfp
// CHECK-NEXT: llvm.return
llvm.func @caller() {
  llvm.call @callee_noinline() : () -> ()
  llvm.call @callee_optnone() : () -> ()
  llvm.call @callee_noduplicate() : () -> ()
  llvm.call @callee_presplitcoroutine() : () -> ()
  llvm.call @callee_returns_twice() : () -> ()
  llvm.call @callee_strictfp() : () -> ()
  llvm.return
>>>>>>> cd74f4a4
}

// -----

llvm.func @callee(%ptr : !llvm.ptr {llvm.byval = !llvm.ptr}) -> (!llvm.ptr) {
  llvm.return %ptr : !llvm.ptr
}

// CHECK-LABEL: llvm.func @caller
// CHECK-NEXT: llvm.call @callee
// CHECK-NEXT: return
llvm.func @caller(%ptr : !llvm.ptr) -> (!llvm.ptr) {
  %0 = llvm.call @callee(%ptr) : (!llvm.ptr) -> (!llvm.ptr)
  llvm.return %0 : !llvm.ptr
}

// -----

<<<<<<< HEAD
llvm.func @callee() {
  llvm.return
}

// CHECK-LABEL: llvm.func @caller
// CHECK-NEXT: llvm.call @callee
// CHECK-NEXT: llvm.return
llvm.func @caller() {
  llvm.call @callee() { branch_weights = dense<42> : vector<1xi32> } : () -> ()
  llvm.return
}

// -----

=======
>>>>>>> cd74f4a4
llvm.func @static_alloca() -> f32 {
  %0 = llvm.mlir.constant(4 : i32) : i32
  %1 = llvm.alloca %0 x f32 : (i32) -> !llvm.ptr
  %2 = llvm.load %1 : !llvm.ptr -> f32
  llvm.return %2 : f32
}

llvm.func @dynamic_alloca(%size : i32) -> f32 {
  %0 = llvm.add %size, %size : i32
  %1 = llvm.alloca %0 x f32 : (i32) -> !llvm.ptr
  %2 = llvm.load %1 : !llvm.ptr -> f32
  llvm.return %2 : f32
}

// CHECK-LABEL: llvm.func @test_inline
llvm.func @test_inline(%cond : i1, %size : i32) -> f32 {
  // Check that the static alloca was moved to the entry block after inlining
  // with its size defined by a constant.
  // CHECK-NOT: ^{{.+}}:
  // CHECK-NEXT: llvm.mlir.constant
  // CHECK-NEXT: llvm.alloca
  // CHECK: llvm.cond_br
  llvm.cond_br %cond, ^bb1, ^bb2
  // CHECK: ^{{.+}}:
^bb1:
  // CHECK-NOT: llvm.call @static_alloca
  // CHECK: llvm.intr.lifetime.start
  %0 = llvm.call @static_alloca() : () -> f32
  // CHECK: llvm.intr.lifetime.end
  // CHECK: llvm.br
  llvm.br ^bb3(%0: f32)
  // CHECK: ^{{.+}}:
^bb2:
  // Check that the dynamic alloca was inlined, but that it was not moved to the
  // entry block.
  // CHECK: llvm.add
  // CHECK-NEXT: llvm.alloca
  // CHECK-NOT: llvm.call @dynamic_alloca
  %1 = llvm.call @dynamic_alloca(%size) : (i32) -> f32
  // CHECK: llvm.br
  llvm.br ^bb3(%1: f32)
  // CHECK: ^{{.+}}:
^bb3(%arg : f32):
  llvm.return %arg : f32
}

// -----

llvm.func @static_alloca_not_in_entry(%cond : i1) -> f32 {
  llvm.cond_br %cond, ^bb1, ^bb2
^bb1:
  %0 = llvm.mlir.constant(4 : i32) : i32
  %1 = llvm.alloca %0 x f32 : (i32) -> !llvm.ptr
  llvm.br ^bb3(%1: !llvm.ptr)
^bb2:
  %2 = llvm.mlir.constant(8 : i32) : i32
  %3 = llvm.alloca %2 x f32 : (i32) -> !llvm.ptr
  llvm.br ^bb3(%3: !llvm.ptr)
^bb3(%ptr : !llvm.ptr):
  %4 = llvm.load %ptr : !llvm.ptr -> f32
  llvm.return %4 : f32
}

// CHECK-LABEL: llvm.func @test_inline
llvm.func @test_inline(%cond : i1) -> f32 {
  // Make sure the alloca was not moved to the entry block.
  // CHECK-NOT: llvm.alloca
  // CHECK: llvm.cond_br
  // CHECK: llvm.alloca
  %0 = llvm.call @static_alloca_not_in_entry(%cond) : (i1) -> f32
  llvm.return %0 : f32
}

// -----

llvm.func @static_alloca(%cond: i1) -> f32 {
  %0 = llvm.mlir.constant(4 : i32) : i32
  %1 = llvm.alloca %0 x f32 : (i32) -> !llvm.ptr
  llvm.cond_br %cond, ^bb1, ^bb2
^bb1:
  %2 = llvm.load %1 : !llvm.ptr -> f32
  llvm.return %2 : f32
^bb2:
  %3 = llvm.mlir.constant(3.14192 : f32) : f32
  llvm.return %3 : f32
}

// CHECK-LABEL: llvm.func @test_inline
llvm.func @test_inline(%cond0 : i1, %cond1 : i1, %funcArg : f32) -> f32 {
  // CHECK-NOT: llvm.cond_br
  // CHECK: %[[PTR:.+]] = llvm.alloca
  // CHECK: llvm.cond_br %{{.+}}, ^[[BB1:.+]], ^{{.+}}
  llvm.cond_br %cond0, ^bb1, ^bb2
  // CHECK: ^[[BB1]]
^bb1:
  // Make sure the lifetime begin intrinsic has been inserted where the call
  // used to be, even though the alloca has been moved to the entry block.
  // CHECK-NEXT: llvm.intr.lifetime.start 4, %[[PTR]]
  %0 = llvm.call @static_alloca(%cond1) : (i1) -> f32
  // CHECK: llvm.cond_br %{{.+}}, ^[[BB2:.+]], ^[[BB3:.+]]
  llvm.br ^bb3(%0: f32)
  // Make sure the lifetime end intrinsic has been inserted at both former
  // return sites of the callee.
  // CHECK: ^[[BB2]]:
  // CHECK-NEXT: llvm.load
  // CHECK-NEXT: llvm.intr.lifetime.end 4, %[[PTR]]
  // CHECK: ^[[BB3]]:
  // CHECK-NEXT: llvm.intr.lifetime.end 4, %[[PTR]]
^bb2:
  llvm.br ^bb3(%funcArg: f32)
^bb3(%blockArg: f32):
  llvm.return %blockArg : f32
}

// -----

llvm.func @alloca_with_lifetime(%cond: i1) -> f32 {
  %0 = llvm.mlir.constant(4 : i32) : i32
  %1 = llvm.alloca %0 x f32 : (i32) -> !llvm.ptr
  llvm.intr.lifetime.start 4, %1 : !llvm.ptr
  %2 = llvm.load %1 : !llvm.ptr -> f32
  llvm.intr.lifetime.end 4, %1 : !llvm.ptr
  %3 = llvm.fadd %2, %2 : f32
  llvm.return %3 : f32
}

// CHECK-LABEL: llvm.func @test_inline
llvm.func @test_inline(%cond0 : i1, %cond1 : i1, %funcArg : f32) -> f32 {
  // CHECK-NOT: llvm.cond_br
  // CHECK: %[[PTR:.+]] = llvm.alloca
  // CHECK: llvm.cond_br %{{.+}}, ^[[BB1:.+]], ^{{.+}}
  llvm.cond_br %cond0, ^bb1, ^bb2
  // CHECK: ^[[BB1]]
^bb1:
  // Make sure the original lifetime intrinsic has been preserved, rather than
  // inserting a new one with a larger scope.
  // CHECK: llvm.intr.lifetime.start 4, %[[PTR]]
  // CHECK-NEXT: llvm.load %[[PTR]]
  // CHECK-NEXT: llvm.intr.lifetime.end 4, %[[PTR]]
  // CHECK: llvm.fadd
  // CHECK-NOT: llvm.intr.lifetime.end
  %0 = llvm.call @alloca_with_lifetime(%cond1) : (i1) -> f32
  llvm.br ^bb3(%0: f32)
^bb2:
  llvm.br ^bb3(%funcArg: f32)
^bb3(%blockArg: f32):
  llvm.return %blockArg : f32
}<|MERGE_RESOLUTION|>--- conflicted
+++ resolved
@@ -83,11 +83,7 @@
 // CHECK-NEXT: llvm.return %[[CST]]
 llvm.func @caller() -> (i32) {
   // Include all call attributes that don't prevent inlining.
-<<<<<<< HEAD
-  %0 = llvm.call @callee() { fastmathFlags = #llvm.fastmath<nnan, ninf> } : () -> (i32)
-=======
   %0 = llvm.call @callee() { fastmathFlags = #llvm.fastmath<nnan, ninf>, branch_weights = dense<42> : vector<1xi32> } : () -> (i32)
->>>>>>> cd74f4a4
   llvm.return %0 : i32
 }
 
@@ -151,34 +147,6 @@
 
 // -----
 
-<<<<<<< HEAD
-llvm.func @callee() -> (i32) attributes { passthrough = ["foo"] } {
-  %0 = llvm.mlir.constant(42 : i32) : i32
-  llvm.return %0 : i32
-}
-
-// CHECK-LABEL: llvm.func @caller
-// CHECK-NEXT: llvm.call @callee
-// CHECK-NEXT: return
-llvm.func @caller() -> (i32) {
-  %0 = llvm.call @callee() : () -> (i32)
-  llvm.return %0 : i32
-}
-
-// -----
-
-llvm.func @callee() -> (i32) attributes { garbageCollector = "foo" } {
-  %0 = llvm.mlir.constant(42 : i32) : i32
-  llvm.return %0 : i32
-}
-
-// CHECK-LABEL: llvm.func @caller
-// CHECK-NEXT: llvm.call @callee
-// CHECK-NEXT: return
-llvm.func @caller() -> (i32) {
-  %0 = llvm.call @callee() : () -> (i32)
-  llvm.return %0 : i32
-=======
 llvm.func @callee() attributes { passthrough = ["foo", "bar"] } {
   llvm.return
 }
@@ -215,7 +183,6 @@
   llvm.call @callee_returns_twice() : () -> ()
   llvm.call @callee_strictfp() : () -> ()
   llvm.return
->>>>>>> cd74f4a4
 }
 
 // -----
@@ -234,23 +201,6 @@
 
 // -----
 
-<<<<<<< HEAD
-llvm.func @callee() {
-  llvm.return
-}
-
-// CHECK-LABEL: llvm.func @caller
-// CHECK-NEXT: llvm.call @callee
-// CHECK-NEXT: llvm.return
-llvm.func @caller() {
-  llvm.call @callee() { branch_weights = dense<42> : vector<1xi32> } : () -> ()
-  llvm.return
-}
-
-// -----
-
-=======
->>>>>>> cd74f4a4
 llvm.func @static_alloca() -> f32 {
   %0 = llvm.mlir.constant(4 : i32) : i32
   %1 = llvm.alloca %0 x f32 : (i32) -> !llvm.ptr
