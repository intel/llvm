--- conflicted
+++ resolved
@@ -69,13 +69,8 @@
   // CHECK: llvm.comdat_selector @any any
   llvm.comdat_selector @any any
 }
-<<<<<<< HEAD
-// CHECK: llvm.mlir.global external @any() comdat(@__llvm_comdat::@any) {addr_space = 0 : i32} : i64
-llvm.mlir.global @any() comdat(@__llvm_comdat::@any) : i64
-=======
 // CHECK: llvm.mlir.global external @any() comdat(@__llvm_comdat::@any) {addr_space = 1 : i32} : i64
 llvm.mlir.global @any() comdat(@__llvm_comdat::@any) {addr_space = 1 : i32} : i64
->>>>>>> bac3a63c
 
 // CHECK-LABEL: references
 func.func @references() {
