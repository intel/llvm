// RUN: mlir-opt %s | mlir-opt | FileCheck %s

// CHECK-LABEL: func @ops
// CHECK-SAME: (%[[I32:.*]]: i32, %[[FLOAT:.*]]: f32, %[[PTR1:.*]]: !llvm.ptr, %[[PTR2:.*]]: !llvm.ptr, %[[BOOL:.*]]: i1, %[[VPTR1:.*]]: !llvm.vec<2 x ptr>)
func.func @ops(%arg0: i32, %arg1: f32,
          %arg2: !llvm.ptr, %arg3: !llvm.ptr,
          %arg4: i1, %arg5 : !llvm.vec<2x!llvm.ptr>) {
// Integer arithmetic binary operations.
//
// CHECK: {{.*}} = llvm.add %[[I32]], %[[I32]] : i32
// CHECK: {{.*}} = llvm.sub %[[I32]], %[[I32]] : i32
// CHECK: {{.*}} = llvm.mul %[[I32]], %[[I32]] : i32
// CHECK: {{.*}} = llvm.udiv %[[I32]], %[[I32]] : i32
// CHECK: {{.*}} = llvm.sdiv %[[I32]], %[[I32]] : i32
// CHECK: {{.*}} = llvm.urem %[[I32]], %[[I32]] : i32
// CHECK: {{.*}} = llvm.srem %[[I32]], %[[I32]] : i32
// CHECK: %[[SCALAR_PRED0:.+]] = llvm.icmp "ne" %[[I32]], %[[I32]] : i32
// CHECK: {{.*}} = llvm.add %[[SCALAR_PRED0]], %[[SCALAR_PRED0]] : i1
// CHECK: %[[SCALAR_PRED1:.+]] = llvm.icmp "ne" %[[PTR1]], %[[PTR1]] : !llvm.ptr
// CHECK: {{.*}} = llvm.add %[[SCALAR_PRED1]], %[[SCALAR_PRED1]] : i1
// CHECK: %[[VEC_PRED:.+]] = llvm.icmp "ne" %[[VPTR1]], %[[VPTR1]] : !llvm.vec<2 x ptr>
// CHECK: {{.*}} = llvm.add %[[VEC_PRED]], %[[VEC_PRED]] : vector<2xi1>
  %0 = llvm.add %arg0, %arg0 : i32
  %1 = llvm.sub %arg0, %arg0 : i32
  %2 = llvm.mul %arg0, %arg0 : i32
  %3 = llvm.udiv %arg0, %arg0 : i32
  %4 = llvm.sdiv %arg0, %arg0 : i32
  %5 = llvm.urem %arg0, %arg0 : i32
  %6 = llvm.srem %arg0, %arg0 : i32
  %7 = llvm.icmp "ne" %arg0, %arg0 : i32
  %typecheck_7 = llvm.add %7, %7 : i1
  %ptrcmp = llvm.icmp "ne" %arg2, %arg2 : !llvm.ptr
  %typecheck_ptrcmp = llvm.add %ptrcmp, %ptrcmp : i1
  %vptrcmp = llvm.icmp "ne" %arg5, %arg5 : !llvm.vec<2 x ptr>
  %typecheck_vptrcmp = llvm.add %vptrcmp, %vptrcmp : vector<2 x i1>

// Integer overflow flags
// CHECK: {{.*}} = llvm.add %[[I32]], %[[I32]] overflow<nsw> : i32
// CHECK: {{.*}} = llvm.sub %[[I32]], %[[I32]] overflow<nuw> : i32
// CHECK: {{.*}} = llvm.mul %[[I32]], %[[I32]] overflow<nsw, nuw> : i32
// CHECK: {{.*}} = llvm.shl %[[I32]], %[[I32]] overflow<nsw, nuw> : i32
  %add_flag = llvm.add %arg0, %arg0 overflow<nsw> : i32
  %sub_flag = llvm.sub %arg0, %arg0 overflow<nuw> : i32
  %mul_flag = llvm.mul %arg0, %arg0 overflow<nsw, nuw> : i32
  %shl_flag = llvm.shl %arg0, %arg0 overflow<nuw, nsw> : i32

// Floating point binary operations.
//
// CHECK: {{.*}} = llvm.fadd %[[FLOAT]], %[[FLOAT]] : f32
// CHECK: {{.*}} = llvm.fsub %[[FLOAT]], %[[FLOAT]] : f32
// CHECK: {{.*}} = llvm.fmul %[[FLOAT]], %[[FLOAT]] : f32
// CHECK: {{.*}} = llvm.fdiv %[[FLOAT]], %[[FLOAT]] : f32
// CHECK: {{.*}} = llvm.frem %[[FLOAT]], %[[FLOAT]] : f32
  %8 = llvm.fadd %arg1, %arg1 : f32
  %9 = llvm.fsub %arg1, %arg1 : f32
  %10 = llvm.fmul %arg1, %arg1 : f32
  %11 = llvm.fdiv %arg1, %arg1 : f32
  %12 = llvm.frem %arg1, %arg1 : f32

// Memory-related operations.
//
// CHECK-NEXT:  %[[ALLOCA:.*]] = llvm.alloca %[[I32]] x f64 : (i32) -> !llvm.ptr
// CHECK-NEXT:  %[[GEP:.*]] = llvm.getelementptr %[[ALLOCA]][%[[I32]]] : (!llvm.ptr, i32) -> !llvm.ptr, f64
// CHECK-NEXT:  %[[VALUE:.*]] = llvm.load %[[GEP]] : !llvm.ptr -> f64
// CHECK-NEXT:  llvm.store %[[VALUE]], %[[ALLOCA]] : f64, !llvm.ptr
  %13 = llvm.alloca %arg0 x f64 : (i32) -> !llvm.ptr
  %14 = llvm.getelementptr %13[%arg0] : (!llvm.ptr, i32) -> !llvm.ptr, f64
  %15 = llvm.load %14 : !llvm.ptr -> f64
  llvm.store %15, %13 : f64, !llvm.ptr

// Function call-related operations.
//
// CHECK: %[[STRUCT:.*]] = llvm.call @foo(%[[I32]]) : (i32) -> !llvm.struct<(i32, f64, i32)>
// CHECK: %[[VALUE:.*]] = llvm.extractvalue %[[STRUCT]][0] : !llvm.struct<(i32, f64, i32)>
// CHECK: %[[NEW_STRUCT:.*]] = llvm.insertvalue %[[VALUE]], %[[STRUCT]][2] : !llvm.struct<(i32, f64, i32)>
// CHECK: %[[FUNC:.*]] = llvm.mlir.addressof @foo : !llvm.ptr
// CHECK: %{{.*}} = llvm.call %[[FUNC]](%[[I32]]) : !llvm.ptr, (i32) -> !llvm.struct<(i32, f64, i32)>
  %17 = llvm.call @foo(%arg0) : (i32) -> !llvm.struct<(i32, f64, i32)>
  %18 = llvm.extractvalue %17[0] : !llvm.struct<(i32, f64, i32)>
  %19 = llvm.insertvalue %18, %17[2] : !llvm.struct<(i32, f64, i32)>
  %20 = llvm.mlir.addressof @foo : !llvm.ptr
  %21 = llvm.call %20(%arg0) : !llvm.ptr, (i32) -> !llvm.struct<(i32, f64, i32)>

// Variadic calls
// CHECK:  llvm.call @vararg_func(%arg0, %arg0) vararg(!llvm.func<void (i32, ...)>) : (i32, i32) -> ()
// CHECK:  llvm.call @vararg_func(%arg0, %arg0) vararg(!llvm.func<void (i32, ...)>) {fastmathFlags = #llvm.fastmath<fast>} : (i32, i32) -> ()
// CHECK:  %[[VARIADIC_FUNC:.*]] = llvm.mlir.addressof @vararg_func : !llvm.ptr
// CHECK:  llvm.call %[[VARIADIC_FUNC]](%[[I32]], %[[I32]]) vararg(!llvm.func<void (i32, ...)>) : !llvm.ptr, (i32, i32) -> ()
// CHECK:  llvm.call %[[VARIADIC_FUNC]](%[[I32]], %[[I32]]) vararg(!llvm.func<void (i32, ...)>) {fastmathFlags = #llvm.fastmath<fast>} : !llvm.ptr, (i32, i32) -> ()
  llvm.call @vararg_func(%arg0, %arg0) vararg(!llvm.func<void (i32, ...)>) : (i32, i32) -> ()
  llvm.call @vararg_func(%arg0, %arg0) vararg(!llvm.func<void (i32, ...)>) {fastmathFlags = #llvm.fastmath<fast>} : (i32, i32) -> ()
  %variadic_func = llvm.mlir.addressof @vararg_func : !llvm.ptr
  llvm.call %variadic_func(%arg0, %arg0) vararg(!llvm.func<void (i32, ...)>) : !llvm.ptr, (i32, i32) -> ()
  llvm.call %variadic_func(%arg0, %arg0) vararg(!llvm.func<void (i32, ...)>) {fastmathFlags = #llvm.fastmath<fast>} : !llvm.ptr, (i32, i32) -> ()

// Terminator operations and their successors.
//
// CHECK: llvm.br ^[[BB1:.*]]
  llvm.br ^bb1

// CHECK: ^[[BB1]]
^bb1:
// CHECK: llvm.cond_br %7, ^[[BB2:.*]], ^[[BB3:.*]]
  llvm.cond_br %7, ^bb2, ^bb3

// CHECK: ^[[BB2]]
^bb2:
// CHECK: %{{.*}} = llvm.mlir.undef : !llvm.struct<(i32, f64, i32)>
// CHECK: %{{.*}} = llvm.mlir.constant(42 : i64) : i47
  %22 = llvm.mlir.undef : !llvm.struct<(i32, f64, i32)>
  %23 = llvm.mlir.constant(42) : i47
  // CHECK:      llvm.switch %0 : i32, ^[[BB3]] [
  // CHECK-NEXT:   1: ^[[BB4:.*]],
  // CHECK-NEXT:   2: ^[[BB5:.*]],
  // CHECK-NEXT:   3: ^[[BB6:.*]]
  // CHECK-NEXT: ]
  llvm.switch %0 : i32, ^bb3 [
    1: ^bb4,
    2: ^bb5,
    3: ^bb6
  ]

// CHECK: ^[[BB3]]
^bb3:
// CHECK:      llvm.switch %0 : i32, ^[[BB7:.*]] [
// CHECK-NEXT: ]
  llvm.switch %0 : i32, ^bb7 [
  ]

// CHECK: ^[[BB4]]
^bb4:
  llvm.switch %0 : i32, ^bb7 [
  ]

// CHECK: ^[[BB5]]
^bb5:
  llvm.switch %0 : i32, ^bb7 [
  ]

// CHECK: ^[[BB6]]
^bb6:
  llvm.switch %0 : i32, ^bb7 [
  ]

// CHECK: ^[[BB7]]
^bb7:
// Misc operations.
// CHECK: %{{.*}} = llvm.select %{{.*}}, %{{.*}}, %{{.*}} : i1, i32
  %24 = llvm.select %7, %0, %1 : i1, i32

// Integer to pointer and pointer to integer conversions.
//
// CHECK: %[[PTR:.*]] = llvm.inttoptr %[[I32]] : i32 to !llvm.ptr
// CHECK: %{{.*}} = llvm.ptrtoint %[[PTR]] : !llvm.ptr to i32
  %25 = llvm.inttoptr %arg0 : i32 to !llvm.ptr
  %26 = llvm.ptrtoint %25 : !llvm.ptr to i32

// Extended and Quad floating point
//
// CHECK: %{{.*}} = llvm.fpext %[[FLOAT]] : f32 to f80
// CHECK: %{{.*}} = llvm.fpext %[[FLOAT]] : f32 to f128
  %27 = llvm.fpext %arg1 : f32 to f80
  %28 = llvm.fpext %arg1 : f32 to f128

// CHECK: %{{.*}} = llvm.fneg %[[FLOAT]] : f32
  %29 = llvm.fneg %arg1 : f32

// CHECK: llvm.intr.sin(%[[FLOAT]]) : (f32) -> f32
  %30 = llvm.intr.sin(%arg1) : (f32) -> f32

// CHECK: llvm.intr.pow(%[[FLOAT]], %[[FLOAT]]) : (f32, f32) -> f32
  %31 = llvm.intr.pow(%arg1, %arg1) : (f32, f32) -> f32

// CHECK: llvm.intr.powi(%[[FLOAT]], %[[I32]]) : (f32, i32) -> f32
  %a31 = llvm.intr.powi(%arg1, %arg0) : (f32, i32) -> f32

// CHECK: llvm.intr.bitreverse(%{{.*}}) : (i32) -> i32
  %32 = llvm.intr.bitreverse(%arg0) : (i32) -> i32

// CHECK: llvm.intr.ctpop(%{{.*}}) : (i32) -> i32
  %33 = llvm.intr.ctpop(%arg0) : (i32) -> i32

// CHECK: llvm.intr.round(%[[FLOAT]]) : (f32) -> f32
  %34 = llvm.intr.round(%arg1) : (f32) -> f32

// CHECK: "llvm.intr.memcpy"(%{{.*}}, %{{.*}}, %{{.*}}) <{isVolatile = false}> : (!llvm.ptr, !llvm.ptr, i32) -> ()
  "llvm.intr.memcpy"(%arg2, %arg3, %arg0) <{isVolatile = false}> : (!llvm.ptr, !llvm.ptr, i32) -> ()

// CHECK: "llvm.intr.memcpy"(%{{.*}}, %{{.*}}, %{{.*}}) <{isVolatile = false}> : (!llvm.ptr, !llvm.ptr, i32) -> ()
  "llvm.intr.memcpy"(%arg2, %arg3, %arg0) <{isVolatile = false}> : (!llvm.ptr, !llvm.ptr, i32) -> ()

// CHECK: "llvm.intr.memcpy.inline"(%{{.*}}, %{{.*}}) <{isVolatile = false, len = 10 : i64}> : (!llvm.ptr, !llvm.ptr) -> ()
  "llvm.intr.memcpy.inline"(%arg2, %arg3) <{isVolatile = false, len = 10 : i64}> : (!llvm.ptr, !llvm.ptr) -> ()

// CHECK:  llvm.return
  llvm.return
}

// CHECK-LABEL: @gep
llvm.func @gep(%ptr: !llvm.ptr, %idx: i64, %ptr2: !llvm.ptr) {
  // CHECK: llvm.getelementptr %{{.*}}[%{{.*}}, 1, 0] : (!llvm.ptr, i64) -> !llvm.ptr, !llvm.struct<(i32, struct<(i32, f32)>)>
  llvm.getelementptr %ptr[%idx, 1, 0] : (!llvm.ptr, i64) -> !llvm.ptr, !llvm.struct<(i32, struct<(i32, f32)>)>
  // CHECK: llvm.getelementptr inbounds %{{.*}}[%{{.*}}, 0, %{{.*}}] : (!llvm.ptr, i64, i64) -> !llvm.ptr, !llvm.struct<(array<10 x f32>)>
  llvm.getelementptr inbounds %ptr2[%idx, 0, %idx] : (!llvm.ptr, i64, i64) -> !llvm.ptr, !llvm.struct<(array<10 x f32>)>
  llvm.return
}

llvm.func @vararg_foo(i32, ...) -> !llvm.struct<(i32, f64, i32)>

// An larger self-contained function.
// CHECK-LABEL: llvm.func @foo(%{{.*}}: i32) -> !llvm.struct<(i32, f64, i32)> {
llvm.func @foo(%arg0: i32) -> !llvm.struct<(i32, f64, i32)> {
// CHECK:  %[[V0:.*]] = llvm.mlir.constant(3 : i64) : i32
// CHECK:  %[[V1:.*]] = llvm.mlir.constant(3 : i64) : i32
// CHECK:  %[[V2:.*]] = llvm.mlir.constant(4.200000e+01 : f64) : f64
// CHECK:  %[[V3:.*]] = llvm.mlir.constant(4.200000e+01 : f64) : f64
// CHECK:  %[[V4:.*]] = llvm.add %[[V0]], %[[V1]] : i32
// CHECK:  %[[V5:.*]] = llvm.mul %[[V4]], %[[V1]] : i32
// CHECK:  %[[V6:.*]] = llvm.fadd %[[V2]], %[[V3]] : f64
// CHECK:  %[[V7:.*]] = llvm.fsub %[[V3]], %[[V6]] : f64
// CHECK:  %[[V8:.*]] = llvm.mlir.constant(1 : i64) : i1
// CHECK:  llvm.cond_br %[[V8]], ^[[BB1:.*]](%[[V4]] : i32), ^[[BB2:.*]](%[[V4]] : i32)
  %0 = llvm.mlir.constant(3) : i32
  %1 = llvm.mlir.constant(3) : i32
  %2 = llvm.mlir.constant(4.200000e+01) : f64
  %3 = llvm.mlir.constant(4.200000e+01) : f64
  %4 = llvm.add %0, %1 : i32
  %5 = llvm.mul %4, %1 : i32
  %6 = llvm.fadd %2, %3 : f64
  %7 = llvm.fsub %3, %6 : f64
  %8 = llvm.mlir.constant(1) : i1
  llvm.cond_br %8, ^bb1(%4 : i32), ^bb2(%4 : i32)

// CHECK:^[[BB1]](%[[V9:.*]]: i32):
// CHECK:  %[[V10:.*]] = llvm.call @foo(%[[V9]]) : (i32) -> !llvm.struct<(i32, f64, i32)>
// CHECK:  %[[V11:.*]] = llvm.extractvalue %[[V10]][0] : !llvm.struct<(i32, f64, i32)>
// CHECK:  %[[V12:.*]] = llvm.extractvalue %[[V10]][1] : !llvm.struct<(i32, f64, i32)>
// CHECK:  %[[V13:.*]] = llvm.extractvalue %[[V10]][2] : !llvm.struct<(i32, f64, i32)>
// CHECK:  %[[V14:.*]] = llvm.mlir.undef : !llvm.struct<(i32, f64, i32)>
// CHECK:  %[[V15:.*]] = llvm.insertvalue %[[V5]], %[[V14]][0] : !llvm.struct<(i32, f64, i32)>
// CHECK:  %[[V16:.*]] = llvm.insertvalue %[[V7]], %[[V15]][1] : !llvm.struct<(i32, f64, i32)>
// CHECK:  %[[V17:.*]] = llvm.insertvalue %[[V11]], %[[V16]][2] : !llvm.struct<(i32, f64, i32)>
// CHECK:  llvm.return %[[V17]] : !llvm.struct<(i32, f64, i32)>
^bb1(%9: i32):
  %10 = llvm.call @foo(%9) : (i32) -> !llvm.struct<(i32, f64, i32)>
  %11 = llvm.extractvalue %10[0] : !llvm.struct<(i32, f64, i32)>
  %12 = llvm.extractvalue %10[1] : !llvm.struct<(i32, f64, i32)>
  %13 = llvm.extractvalue %10[2] : !llvm.struct<(i32, f64, i32)>
  %14 = llvm.mlir.undef : !llvm.struct<(i32, f64, i32)>
  %15 = llvm.insertvalue %5, %14[0] : !llvm.struct<(i32, f64, i32)>
  %16 = llvm.insertvalue %7, %15[1] : !llvm.struct<(i32, f64, i32)>
  %17 = llvm.insertvalue %11, %16[2] : !llvm.struct<(i32, f64, i32)>
  llvm.return %17 : !llvm.struct<(i32, f64, i32)>

// CHECK:^[[BB2]](%[[V18:.*]]: i32):
// CHECK:  %[[V19:.*]] = llvm.mlir.undef : !llvm.struct<(i32, f64, i32)>
// CHECK:  %[[V20:.*]] = llvm.insertvalue %[[V18]], %[[V19]][0] : !llvm.struct<(i32, f64, i32)>
// CHECK:  %[[V21:.*]] = llvm.insertvalue %[[V7]], %[[V20]][1] : !llvm.struct<(i32, f64, i32)>
// CHECK:  %[[V22:.*]] = llvm.insertvalue %[[V5]], %[[V21]][2] : !llvm.struct<(i32, f64, i32)>
// CHECK:  llvm.return %[[V22]] : !llvm.struct<(i32, f64, i32)>
^bb2(%18: i32):
  %19 = llvm.mlir.undef : !llvm.struct<(i32, f64, i32)>
  %20 = llvm.insertvalue %18, %19[0] : !llvm.struct<(i32, f64, i32)>
  %21 = llvm.insertvalue %7, %20[1] : !llvm.struct<(i32, f64, i32)>
  %22 = llvm.insertvalue %5, %21[2] : !llvm.struct<(i32, f64, i32)>
  llvm.return %22 : !llvm.struct<(i32, f64, i32)>
}

// CHECK-LABEL: @casts
// CHECK-SAME: (%[[I32:.*]]: i32, %[[I64:.*]]: i64, %[[V4I32:.*]]: vector<4xi32>, %[[V4I64:.*]]: vector<4xi64>, %[[PTR:.*]]: !llvm.ptr)
func.func @casts(%arg0: i32, %arg1: i64, %arg2: vector<4xi32>,
            %arg3: vector<4xi64>, %arg4: !llvm.ptr) {
// CHECK:  = llvm.sext %[[I32]] : i32 to i56
  %0 = llvm.sext %arg0 : i32 to i56
// CHECK:  = llvm.zext %[[I32]] : i32 to i64
  %1 = llvm.zext %arg0 : i32 to i64
// CHECK:  = llvm.trunc %[[I64]] : i64 to i56
  %2 = llvm.trunc %arg1 : i64 to i56
// CHECK:  = llvm.sext %[[V4I32]] : vector<4xi32> to vector<4xi56>
  %3 = llvm.sext %arg2 : vector<4xi32> to vector<4xi56>
// CHECK:  = llvm.zext %[[V4I32]] : vector<4xi32> to vector<4xi64>
  %4 = llvm.zext %arg2 : vector<4xi32> to vector<4xi64>
// CHECK:  = llvm.trunc %[[V4I64]] : vector<4xi64> to vector<4xi56>
  %5 = llvm.trunc %arg3 : vector<4xi64> to vector<4xi56>
// CHECK:  = llvm.sitofp %[[I32]] : i32 to f32
  %6 = llvm.sitofp %arg0 : i32 to f32
// CHECK: %[[FLOAT:.*]] = llvm.uitofp %[[I32]] : i32 to f32
  %7 = llvm.uitofp %arg0 : i32 to f32
// CHECK:  = llvm.fptosi %[[FLOAT]] : f32 to i32
  %8 = llvm.fptosi %7 : f32 to i32
// CHECK:  = llvm.fptoui %[[FLOAT]] : f32 to i32
  %9 = llvm.fptoui %7 : f32 to i32
// CHECK:  = llvm.addrspacecast %[[PTR]] : !llvm.ptr to !llvm.ptr<2>
  %10 = llvm.addrspacecast %arg4 : !llvm.ptr to !llvm.ptr<2>
// CHECK:  = llvm.bitcast %[[I64]] : i64 to f64
  %11 = llvm.bitcast %arg1 : i64 to f64
  llvm.return
}

// CHECK-LABEL: @vect
func.func @vect(%arg0: vector<4xf32>, %arg1: i32, %arg2: f32, %arg3: !llvm.vec<2 x ptr>) {
// CHECK:  = llvm.extractelement {{.*}} : vector<4xf32>
  %0 = llvm.extractelement %arg0[%arg1 : i32] : vector<4xf32>
// CHECK:  = llvm.insertelement {{.*}} : vector<4xf32>
  %1 = llvm.insertelement %arg2, %arg0[%arg1 : i32] : vector<4xf32>
// CHECK:  = llvm.shufflevector {{.*}} [0, 0, 0, 0, 7] : vector<4xf32>
  %2 = llvm.shufflevector %arg0, %arg0 [0, 0, 0, 0, 7] : vector<4xf32>
// CHECK:  = llvm.shufflevector %{{.+}}, %{{.+}} [1, 0] : !llvm.vec<2 x ptr>
  %3 = llvm.shufflevector %arg3, %arg3 [1, 0] : !llvm.vec<2 x ptr>
// CHECK:  = llvm.mlir.constant(dense<1.000000e+00> : vector<4xf32>) : vector<4xf32>
  %4 = llvm.mlir.constant(dense<1.0> : vector<4xf32>) : vector<4xf32>
  return
}

// CHECK-LABEL: @scalable_vect
func.func @scalable_vect(%arg0: vector<[4]xf32>, %arg1: i32, %arg2: f32) {
// CHECK:  = llvm.extractelement {{.*}} : vector<[4]xf32>
  %0 = llvm.extractelement %arg0[%arg1 : i32] : vector<[4]xf32>
// CHECK:  = llvm.insertelement {{.*}} : vector<[4]xf32>
  %1 = llvm.insertelement %arg2, %arg0[%arg1 : i32] : vector<[4]xf32>
// CHECK:  = llvm.shufflevector {{.*}} [0, 0, 0, 0] : vector<[4]xf32>
  %2 = llvm.shufflevector %arg0, %arg0 [0, 0, 0, 0] : vector<[4]xf32>
// CHECK:  = llvm.mlir.constant(dense<1.000000e+00> : vector<[4]xf32>) : vector<[4]xf32>
  %3 = llvm.mlir.constant(dense<1.0> : vector<[4]xf32>) : vector<[4]xf32>
  return
}

// CHECK-LABEL: @mixed_vect
func.func @mixed_vect(%arg0: vector<8xf32>, %arg1: vector<4xf32>, %arg2: vector<[4]xf32>) {
  // CHECK: = llvm.intr.vector.insert {{.*}} : vector<8xf32> into vector<[4]xf32>
  %0 = llvm.intr.vector.insert %arg0, %arg2[0] : vector<8xf32> into vector<[4]xf32>
  // CHECK: = llvm.intr.vector.insert {{.*}} : vector<4xf32> into vector<[4]xf32>
  %1 = llvm.intr.vector.insert %arg1, %arg2[0] : vector<4xf32> into vector<[4]xf32>
  // CHECK: = llvm.intr.vector.insert {{.*}} : vector<4xf32> into vector<[4]xf32>
  %2 = llvm.intr.vector.insert %arg1, %1[4] : vector<4xf32> into vector<[4]xf32>
  // CHECK: = llvm.intr.vector.insert {{.*}} : vector<4xf32> into vector<8xf32>
  %3 = llvm.intr.vector.insert %arg1, %arg0[4] : vector<4xf32> into vector<8xf32>
  // CHECK: = llvm.intr.vector.extract {{.*}} : vector<8xf32> from vector<[4]xf32>
  %4 = llvm.intr.vector.extract %2[0] : vector<8xf32> from vector<[4]xf32>
  // CHECK: = llvm.intr.vector.extract {{.*}} : vector<2xf32> from vector<8xf32>
  %5 = llvm.intr.vector.extract %arg0[6] : vector<2xf32> from vector<8xf32>
  return
}

// CHECK-LABEL: @experimental_vector_interleave2
func.func @experimental_vector_interleave2(%vec1: vector<[4]xf16>, %vec2 : vector<[4]xf16>) {
  // CHECK: = "llvm.intr.experimental.vector.interleave2"({{.*}}) : (vector<[4]xf16>, vector<[4]xf16>) -> vector<[8]xf16>
  %0 = "llvm.intr.experimental.vector.interleave2"(%vec1, %vec2) : (vector<[4]xf16>, vector<[4]xf16>) -> vector<[8]xf16>
  return
}

// CHECK-LABEL: @alloca
func.func @alloca(%size : i64) {
  // CHECK: llvm.alloca %{{.*}} x i32 : (i64) -> !llvm.ptr
  llvm.alloca %size x i32 {alignment = 0} : (i64) -> (!llvm.ptr)
  // CHECK: llvm.alloca inalloca %{{.*}} x i32 {alignment = 8 : i64} : (i64) -> !llvm.ptr
  llvm.alloca inalloca %size x i32 {alignment = 8} : (i64) -> (!llvm.ptr)
  llvm.return
}

// CHECK-LABEL: @null
func.func @null() {
  // CHECK: llvm.mlir.zero : !llvm.ptr
  %0 = llvm.mlir.zero : !llvm.ptr
  llvm.return
}

// CHECK-LABEL: @zero
func.func @zero() {
  // CHECK: llvm.mlir.zero : i8
  %0 = llvm.mlir.zero : i8
  llvm.return
}

// CHECK-LABEL: @atomic_load
func.func @atomic_load(%ptr : !llvm.ptr) {
  // CHECK: llvm.load %{{.*}} atomic monotonic {alignment = 4 : i64} : !llvm.ptr -> f32
  %0 = llvm.load %ptr atomic monotonic {alignment = 4 : i64} : !llvm.ptr -> f32
  // CHECK: llvm.load volatile %{{.*}} atomic syncscope("singlethread") monotonic {alignment = 16 : i64} : !llvm.ptr -> f32
  %1 = llvm.load volatile %ptr atomic syncscope("singlethread") monotonic {alignment = 16 : i64} : !llvm.ptr -> f32
  llvm.return
}

// CHECK-LABEL: @atomic_store
func.func @atomic_store(%val : f32, %ptr : !llvm.ptr) {
  // CHECK: llvm.store %{{.*}}, %{{.*}} atomic monotonic {alignment = 4 : i64} : f32, !llvm.ptr
  llvm.store %val, %ptr atomic monotonic {alignment = 4 : i64} : f32, !llvm.ptr
  // CHECK: llvm.store volatile %{{.*}}, %{{.*}} atomic syncscope("singlethread") monotonic {alignment = 16 : i64} : f32, !llvm.ptr
  llvm.store volatile %val, %ptr atomic syncscope("singlethread") monotonic {alignment = 16 : i64} : f32, !llvm.ptr
  llvm.return
}

// CHECK-LABEL: @atomicrmw
func.func @atomicrmw(%ptr : !llvm.ptr, %val : f32) {
  // CHECK: llvm.atomicrmw fadd %{{.*}}, %{{.*}} monotonic : !llvm.ptr, f32
  %0 = llvm.atomicrmw fadd %ptr, %val monotonic : !llvm.ptr, f32
  // CHECK: llvm.atomicrmw volatile fsub %{{.*}}, %{{.*}} syncscope("singlethread") monotonic {alignment = 16 : i64} : !llvm.ptr, f32
  %1 = llvm.atomicrmw volatile fsub %ptr, %val syncscope("singlethread") monotonic {alignment = 16 : i64} : !llvm.ptr, f32
  llvm.return
}

// CHECK-LABEL: @cmpxchg
func.func @cmpxchg(%ptr : !llvm.ptr, %cmp : i32, %new : i32) {
  // CHECK: llvm.cmpxchg %{{.*}}, %{{.*}}, %{{.*}} acq_rel monotonic : !llvm.ptr, i32
  %0 = llvm.cmpxchg %ptr, %cmp, %new acq_rel monotonic : !llvm.ptr, i32
  // CHECK: llvm.cmpxchg weak volatile %{{.*}}, %{{.*}}, %{{.*}} syncscope("singlethread") acq_rel monotonic {alignment = 16 : i64} : !llvm.ptr, i32
  %1 = llvm.cmpxchg weak volatile %ptr, %cmp, %new syncscope("singlethread") acq_rel monotonic {alignment = 16 : i64} : !llvm.ptr, i32
  llvm.return
}

// CHECK-LABEL: @invariant_load
func.func @invariant_load(%ptr : !llvm.ptr) -> i32 {
  // CHECK: llvm.load %{{.+}} invariant {alignment = 4 : i64} : !llvm.ptr -> i32
  %0 = llvm.load %ptr invariant {alignment = 4 : i64} : !llvm.ptr -> i32
  func.return %0 : i32
}

llvm.mlir.global external constant @_ZTIi() : !llvm.ptr
llvm.func @bar(!llvm.ptr, !llvm.ptr, !llvm.ptr)
llvm.func @__gxx_personality_v0(...) -> i32

// CHECK-LABEL: @invokeLandingpad
llvm.func @invokeLandingpad() -> i32 attributes { personality = @__gxx_personality_v0 } {
// CHECK: %[[V0:.*]] = llvm.mlir.constant(0 : i32) : i32
// CHECK: %{{.*}} = llvm.mlir.constant(3 : i32) : i32
// CHECK: %[[V1:.*]] = llvm.mlir.constant("\01") : !llvm.array<1 x i8>
// CHECK: %[[V2:.*]] = llvm.mlir.zero : !llvm.ptr
// CHECK: %[[V3:.*]] = llvm.mlir.addressof @_ZTIi : !llvm.ptr
// CHECK: %[[V4:.*]] = llvm.mlir.constant(1 : i32) : i32
// CHECK: %[[V5:.*]] = llvm.alloca %[[V4]] x i8 : (i32) -> !llvm.ptr
// CHECK: %{{.*}} = llvm.invoke @foo(%[[V4]]) to ^[[BB2:.*]] unwind ^[[BB1:.*]] : (i32) -> !llvm.struct<(i32, f64, i32)>
  %0 = llvm.mlir.constant(0 : i32) : i32
  %1 = llvm.mlir.constant(3 : i32) : i32
  %2 = llvm.mlir.constant("\01") : !llvm.array<1 x i8>
  %3 = llvm.mlir.zero : !llvm.ptr
  %4 = llvm.mlir.addressof @_ZTIi : !llvm.ptr
  %5 = llvm.mlir.constant(1 : i32) : i32
  %6 = llvm.alloca %5 x i8 : (i32) -> !llvm.ptr
  %7 = llvm.invoke @foo(%5) to ^bb2 unwind ^bb1 : (i32) -> !llvm.struct<(i32, f64, i32)>

// CHECK: ^[[BB1]]:
// CHECK:   %[[lp:.*]] = llvm.landingpad cleanup (catch %[[V2]] : !llvm.ptr) (catch %[[V3]] : !llvm.ptr) (filter %[[V1]] : !llvm.array<1 x i8>) : !llvm.struct<(ptr, i32)>
// CHECK:   %{{.*}} = llvm.intr.eh.typeid.for %[[V3]] : (!llvm.ptr) -> i32
// CHECK:   llvm.resume %[[lp]] : !llvm.struct<(ptr, i32)>
^bb1:
  %10 = llvm.landingpad cleanup (catch %3 : !llvm.ptr) (catch %4 : !llvm.ptr) (filter %2 : !llvm.array<1 x i8>) : !llvm.struct<(ptr, i32)>
  %11 = llvm.intr.eh.typeid.for %4 : (!llvm.ptr) -> i32
  llvm.resume %10 : !llvm.struct<(ptr, i32)>

// CHECK: ^[[BB2]]:
// CHECK:   llvm.return %[[V4]] : i32
^bb2:
  llvm.return %5 : i32

// CHECK: ^[[BB3:.*]]:
// CHECK:   llvm.invoke @bar(%[[V5]], %[[V3]], %[[V2]]) to ^[[BB2]] unwind ^[[BB1]] : (!llvm.ptr, !llvm.ptr, !llvm.ptr) -> ()
^bb3:
  llvm.invoke @bar(%6, %4, %3) to ^bb2 unwind ^bb1 : (!llvm.ptr, !llvm.ptr, !llvm.ptr) -> ()

// CHECK: ^[[BB4:.*]]:
// CHECK: %[[FUNC:.*]] = llvm.mlir.addressof @foo : !llvm.ptr
// CHECK: %{{.*}} = llvm.invoke %[[FUNC]]{{.*}}: !llvm.ptr,
^bb4:
  %12 = llvm.mlir.addressof @foo : !llvm.ptr
  %13 = llvm.invoke %12(%5) to ^bb2 unwind ^bb1 : !llvm.ptr, (i32) -> !llvm.struct<(i32, f64, i32)>

// CHECK: ^[[BB5:.*]]:
// CHECK: %{{.*}} = llvm.invoke @{{.*}} vararg(!llvm.func<struct<(i32, f64, i32)> (i32, ...)>) : (i32, i32) -> !llvm.struct<(i32, f64, i32)>

^bb5:
  %14 = llvm.invoke @vararg_foo(%5, %5) to ^bb2 unwind ^bb1 vararg(!llvm.func<struct<(i32, f64, i32)> (i32, ...)>) : (i32, i32) -> !llvm.struct<(i32, f64, i32)>

// CHECK: ^[[BB6:.*]]:
// CHECK: %[[FUNC:.*]] = llvm.mlir.addressof @vararg_foo : !llvm.ptr
// CHECK: %{{.*}} = llvm.invoke %[[FUNC]]{{.*}} vararg(!llvm.func<struct<(i32, f64, i32)> (i32, ...)>) : !llvm.ptr, (i32, i32) -> !llvm.struct<(i32, f64, i32)>
^bb6:
  %15 = llvm.mlir.addressof @vararg_foo : !llvm.ptr
  %16 = llvm.invoke %15(%5, %5) to ^bb2 unwind ^bb1 vararg(!llvm.func<!llvm.struct<(i32, f64, i32)> (i32, ...)>) : !llvm.ptr, (i32, i32) -> !llvm.struct<(i32, f64, i32)>

// CHECK: ^[[BB7:.*]]:
// CHECK:   llvm.return %[[V0]] : i32
^bb7:
  llvm.return %0 : i32
}

// CHECK-LABEL: @useFreezeOp
func.func @useFreezeOp(%arg0: i32) {
  // CHECK:  = llvm.freeze %[[ARG0:.*]] : i32
  %0 = llvm.freeze %arg0 : i32
  // CHECK: %[[UNDEF:.*]] = llvm.mlir.undef : i8
  %1 = llvm.mlir.undef : i8
  // CHECK:  = llvm.freeze %[[UNDEF]] : i8
  %2 = llvm.freeze %1 : i8
  // CHECK: %[[POISON:.*]] = llvm.mlir.poison : i8
  %3 = llvm.mlir.poison : i8
  // CHECK:  = llvm.freeze %[[POISON]] : i8
  %4 = llvm.freeze %3 : i8
  return
}

// CHECK-LABEL: @useFenceInst
func.func @useFenceInst() {
  // CHECK:  syncscope("agent") seq_cst
  llvm.fence syncscope("agent") seq_cst
  // CHECK:  seq_cst
  llvm.fence syncscope("") seq_cst
  // CHECK:  release
  llvm.fence release
  return
}

// CHECK-LABEL: @useInlineAsm
llvm.func @useInlineAsm(%arg0: i32) {
  //      CHECK:  llvm.inline_asm {{.*}} (i32) -> i8
  %0 = llvm.inline_asm "bswap $0", "=r,r" %arg0 : (i32) -> i8

  // CHECK-NEXT:  llvm.inline_asm {{.*}} (i32, i32) -> i8
  %1 = llvm.inline_asm "foo", "bar" %arg0, %arg0 : (i32, i32) -> i8

  // CHECK-NEXT:  llvm.inline_asm has_side_effects {{.*}} (i32, i32) -> i8
  %2 = llvm.inline_asm has_side_effects "foo", "bar" %arg0, %arg0 : (i32, i32) -> i8

  // CHECK-NEXT:  llvm.inline_asm is_align_stack {{.*}} (i32, i32) -> i8
  %3 = llvm.inline_asm is_align_stack "foo", "bar" %arg0, %arg0 : (i32, i32) -> i8

  // CHECK-NEXT:  llvm.inline_asm "foo", "=r,=r,r" {{.*}} : (i32) -> !llvm.struct<(i8, i8)>
  %5 = llvm.inline_asm "foo", "=r,=r,r" %arg0 : (i32) -> !llvm.struct<(i8, i8)>

  llvm.return
}

// CHECK-LABEL: @fastmathFlags
func.func @fastmathFlags(%arg0: f32, %arg1: f32, %arg2: i32, %arg3: vector<2 x f32>, %arg4: vector<2 x f32>) {
// CHECK: {{.*}} = llvm.fadd %arg0, %arg1 {fastmathFlags = #llvm.fastmath<fast>} : f32
// CHECK: {{.*}} = llvm.fsub %arg0, %arg1 {fastmathFlags = #llvm.fastmath<fast>} : f32
// CHECK: {{.*}} = llvm.fmul %arg0, %arg1 {fastmathFlags = #llvm.fastmath<fast>} : f32
// CHECK: {{.*}} = llvm.fdiv %arg0, %arg1 {fastmathFlags = #llvm.fastmath<fast>} : f32
// CHECK: {{.*}} = llvm.frem %arg0, %arg1 {fastmathFlags = #llvm.fastmath<fast>} : f32
  %0 = llvm.fadd %arg0, %arg1 {fastmathFlags = #llvm.fastmath<fast>} : f32
  %1 = llvm.fsub %arg0, %arg1 {fastmathFlags = #llvm.fastmath<fast>} : f32
  %2 = llvm.fmul %arg0, %arg1 {fastmathFlags = #llvm.fastmath<fast>} : f32
  %3 = llvm.fdiv %arg0, %arg1 {fastmathFlags = #llvm.fastmath<fast>} : f32
  %4 = llvm.frem %arg0, %arg1 {fastmathFlags = #llvm.fastmath<fast>} : f32

// CHECK: %[[SCALAR_PRED0:.+]] = llvm.fcmp "oeq" %arg0, %arg1 {fastmathFlags = #llvm.fastmath<fast>} : f32
  %5 = llvm.fcmp "oeq" %arg0, %arg1 {fastmathFlags = #llvm.fastmath<fast>} : f32
// CHECK: %{{.*}} = llvm.add %[[SCALAR_PRED0]], %[[SCALAR_PRED0]] : i1
  %typecheck_5 = llvm.add %5, %5 : i1
// CHECK: %[[VEC_PRED0:.+]] = llvm.fcmp "oeq" %arg3, %arg4 {fastmathFlags = #llvm.fastmath<fast>} : vector<2xf32>
  %vcmp = llvm.fcmp "oeq" %arg3, %arg4 {fastmathFlags = #llvm.fastmath<fast>} : vector<2xf32>
// CHECK: %{{.*}} = llvm.add %[[VEC_PRED0]], %[[VEC_PRED0]] : vector<2xi1>
  %typecheck_vcmp = llvm.add %vcmp, %vcmp : vector<2xi1>

// CHECK: {{.*}} = llvm.fneg %arg0 {fastmathFlags = #llvm.fastmath<fast>} : f32
  %6 = llvm.fneg %arg0 {fastmathFlags = #llvm.fastmath<fast>} : f32

// CHECK: {{.*}} = llvm.call @foo(%arg2) {fastmathFlags = #llvm.fastmath<fast>} : (i32) -> !llvm.struct<(i32, f64, i32)>
  %7 = llvm.call @foo(%arg2) {fastmathFlags = #llvm.fastmath<fast>} : (i32) -> !llvm.struct<(i32, f64, i32)>

// CHECK: {{.*}} = llvm.fadd %arg0, %arg1 : f32
  %8 = llvm.fadd %arg0, %arg1 {fastmathFlags = #llvm.fastmath<none>} : f32
// CHECK: {{.*}} = llvm.fadd %arg0, %arg1 {fastmathFlags = #llvm.fastmath<nnan, ninf>} : f32
  %9 = llvm.fadd %arg0, %arg1 {fastmathFlags = #llvm.fastmath<nnan,ninf>} : f32

// CHECK: {{.*}} = llvm.fneg %arg0 : f32
  %10 = llvm.fneg %arg0 {fastmathFlags = #llvm.fastmath<none>} : f32

// CHECK: {{.*}} = llvm.intr.sin(%arg0) {fastmathFlags = #llvm.fastmath<fast>} : (f32) -> f32
  %11 = llvm.intr.sin(%arg0) {fastmathFlags = #llvm.fastmath<fast>} : (f32) -> f32
// CHECK: {{.*}} = llvm.intr.sin(%arg0) {fastmathFlags = #llvm.fastmath<afn>} : (f32) -> f32
  %12 = llvm.intr.sin(%arg0) {fastmathFlags = #llvm.fastmath<afn>} : (f32) -> f32

// CHECK: {{.*}} = llvm.intr.vector.reduce.fmin(%arg3) {fastmathFlags = #llvm.fastmath<nnan>} : (vector<2xf32>) -> f32
  %13 = llvm.intr.vector.reduce.fmin(%arg3) {fastmathFlags = #llvm.fastmath<nnan>} : (vector<2xf32>) -> f32
// CHECK: {{.*}} = llvm.intr.vector.reduce.fmax(%arg3) {fastmathFlags = #llvm.fastmath<nnan>} : (vector<2xf32>) -> f32
  %14 = llvm.intr.vector.reduce.fmax(%arg3) {fastmathFlags = #llvm.fastmath<nnan>} : (vector<2xf32>) -> f32
// CHECK: {{.*}} = llvm.intr.vector.reduce.fminimum(%arg3) {fastmathFlags = #llvm.fastmath<nnan>} : (vector<2xf32>) -> f32
  %15 = llvm.intr.vector.reduce.fminimum(%arg3) {fastmathFlags = #llvm.fastmath<nnan>} : (vector<2xf32>) -> f32
// CHECK: {{.*}} = llvm.intr.vector.reduce.fmaximum(%arg3) {fastmathFlags = #llvm.fastmath<nnan>} : (vector<2xf32>) -> f32
  %16 = llvm.intr.vector.reduce.fmaximum(%arg3) {fastmathFlags = #llvm.fastmath<nnan>} : (vector<2xf32>) -> f32
  return
}

// CHECK-LABEL: @lifetime
// CHECK-SAME: %[[P:.*]]: !llvm.ptr
llvm.func @lifetime(%p: !llvm.ptr) {
  // CHECK: llvm.intr.lifetime.start 16, %[[P]]
  llvm.intr.lifetime.start 16, %p : !llvm.ptr
  // CHECK: llvm.intr.lifetime.end 16, %[[P]]
  llvm.intr.lifetime.end 16, %p : !llvm.ptr
  llvm.return
}

// CHECK-LABEL: @invariant
// CHECK-SAME: %[[P:.*]]: !llvm.ptr
llvm.func @invariant(%p: !llvm.ptr) {
  // CHECK: %[[START:.*]] = llvm.intr.invariant.start 1, %[[P]] : !llvm.ptr
  %1 = llvm.intr.invariant.start 1, %p : !llvm.ptr
  // CHECK: llvm.intr.invariant.end %[[START]], 1, %[[P]] : !llvm.ptr
  llvm.intr.invariant.end %1, 1, %p : !llvm.ptr
  llvm.return
}

// CHECK-LABEL: @vararg_func
llvm.func @vararg_func(%arg0: i32, ...) {
  // CHECK: %[[C:.*]] = llvm.mlir.constant(1 : i32)
  // CHECK: %[[LIST:.*]] = llvm.alloca
  // CHECK: llvm.intr.vastart %[[LIST]] : !llvm.ptr{{$}}
  %1 = llvm.mlir.constant(1 : i32) : i32
  %list = llvm.alloca %1 x !llvm.struct<"struct.va_list_opaque", (ptr)> : (i32) -> !llvm.ptr
  llvm.intr.vastart %list : !llvm.ptr

  // CHECK: %[[LIST2:.*]] = llvm.alloca
  // CHECK: llvm.intr.vacopy %[[LIST]] to %[[LIST2]] : !llvm.ptr, !llvm.ptr{{$}}
  %list2 = llvm.alloca %1 x !llvm.struct<"struct.va_list_opaque", (ptr)> : (i32) -> !llvm.ptr
  llvm.intr.vacopy %list to %list2 : !llvm.ptr, !llvm.ptr

  // CHECK: llvm.intr.vaend %[[LIST]] : !llvm.ptr{{$}}
  // CHECK: llvm.intr.vaend %[[LIST2]] : !llvm.ptr{{$}}
  llvm.intr.vaend %list : !llvm.ptr
  llvm.intr.vaend %list2 : !llvm.ptr
  llvm.return
}

// CHECK-LABEL: @eh_typeid
// CHECK-SAME: %[[ARG0:.*]]: !llvm.ptr
llvm.func @eh_typeid(%arg0: !llvm.ptr) -> i32 {
  // CHECK: llvm.intr.eh.typeid.for %[[ARG0]] : (!llvm.ptr) -> i32
  %0 = llvm.intr.eh.typeid.for %arg0 : (!llvm.ptr) -> i32
  llvm.return %0 : i32
}

// CHECK-LABEL: @stackrestore
// CHECK-SAME: %[[ARG0:.*]]: !llvm.ptr
llvm.func @stackrestore(%arg0: !llvm.ptr)  {
  // CHECK: llvm.intr.stackrestore %[[ARG0]] : !llvm.ptr
  llvm.intr.stackrestore %arg0 : !llvm.ptr
  llvm.return
}

#alias_scope_domain = #llvm.alias_scope_domain<id = distinct[0]<>, description = "The domain">
#alias_scope = #llvm.alias_scope<id = distinct[0]<>, domain = #alias_scope_domain, description = "The domain">

// CHECK-LABEL: @experimental_noalias_scope_decl
llvm.func @experimental_noalias_scope_decl() {
  // CHECK: llvm.intr.experimental.noalias.scope.decl #{{.*}}
  llvm.intr.experimental.noalias.scope.decl #alias_scope
  llvm.return
}

// CHECK-LABEL: @experimental_constrained_fptrunc
<<<<<<< HEAD
llvm.func @experimental_constrained_fptrunc(%in: f64) -> f32 {
=======
llvm.func @experimental_constrained_fptrunc(%in: f64) {
>>>>>>> ed4e505c
  // CHECK: llvm.intr.experimental.constrained.fptrunc %{{.*}} towardzero ignore : f64 to f32
  %0 = llvm.intr.experimental.constrained.fptrunc %in towardzero ignore : f64 to f32
  // CHECK: llvm.intr.experimental.constrained.fptrunc %{{.*}} tonearest maytrap : f64 to f32
  %1 = llvm.intr.experimental.constrained.fptrunc %in tonearest maytrap : f64 to f32
  // CHECK: llvm.intr.experimental.constrained.fptrunc %{{.*}} upward strict : f64 to f32
  %2 = llvm.intr.experimental.constrained.fptrunc %in upward strict : f64 to f32
  // CHECK: llvm.intr.experimental.constrained.fptrunc %{{.*}} downward ignore : f64 to f32
  %3 = llvm.intr.experimental.constrained.fptrunc %in downward ignore : f64 to f32
  // CHECK: llvm.intr.experimental.constrained.fptrunc %{{.*}} tonearestaway ignore : f64 to f32
  %4 = llvm.intr.experimental.constrained.fptrunc %in tonearestaway ignore : f64 to f32
<<<<<<< HEAD
  %tmp0 = llvm.fadd %0, %1 : f32
  %tmp1 = llvm.fadd %2, %3 : f32
  %tmp2 = llvm.fadd %tmp0, %tmp1 : f32
  %res = llvm.fadd %tmp2, %4 : f32
  llvm.return %res : f32
=======
  llvm.return
>>>>>>> ed4e505c
}<|MERGE_RESOLUTION|>--- conflicted
+++ resolved
@@ -649,11 +649,7 @@
 }
 
 // CHECK-LABEL: @experimental_constrained_fptrunc
-<<<<<<< HEAD
-llvm.func @experimental_constrained_fptrunc(%in: f64) -> f32 {
-=======
 llvm.func @experimental_constrained_fptrunc(%in: f64) {
->>>>>>> ed4e505c
   // CHECK: llvm.intr.experimental.constrained.fptrunc %{{.*}} towardzero ignore : f64 to f32
   %0 = llvm.intr.experimental.constrained.fptrunc %in towardzero ignore : f64 to f32
   // CHECK: llvm.intr.experimental.constrained.fptrunc %{{.*}} tonearest maytrap : f64 to f32
@@ -664,13 +660,5 @@
   %3 = llvm.intr.experimental.constrained.fptrunc %in downward ignore : f64 to f32
   // CHECK: llvm.intr.experimental.constrained.fptrunc %{{.*}} tonearestaway ignore : f64 to f32
   %4 = llvm.intr.experimental.constrained.fptrunc %in tonearestaway ignore : f64 to f32
-<<<<<<< HEAD
-  %tmp0 = llvm.fadd %0, %1 : f32
-  %tmp1 = llvm.fadd %2, %3 : f32
-  %tmp2 = llvm.fadd %tmp0, %tmp1 : f32
-  %res = llvm.fadd %tmp2, %4 : f32
-  llvm.return %res : f32
-=======
-  llvm.return
->>>>>>> ed4e505c
+  llvm.return
 }