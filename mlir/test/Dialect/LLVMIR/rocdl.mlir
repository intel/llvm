--- conflicted
+++ resolved
@@ -1156,8 +1156,6 @@
 
 // -----
 
-<<<<<<< HEAD
-=======
 // CHECK-LABEL: rocdl.cvt.scalef32.sr.pk8
 llvm.func @rocdl.cvt.scalef32.sr.pk8(%v8xf32: vector<8xf32>,
                                      %v8xf16: vector<8xf16>,
@@ -1191,7 +1189,6 @@
 
 // -----
 
->>>>>>> 54c4ef26
 // CHECK-LABEL: rocdl.cvt.scale.pk16
 llvm.func @rocdl.cvt.scale.pk16(%v3xi32: vector<3xi32>, %scale:i32) {
 
@@ -1214,8 +1211,6 @@
 
 // -----
 
-<<<<<<< HEAD
-=======
 // CHECK-LABEL: rocdl.cvt.scalef32.pk16
 llvm.func @rocdl.cvt.scalef32.pk16(%v16xf32: vector<16xf32>,
                                   %v16xf16: vector<16xf16>,
@@ -1267,7 +1262,6 @@
 
 // -----
 
->>>>>>> 54c4ef26
 // expected-error@below {{attribute attached to unexpected op}}
 func.func private @expected_llvm_func() attributes { rocdl.kernel }
 
