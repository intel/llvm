--- conflicted
+++ resolved
@@ -514,10 +514,6 @@
   transform.sequence %arg0 : !pdl.operation failures(propagate) {
   ^bb0(%arg1: !pdl.operation):
     %0 = pdl_match @some in %arg1 : (!pdl.operation) -> !pdl.operation
-<<<<<<< HEAD
-    // expected-error @below {{null result #0 produced}}
-=======
->>>>>>> cd74f4a4
     transform.test_mixed_null_and_non_null_results %0
   }
 }
@@ -1062,10 +1058,6 @@
 module {
   transform.sequence failures(propagate) {
   ^bb0(%arg0: !transform.any_op):
-<<<<<<< HEAD
-    // expected-error @below {{null result #0 produced}}
-=======
->>>>>>> cd74f4a4
     transform.test_produce_transform_param_or_forward_operand %arg0
       { first_result_is_null }
       : (!transform.any_op) -> (!transform.any_op, !transform.param<i64>)
@@ -1083,8 +1075,6 @@
       { second_result_is_handle }
       : (!transform.any_op) -> (!transform.any_op, !transform.param<i64>)
   }
-<<<<<<< HEAD
-=======
 }
 
 // -----
@@ -1098,7 +1088,6 @@
       { second_result_is_handle }
       : (!transform.any_op) -> (!transform.any_value, !transform.param<i64>)
   }
->>>>>>> cd74f4a4
 }
 
 // -----
