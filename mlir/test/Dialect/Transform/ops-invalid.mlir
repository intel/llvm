--- conflicted
+++ resolved
@@ -24,11 +24,7 @@
 
 // -----
 
-<<<<<<< HEAD
-// expected-error @below {{'transform.sequence' op expects trailing entry block arguments to be of type implementing TransformHandleTypeInterface or TransformParamTypeInterface}}
-=======
 // expected-error @below {{'transform.sequence' op expects trailing entry block arguments to be of type implementing TransformHandleTypeInterface, TransformValueHandleTypeInterface or TransformParamTypeInterface}}
->>>>>>> cd74f4a4
 // expected-note @below {{argument #1 does not}}
 transform.sequence failures(propagate) {
 ^bb0(%arg0: !transform.any_op, %arg1: i64):
