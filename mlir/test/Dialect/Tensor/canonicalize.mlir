// RUN: mlir-opt %s -split-input-file -canonicalize="test-convergence" | FileCheck %s


// CHECK-LABEL: expand_shape_identity_fold
// CHECK-NEXT: return
func.func @expand_shape_identity_fold(%arg0 : tensor<5xf32>) -> tensor<5xf32> {
  %0 = tensor.expand_shape %arg0 [[0]] output_shape [5] : tensor<5xf32> into tensor<5xf32>
  return %0 : tensor<5xf32>
}

// -----

// CHECK-LABEL: expand_shape_rank0_identity_fold
// CHECK-NEXT: return
func.func @expand_shape_rank0_identity_fold(%arg0 : tensor<f32>) -> tensor<f32> {
  %0 = tensor.expand_shape %arg0 [] output_shape [] : tensor<f32> into tensor<f32>
  return %0 : tensor<f32>
}

// -----

// CHECK-LABEL: collapse_shape_identity_fold
// CHECK-NEXT: return
func.func @collapse_shape_identity_fold(%arg0 : tensor<5x4xf32>) -> tensor<5x4xf32> {
  %0 = tensor.collapse_shape %arg0 [[0], [1]] : tensor<5x4xf32> into tensor<5x4xf32>
  return %0 : tensor<5x4xf32>
}

// -----

// CHECK-LABEL: collapse_shape_rank0_identity_fold
// CHECK-NEXT: return
func.func @collapse_shape_rank0_identity_fold(%arg0 : tensor<f32>) -> tensor<f32> {
  %0 = tensor.collapse_shape %arg0 [] : tensor<f32> into tensor<f32>
  return %0 : tensor<f32>
}

// -----

// CHECK-LABEL: @tensor_bitcast_chain_ok
// CHECK-SAME: %[[IN:.*]]: tensor<2xi32>
func.func @tensor_bitcast_chain_ok(%input: tensor<2xi32>) -> tensor<2xf32> {
  // CHECK-NEXT: %[[RES:.*]] = tensor.bitcast %[[IN]] : tensor<2xi32> to tensor<2xf32>
  %0 = tensor.bitcast %input : tensor<2xi32> to tensor<2xui32>
  %1 = tensor.bitcast %0 : tensor<2xui32> to tensor<2xf32>
  // CHECK-NEXT: return %[[RES]]
  return %1 : tensor<2xf32>
}

// -----

// CHECK-LABEL: @tensor_bitcast_chain_nop
// CHECK-SAME: %[[IN:.*]]: tensor<4xi32>
func.func @tensor_bitcast_chain_nop(%input: tensor<4xi32>) -> tensor<4xi32> {
  %0 = tensor.bitcast %input : tensor<4xi32> to tensor<4xui32>
  %1 = tensor.bitcast %0 : tensor<4xui32> to tensor<4xi32>
  // CHECK-NEXT: return %[[IN]]
  return %1 : tensor<4xi32>
}

// -----

// Checks that NOP casts are removed.
// CHECK-LABEL: cast_values
func.func @cast_values(%arg0: tensor<*xi32>) -> tensor<2xi32> {
  // NOP cast
  %0 = tensor.cast %arg0 : tensor<*xi32> to tensor<*xi32>
  // CHECK-NEXT: %[[RET:.*]] = tensor.cast %arg0 : tensor<*xi32> to tensor<2xi32>
  %2 = tensor.cast %0 : tensor<*xi32> to tensor<2xi32>
  // NOP cast
  %4 = tensor.cast %2 : tensor<2xi32> to tensor<2xi32>
  // CHECK-NEXT: return %[[RET]] : tensor<2xi32>
  return %4 : tensor<2xi32>
}

// -----

// CHECK-LABEL: @tensor.cast_chain_ok
// CHECK-SAME: %[[IN:.*]]: tensor<*xi32>
func.func @tensor.cast_chain_ok(%input: tensor<*xi32>) -> tensor<4x8xi32> {
  // CHECK-NEXT: %[[RES:.*]] = tensor.cast %[[IN]] : tensor<*xi32> to tensor<4x8xi32>
  %0 = tensor.cast %input : tensor<*xi32> to tensor<4x?xi32>
  %1 = tensor.cast %0 : tensor<4x?xi32> to tensor<4x8xi32>
  // CHECK-NEXT: return %[[RES]]
  return %1 : tensor<4x8xi32>
}

// -----

// CHECK-LABEL: @tensor.cast_chain_regain
// CHECK-SAME: %[[IN:.*]]: tensor<4xi32>
func.func @tensor.cast_chain_regain(%input: tensor<4xi32>) -> tensor<4xi32> {
  %0 = tensor.cast %input : tensor<4xi32> to tensor<?xi32>
  %1 = tensor.cast %0 : tensor<?xi32> to tensor<4xi32>
  // CHECK-NEXT: return %[[IN]]
  return %1 : tensor<4xi32>
}

// -----

// CHECK-LABEL: @tensor.cast_chain_keep
// CHECK-SAME: %[[IN:.*]]: tensor<?x?xi32>
func.func @tensor.cast_chain_keep(%input: tensor<?x?xi32>) -> tensor<?x8xi32> {
  // CHECK-NEXT: %[[C1:.*]] = tensor.cast %[[IN]]
  %0 = tensor.cast %input : tensor<?x?xi32> to tensor<4x?xi32>
  // CHECK-NEXT: %[[C2:.*]] = tensor.cast %[[C1]]
  %1 = tensor.cast %0 : tensor<4x?xi32> to tensor<?x8xi32>
  // CHECK-NEXT: return %[[C2]]
  return %1 : tensor<?x8xi32>
}

// -----

// CHECK-LABEL: @tensor.cast_chain_invalid
// CHECK-SAME: %[[IN:.*]]: tensor<4x8xi32>
func.func @tensor.cast_chain_invalid(%input: tensor<4x8xi32>) -> tensor<8x4xi32> {
  // CHECK-NEXT: %[[C1:.*]] = tensor.cast %[[IN]]
  %0 = tensor.cast %input : tensor<4x8xi32> to tensor<?x?xi32>
  // CHECK-NEXT: %[[C2:.*]] = tensor.cast %[[C1]]
  %1 = tensor.cast %0 : tensor<?x?xi32> to tensor<8x4xi32>
  // CHECK-NEXT: return %[[C2]]
  return %1 : tensor<8x4xi32>
}

// -----

// CHECK-LABEL: fold_concat
// CHECK-SAME: %[[ARG0:.*]]: tensor<1x2x?xi32>
func.func @fold_concat(%arg0: tensor<1x2x?xi32>) -> (tensor<1x2x3xi32>, tensor<1x2x?xi32>) {
  %0 = tensor.concat dim(2) %arg0 : (tensor<1x2x?xi32>) -> tensor<1x2x3xi32>
  // CHECK-NEXT: %[[CAST:.*]] = tensor.cast %[[ARG0]] : tensor<1x2x?xi32> to tensor<1x2x3xi32>
  %1 = tensor.concat dim(2) %arg0 : (tensor<1x2x?xi32>) -> tensor<1x2x?xi32>
  // CHECK-NEXT: return %[[CAST]], %[[ARG0]] : tensor<1x2x3xi32>, tensor<1x2x?xi32>
  return %0, %1 : tensor<1x2x3xi32>, tensor<1x2x?xi32>
}

// -----

// CHECK-LABEL: func @fold_extract
func.func @fold_extract(%arg0 : index) -> (f32, f16, f16, i32, complex<f32>) {
  %const_0 = arith.constant 0 : index
  %const_1 = arith.constant 1 : index
  %const_3 = arith.constant 3 : index
  // CHECK-DAG: [[C64:%.+]] = arith.constant 64 : i32
  // CHECK-DAG: [[C0:%.+]] = arith.constant 0.{{0*}}e+00 : f16
  // CHECK-DAG: [[CM2:%.+]] = arith.constant -2.{{0*}}e+00 : f16

  // Fold an extract into a splat.
  // CHECK-DAG: [[C4:%.+]] = arith.constant 4.{{0*}}e+00 : f32
  %0 = arith.constant dense<4.0> : tensor<4xf32>
  %ext_1 = tensor.extract %0[%arg0] : tensor<4xf32>

  // Fold an extract into a sparse with a sparse index.
  %1 = arith.constant sparse<[[0, 0, 0], [1, 1, 1]],  [-5.0, -2.0]> : tensor<4x4x4xf16>
  %ext_2 = tensor.extract %1[%const_1, %const_1, %const_1] : tensor<4x4x4xf16>

  // Fold an extract into a sparse with a non sparse index.
  %2 = arith.constant sparse<[[1, 1, 1]],  [-2.0]> : tensor<2x2x2xf16>
  %ext_3 = tensor.extract %2[%const_0, %const_0, %const_0] : tensor<2x2x2xf16>

  // Fold an extract into a dense tensor.
  %3 = arith.constant dense<[[[1, -2, 1, 36]], [[0, 2, -1, 64]]]> : tensor<2x1x4xi32>
  %ext_4 = tensor.extract %3[%const_1, %const_0, %const_3] : tensor<2x1x4xi32>

  // Fold an extract into a complex constant.
  // CHECK-DAG: [[C5:%.+]] = complex.constant [1.200000e+00 : f32, 2.300000e+00 : f32] : complex<f32>
  %4 = arith.constant dense<(1.2, 2.3)> : tensor<complex<f32>>
  %ext_5 = tensor.extract %4[] : tensor<complex<f32>>

  // CHECK-NEXT: return [[C4]], [[CM2]], [[C0]], [[C64]], [[C5]]
  return %ext_1, %ext_2, %ext_3, %ext_4, %ext_5 : f32, f16, f16, i32, complex<f32>
}

// -----

// Ensure extract dense resource elements not crash.

// CHECK-LABEL: func @extract_dense_resource_nofold
func.func @extract_dense_resource_nofold() -> i64 {
  // CHECK:      %[[EXT:.+]] = tensor.extract
  // CHECK-NEXT:   return %[[EXT]]
  %c0 = arith.constant 0 : index
  %cst = arith.constant dense_resource<__elided__> : tensor<1xi64>
  %extracted = tensor.extract %cst[%c0] : tensor<1xi64>
  return %extracted : i64
}

// -----

// CHECK-LABEL: func @fold_insert
func.func @fold_insert(%arg0 : index) -> (tensor<4xf32>) {
  // Fold an insert into a splat.
  // CHECK-DAG: %[[C4:.+]] = arith.constant dense<4.{{0*}}e+00> : tensor<4xf32>
  %0 = arith.constant dense<4.0> : tensor<4xf32>
  %1 = arith.constant 4.0 : f32
  %ins_1 = tensor.insert %1 into %0[%arg0] : tensor<4xf32>
  // CHECK-NEXT: return %[[C4]]
  return %ins_1 : tensor<4xf32>
}

// -----

// CHECK-LABEL: func @extract_from_tensor.cast
// CHECK-SAME: %[[TENSOR:.*]]: tensor<9xf32>
func.func @extract_from_tensor.cast(%tensor: tensor<9xf32>) -> f32 {
  // CHECK-NEXT: %[[C0:.*]] = arith.constant 0 : index
  %c0 = arith.constant 0 : index
  // CHECK-NOT: tensor.cast
  %casted = tensor.cast %tensor : tensor<9xf32> to tensor<?xf32>
  // CHECK-NEXT: tensor.extract %[[TENSOR]][%[[C0]]]
  %result = tensor.extract %casted[%c0] : tensor<?xf32>
  return %result : f32
}

// -----

// CHECK-LABEL: func @extract_from_tensor.from_elements
func.func @extract_from_tensor.from_elements(%element : index) -> index {
  // CHECK-SAME: ([[ARG:%.*]]: index)
  %c0 = arith.constant 0 : index
  %tensor = tensor.from_elements %element : tensor<1xindex>
  %extracted_element = tensor.extract %tensor[%c0] : tensor<1xindex>
  // CHECK: [[ARG]] : index
  return %extracted_element : index
}

// -----

// CHECK-LABEL: func @extract_from_tensor.from_elements_0d
func.func @extract_from_tensor.from_elements_0d(%element : index) -> index {
  // CHECK-SAME: ([[ARG:%.*]]: index)
  %c0 = arith.constant 0 : index
  %tensor = tensor.from_elements %element : tensor<index>
  %extracted_element = tensor.extract %tensor[] : tensor<index>
  // CHECK: [[ARG]] : index
  return %extracted_element : index
}

// -----

// CHECK-LABEL: func @extract_from_tensor.from_elements_3d
func.func @extract_from_tensor.from_elements_3d()
    -> (f32, f32, f32, f32, f32, f32, f32, f32, f32, f32, f32, f32) {
  %f0 = arith.constant 0.0 : f32
  %f1 = arith.constant 1.0 : f32
  %f2 = arith.constant 2.0 : f32
  %f3 = arith.constant 3.0 : f32
  %f4 = arith.constant 4.0 : f32
  %f5 = arith.constant 5.0 : f32
  %f6 = arith.constant 6.0 : f32
  %f7 = arith.constant 7.0 : f32
  %f8 = arith.constant 8.0 : f32
  %f9 = arith.constant 9.0 : f32
  %f10 = arith.constant 10.0 : f32
  %f11 = arith.constant 11.0 : f32

  %tensor = tensor.from_elements %f0,%f1,%f2,%f3,%f4,%f5,%f6,%f7,%f8,%f9,%f10,%f11
         : tensor<3x2x2xf32>
  %c0 = arith.constant 0 : index
  %c1 = arith.constant 1 : index
  %c2 = arith.constant 2 : index

  %r0 = tensor.extract %tensor[%c0, %c0, %c0] : tensor<3x2x2xf32>
  %r1 = tensor.extract %tensor[%c0, %c0, %c1] : tensor<3x2x2xf32>
  %r2 = tensor.extract %tensor[%c0, %c1, %c0] : tensor<3x2x2xf32>
  %r3 = tensor.extract %tensor[%c0, %c1, %c1] : tensor<3x2x2xf32>
  %r4 = tensor.extract %tensor[%c1, %c0, %c0] : tensor<3x2x2xf32>
  %r5 = tensor.extract %tensor[%c1, %c0, %c1] : tensor<3x2x2xf32>
  %r6 = tensor.extract %tensor[%c1, %c1, %c0] : tensor<3x2x2xf32>
  %r7 = tensor.extract %tensor[%c1, %c1, %c1] : tensor<3x2x2xf32>
  %r8 = tensor.extract %tensor[%c2, %c0, %c0] : tensor<3x2x2xf32>
  %r9 = tensor.extract %tensor[%c2, %c0, %c1] : tensor<3x2x2xf32>
  %r10 = tensor.extract %tensor[%c2, %c1, %c0] : tensor<3x2x2xf32>
  %r11 = tensor.extract %tensor[%c2, %c1, %c1] : tensor<3x2x2xf32>
  return %r0,%r1,%r2,%r3,%r4,%r5,%r6,%r7,%r8,%r9,%r10,%r11
         : f32,f32,f32,f32,f32,f32,f32,f32,f32,f32,f32,f32
}
// CHECK-DAG: %[[F0:.*]] = arith.constant 0.0
// CHECK-DAG: %[[F1:.*]] = arith.constant 1.0{{0+}}e+00
// CHECK-DAG: %[[F2:.*]] = arith.constant 2.0
// CHECK-DAG: %[[F3:.*]] = arith.constant 3.0
// CHECK-DAG: %[[F4:.*]] = arith.constant 4.0
// CHECK-DAG: %[[F5:.*]] = arith.constant 5.0
// CHECK-DAG: %[[F6:.*]] = arith.constant 6.0
// CHECK-DAG: %[[F7:.*]] = arith.constant 7.0
// CHECK-DAG: %[[F8:.*]] = arith.constant 8.0
// CHECK-DAG: %[[F9:.*]] = arith.constant 9.0
// CHECK-DAG: %[[F10:.*]] = arith.constant 1.0{{0+}}e+01
// CHECK-DAG: %[[F11:.*]] = arith.constant 1.1{{0+}}e+01

// CHECK: return %[[F0]], %[[F1]], %[[F2]], %[[F3]], %[[F4]], %[[F5]],
// CHECK-SAME:   %[[F6]], %[[F7]], %[[F8]], %[[F9]], %[[F10]], %[[F11]]

// -----

// CHECK-LABEL: func @extract_from_tensor.from_elements_variable_3d
// CHECK-SAME: %[[ARG_0:[a-zA-Z0-9_]+]]: f32
// CHECK-SAME: %[[ARG_1:[a-zA-Z0-9_]+]]: f32
// CHECK-SAME: %[[ARG_2:[a-zA-Z0-9_]+]]: f32
// CHECK-SAME: %[[ARG_3:[a-zA-Z0-9_]+]]: f32
// CHECK-SAME: %[[ARG_4:[a-zA-Z0-9_]+]]: f32
// CHECK-SAME: %[[ARG_5:[a-zA-Z0-9_]+]]: f32
// CHECK-SAME: %[[ARG_6:[a-zA-Z0-9_]+]]: f32
// CHECK-SAME: %[[ARG_7:[a-zA-Z0-9_]+]]: f32
// CHECK-SAME: %[[ARG_8:[a-zA-Z0-9_]+]]: f32
// CHECK-SAME: %[[ARG_9:[a-zA-Z0-9_]+]]: f32
// CHECK-SAME: %[[ARG_10:[a-zA-Z0-9_]+]]: f32
// CHECK-SAME: %[[ARG_11:[a-zA-Z0-9_]+]]: f32
func.func @extract_from_tensor.from_elements_variable_3d(
    %f0: f32, %f1: f32, %f2: f32, %f3: f32, %f4: f32, %f5: f32,
    %f6: f32, %f7: f32, %f8: f32, %f9: f32, %f10: f32, %f11: f32)
    -> (f32, f32, f32, f32, f32, f32, f32, f32, f32, f32, f32, f32) {

  %tensor = tensor.from_elements %f0,%f1,%f2,%f3,%f4,%f5,%f6,%f7,%f8,%f9,%f10,%f11
         : tensor<3x2x2xf32>
  %c0 = arith.constant 0 : index
  %c1 = arith.constant 1 : index
  %c2 = arith.constant 2 : index

  %r0 = tensor.extract %tensor[%c0, %c0, %c0] : tensor<3x2x2xf32>
  %r1 = tensor.extract %tensor[%c0, %c0, %c1] : tensor<3x2x2xf32>
  %r2 = tensor.extract %tensor[%c0, %c1, %c0] : tensor<3x2x2xf32>
  %r3 = tensor.extract %tensor[%c0, %c1, %c1] : tensor<3x2x2xf32>
  %r4 = tensor.extract %tensor[%c1, %c0, %c0] : tensor<3x2x2xf32>
  %r5 = tensor.extract %tensor[%c1, %c0, %c1] : tensor<3x2x2xf32>
  %r6 = tensor.extract %tensor[%c1, %c1, %c0] : tensor<3x2x2xf32>
  %r7 = tensor.extract %tensor[%c1, %c1, %c1] : tensor<3x2x2xf32>
  %r8 = tensor.extract %tensor[%c2, %c0, %c0] : tensor<3x2x2xf32>
  %r9 = tensor.extract %tensor[%c2, %c0, %c1] : tensor<3x2x2xf32>
  %r10 = tensor.extract %tensor[%c2, %c1, %c0] : tensor<3x2x2xf32>
  %r11 = tensor.extract %tensor[%c2, %c1, %c1] : tensor<3x2x2xf32>
  return %r0,%r1,%r2,%r3,%r4,%r5,%r6,%r7,%r8,%r9,%r10,%r11
         : f32,f32,f32,f32,f32,f32,f32,f32,f32,f32,f32,f32
}
// CHECK: return %[[ARG_0]], %[[ARG_1]], %[[ARG_2]], %[[ARG_3]], %[[ARG_4]], %[[ARG_5]],
// CHECK-SAME: %[[ARG_6]], %[[ARG_7]], %[[ARG_8]], %[[ARG_9]], %[[ARG_10]], %[[ARG_11]]

// -----

// CHECK-LABEL: func.func @extract_from_elements_complex_i() -> tensor<3xcomplex<i32>> {
// CHECK-NEXT:  %cst = arith.constant dense<[(1,2), (3,2), (1,2)]> : tensor<3xcomplex<i32>>
// CHECK-NEXT:  return %cst : tensor<3xcomplex<i32>>
func.func @extract_from_elements_complex_i() -> tensor<3xcomplex<i32>> {
  %c1 = arith.constant dense<(1, 2)> : tensor<complex<i32>>
  %complex1 = tensor.extract %c1[] : tensor<complex<i32>>
  %c2 = arith.constant dense<(3, 2)> : tensor<complex<i32>>
  %complex2 = tensor.extract %c2[] : tensor<complex<i32>>
  %tensor = tensor.from_elements %complex1, %complex2, %complex1 : tensor<3xcomplex<i32>>
  return %tensor : tensor<3xcomplex<i32>>
}

// -----

// CHECK-LABEL:  func.func @extract_from_elements_complex_f() -> tensor<3xcomplex<f32>> {
// CHECK-NEXT:   %cst = arith.constant dense<[(1.200000e+00,2.300000e+00), (3.200000e+00,2.100000e+00), (1.200000e+00,2.300000e+00)]> : tensor<3xcomplex<f32>>
// CHECK-NEXT:   return %cst : tensor<3xcomplex<f32>>
func.func @extract_from_elements_complex_f() -> tensor<3xcomplex<f32>> {
  %c1 = arith.constant dense<(1.2, 2.3)> : tensor<complex<f32>>
  %complex1 = tensor.extract %c1[] : tensor<complex<f32>>
  %c2 = arith.constant dense<(3.2, 2.1)> : tensor<complex<f32>>
  %complex2 = tensor.extract %c2[] : tensor<complex<f32>>
  %tensor = tensor.from_elements %complex1, %complex2, %complex1 : tensor<3xcomplex<f32>>
  return %tensor : tensor<3xcomplex<f32>>
}

// -----

// Ensure the optimization doesn't segfault from bad constants
// CHECK-LABEL: func @extract_negative_from_tensor.from_elements
func.func @extract_negative_from_tensor.from_elements(%element : index) -> index {
  // CHECK-SAME: ([[ARG:%.*]]: index)
  %c-1 = arith.constant -1 : index
  %tensor = tensor.from_elements %element : tensor<1xindex>
  %extracted_element = tensor.extract %tensor[%c-1] : tensor<1xindex>
  // CHECK: tensor.from_elements
  // CHECK: %[[RESULT:.*]] = tensor.extract
  // CHECK: return %[[RESULT]]
  return %extracted_element : index
}

// -----

// Ensure the optimization doesn't segfault from bad constants
// CHECK-LABEL: func @extract_oob_from_tensor.from_elements
func.func @extract_oob_from_tensor.from_elements(%element : index) -> index {
  // CHECK-SAME: ([[ARG:%.*]]: index)
  %c1 = arith.constant 1 : index
  %tensor = tensor.from_elements %element : tensor<1xindex>
  %extracted_element = tensor.extract %tensor[%c1] : tensor<1xindex>
  // CHECK: tensor.from_elements
  // CHECK: %[[RESULT:.*]] = tensor.extract
  // CHECK: return %[[RESULT]]
  return %extracted_element : index
}

// -----

// Ensure the optimization doesn't segfault from bad constants
// CHECK-LABEL: func @extract_oob_from_tensor.from_elements
func.func @extract_oob_from_tensor.from_elements(%element : index) -> index {
  // CHECK-SAME: ([[ARG:%.*]]: index)
  %c2 = arith.constant 2 : index
  %tensor = tensor.from_elements %element : tensor<1xindex>
  %extracted_element = tensor.extract %tensor[%c2] : tensor<1xindex>
  // CHECK: tensor.from_elements
  // CHECK: %[[RESULT:.*]] = tensor.extract
  // CHECK: return %[[RESULT]]
  return %extracted_element : index
}

// -----

// CHECK-LABEL: func @extract_from_tensor.generate
// CHECK-SAME: %[[IDX:.*]]: index, %[[TENSOR:.*]]: tensor<*xf32>
func.func @extract_from_tensor.generate(%idx: index, %tensor: tensor<*xf32>) -> index {
  %size = tensor.rank %tensor : tensor<*xf32>
  // CHECK-NEXT: %[[RES:.*]] = tensor.dim %[[TENSOR]], %[[IDX]]
  %0 = tensor.generate %size {
    ^bb0(%arg0: index):
    %1 = tensor.dim %tensor, %arg0 : tensor<*xf32>
    tensor.yield %1 : index
  } : tensor<?xindex>
  %1 = tensor.extract %0[%idx] : tensor<?xindex>
  // CHECK-NEXT: return %[[RES]]
  return %1 : index
}

// -----

// CHECK-LABEL: func @extract_from_tensor.generate_2d
// CHECK-SAME: %[[IDX0:.*]]: index, %[[IDX1:.*]]: index, %[[TENSOR:.*]]: tensor<*xf32>
func.func @extract_from_tensor.generate_2d(%idx0: index, %idx1: index, %tensor: tensor<*xf32>) -> index {
  %size = tensor.rank %tensor : tensor<*xf32>
  // CHECK-NEXT: %[[DIM0:.*]] = tensor.dim %[[TENSOR]], %[[IDX0]]
  // CHECK-NEXT: %[[DIM1:.*]] = tensor.dim %[[TENSOR]], %[[IDX1]]
  // CHECK-NEXT: %[[RES:.*]] = arith.addi %[[DIM0]], %[[DIM1]]
  %0 = tensor.generate %size, %size {
    ^bb0(%arg0: index, %arg1: index):
    %1 = tensor.dim %tensor, %arg0 : tensor<*xf32>
    %2 = tensor.dim %tensor, %arg1 : tensor<*xf32>
    %3 = arith.addi %1, %2 : index
    tensor.yield %3 : index
  } : tensor<?x?xindex>
  %4 = tensor.extract %0[%idx0, %idx1] : tensor<?x?xindex>
  // CHECK-NEXT: return %[[RES]]
  return %4 : index
}

// -----

// CHECK-LABEL: func @extract_from_tensor.generate_sideeffects
// CHECK-SAME: %[[IDX:.*]]: index
func.func @extract_from_tensor.generate_sideeffects(%idx: index, %tensor: tensor<*xf32>, %mem: memref<?xindex>) -> index {
  %size = tensor.rank %tensor : tensor<*xf32>
  // CHECK: %[[DTENSOR:.*]] = tensor.generate
  %0 = tensor.generate %size {
    ^bb0(%arg0: index):
    %1 = tensor.dim %tensor, %arg0 : tensor<*xf32>
    memref.store %1, %mem[%arg0] : memref<?xindex>
    tensor.yield %1 : index
  } : tensor<?xindex>
  // CHECK: %[[RES:.*]] = tensor.extract %[[DTENSOR]][%[[IDX]]]
  %1 = tensor.extract %0[%idx] : tensor<?xindex>
  // CHECK-NEXT: return %[[RES]]
  return %1 : index
}

// -----

// CHECK-LABEL: @static_tensor.generate
// CHECK-SAME: %[[SIZE1:.*]]: index, %[[SIZE4:.*]]: index)
func.func @static_tensor.generate(%size1: index, %size4: index) -> tensor<3x?x?x7x?xindex> {
  %c5 = arith.constant 5 : index
  // CHECK: tensor.generate %[[SIZE1]], %[[SIZE4]]
  %0 = tensor.generate %size1, %c5, %size4 {
    ^bb0(%arg0: index, %arg1: index, %arg2: index, %arg3: index, %arg4: index):
    %1 = arith.constant 32 : index
    tensor.yield %1 : index
  // CHECK: : tensor<3x?x5x7x?xindex>
  } : tensor<3x?x?x7x?xindex>
  // CHECK: tensor.cast %{{.*}} : tensor<3x?x5x7x?xindex> to tensor<3x?x?x7x?xindex>
  return %0 : tensor<3x?x?x7x?xindex>
}

// -----

// CHECK-LABEL: @from_elements.constant
func.func @from_elements.constant() -> tensor<3xindex> {
  // CHECK: %[[CST:.*]] = arith.constant dense<[1, 2, 1]> : tensor<3xindex>
  // CHECK: return %[[CST]]
  %c1 = arith.constant 1 : index
  %c2 = arith.constant 2 : index
  %tensor = tensor.from_elements %c1, %c2, %c1 : tensor<3xindex>
  return %tensor : tensor<3xindex>
}

// -----

func.func @slice_canonicalize(%arg0 : tensor<?x?x?xf32>, %arg1 : index,
    %arg2 : index) -> tensor<?x?x?xf32>
{
  %c0 = arith.constant 0 : index
  %c1 = arith.constant 1 : index
  %c4 = arith.constant 4 : index
  %0 = tensor.extract_slice %arg0[%c0, %arg1, %c1] [%c4, %c1, %arg2] [%c1, %c1, %c1] : tensor<?x?x?xf32> to tensor<?x?x?xf32>
  return %0 : tensor<?x?x?xf32>
}
// CHECK-LABEL: func @slice_canonicalize
//  CHECK-SAME:   %[[ARG0:.+]]: tensor<?x?x?xf32>
//       CHECK:   %[[SLICE:.+]] = tensor.extract_slice %[[ARG0]][0, %{{[a-zA-Z0-9_]+}}, 1]
//  CHECK-SAME:      [4, 1, %{{[a-zA-Z0-9_]+}}] [1, 1, 1]
//  CHECK-SAME:      : tensor<?x?x?xf32> to tensor<4x1x?xf32>
//       CHECK:   %[[RESULT:.+]] = tensor.cast %[[SLICE]]
//       CHECK:   return %[[RESULT]]

// -----

func.func @rank_reducing_slice_canonicalize(%arg0 : tensor<?x?x?xf32>, %arg1 : index,
    %arg2 : index) -> tensor<?x?xf32>
{
  %c0 = arith.constant 0 : index
  %c1 = arith.constant 1 : index
  %c4 = arith.constant 4 : index
  %0 = tensor.extract_slice %arg0[%c0, %arg1, %c1] [%c4, 1, %arg2] [%c1, %c1, %c1] : tensor<?x?x?xf32> to tensor<?x?xf32>
  return %0 : tensor<?x?xf32>
}
// CHECK-LABEL: func @rank_reducing_slice_canonicalize
//  CHECK-SAME:   %[[ARG0:.+]]: tensor<?x?x?xf32>
//       CHECK:   %[[SLICE:.+]] = tensor.extract_slice %[[ARG0]][0, %{{[a-zA-Z0-9_]+}}, 1]
//  CHECK-SAME:      [4, 1, %{{[a-zA-Z0-9_]+}}] [1, 1, 1]
//  CHECK-SAME:      : tensor<?x?x?xf32> to tensor<4x?xf32>
//       CHECK:   %[[RESULT:.+]] = tensor.cast %[[SLICE]]
//       CHECK:   return %[[RESULT]]

// -----

// CHECK-LABEL: func @trivial_slice
//  CHECK-SAME:   %[[ARG0:.[a-z0-9A-Z_]+]]: tensor<4x6x16x32xi8>
//   CHECK-NOT:   tensor.extract_slice
//       CHECK:   return %[[ARG0]] :  tensor<4x6x16x32xi8>
func.func @trivial_slice(%arg0 : tensor<4x6x16x32xi8>) -> tensor<4x6x16x32xi8> {
  %0 = tensor.extract_slice %arg0[0, 0, 0, 0] [4, 6, 16, 32] [1, 1, 1, 1] : tensor<4x6x16x32xi8> to tensor<4x6x16x32xi8>
  return %0 : tensor<4x6x16x32xi8>
}

// -----

// CHECK-LABEL: func @trivial_insert_slice
//  CHECK-SAME:   %[[ARG0:.[a-z0-9A-Z_]+]]: tensor<4x6x16x32xi8>
//   CHECK-NOT:   tensor.extract_slice
//       CHECK:   return %[[ARG0]] :  tensor<4x6x16x32xi8>
func.func @trivial_insert_slice(%arg0 : tensor<4x6x16x32xi8>, %arg1 : tensor<4x6x16x32xi8>) -> tensor<4x6x16x32xi8> {
  %0 = tensor.insert_slice %arg0 into %arg1[0, 0, 0, 0] [4, 6, 16, 32] [1, 1, 1, 1] : tensor<4x6x16x32xi8> into tensor<4x6x16x32xi8>
  return %0 : tensor<4x6x16x32xi8>
}

// -----

// CHECK-LABEL: func @empty_insert_slice
//  CHECK-SAME:   %[[ARG0:.[a-z0-9A-Z_]+]]: tensor<0x2xi8>
//  CHECK-SAME:   %[[ARG1:.[a-z0-9A-Z_]+]]: tensor<3x3xi8>
//   CHECK-NOT:   tensor.extract_slice
//       CHECK:   return %[[ARG1]] :  tensor<3x3xi8>
func.func @empty_insert_slice(%arg0 : tensor<0x2xi8>, %arg1 : tensor<3x3xi8>) -> tensor<3x3xi8> {
  %0 = tensor.insert_slice %arg0 into %arg1[0, 0] [0, 2] [1, 1] : tensor<0x2xi8> into tensor<3x3xi8>
  return %0 : tensor<3x3xi8>
}

// -----

// CHECK-LABEL: func @rank_reducing_tensor_of_cast
//  CHECK-SAME:   %[[ARG0:.[a-z0-9A-Z_]+]]: tensor<4x6x16x32xi8>
//       CHECK:   %[[S:.+]] = tensor.extract_slice %arg0[0, 1, 0, 0] [1, 1, 16, 32] [1, 1, 1, 1] : tensor<4x6x16x32xi8> to tensor<16x32xi8>
// Tensor cast is moved after slice and then gets canonicalized away.
//   CHECK-NOT:   tensor.cast
//       CHECK:   return %[[S]] : tensor<16x32xi8>
func.func @rank_reducing_tensor_of_cast(%arg : tensor<4x6x16x32xi8>) -> tensor<16x32xi8> {
  %0 = tensor.cast %arg : tensor<4x6x16x32xi8> to tensor<?x?x16x32xi8>
  %1 = tensor.extract_slice %0[0, 1, 0, 0] [1, 1, 16, 32] [1, 1, 1, 1] : tensor<?x?x16x32xi8> to tensor<16x32xi8>
  return %1 : tensor<16x32xi8>
}

// -----

// CHECK-LABEL: func @rank_reducing_insert_slice_of_cast
//  CHECK-SAME:   %[[A:.[a-z0-9A-Z_]+]]: tensor<16x32xi8>
//  CHECK-SAME:   %[[B:.[a-z0-9A-Z_]+]]: tensor<4x6x16x32xi8>
//       CHECK:   %[[S:.+]] = tensor.insert_slice %[[A]] into %[[B]][0, 1, 0, 0] [1, 1, 16, 32] [1, 1, 1, 1] : tensor<16x32xi8> into tensor<4x6x16x32xi8>
// Tensor cast is folded away.
//   CHECK-NOT:   tensor.cast
//       CHECK:   return %[[S]] : tensor<4x6x16x32xi8>
func.func @rank_reducing_insert_slice_of_cast(%a : tensor<16x32xi8>, %b : tensor<4x6x16x32xi8>) -> tensor<4x6x16x32xi8> {
  %c0 = arith.constant 0: index
  %cast = tensor.cast %a : tensor<16x32xi8> to tensor<?x32xi8>
  %sz = tensor.dim %cast, %c0: tensor<?x32xi8>
  %res = tensor.insert_slice %cast into %b[0, 1, 0, 0] [1, 1, %sz, 32] [1, 1, 1, 1] : tensor<?x32xi8> into tensor<4x6x16x32xi8>
  return %res : tensor<4x6x16x32xi8>
}

// -----

func.func @insert_slice_canonicalize(%arg0 : tensor<?x?x?xf32>, %arg1 : index,
    %arg2 : index, %arg3 : tensor<?x?x?xf32>) -> tensor<?x?x?xf32>
{
  %c0 = arith.constant 0 : index
  %c1 = arith.constant 1 : index
  %c4 = arith.constant 4 : index
  %0 = tensor.insert_slice %arg0 into %arg3[%c0, %arg1, %c1] [%c4, %c1, %arg2] [%c1, %c1, %c1] : tensor<?x?x?xf32> into tensor<?x?x?xf32>
  return %0 : tensor<?x?x?xf32>
}
// CHECK-LABEL: func @insert_slice_canonicalize
//  CHECK-SAME:   %[[ARG0:[a-zA-Z0-9_]+]]: tensor<?x?x?xf32>
//       CHECK:   %[[CAST:.+]] = tensor.cast %[[ARG0]] : tensor<?x?x?xf32> to tensor<4x1x?xf32>
//       CHECK:   %[[RESULT:.+]] = tensor.insert_slice %[[CAST]]
//  CHECK-SAME:      [0, %{{.+}}, 1] [4, 1, %{{.+}}] [1, 1, 1]
//  CHECK-SAME:      : tensor<4x1x?xf32> into tensor<?x?x?xf32>
//       CHECK:   return %[[RESULT]]

// -----

// Do not insert a cast for the following example. The new source type wouldn't be "more static" than the old one.
func.func @insert_slice_canonicalize_encoding(%arg0 : tensor<2x2xf32, "foo">,
                                              %arg1 : tensor<4x4xf32, "foo">) -> tensor<4x4xf32, "foo">
{
  %0 = tensor.insert_slice %arg0 into %arg1[0, 0] [2, 2] [1, 1] : tensor<2x2xf32, "foo"> into tensor<4x4xf32, "foo">
  return %0 : tensor<4x4xf32, "foo">
}
// CHECK-LABEL: func @insert_slice_canonicalize_encoding
//  CHECK-SAME:     %[[ARG0:[a-zA-Z0-9_]+]]: tensor<2x2xf32, "foo">
//  CHECK-SAME:     %[[ARG1:[a-zA-Z0-9_]+]]: tensor<4x4xf32, "foo">
//       CHECK-NOT: tensor.cast
//       CHECK:   %[[RESULT:.+]] = tensor.insert_slice %[[ARG0]] into %[[ARG1]]
//  CHECK-SAME:      [0, 0] [2, 2] [1, 1]
//  CHECK-SAME:      : tensor<2x2xf32, "foo"> into tensor<4x4xf32, "foo">
//       CHECK:   return %[[RESULT]]

// -----

func.func @slice_to_insert_slice_canonicalize(%arg0 : tensor<?x?x?xf32>, %arg1 : index,
    %arg2 : index, %arg3 : tensor<?x?x?xf32>) -> tensor<?x?x?xf32>
{
  %c0 = arith.constant 0 : index
  %c1 = arith.constant 1 : index
  %c4 = arith.constant 4 : index
  %0 = tensor.extract_slice %arg0[%c0, %arg1, %c1] [%c4, %c1, %arg2] [%c1, %c1, %c1] : tensor<?x?x?xf32> to tensor<?x?x?xf32>
  %1 = tensor.insert_slice %0 into %arg3[%c0, %arg1, %c1] [%c4, %c1, %arg2] [%c1, %c1, %c1] : tensor<?x?x?xf32> into tensor<?x?x?xf32>
  return %1 : tensor<?x?x?xf32>
}
// CHECK-LABEL: func @slice_to_insert_slice_canonicalize
//  CHECK-SAME:   %[[ARG0:[a-zA-Z0-9_]+]]: tensor<?x?x?xf32>
//  CHECK-SAME:   %[[ARG3:[a-zA-Z0-9_]+]]: tensor<?x?x?xf32>
//       CHECK:   %[[SLICE:.+]] = tensor.extract_slice %[[ARG0]]
//  CHECK-SAME:      [0, %{{.+}}, 1] [4, 1, %{{.+}} [1, 1, 1]
//  CHECK-SAME:      : tensor<?x?x?xf32> to tensor<4x1x?xf32>
//       CHECK:   %[[RESULT:.+]] = tensor.insert_slice %[[SLICE]]
//  CHECK-SAME:      [0, %{{.+}}, 1] [4, 1, %{{.+}}] [1, 1, 1]
//  CHECK-SAME:      : tensor<4x1x?xf32> into tensor<?x?x?xf32>
//       CHECK:   return %[[RESULT]]

// -----

func.func @rank_reducing_insert_slice_canonicalize(%arg0 : tensor<?x?xf32>, %arg1 : index,
    %arg2 : index, %arg3 : tensor<?x?x?xf32>) -> tensor<?x?x?xf32>
{
  %c0 = arith.constant 0 : index
  %c1 = arith.constant 1 : index
  %c4 = arith.constant 4 : index
  %0 = tensor.insert_slice %arg0 into %arg3[%c0, %arg1, %c1] [%c4, 1, %arg2] [%c1, %c1, %c1] : tensor<?x?xf32> into tensor<?x?x?xf32>
  return %0 : tensor<?x?x?xf32>
}
// CHECK-LABEL: func @rank_reducing_insert_slice_canonicalize
//  CHECK-SAME:   %[[ARG0:.+]]: tensor<?x?xf32>
//       CHECK:   %[[CAST:.*]] = tensor.cast %[[ARG0]] : tensor<?x?xf32> to tensor<4x?xf32>
//       CHECK:   %[[RESULT:.+]] = tensor.insert_slice %[[CAST]]
//  CHECK-SAME:      [0, %{{.+}}, 1] [4, 1, %{{.+}}] [1, 1, 1]
//  CHECK-SAME:      : tensor<4x?xf32> into tensor<?x?x?xf32>
//       CHECK:   return %[[RESULT]]

// -----

func.func @rank_reducing_slice_to_insert_slice_canonicalize(%arg0 : tensor<?x?x?xf32>, %arg1 : index,
    %arg2 : index, %arg3 : tensor<?x?x?xf32>) -> tensor<?x?x?xf32>
{
  %c0 = arith.constant 0 : index
  %c1 = arith.constant 1 : index
  %c4 = arith.constant 4 : index
  %0 = tensor.extract_slice %arg0[%c0, %arg1, %c1] [%c4, 1, %arg2] [%c1, %c1, %c1] : tensor<?x?x?xf32> to tensor<?x?xf32>
  %1 = tensor.insert_slice %0 into %arg3[%c0, %arg1, %c1] [%c4, 1, %arg2] [%c1, %c1, %c1] : tensor<?x?xf32> into tensor<?x?x?xf32>
  return %1 : tensor<?x?x?xf32>
}
// CHECK-LABEL: func @rank_reducing_slice_to_insert_slice_canonicalize
//  CHECK-SAME:   %[[ARG0:[a-zA-Z0-9_]+]]: tensor<?x?x?xf32>
//  CHECK-SAME:   %[[ARG3:[a-zA-Z0-9_]+]]: tensor<?x?x?xf32>
//       CHECK:   %[[SLICE:.+]] = tensor.extract_slice %[[ARG0]]
//  CHECK-SAME:     [0, %{{.+}}, 1] [4, 1, %{{.+}}] [1, 1, 1]
//  CHECK-SAME:     : tensor<?x?x?xf32> to tensor<4x?xf32>
//       CHECK:   %[[RESULT:.+]] = tensor.insert_slice %[[SLICE]] into %[[ARG3]]
//  CHECK-SAME:      [0, %{{.+}}, 1] [4, 1, %{{.+}}] [1, 1, 1]
//  CHECK-SAME:      : tensor<4x?xf32> into tensor<?x?x?xf32>
//       CHECK:   return %[[RESULT]]

// -----

func.func @insert_slice_propagate_dest_cast(%arg0 : tensor<2x?xi32>, %arg1 : tensor<i32>,
    %arg2 : index, %arg3 : index) -> tensor<?x?xi32> {
  %c0 = arith.constant 0 : index
  %c1 = arith.constant 1 : index
  %c2 = arith.constant 2 : index
  %c8 = arith.constant 8 : index
  %0 = tensor.dim %arg0, %c1 : tensor<2x?xi32>
  %1 = tensor.extract %arg1[] : tensor<i32>
  %2 = tensor.generate %arg2, %c8 {
  ^bb0(%arg4: index, %arg5: index):
    tensor.yield %1 : i32
  } : tensor<?x?xi32>
  %3 = tensor.insert_slice %arg0 into %2[0, %arg3] [2, %0] [1, 1] : tensor<2x?xi32> into tensor<?x?xi32>
  return %3 : tensor<?x?xi32>
}
// CHECK-LABEL: func @insert_slice_propagate_dest_cast
//       CHECK:   %[[UPDATED:.+]] = tensor.insert_slice %{{.+}} into %{{.+}}[0, %{{.+}}] [2, %{{.+}}] [1, 1]
//  CHECK-SAME:     tensor<2x?xi32> into tensor<?x8xi32>
//       CHECK:   %[[CAST:.+]] = tensor.cast %[[UPDATED]]
//       CHECK:   return %[[CAST]]

// -----

func.func @insert_slice_output_dest_canonicalize(%arg0 : tensor<2x3xi32>, %arg1 : tensor<i32>) -> tensor<3x9xi32> {
  %c9 = arith.constant 9 : index
  %c3 = arith.constant 3 : index
  %2 = tensor.extract %arg1[] : tensor<i32>
  %4 = tensor.generate %c3, %c9 {
  ^bb0(%arg2: index, %arg3: index):
    tensor.yield %2 : i32
  } : tensor<?x?xi32>
  %5 = tensor.insert_slice %arg0 into %4[0, 1] [2, 3] [1, 1] : tensor<2x3xi32> into tensor<?x?xi32>
  %6 = tensor.cast %5 : tensor<?x?xi32> to tensor<3x9xi32>
  return %6 : tensor<3x9xi32>
}
// CHECK-LABEL: func @insert_slice_output_dest_canonicalize
//  CHECK-SAME:   %[[ARG0:[a-zA-z0-9_]+]]: tensor<2x3xi32>
//  CHECK-SAME:   %[[ARG1:[a-zA-Z0-9_]+]]: tensor<i32>
//       CHECK:   %[[PAD:.+]] = tensor.extract %[[ARG1]]
//       CHECK:   %[[GENERATE:.+]] = tensor.generate
//       CHECK:   %[[RESULT:.+]] = tensor.insert_slice %[[ARG0]] into %[[GENERATE]]
//       CHECK:   return %[[RESULT]]

// -----

// Test case: Folding of tensor.dim(tensor.generate %idx) -> %idx
// CHECK-LABEL: func @dim_of_tensor.generate(
//  CHECK-SAME:     %[[IDX0:[0-9a-z]+]]: index, %[[IDX1:[0-9a-z]+]]: index
//   CHECK-NOT:   tensor.dim
//       CHECK:   return %[[IDX1]] : index
func.func @dim_of_tensor.generate(%arg0: index, %arg1: index) -> index {
  %c3 = arith.constant 3 : index
  %0 = tensor.generate %arg0, %arg1 {
  ^bb0(%arg2: index, %arg3: index, %arg4: index, %arg5: index, %arg6: index):
    tensor.yield %c3 : index
  } : tensor<2x?x4x?x5xindex>
  %1 = tensor.dim %0, %c3 : tensor<2x?x4x?x5xindex>
  return %1 : index
}

// -----

// Test case: Folding tensor.dim(tensor.cast %0, %idx) -> tensor.dim %0, %idx
// CHECK-LABEL: func @fold_dim_of_tensor.cast
//  CHECK-SAME:   %[[ARG0:.[a-z0-9A-Z_]+]]: tensor<4x?xf32>
//   CHECK-DAG:   %[[C1:.+]] = arith.constant 1 : index
//   CHECK-DAG:   %[[C4:.+]] = arith.constant 4 : index
//       CHECK:   %[[T0:.+]] = tensor.dim %[[ARG0]], %[[C1]]
//  CHECK-NEXT:   return %[[C4]], %[[T0]]
func.func @fold_dim_of_tensor.cast(%arg0 : tensor<4x?xf32>) -> (index, index) {
  %c0 = arith.constant 0 : index
  %c1 = arith.constant 1 : index
  %0 = tensor.cast %arg0 : tensor<4x?xf32> to tensor<?x?xf32>
  %1 = tensor.dim %0, %c0 : tensor<?x?xf32>
  %2 = tensor.dim %0, %c1 : tensor<?x?xf32>
  return %1, %2: index, index
}

// -----

// CHECK-LABEL: func @insert_slice_cast
func.func @insert_slice_cast(%arg0 : tensor<1x?xf32>, %arg1 : tensor<?x?xf32>, %arg2 : index, %arg3 : index, %arg4 : index, %arg5 : index, %arg6 : index, %arg7 : index) -> tensor<?x?xf32> {
  // CHECK-SAME: %[[ARG0:.*]]: tensor<1x?xf32>
  %0 = tensor.cast %arg0 : tensor<1x?xf32> to tensor<?x?xf32>
  // CHECK: %[[RES:.*]] = tensor.insert_slice %[[ARG0]]
  // CHECK-SAME: [{{.*}}, {{.*}}] [1, {{.*}}] [{{.*}}, {{.*}}]
  // CHECK-SAME: : tensor<1x?xf32> into tensor<?x?xf32>
  %1 = tensor.insert_slice %0 into %arg1[%arg2, %arg3] [%arg4, %arg5] [%arg6, %arg7] : tensor<?x?xf32> into tensor<?x?xf32>
  // CHECK: return %[[RES]] : tensor<?x?xf32>
  return %1 : tensor<?x?xf32>
}

// -----

// CHECK-LABEL: func @insert_slice_cast_no_fold
func.func @insert_slice_cast_no_fold(%arg0 : tensor<1x?xf32>, %arg1 : tensor<?x?xf32>, %arg2 : index, %arg3 : index, %arg4 : index, %arg5 : index, %arg6 : index, %arg7 : index) -> tensor<?x?xf32> {
  %0 = tensor.cast %arg0 : tensor<1x?xf32> to tensor<?x5xf32>
  // CHECK: %[[CAST:.*]] = tensor.cast
  // CHECK: %[[RES:.*]] = tensor.insert_slice %[[CAST]]
  // CHECK-SAME: [{{.*}}, {{.*}}] [{{.*}}, 5] [{{.*}}, {{.*}}]
  // CHECK-SAME: : tensor<?x5xf32> into tensor<?x?xf32>
  %1 = tensor.insert_slice %0 into %arg1[%arg2, %arg3] [%arg4, 5] [%arg6, %arg7] : tensor<?x5xf32> into tensor<?x?xf32>
  // CHECK: return %[[RES]] : tensor<?x?xf32>
  return %1 : tensor<?x?xf32>
}

// -----

// CHECK-LABEL: func @insert_tensor_cast_on_insert_slice_src(
// CHECK-SAME:      %[[arg0:.*]]: tensor<?x5x?xf32>, %[[arg1:.*]]: tensor<?x?x?xf32>
//      CHECK:    %[[cast:.*]] = tensor.cast %[[arg0]] : tensor<?x5x?xf32> to tensor<64x5x64xf32>
//      CHECK:    %[[r:.*]] =  tensor.insert_slice %[[cast]] into %[[arg1]][0, 1, 2] [64, 5, 64] [1, 1, 1] : tensor<64x5x64xf32> into tensor<?x?x?xf32>
//      CHECK:    return %[[r]]
func.func @insert_tensor_cast_on_insert_slice_src(
    %arg0 : tensor<?x5x?xf32>,  %arg1 : tensor<?x?x?xf32>, %sz0: index, %sz2: index) -> tensor<?x?x?xf32> {
  %c64 = arith.constant 64: index
  %r = tensor.insert_slice %arg0 into %arg1[0, 1, 2] [%c64, 5, %c64] [1, 1, 1]
    : tensor<?x5x?xf32> into tensor<?x?x?xf32>
  return %r : tensor<?x?x?xf32>
}

// -----

// CHECK-LABEL: func @fold_extract_insert
//  CHECK-SAME: %{{.+}}: tensor<?x?x?xf32>, %[[SLICE:.+]]: tensor<4x?x8xf32>
func.func @fold_extract_insert(%input : tensor<?x?x?xf32>, %slice: tensor<4x?x8xf32>, %i: index, %size: index) -> (tensor<4x?x8xf32>) {
  %c0 = arith.constant 0: index
  %c1 = arith.constant 1: index
  %0 = tensor.insert_slice %slice into %input[%c0, %i, 0] [4, %size, 8] [1, 1, %c1] : tensor<4x?x8xf32> into tensor<?x?x?xf32>
  %1 = tensor.extract_slice %0[%c0, %i, 0] [4, %size, 8] [1, 1, %c1] : tensor<?x?x?xf32> to tensor<4x?x8xf32>
  // CHECK: return %[[SLICE]]
  return %1 : tensor<4x?x8xf32>
}

// -----

// CHECK-LABEL: func @fold_gather_constant_splat
//   CHECK-NOT: tensor.gather
//       CHECK: arith.constant dense<1.000000e-01> : tensor<1x2x1x1x1xf32>
func.func @fold_gather_constant_splat(%indices : tensor<1x2x3xindex>) -> tensor<1x2x1x1x1xf32> {
  %cst = arith.constant dense<1.000000e-01> : tensor<4x4x4xf32>
  %0 = tensor.gather %cst[%indices] gather_dims([0, 1, 2]) :
    (tensor<4x4x4xf32>, tensor<1x2x 3xindex>) -> tensor<1x2x 1x1x1xf32>
  return %0 : tensor<1x2x 1x1x1xf32>
}

// -----

// CHECK-LABEL: func @fold_reshape_constant_splat
//   CHECK-NOT: tensor.reshape
//       CHECK: arith.constant dense<1.000000e-01> : tensor<4xf32>
func.func @fold_reshape_constant_splat(%shape : tensor<1xi32>) -> tensor<4xf32> {
  %cst = arith.constant dense<1.000000e-01> : tensor<4x1xf32>
  %0 = tensor.reshape %cst(%shape)
             : (tensor<4x1xf32>, tensor<1xi32>) -> tensor<4xf32>
  return %0 : tensor<4xf32>
}

// -----

// CHECK-LABEL: func @fold_reshape_chain
//  CHECK-SAME: %[[INPUT:[a-zA-Z0-9_]+]]: tensor<*xf32>
//  CHECK-SAME: %[[SHAPE_0:[a-zA-Z0-9_]+]]: tensor<?xindex>
//  CHECK-SAME: %[[SHAPE_1:[a-zA-Z0-9_]+]]: tensor<?xindex>
//  CHECK-SAME: %[[SHAPE_2:[a-zA-Z0-9_]+]]: tensor<?xindex>
//       CHECK: %[[RESULT:.*]] = tensor.reshape %[[INPUT]](%[[SHAPE_2]])
//       CHECK: return %[[RESULT]]
func.func @fold_reshape_chain(%input: tensor<*xf32>, %shape_0: tensor<?xindex>, %shape_1: tensor<?xindex>, %shape_2: tensor<?xindex>) -> tensor<*xf32> {
  %0 = tensor.reshape %input(%shape_0) : (tensor<*xf32>, tensor<?xindex>) -> tensor<*xf32>
  %1 = tensor.reshape %0(%shape_1) : (tensor<*xf32>, tensor<?xindex>) -> tensor<*xf32>
  %2 = tensor.reshape %1(%shape_2) : (tensor<*xf32>, tensor<?xindex>) -> tensor<*xf32>
  return %2 : tensor<*xf32>
}

// -----

// CHECK-LABEL: func @fold_reshape_1d
//  CHECK-SAME: %[[INPUT:[a-zA-Z0-9_]+]]: tensor<?xf32>
//  CHECK-SAME: %[[SHAPE:[a-zA-Z0-9_]+]]: tensor<1xindex>
//       CHECK: return %[[INPUT]]
func.func @fold_reshape_1d(%input: tensor<?xf32>, %shape: tensor<1xindex>) -> tensor<?xf32> {
  %0 = tensor.reshape %input(%shape) : (tensor<?xf32>, tensor<1xindex>) -> tensor<?xf32>
  return %0 : tensor<?xf32>
}

// -----

// CHECK-LABEL: func @fold_extract_constant_splat
//   CHECK-NOT: tensor.extract_slice
//       CHECK: arith.constant dense<42> : tensor<4x4xi32>
func.func @fold_extract_constant_splat() -> (tensor<4x4xi32>) {
  %cst = arith.constant dense<42> : tensor<1024x1024xi32>
  %1 = tensor.extract_slice %cst[0,0] [4,4] [1, 1] : tensor<1024x1024xi32> to tensor<4x4xi32>
  return %1 : tensor<4x4xi32>
}

// -----

// CHECK-LABEL: func @fold_pack_constant_splat
//   CHECK-NOT: tensor.pack
//       CHECK: arith.constant dense<1.000000e-01> : tensor<8x16x8x32xf32>
func.func @fold_pack_constant_splat(%dest : tensor<8x16x8x32xf32>) -> tensor<8x16x8x32xf32> {
  %cst = arith.constant dense<1.000000e-01> : tensor<64x128xf32>
  %0 = tensor.pack %cst outer_dims_perm = [1, 0] inner_dims_pos = [0, 1]
    inner_tiles = [8, 32] into %dest : tensor<64x128xf32> -> tensor<8x16x8x32xf32>
  return %0 : tensor<8x16x8x32xf32>
}

// -----

// CHECK-LABEL: func @fold_padding_value_pack_constant_splat
//   CHECK-NOT: tensor.pack
//       CHECK: arith.constant dense<1.000000e-01> : tensor<8x16x8x32xf32>
func.func @fold_padding_value_pack_constant_splat(%dest : tensor<8x16x8x32xf32>) -> tensor<8x16x8x32xf32> {
  %pad = arith.constant 1.000000e-01 : f32
  %cst = arith.constant dense<1.000000e-01> : tensor<63x127xf32>
  %0 = tensor.pack %cst
    padding_value(%pad : f32)
    outer_dims_perm = [1, 0] inner_dims_pos = [0, 1]
    inner_tiles = [8, 32] into %dest : tensor<63x127xf32> -> tensor<8x16x8x32xf32>
  return %0 : tensor<8x16x8x32xf32>
}


// -----

// CHECK-LABEL: func @nofold_padding_value_pack_constant_splat
//       CHECK: arith.constant dense<1.000000e-01> : tensor<63x127xf32>
//       CHECK: tensor.pack
func.func @nofold_padding_value_pack_constant_splat(%dest : tensor<8x16x8x32xf32>) -> tensor<8x16x8x32xf32> {
  %pad = arith.constant 0.0 : f32
  %cst = arith.constant dense<1.000000e-01> : tensor<63x127xf32>
  %0 = tensor.pack %cst
    padding_value(%pad : f32)
    outer_dims_perm = [1, 0]
    inner_dims_pos = [0, 1]
    inner_tiles = [8, 32]
    into %dest : tensor<63x127xf32> -> tensor<8x16x8x32xf32>
  return %0 : tensor<8x16x8x32xf32>
}

// -----

func.func @fold_padding_value_pack(%arg0: tensor<1200x500000xf32>) -> tensor<31250x1200x16x1xf32> {
  %cst = arith.constant 0.000000e+00 : f32
  %0 = tensor.empty() : tensor<31250x1200x16x1xf32>
  %pack = tensor.pack %arg0
    padding_value(%cst : f32)
    outer_dims_perm = [1, 0]
    inner_dims_pos = [1, 0]
    inner_tiles = [16, 1]
    into %0 : tensor<1200x500000xf32> -> tensor<31250x1200x16x1xf32>
  return %pack : tensor<31250x1200x16x1xf32>
}
// CHECK-LABEL: func @fold_padding_value_pack
// CHECK-NOT:     padding_value

// -----

func.func @infer_src_shape_pack(%src: tensor<?x?x?x?xf32>, %dest: tensor<10x20x30x40x16xf32>) -> tensor<10x20x30x40x16xf32> {
  %cst = arith.constant 0.000000e+00 : f32
   %pack = tensor.pack %src
    padding_value(%cst : f32)
    outer_dims_perm = [2, 1, 3, 0]
    inner_dims_pos = [2]
    inner_tiles = [16]
    into %dest : tensor<?x?x?x?xf32> -> tensor<10x20x30x40x16xf32>
  return %pack : tensor<10x20x30x40x16xf32>
}
// CHECK-LABEL: func.func @infer_src_shape_pack
// CHECK-SAME:    %[[SRC:[0-9a-zA-Z]+]]
// CHECK-SAME:    %[[DEST:[0-9a-zA-Z]+]]
// CHECK:         %[[CAST_SRC:.+]] = tensor.cast %[[SRC]] : tensor<?x?x?x?xf32> to tensor<40x20x?x30xf32>
// CHECK:         %[[PACK:.+]] = tensor.pack %[[CAST_SRC]] {{.+}} into %[[DEST]]
// CHECK:         return %[[PACK]]

// -----

func.func @infer_dest_shape_pack(%src: tensor<30x20x?x10xf32>, %dest: tensor<?x?x?x?x16xf32>) -> tensor<?x?x?x?x16xf32> {
  %cst = arith.constant 0.000000e+00 : f32
   %pack = tensor.pack %src
    padding_value(%cst : f32)
    outer_dims_perm = [2, 1, 3, 0]
    inner_dims_pos = [2]
    inner_tiles = [16]
    into %dest : tensor<30x20x?x10xf32> -> tensor<?x?x?x?x16xf32>
  return %pack : tensor<?x?x?x?x16xf32>
}
// CHECK-LABEL: func.func @infer_dest_shape_pack
// CHECK-SAME:    %[[SRC:[0-9a-zA-Z]+]]
// CHECK-SAME:    %[[DEST:[0-9a-zA-Z]+]]
// CHECK:         %[[CAST_DEST:.+]] = tensor.cast %[[DEST]] : tensor<?x?x?x?x16xf32> to tensor<?x20x10x30x16xf32>
// CHECK:         %[[PACK:.+]] = tensor.pack %[[SRC]] {{.+}} into %[[CAST_DEST]]
// CHECK:         %[[CAST_PACK:.+]] = tensor.cast %[[PACK]] : tensor<?x20x10x30x16xf32> to tensor<?x?x?x?x16xf32>
// CHECK:         return %[[CAST_PACK]]

// -----

func.func @no_infer_pack_shape(%arg0: tensor<?x32x100xf32>, %arg1: index) -> tensor<32x7x?x16x1xf32> {
  %cst = arith.constant 0.000000e+00 : f32
  %0 = tensor.empty(%arg1) : tensor<32x7x?x16x1xf32>
  %pack = tensor.pack %arg0 padding_value(%cst : f32) outer_dims_perm = [1, 2, 0] inner_dims_pos = [2, 0] inner_tiles = [16, 1] into %0 : tensor<?x32x100xf32> -> tensor<32x7x?x16x1xf32>
  return %pack : tensor<32x7x?x16x1xf32>
}
// CHECK-LABEL: func.func @no_infer_pack_shape
// CHECK-NOT:     tensor.cast

// -----

func.func @fold_padding_value_pack_negative1(%arg0: tensor<1200x499999xf32>) -> tensor<31250x1200x16x1xf32> {
  %cst = arith.constant 0.000000e+00 : f32
  %0 = tensor.empty() : tensor<31250x1200x16x1xf32>
  %pack = tensor.pack %arg0
    padding_value(%cst : f32)
    outer_dims_perm = [1, 0]
    inner_dims_pos = [1, 0]
    inner_tiles = [16, 1]
    into %0 : tensor<1200x499999xf32> -> tensor<31250x1200x16x1xf32>
  return %pack : tensor<31250x1200x16x1xf32>
}
// CHECK-LABEL: func @fold_padding_value_pack_negative1
// CHECK:         tensor.pack
// CHECK-SAME:      padding_value

// -----

func.func @fold_padding_value_pack_negative2(%arg0: tensor<1200x?xf32>, %arg1: tensor<?x1200x16x1xf32>) -> tensor<?x1200x16x1xf32> {
  %cst = arith.constant 0.000000e+00 : f32
  %pack = tensor.pack %arg0
    padding_value(%cst : f32)
    outer_dims_perm = [1, 0]
    inner_dims_pos = [1, 0]
    inner_tiles = [16, 1]
    into %arg1 : tensor<1200x?xf32> -> tensor<?x1200x16x1xf32>
  return %pack : tensor<?x1200x16x1xf32>
}
// CHECK-LABEL: func @fold_padding_value_pack_negative2
// CHECK:         tensor.pack
// CHECK-SAME:      padding_value

// -----

func.func @fold_padding_value_pack_negative3(%arg0: tensor<1200x500000xf32>, %arg1: tensor<?x1200x?x1xf32>, %tile : index) -> tensor<?x1200x?x1xf32> {
  %cst = arith.constant 0.000000e+00 : f32
  %pack = tensor.pack %arg0
    padding_value(%cst : f32)
    outer_dims_perm = [1, 0]
    inner_dims_pos = [1, 0]
    inner_tiles = [%tile, 1]
    into %arg1 : tensor<1200x500000xf32> -> tensor<?x1200x?x1xf32>
  return %pack : tensor<?x1200x?x1xf32>
}
// CHECK-LABEL: func @fold_padding_value_pack_negative3
// CHECK:         tensor.pack
// CHECK-SAME:      padding_value

// -----

// CHECK-LABEL: func @fold_unpack_constant_splat
//   CHECK-NOT: tensor.unpack
//       CHECK: arith.constant dense<1.000000e-01> : tensor<128x256xf32>
func.func @fold_unpack_constant_splat(%dest : tensor<128x256xf32>) -> tensor<128x256xf32> {
  %cst = arith.constant dense<1.000000e-01> : tensor<16x8x8x32xf32>
  %0 = tensor.unpack %cst inner_dims_pos = [0, 1]
    inner_tiles = [8, 32] into %dest : tensor<16x8x8x32xf32> -> tensor<128x256xf32>
  return %0 : tensor<128x256xf32>
}

// -----

func.func @infer_dest_shape_unpack(%src: tensor<10x20x30x40x16xf32>, %dest: tensor<?x?x?x?xf32>) -> tensor<?x?x?x?xf32> {
  %unpack = tensor.unpack %src
    outer_dims_perm = [2, 1, 3, 0]
    inner_dims_pos = [2]
    inner_tiles = [16]
    into %dest : tensor<10x20x30x40x16xf32> -> tensor<?x?x?x?xf32>
  return %unpack : tensor<?x?x?x?xf32>
}
// CHECK-LABEL: func.func @infer_dest_shape_unpack
// CHECK-SAME:    %[[SRC:[0-9a-zA-Z]+]]
// CHECK-SAME:    %[[DEST:[0-9a-zA-Z]+]]
// CHECK:         %[[CAST_DEST:.+]] = tensor.cast %[[DEST]] : tensor<?x?x?x?xf32> to tensor<40x20x?x30xf32>
// CHECK:         %[[UNPACK:.+]] = tensor.unpack %[[SRC]] {{.+}} into %[[CAST_DEST]]
// CHECK:         %[[CAST_UNPACK:.+]] = tensor.cast %[[UNPACK]] : tensor<40x20x?x30xf32> to tensor<?x?x?x?xf32>
// CHECK:         return %[[CAST_UNPACK]]

// -----

func.func @infer_src_shape_unpack(%src: tensor<?x?x?x?x16xf32>, %dest: tensor<30x20x?x10xf32>) -> tensor<30x20x?x10xf32> {
  %unpack = tensor.unpack %src
    outer_dims_perm = [2, 1, 3, 0]
    inner_dims_pos = [2]
    inner_tiles = [16]
    into %dest : tensor<?x?x?x?x16xf32> -> tensor<30x20x?x10xf32>
  return %unpack : tensor<30x20x?x10xf32>
}
// CHECK-LABEL: func.func @infer_src_shape_unpack
// CHECK-SAME:    %[[SRC:[0-9a-zA-Z]+]]
// CHECK-SAME:    %[[DEST:[0-9a-zA-Z]+]]
// CHECK:         %[[CAST_SRC:.+]] = tensor.cast %[[SRC]] : tensor<?x?x?x?x16xf32> to tensor<?x20x10x30x16xf32>
// CHECK:         %[[UNPACK:.+]] = tensor.unpack %[[CAST_SRC]]
// CHECK:         return %[[UNPACK]]

// -----

func.func @no_infer_unpack_shape(%arg1: tensor<32x7x?x16x1xf32>, %arg2: index) -> tensor<?x32x100xf32> {
  %cst = arith.constant 0.000000e+00 : f32
  %0 = tensor.empty(%arg2) : tensor<?x32x100xf32>
  %unpack = tensor.unpack %arg1 outer_dims_perm = [1, 2, 0] inner_dims_pos = [2, 0] inner_tiles = [16, 1] into %0 : tensor<32x7x?x16x1xf32> -> tensor<?x32x100xf32>
  return %unpack : tensor<?x32x100xf32>
}
// CHECK-LABEL: func.func @no_infer_unpack_shape
// CHECK-NOT:     tensor.cast

// -----


// CHECK-LABEL: func @fold_overlapping_insert
//  CHECK-SAME: %[[INPUT:.+]]: tensor<?x?x?xf32>, %{{.+}}: tensor<4x?x8xf32>, %[[SLICE2:.+]]: tensor<4x?x8xf32>
func.func @fold_overlapping_insert(%input : tensor<?x?x?xf32>, %slice1: tensor<4x?x8xf32>, %slice2: tensor<4x?x8xf32>, %i: index, %size: index) -> (tensor<?x?x?xf32>) {
  %c0 = arith.constant 0: index
  %c1 = arith.constant 1: index
  %0 = tensor.insert_slice %slice1 into %input[%c0, %i, 0] [4, %size, 8] [1, 1, %c1] : tensor<4x?x8xf32> into tensor<?x?x?xf32>
  // CHECK: %[[INSERT:.+]] = tensor.insert_slice %[[SLICE2]] into %[[INPUT]]
  %1 = tensor.insert_slice %slice2 into %0[0, %i, 0] [4, %size, 8] [1, 1, %c1] : tensor<4x?x8xf32> into tensor<?x?x?xf32>
  // CHECK: return %[[INSERT]]
  return %1 : tensor<?x?x?xf32>
}

// -----

func.func @compose_expand_of_expand(%arg0 : tensor<?x?xf32>, %arg1: index, %arg2: index, %arg3: index, %arg4: index)
    -> tensor<?x6x4x?x5xf32> {
  %0 = tensor.expand_shape %arg0 [[0, 1], [2]] output_shape [%arg1, 4, %arg2]
      : tensor<?x?xf32> into tensor<?x4x?xf32>
  %1 = tensor.expand_shape %0 [[0, 1], [2], [3, 4]] output_shape [%arg3, 6, 4, %arg4, 5] : tensor<?x4x?xf32> into tensor<?x6x4x?x5xf32>
  return %1 : tensor<?x6x4x?x5xf32>
}
// CHECK-LABEL: compose_expand_of_expand
//       CHECK:   tensor.expand_shape %{{.*}} {{\[}}[0, 1, 2], [3, 4]] output_shape [%arg3, 6, 4, %arg4, 5]
//   CHECK-NOT:   tensor.expand_shape

// -----

func.func @compose_expand_of_expand_of_zero_dim(%arg0 : tensor<f32>)
    -> tensor<1x1x1xf32> {
  %0 = tensor.expand_shape %arg0 [] output_shape [1] : tensor<f32> into tensor<1xf32>
  %1 = tensor.expand_shape %0 [[0, 1, 2]] output_shape [1, 1, 1]
      : tensor<1xf32> into tensor<1x1x1xf32>
  return %1 : tensor<1x1x1xf32>
}
// CHECK-LABEL: compose_expand_of_expand_of_zero_dim
//       CHECK:   tensor.expand_shape %{{.*}} [] output_shape [1, 1, 1]
//  CHECK-SAME:     tensor<f32> into tensor<1x1x1xf32>

// -----

// CHECK-LABEL: func.func @collapse_of_cast(
// CHECK-SAME:         %[[IN:.*]]: tensor<8x12x32xf32>) -> tensor<?x32xf32> {
// CHECK-NEXT:    %[[COLLAPSE:.*]] = tensor.collapse_shape %[[IN]] {{\[}}[0, 1], [2]] : tensor<8x12x32xf32> into tensor<96x32xf32>
// CHECK-NEXT:    %[[CAST:.*]] = tensor.cast %[[COLLAPSE]] : tensor<96x32xf32> to tensor<?x32xf32>
// CHECK-NEXT:    return %[[CAST]] : tensor<?x32xf32>
func.func @collapse_of_cast(%t: tensor<8x12x32xf32>) -> tensor<?x32xf32> {
  %0 = tensor.cast %t : tensor<8x12x32xf32> to tensor<?x?x?xf32>
  %1 = tensor.collapse_shape %0 [[0, 1], [2]] : tensor<?x?x?xf32> into tensor<?x?xf32>
  %2 = tensor.cast %1 : tensor<?x?xf32> to tensor<?x32xf32>
  return %2 : tensor<?x32xf32>
}

// -----

func.func @fold_collapse_of_expand(%arg0 : tensor<12x4xf32>) -> tensor<12x4xf32> {
  %0 = tensor.expand_shape %arg0 [[0, 1], [2]] output_shape [3, 4, 4]
      : tensor<12x4xf32> into tensor<3x4x4xf32>
  %1 = tensor.collapse_shape %0 [[0, 1], [2]]
      : tensor<3x4x4xf32> into tensor<12x4xf32>
  return %1 : tensor<12x4xf32>
}
// CHECK-LABEL: @fold_collapse_of_expand
//   CHECK-NOT:   tensor.{{.*}}_shape

// -----

func.func @fold_collapse_of_expand_dynamic(%arg0 : tensor<?x?xf32>, %arg1: index, %arg2: index)
    -> tensor<?x?xf32> {
  %0 = tensor.expand_shape %arg0 [[0, 1], [2]] output_shape [%arg1, 4, %arg2]
      : tensor<?x?xf32> into tensor<?x4x?xf32>
  %1 = tensor.collapse_shape %0 [[0, 1], [2]]
      : tensor<?x4x?xf32> into tensor<?x?xf32>
  return %1 : tensor<?x?xf32>
}
// CHECK-LABEL: @fold_collapse_of_expand_dynamic
//   CHECK-NOT:   tensor.{{.*}}_shape

// -----

func.func @fold_collapse_of_expand_fully_dynamic(%arg0 : tensor<?x?xf32>, %arg1: index, %arg2: index, %arg3: index)
    -> tensor<?x?xf32> {
  %0 = tensor.expand_shape %arg0 [[0, 1], [2]] output_shape [%arg1, %arg2, %arg3]
      : tensor<?x?xf32> into tensor<?x?x?xf32>
  %1 = tensor.collapse_shape %0 [[0, 1], [2]]
      : tensor<?x?x?xf32> into tensor<?x?xf32>
  return %1 : tensor<?x?xf32>
}
// CHECK-LABEL: @fold_collapse_of_expand_fully_dynamic
//   CHECK-NOT:   tensor.{{.*}}_shape

// -----

func.func @no_fold_parallel_collapse_of_expand_dynamic(%arg0 : tensor<?x?x?xf32>, %arg1: index, %arg2: index, %arg3: index, %arg4: index)
    -> tensor<?x?x?xf32> {
  %0 = tensor.expand_shape %arg0 [[0, 1], [2], [3]] output_shape [%arg1, %arg2, %arg3, %arg4]
      : tensor<?x?x?xf32> into tensor<?x?x?x?xf32>
  %1 = tensor.collapse_shape %0 [[0], [1], [2, 3]]
      : tensor<?x?x?x?xf32> into tensor<?x?x?xf32>
  return %1 : tensor<?x?x?xf32>
}
// CHECK-LABEL: @no_fold_parallel_collapse_of_expand_dynamic
//       CHECK:   tensor.expand_shape
//       CHECK:   %[[COLLAPSE:.+]] = tensor.collapse_shape
//       CHECK:   return %[[COLLAPSE]]

// -----

func.func @fold_expand_of_collapse(%arg0 : tensor<3x4x4xf32>) -> tensor<3x4x4xf32> {
  %0 = tensor.collapse_shape %arg0 [[0, 1], [2]]
      : tensor<3x4x4xf32> into tensor<12x4xf32>
  %1 = tensor.expand_shape %0 [[0, 1], [2]] output_shape [3, 4, 4]
      : tensor<12x4xf32> into tensor<3x4x4xf32>
  return %1 : tensor<3x4x4xf32>
}
// CHECK-LABEL: @fold_expand_of_collapse
//   CHECK-NOT:   tensor.{{.*}}_shape

// -----

func.func @fold_expand_of_collapse_dynamic(%arg0 : tensor<?x4x?xf32>, %arg1: index, %arg2: index)
    -> tensor<?x4x?xf32> {
  %0 = tensor.collapse_shape %arg0 [[0, 1], [2]]
      : tensor<?x4x?xf32> into tensor<?x?xf32>
  %1 = tensor.expand_shape %0 [[0, 1], [2]] output_shape [%arg1, 4, %arg2]
      : tensor<?x?xf32> into tensor<?x4x?xf32>
  return %1 : tensor<?x4x?xf32>
}
// CHECK-LABEL: @fold_expand_of_collapse_dynamic
//   CHECK-NOT:   tensor.{{.*}}_shape

// -----

func.func @no_fold_expand_of_collapse_dynamic(%arg0 : tensor<?x?x?xf32>, %arg1: index, %arg2: index, %arg3: index)
    -> tensor<?x?x?xf32> {
  %0 = tensor.collapse_shape %arg0 [[0, 1], [2]]
      : tensor<?x?x?xf32> into tensor<?x?xf32>
  %1 = tensor.expand_shape %0 [[0, 1], [2]] output_shape [%arg1, %arg2, %arg3]
      : tensor<?x?xf32> into tensor<?x?x?xf32>
  return %1 : tensor<?x?x?xf32>
}
// CHECK-LABEL: @no_fold_expand_of_collapse_dynamic
//       CHECK:   tensor.collapse_shape
//       CHECK:   %[[EXPAND:.+]] = tensor.expand_shape
//       CHECK:   return %[[EXPAND]]

// -----

func.func @compose_expand_of_collapse_last_two_dims(%arg0: tensor<?x64x1xf32>) -> tensor<?x384xf32> {
  %collapsed = tensor.collapse_shape %arg0 [[0, 1, 2]] : tensor<?x64x1xf32> into tensor<?xf32>
  %c0 = arith.constant 0 : index
  %dim = tensor.dim %collapsed, %c0 : tensor<?xf32>
  %c384= arith.constant 384 : index
  %div = arith.divui %dim, %c384 : index
  %expanded = tensor.expand_shape %collapsed [[0, 1]] output_shape [%div, 384] : tensor<?xf32> into tensor<?x384xf32>
  return %expanded : tensor<?x384xf32>
}
//       CHECK: #[[$MAP:.*]] = affine_map<()[s0] -> (s0 * 64)>
// CHECK-LABEL: @compose_expand_of_collapse_last_two_dims
//  CHECK-SAME: %[[ARG0:.+]]: tensor<?x64x1xf32>
//       CHECK: %[[CONSTANT0:.+]] = arith.constant 0 : index
//       CHECK: %[[CONSTANT384:.+]] = arith.constant 384 : index
//       CHECK: %[[COLLAPSE:.+]] = tensor.collapse_shape %[[ARG0]] {{\[}}[0, 1, 2]] : tensor<?x64x1xf32> into tensor<?xf32>
//       CHECK: %[[DIM:.+]] = tensor.dim %[[ARG0]], %[[CONSTANT0]] : tensor<?x64x1xf32>
//       CHECK: %[[AFFAPPLY:.+]] = affine.apply #[[$MAP]]()[%[[DIM]]]
//       CHECK: %[[DIVUI:.+]] = arith.divui %[[AFFAPPLY]], %[[CONSTANT384]] : index
//       CHECK: %[[RESULT:.+]] = tensor.expand_shape %[[COLLAPSE]] {{\[}}[0, 1]] output_shape [%[[DIVUI]], 384] : tensor<?xf32> into tensor<?x384xf32>
//       CHECK: return %[[RESULT]]

// -----

func.func @compose_expand_of_collapse(%arg0 : tensor<2x3x4x5x6x7x8xf32>)
    -> tensor<24x5x42x8xf32> {
  %0 = tensor.collapse_shape %arg0 [[0, 1, 2, 3, 4, 5, 6]]
      : tensor<2x3x4x5x6x7x8xf32> into tensor<40320xf32>
  %1 = tensor.expand_shape %0 [[0, 1, 2, 3]] output_shape [24, 5, 42, 8]
      : tensor<40320xf32> into tensor<24x5x42x8xf32>
  return %1 : tensor<24x5x42x8xf32>
}
//      CHECK: func @compose_expand_of_collapse
// CHECK-SAME:   %[[ARG0:.+]]: tensor<2x3x4x5x6x7x8xf32>
//      CHECK:   %[[RESULT:.+]] = tensor.collapse_shape %[[ARG0]]
// CHECK-SAME:     [0, 1, 2], [3], [4, 5], [6]
//      CHECK:   return %[[RESULT]]

// -----

func.func @compose_expand_of_collapse_7D(%arg0 : tensor<24x5x42x8xf32>)
    -> tensor<2x3x4x5x6x7x8xf32> {
  %0 = tensor.collapse_shape %arg0 [[0, 1, 2, 3]]
      : tensor<24x5x42x8xf32> into tensor<40320xf32>
  %1 = tensor.expand_shape %0 [[0, 1, 2, 3, 4, 5, 6]] output_shape [2, 3, 4, 5, 6, 7, 8]
      : tensor<40320xf32> into tensor<2x3x4x5x6x7x8xf32>
  return %1 : tensor<2x3x4x5x6x7x8xf32>
}
//      CHECK: func @compose_expand_of_collapse_7D
// CHECK-SAME:   %[[ARG0:.+]]: tensor<24x5x42x8xf32>
//      CHECK:   %[[RESULT:.+]] = tensor.expand_shape %[[ARG0]]
// CHECK-SAME:     [0, 1, 2], [3], [4, 5], [6]
//      CHECK:   return %[[RESULT]]

// -----

func.func @compose_collapse_of_expand(%arg : tensor<?x?x?xi64>, %arg1: index, %arg2: index, %arg3: index)
    -> tensor<?x?xi64> {
  %0 = tensor.expand_shape %arg [[0], [1], [2, 3]] output_shape [%arg1, %arg2, %arg3, 1]
    : tensor<?x?x?xi64> into tensor<?x?x?x1xi64>
  %1 = tensor.collapse_shape %0 [[0, 1], [2, 3]]
    : tensor<?x?x?x1xi64> into tensor<?x?xi64>
  return %1 : tensor<?x?xi64>
}
// CHECK-LABEL: func @compose_collapse_of_expand
//       CHECK:   (%[[ARG:.*]]: tensor<?x?x?xi64>, %[[ARG1:.*]]: index, %[[ARG2:.*]]: index, %[[ARG3:.*]]: index)
//  CHECK-NEXT: tensor.collapse_shape %[[ARG]]
//  CHECK-SAME:   [0, 1], [2]
//  CHECK-SAME:   : tensor<?x?x?xi64> into tensor<?x?xi64>

// -----

func.func @compose_collapse_of_expand_1D(%arg0 : tensor<2048xf32>)
    -> tensor<4x512xf32> {
  %0 = tensor.expand_shape %arg0 [[0, 1, 2, 3]] output_shape [1, 4, 1, 512]
    : tensor<2048xf32> into tensor<1x4x1x512xf32>
  %1 = tensor.collapse_shape %0 [[0, 1, 2], [3]]
    : tensor<1x4x1x512xf32> into tensor<4x512xf32>
  return %1 : tensor<4x512xf32>
}
//       CHECK: func @compose_collapse_of_expand_1D
//       CHECK: tensor.expand_shape %{{.*}} {{\[}}[0, 1]] output_shape [4, 512]
//  CHECK-SAME:   tensor<2048xf32> into tensor<4x512xf32>

// -----

func.func @compose_expand_of_collapse_0_rank_to_expand(%arg0 : tensor<1x1x1xf32>)
    -> tensor<1x1x1x1xf32> {
  %0 = tensor.collapse_shape %arg0 []
      : tensor<1x1x1xf32> into tensor<f32>
  %1 = tensor.expand_shape %0 [] output_shape [1, 1, 1, 1]
      : tensor<f32> into tensor<1x1x1x1xf32>
  return %1 : tensor<1x1x1x1xf32>
}
//      CHECK: func @compose_expand_of_collapse_0_rank_to_expand
// CHECK-SAME:   %[[ARG0:.+]]: tensor<1x1x1xf32>
//      CHECK:   %[[RESULT:.+]] = tensor.expand_shape %[[ARG0]]
// CHECK-SAME:     {{\[}}[0], [1], [2, 3]] output_shape [1, 1, 1, 1]
//      CHECK:   return %[[RESULT]]

// -----

func.func @compose_expand_of_collapse_0_rank_to_collapse(%arg0 : tensor<1x1x1x1xf32>)
    -> tensor<1x1x1xf32> {
  %0 = tensor.collapse_shape %arg0 []
      : tensor<1x1x1x1xf32> into tensor<f32>
  %1 = tensor.expand_shape %0 [] output_shape [1, 1, 1]
      : tensor<f32> into tensor<1x1x1xf32>
  return %1 : tensor<1x1x1xf32>
}
//      CHECK: func @compose_expand_of_collapse_0_rank_to_collapse
// CHECK-SAME:   %[[ARG0:.+]]: tensor<1x1x1x1xf32>
//      CHECK:   %[[RESULT:.+]] = tensor.collapse_shape %[[ARG0]]
// CHECK-SAME:     [0], [1], [2, 3]
//      CHECK:   return %[[RESULT]]

// -----

// CHECK-LABEL: func @zero_rank_reshape_multi
func.func @zero_rank_reshape_multi(%arg0: tensor<f32>) -> tensor<f32> {
  // CHECK: return %arg0
  %0 = tensor.expand_shape %arg0 [] output_shape [1] : tensor<f32> into tensor<1xf32>
  %1 = tensor.expand_shape %0 [[0, 1]] output_shape [1, 1] : tensor<1xf32> into tensor<1x1xf32>
  %2 = tensor.collapse_shape %1 [] : tensor<1x1xf32> into tensor<f32>
  return %2 : tensor<f32>
}

// -----

func.func @compose_collapse_of_collapse(%arg0 : tensor<?x?x?x?x?xf32>)
    -> tensor<?x?xf32> {
  %0 = tensor.collapse_shape %arg0 [[0, 1], [2], [3, 4]]
      : tensor<?x?x?x?x?xf32> into tensor<?x?x?xf32>
  %1 = tensor.collapse_shape %0 [[0, 1], [2]]
      : tensor<?x?x?xf32> into tensor<?x?xf32>
  return %1 : tensor<?x?xf32>
}
// CHECK-LABEL: func @compose_collapse_of_collapse
//       CHECK:   tensor.collapse_shape %{{.*}} {{\[}}[0, 1, 2], [3, 4]]
//   CHECK-NOT:   tensor.collapse_shape

// -----

func.func @compose_collapse_of_collapse_zero_dim(%arg0 : tensor<1x1x1xf32>)
    -> tensor<f32> {
  %0 = tensor.collapse_shape %arg0 [[0, 1, 2]]
      : tensor<1x1x1xf32> into tensor<1xf32>
  %1 = tensor.collapse_shape %0 [] : tensor<1xf32> into tensor<f32>
  return %1 : tensor<f32>
}
// CHECK-LABEL: func @compose_collapse_of_collapse_zero_dim
//       CHECK:   tensor.collapse_shape %{{.*}} []
//  CHECK-SAME:     tensor<1x1x1xf32> into tensor<f32>

// -----

func.func @fold_collapse_of_expand_1D(%arg0 : tensor<4x512xf32>) -> tensor<2048xf32> {
  %0 = tensor.expand_shape %arg0 [[0, 1, 2], [3]] output_shape [1, 4, 1, 512]
    : tensor<4x512xf32> into tensor<1x4x1x512xf32>
  %1 = tensor.collapse_shape %0 [[0, 1, 2, 3]]
    : tensor<1x4x1x512xf32> into tensor<2048xf32>
  return %1 : tensor<2048xf32>
}
//       CHECK: func @fold_collapse_of_expand_1D
//       CHECK: tensor.collapse_shape %{{.*}} {{\[}}[0, 1]]
//  CHECK-SAME:   tensor<4x512xf32> into tensor<2048xf32>

// -----

func.func @fold_collapse_of_expand_unit_dims(%arg0 : tensor<2048x1x1xf32>)
    -> tensor<4x512x1x1xf32> {
  %0 = tensor.expand_shape %arg0 [[0, 1, 2, 3], [4], [5]] output_shape [1, 4, 1, 512, 1, 1] : tensor<2048x1x1xf32> into tensor<1x4x1x512x1x1xf32>
  %1 = tensor.collapse_shape %0 [[0, 1, 2], [3], [4], [5]]
    : tensor<1x4x1x512x1x1xf32> into tensor<4x512x1x1xf32>
  return %1 : tensor<4x512x1x1xf32>
}
//       CHECK: func @fold_collapse_of_expand_unit_dims
//       CHECK: tensor.expand_shape %{{.*}} {{\[}}[0, 1], [2], [3]] output_shape [4, 512, 1, 1]
//  CHECK-SAME:   tensor<2048x1x1xf32> into tensor<4x512x1x1xf32>

// -----

func.func @compose_collapse_of_expand_unit_dims(%arg0 : tensor<2048x1x2048xf32>)
    -> tensor<4x512x1x512x4xf32> {
  %0 = tensor.expand_shape %arg0 [[0, 1, 2, 3, 4], [5], [6, 7, 8]] output_shape [1, 4, 1, 512, 1, 1, 512, 1, 4] : tensor<2048x1x2048xf32> into tensor<1x4x1x512x1x1x512x1x4xf32>
  %1 = tensor.collapse_shape %0 [[0, 1, 2], [3, 4], [5], [6, 7], [8]]
    : tensor<1x4x1x512x1x1x512x1x4xf32> into tensor<4x512x1x512x4xf32>
  return %1 : tensor<4x512x1x512x4xf32>
}
//       CHECK: func @compose_collapse_of_expand_unit_dims
//       CHECK: tensor.expand_shape %{{.*}} {{\[}}[0, 1], [2], [3, 4]] output_shape [4, 512, 1, 512, 4]
//  CHECK-SAME:   tensor<2048x1x2048xf32> into tensor<4x512x1x512x4xf32>

// -----

func.func @compose_collapse_of_expand_trailing_unit_dims(%arg0: tensor<2xf32>)
    -> tensor<2x1xf32> {
  %0 = tensor.expand_shape %arg0 [[0, 1, 2]] output_shape [2, 1, 1]
      : tensor<2xf32> into tensor<2x1x1xf32>
  %1 = tensor.collapse_shape %0 [[0], [1, 2]]
      : tensor<2x1x1xf32> into tensor<2x1xf32>
  return %1 : tensor<2x1xf32>
}
//       CHECK: func @compose_collapse_of_expand_trailing_unit_dims
//       CHECK: tensor.expand_shape %{{.*}} {{\[}}[0, 1]] output_shape [2, 1]
//  CHECK-SAME:   tensor<2xf32> into tensor<2x1xf32>

// -----

func.func @compose_collapse_of_collapse_unit_dims_dynamic(
    %arg0 : tensor<?x1x?x1x1x?x?x1x1xf32>) -> tensor<?x?x?x?xf32> {
  %0 = tensor.collapse_shape %arg0 [[0], [1, 2], [3], [4], [5], [6, 7, 8]]
    : tensor<?x1x?x1x1x?x?x1x1xf32> into tensor<?x?x1x1x?x?xf32>
  %1 = tensor.collapse_shape %0 [[0], [1], [2, 3, 4], [5]]
    : tensor<?x?x1x1x?x?xf32> into tensor<?x?x?x?xf32>
  return %1 : tensor<?x?x?x?xf32>
}
//       CHECK: func @compose_collapse_of_collapse_unit_dims_dynamic
//       CHECK: tensor.collapse_shape
//  CHECK-SAME:   [0], [1, 2], [3, 4, 5], [6, 7, 8]
//  CHECK-SAME:   tensor<?x1x?x1x1x?x?x1x1xf32> into tensor<?x?x?x?xf32>

// -----

func.func @fold_collapse_of_expand_trailing_unit_dims(%arg0: tensor<2xf32>)
    -> tensor<2x1xf32> {
  %0 = tensor.expand_shape %arg0 [[0, 1, 2]] output_shape [2, 1, 1] : tensor<2xf32> into tensor<2x1x1xf32>
  %1 = tensor.collapse_shape %0 [[0], [1, 2]]
      : tensor<2x1x1xf32> into tensor<2x1xf32>
  return %1 : tensor<2x1xf32>
}
//       CHECK: func @fold_collapse_of_expand_trailing_unit_dims
//       CHECK: tensor.expand_shape %{{.*}} {{\[}}[0, 1]] output_shape [2, 1]
//  CHECK-SAME:   tensor<2xf32> into tensor<2x1xf32>

// -----

func.func @fold_collapse_of_collapse_trailing_unit_dims_dynamic(
    %arg0: tensor<1x1x?x1x1x1xf32>) -> tensor<?xf32> {
  %0 = tensor.collapse_shape %arg0 [[0, 1, 2], [3], [4], [5]]
      : tensor<1x1x?x1x1x1xf32> into tensor<?x1x1x1xf32>
  %1 = tensor.collapse_shape %0 [[0, 1, 2, 3]]
      : tensor<?x1x1x1xf32> into tensor<?xf32>
  return %1 : tensor<?xf32>
}
//       CHECK: func @fold_collapse_of_collapse_trailing_unit_dims_dynamic
//       CHECK: tensor.collapse_shape %{{.*}} {{\[}}[0, 1, 2, 3, 4, 5]]
//  CHECK-SAME:   tensor<1x1x?x1x1x1xf32> into tensor<?xf32>

// -----

func.func @fold_collapse_of_expand_trailing_unit_dims(%arg0: tensor<12x42x1x1xf32>)
    -> tensor<12x42xf32> {
  %0 = tensor.expand_shape %arg0 [[0], [1], [2], [3, 4]] output_shape [12, 42, 1, 1, 1] : tensor<12x42x1x1xf32> into tensor<12x42x1x1x1xf32>
  %1 = tensor.collapse_shape %0 [[0], [1, 2, 3, 4]]
      : tensor<12x42x1x1x1xf32> into tensor<12x42xf32>
  return %1 : tensor<12x42xf32>
}
//       CHECK: func @fold_collapse_of_expand_trailing_unit_dims
//       CHECK: tensor.collapse_shape %{{.*}} {{\[}}[0], [1, 2, 3]]
//  CHECK-SAME:   tensor<12x42x1x1xf32> into tensor<12x42xf32>

// -----

func.func @fold_collapse_of_expand_unit_dims_in_middle(%arg0 : tensor<?x?x?xf32>, %sz0: index, %sz1: index, %sz2: index)
    -> tensor<?x?xf32> {
  %0 = tensor.expand_shape %arg0 [[0], [1], [2, 3]] output_shape [%sz0, %sz1, 1, %sz2]
      : tensor<?x?x?xf32> into tensor<?x?x1x?xf32>
  %1 = tensor.collapse_shape %0 [[0], [1, 2, 3]]
      : tensor<?x?x1x?xf32> into tensor<?x?xf32>
  return %1 : tensor<?x?xf32>
}
// CHECK-LABEL: func @fold_collapse_of_expand_unit_dims_in_middle
//  CHECK-SAME: (%[[ARG:.*]]: tensor<?x?x?xf32>
//       CHECK: tensor.collapse_shape %[[ARG]] {{\[}}[0], [1, 2]]
//  CHECK-SAME:   tensor<?x?x?xf32> into tensor<?x?xf32>

// -----

func.func @no_fold_collapse_of_expand_incompatible(%arg0 : tensor<4x6x8xf32>)
    -> tensor<2x6x16xf32> {
  %0 = tensor.expand_shape %arg0 [[0, 1], [2, 3], [4]] output_shape [2, 2, 3, 2, 8]
      : tensor<4x6x8xf32> into tensor<2x2x3x2x8xf32>
  %1 = tensor.collapse_shape %0 [[0], [1, 2], [3, 4]]
      : tensor<2x2x3x2x8xf32> into tensor<2x6x16xf32>
  return %1 : tensor<2x6x16xf32>
}
// CHECK-LABEL: func @no_fold_collapse_of_expand_incompatible
//       CHECK:   tensor.expand_shape
//       CHECK:   tensor.collapse_shape

// -----

func.func @no_fold_collapse_of_expand_empty_expr(%arg0: tensor<3x2x2xf32>)
    -> tensor<12x1xf32> {
  %0 = tensor.expand_shape %arg0 [[0], [1], [2, 3]] output_shape [3, 2, 2, 1]
      : tensor<3x2x2xf32> into tensor<3x2x2x1xf32>
  %1 = tensor.collapse_shape %0 [[0, 1, 2], [3]]
      : tensor<3x2x2x1xf32> into tensor<12x1xf32>
  return %1 : tensor<12x1xf32>
}
//      CHECK: func @no_fold_collapse_of_expand_empty_expr
// CHECK-SAME:    %[[ARG0:.+]]: tensor<3x2x2xf32>
//      CHECK:    %[[RARG0:.+]] = tensor.expand_shape %[[ARG0]]
// CHECK-SAME:      {{\[}}[0], [1], [2, 3]] output_shape [3, 2, 2, 1]
//      CHECK:    %[[RES:.+]] = tensor.collapse_shape %[[RARG0]]
// CHECK-SAME:      [0, 1, 2], [3]
//      CHECK:    return %[[RES:.+]] : tensor<12x1xf32>

// -----

func.func @reshape_splat_constant_int32() -> tensor<2x4x2xi32> {
  %c0 = arith.constant dense<42> : tensor<2x8xi32>
  %0 = tensor.expand_shape %c0 [[0], [1, 2]] output_shape [2, 4, 2]
      : tensor<2x8xi32> into tensor<2x4x2xi32>
  return %0 : tensor<2x4x2xi32>
}
// CHECK-LABEL: @reshape_splat_constant_int32
//       CHECK:   %[[CST:.*]] = arith.constant dense<{{.*}}> : tensor<2x4x2xi32>
//   CHECK-NOT:   tensor.expand_shape
//       CHECK:   return %[[CST]]
// -----
func.func @expand_shape_splat(%arg : f32) -> tensor<2x2x2xf32> {
  %c0 = tensor.splat %arg : tensor<2x4xf32>
  %0 = tensor.expand_shape %c0 [[0], [1, 2]] output_shape [2, 2, 2]
      : tensor<2x4xf32> into tensor<2x2x2xf32>
  return %0 : tensor<2x2x2xf32>
}
// CHECK-LABEL: @expand_shape_splat
// CHECK-SAME:    %[[ARG0:.+]]: f32
//       CHECK:   %[[CST:.*]] = tensor.splat %[[ARG0:.+]] : tensor<2x2x2xf32>
//   CHECK-NOT:   tensor.expand_shape
//       CHECK:   return %[[CST]]

// -----

// CHECK-LABEL: @expand_shape_splat_dynamic_no_fold
// CHECK-SAME: (%[[F:.+]]: f32, %[[M:.+]]: index, %[[SZ0:.+]]: index)
func.func @expand_shape_splat_dynamic_no_fold(%arg: f32, %m: index, %sz0: index) -> tensor<2x2x?xf32> {
  // CHECK: %[[SPLAT:.+]] = tensor.splat %[[F]][%[[M]]] : tensor<2x?xf32>
  // CHECK: %[[EXPANDED:.+]] = tensor.expand_shape %[[SPLAT]]
  %c0 = tensor.splat %arg[%m] : tensor<2x?xf32>
  %0 = tensor.expand_shape %c0 [[0], [1, 2]] output_shape [2, 2, %sz0] : tensor<2x?xf32> into tensor<2x2x?xf32>
  return %0 : tensor<2x2x?xf32>
}

// -----

func.func @collapse_shape_splat(%arg : f32) -> tensor<2x4xf32> {
  %c0 = tensor.splat %arg : tensor<2x2x2xf32>
  %0 = tensor.collapse_shape %c0 [[0], [1, 2]]
      : tensor<2x2x2xf32> into tensor<2x4xf32>
  return %0 : tensor<2x4xf32>
}
// CHECK-LABEL: @collapse_shape_splat
// CHECK-SAME:    %[[ARG0:.+]]: f32
//       CHECK:   %[[CST:.*]] = tensor.splat %[[ARG0:.+]] : tensor<2x4xf32>
//   CHECK-NOT:   tensor.collapse_shape
//       CHECK:   return %[[CST]]

// -----

// CHECK-LABEL: @collapse_shape_splat_dynamic_no_fold
// CHECK-SAME: %[[F:.+]]: f32
// CHECK-SAME: %[[M:.+]]: index
func.func @collapse_shape_splat_dynamic_no_fold(%f: f32, %m: index) -> tensor<2x?xf32> {
  // CHECK: %[[SPLAT:.+]] = tensor.splat %[[F]][%[[M]]]
  // CHECK: %[[COLLAPSED:.+]] = tensor.collapse_shape %[[SPLAT]]
  %c0 = tensor.splat %f[%m] : tensor<2x2x?xf32>
  %0 = tensor.collapse_shape %c0 [[0], [1, 2]] : tensor<2x2x?xf32> into tensor<2x?xf32>
  return %0 : tensor<2x?xf32>
}

// -----

func.func @reshape_splat_constant_int16() -> tensor<2x4x2xi16> {
  %c0 = arith.constant dense<42> : tensor<2x8xi16>
  %0 = tensor.expand_shape %c0 [[0], [1, 2]] output_shape [2, 4, 2]
      : tensor<2x8xi16> into tensor<2x4x2xi16>
  return %0 : tensor<2x4x2xi16>
}
// CHECK-LABEL: @reshape_splat_constant_int16
//       CHECK:   %[[CST:.*]] = arith.constant dense<{{.*}}> : tensor<2x4x2xi16>
//   CHECK-NOT:   tensor.expand_shape
//       CHECK:   return %[[CST]]

// -----

func.func @reshape_splat_constant_float32() -> tensor<2x4x2xf32> {
  %c0 = arith.constant dense<42.0> : tensor<2x8xf32>
  %0 = tensor.expand_shape %c0 [[0], [1, 2]] output_shape [2, 4, 2]
      : tensor<2x8xf32> into tensor<2x4x2xf32>
  return %0 : tensor<2x4x2xf32>
}
// CHECK-LABEL: @reshape_splat_constant_float32
//       CHECK:   %[[CST:.*]] = arith.constant dense<{{.*}}> : tensor<2x4x2xf32>
//   CHECK-NOT:   tensor.expand_shape
//       CHECK:   return %[[CST]]

// -----

func.func @reshape_splat_constant_float64() -> tensor<2x4x2xf64> {
  %c0 = arith.constant dense<42.0> : tensor<2x8xf64>
  %0 = tensor.expand_shape %c0 [[0], [1, 2]] output_shape [2, 4, 2]
      : tensor<2x8xf64> into tensor<2x4x2xf64>
  return %0 : tensor<2x4x2xf64>
}
// CHECK-LABEL: @reshape_splat_constant_float64
//       CHECK:   %[[CST:.*]] = arith.constant dense<{{.*}}> : tensor<2x4x2xf64>
//   CHECK-NOT:   tensor.expand_shape
//       CHECK:   return %[[CST]]

// -----

// CHECK-LABEL: func @fold_rank
func.func @fold_rank() -> (index) {
  %const_0 = arith.constant dense<[[[1, -2, 1, 36]], [[0, 2, -1, 64]]]>
    : tensor<2x1x4xi32>

  // Fold a ank into a constant
  // CHECK-NEXT: [[C3:%.+]] = arith.constant 3 : index
  %rank_0 = tensor.rank %const_0 : tensor<2x1x4xi32>

  // CHECK-NEXT: return [[C3]]
  return %rank_0 : index
}

// -----

// CHECK-LABEL: func @pad_same_static_shape(
//  CHECK-SAME:   %[[ARG0:.*]]: tensor<5x6xf32>
//   CHECK-NOT:   tensor.pad
//       CHECK:   return %[[ARG0]]
func.func @pad_same_static_shape(%arg0: tensor<5x6xf32>, %a: index)
    -> tensor<5x6xf32> {
  %cst = arith.constant 0.000000e+00 : f32
  %0 = tensor.pad %arg0 low[%a, 0] high[0, %a] {
        ^bb0(%arg1: index, %arg2: index):
          tensor.yield %cst : f32
  } : tensor<5x6xf32> to tensor<5x6xf32>
  return %0 : tensor<5x6xf32>
}

// -----

// CHECK-LABEL:   func @pad_fold_static(
// CHECK-SAME:      %[[INPUT:.*]]: tensor<?x64x?x?xf32>) -> tensor<?x?x?x?xf32> {
// CHECK:           %[[CST:.*]] = arith.constant 0.000000e+00 : f32
// CHECK-NOT:       arith.constant 4 : index
// CHECK:           %[[PADDED:.*]] = tensor.pad %[[INPUT]]
// CHECK-SAME:        low[0, 4, 1, 1] high[0, 4, 1, 1]  {
// CHECK:           ^bb0(%[[ARG1:.*]]: index, %[[ARG2:.*]]: index, %[[ARG3:.*]]: index, %[[ARG4:.*]]: index):
// CHECK:             tensor.yield %[[CST]] : f32
// CHECK:           } : tensor<?x64x?x?xf32> to tensor<?x72x?x?xf32>
// CHECK:           tensor.cast
func.func @pad_fold_static(%arg0: tensor<?x64x?x?xf32>) -> tensor<?x?x?x?xf32> {
  %c0 = arith.constant 0 : index
  %cst = arith.constant 0.000000e+00 : f32
  %padding = arith.constant 4 : index
  %padded = tensor.pad %arg0 low[0, %padding, 1, 1] high[0, %padding, 1, 1]  {
    ^bb0(%arg1: index, %arg2: index, %arg3: index, %arg4: index):
    tensor.yield %cst: f32
  } : tensor<?x64x?x?xf32> to tensor<?x?x?x?xf32>
  return %padded : tensor<?x?x?x?xf32>
}

// -----

// CHECK-LABEL: func @pad_nofold_same_static_shape(
//  CHECK-SAME:   %[[ARG0:.*]]: tensor<5x6xf32>
//       CHECK:   %[[PAD:.*]] = tensor.pad
//       CHECK:   return %[[PAD]]
func.func @pad_nofold_same_static_shape(%arg0: tensor<5x6xf32>, %a: index)
    -> tensor<5x6xf32> {
  %cst = arith.constant 0.000000e+00 : f32
  %0 = tensor.pad %arg0 nofold low[%a, 0] high[0, %a] {
        ^bb0(%arg1: index, %arg2: index):
          tensor.yield %cst : f32
  } : tensor<5x6xf32> to tensor<5x6xf32>
  return %0 : tensor<5x6xf32>
}

// -----

// CHECK-LABEL:   func @pad_after_cast_different_shape(
// CHECK-SAME:      %[[INPUT:.*]]: tensor<?x64x?x?xf32>) -> tensor<?x?x?x?xf32> {
// CHECK:           %[[CST:.*]] = arith.constant 0.000000e+00 : f32
// CHECK:           %[[PADDED:.*]] = tensor.pad %[[INPUT]]
// CHECK-SAME:        low[0, 0, 1, 1] high[0, 0, 1, 1]  {
// CHECK:           ^bb0(%[[ARG1:.*]]: index, %[[ARG2:.*]]: index, %[[ARG3:.*]]: index, %[[ARG4:.*]]: index):
// CHECK:             tensor.yield %[[CST]] : f32
// CHECK:           } : tensor<?x64x?x?xf32> to tensor<?x64x?x?xf32>
// CHECK:           %[[DYNAMIC:.*]] = tensor.cast %[[PADDED:.*]] :
// CHECK-SAME:         tensor<?x64x?x?xf32> to tensor<?x?x?x?xf32>
// CHECK:           return %[[DYNAMIC]] : tensor<?x?x?x?xf32>
// CHECK:         }
func.func @pad_after_cast_different_shape(%arg0: tensor<?x64x?x?xf32>)
    -> tensor<?x?x?x?xf32> {
  %cst = arith.constant 0.000000e+00 : f32
  %dynamic = tensor.cast %arg0 : tensor<?x64x?x?xf32> to tensor<?x?x?x?xf32>
  %padded = tensor.pad %dynamic low[0, 0, 1, 1] high[0, 0, 1, 1]  {
    ^bb0(%arg1: index, %arg2: index, %arg3: index, %arg4: index):
    tensor.yield %cst: f32
  } : tensor<?x?x?x?xf32> to tensor<?x?x?x?xf32>
  return %padded: tensor<?x?x?x?xf32>
}

// -----

// CHECK-LABEL:   func @pad_after_cast_same_shape(
// CHECK-SAME:      %[[INPUT:.*]]: tensor<?x64x?x?xf32>,
// CHECK-SAME:      %[[PADDING:.*]]: index) -> tensor<?x?x?x?xf32> {
// CHECK:           %[[CST:.*]] = arith.constant 0.000000e+00 : f32
// CHECK:           %[[PADDED:.*]] = tensor.pad %[[INPUT]]
// CHECK-SAME:        low[0, %[[PADDING]], 1, 1] high[0, %[[PADDING]], 1, 1]  {
// CHECK:           ^bb0(%[[ARG1:.*]]: index, %[[ARG2:.*]]: index, %[[ARG3:.*]]: index, %[[ARG4:.*]]: index):
// CHECK:             tensor.yield %[[CST]] : f32
// CHECK:           } : tensor<?x64x?x?xf32> to tensor<?x?x?x?xf32>
// CHECK:           return %[[PADDED:.*]] : tensor<?x?x?x?xf32>
// CHECK:         }
func.func @pad_after_cast_same_shape(%arg0: tensor<?x64x?x?xf32>, %padding : index)
    -> tensor<?x?x?x?xf32> {
  %cst = arith.constant 0.000000e+00 : f32
  %dynamic = tensor.cast %arg0 : tensor<?x64x?x?xf32> to tensor<?x?x?x?xf32>
  %padded = tensor.pad %dynamic low[0, %padding, 1, 1] high[0, %padding, 1, 1]  {
    ^bb0(%arg1: index, %arg2: index, %arg3: index, %arg4: index):
    tensor.yield %cst: f32
  } : tensor<?x?x?x?xf32> to tensor<?x?x?x?xf32>
  return %padded: tensor<?x?x?x?xf32>
}

// -----

// CHECK-LABEL: func @pad_of_cast(
// CHECK-NOT:     tensor.cast
// CHECK:         tensor.pad
// CHECK:         tensor<8x?xf32> to tensor<8x32xf32>
func.func @pad_of_cast(%t: tensor<8x?xf32>, %s: index) -> tensor<8x32xf32> {
  %c0 = arith.constant 0 : index
  %cst = arith.constant 0.000000e+00 : f32
  %0 = tensor.cast %t : tensor<8x?xf32> to tensor<?x?xf32>
  %1 = tensor.pad %0 low[%c0, %c0] high[%c0, %s]  {
  ^bb0(%arg9: index, %arg10: index):
    tensor.yield %cst : f32
  } : tensor<?x?xf32> to tensor<8x32xf32>
  return %1 : tensor<8x32xf32>
}

// -----

// CHECK-LABEL: @cast_of_pad_more_static
func.func @cast_of_pad_more_static(%arg0: tensor<?x?xf32>, %padding: index) -> tensor<32x32xf32> {
  %cst = arith.constant 0.000000e+00 : f32
  // CHECK: %[[PAD:.*]] = tensor.pad
  // CHECK: tensor<?x?xf32> to tensor<32x32xf32>
  %padded = tensor.pad %arg0 low[%padding, %padding] high[0, 0] {
  ^bb0(%arg1: index, %arg2: index):
    tensor.yield %cst : f32
  } : tensor<?x?xf32> to tensor<?x?xf32>
  // CHECK-NOT: tensor.cast
  %casted = tensor.cast %padded : tensor<?x?xf32> to tensor<32x32xf32>
  // CHECK: return %[[PAD]]
  return %casted : tensor<32x32xf32>
}

// -----

// CHECK-LABEL: @cast_of_pad_less_static
func.func @cast_of_pad_less_static(%arg0: tensor<32x?x?xf32>, %padding: index) -> tensor<?x32x32xf32> {
  %cst = arith.constant 0.000000e+00 : f32
  // CHECK: tensor.pad
  %padded = tensor.pad %arg0 low[%padding, %padding, %padding] high[0, 0, 0] {
  ^bb0(%arg1: index, %arg2: index, %arg3: index):
    tensor.yield %cst : f32
  } : tensor<32x?x?xf32> to tensor<32x?x?xf32>
  // CHECK: %[[CAST:.*]] = tensor.cast
  %casted = tensor.cast %padded : tensor<32x?x?xf32> to tensor<?x32x32xf32>
  // CHECK: return %[[CAST]]
  return %casted : tensor<?x32x32xf32>
}

// -----

func.func @pad_cast_fold(%arg0: tensor<4x4xf32>) -> tensor<4x4xf32> {
  %c0 = arith.constant 0 : index
  %cst = arith.constant 0.0 : f32
  %0 = tensor.cast %arg0 : tensor<4x4xf32> to tensor<?x?xf32>
  %1 = tensor.pad %0 low[%c0, %c0] high[%c0, %c0]  {
    ^bb0(%arg1: index, %arg2: index):
      tensor.yield %cst : f32
  } : tensor<?x?xf32> to tensor<4x4xf32>
  return %1 : tensor<4x4xf32>
}
// CHECK-LABEL: @pad_cast
// CHECK-SAME: %[[ARG0:.+]]: tensor<4x4xf32>
// CHECK: return %[[ARG0]]

// -----

// CHECK-LABEL: func @fold_pad_source_cast(
//  CHECK-SAME:                  %[[ARG0:.*]]: tensor<4x?xf32>
//   CHECK-NOT:   tensor.cast
//       CHECK:   %[[RESULT:.*]] = tensor.pad %[[ARG0]]
func.func @fold_pad_source_cast(%arg0: tensor<4x?xf32>) -> tensor<4x4xf32> {
  %cst = arith.constant 0.0 : f32
  %0 = tensor.cast %arg0 : tensor<4x?xf32> to tensor<?x?xf32>
  %1 = tensor.pad %0 low[0, 0] high[0, 1]  {
    ^bb0(%arg1: index, %arg2: index):
      tensor.yield %cst : f32
  } : tensor<?x?xf32> to tensor<4x4xf32>
  return %1 : tensor<4x4xf32>
}

// -----

// CHECK-LABEL: func @pad_static_zero_cast(
//  CHECK-SAME:                  %[[ARG0:.*]]: tensor<?x?x?xf32>
//   CHECK-NOT:   tensor.pad
//       CHECK:   %[[RESULT:.*]] = tensor.cast %[[ARG0]] : tensor<?x?x?xf32> to tensor<2x3x4xf32>
//       CHECK:   return %[[RESULT]]
func.func @pad_static_zero_cast(%arg0: tensor<?x?x?xf32>, %pad_value: f32) -> tensor<2x3x4xf32> {
  %c0 = arith.constant 0 : index
  %0 = tensor.pad %arg0 low[0, %c0, 0] high[0, 0, %c0] {
    ^bb0(%arg1: index, %arg2: index, %arg3: index):
      tensor.yield %pad_value : f32
    } : tensor<?x?x?xf32> to tensor<2x3x4xf32>

  return %0 : tensor<2x3x4xf32>
}

// -----

// CHECK-LABEL: func @pad_nofold_static_zero(
//  CHECK-SAME:                  %[[ARG0:.*]]: tensor<?x?x?xf32>
//       CHECK:   %[[PAD:.*]] = tensor.pad
//       CHECK:   return %[[PAD]]
func.func @pad_nofold_static_zero(%arg0: tensor<?x?x?xf32>, %pad_value: f32) -> tensor<2x3x4xf32> {
  %c0 = arith.constant 0 : index
  %0 = tensor.pad %arg0 nofold low[0, %c0, 0] high[0, 0, %c0] {
    ^bb0(%arg1: index, %arg2: index, %arg3: index):
      tensor.yield %pad_value : f32
    } : tensor<?x?x?xf32> to tensor<2x3x4xf32>

  return %0 : tensor<2x3x4xf32>
}

// -----

// CHECK-LABEL: func @fold_orthogonal_pad_chains(
//  CHECK-SAME:   %[[ARG0:.*]]: tensor<64x64xf32>,
//  CHECK-SAME:   %[[SZ0:.*]]: index, %[[SZ1:.*]]: index, %[[PW0:.*]]: index, %[[PW1:.*]]: index
func.func @fold_orthogonal_pad_chains(%arg0: tensor<64x64xf32>,
                                      %sz0 : index, %sz1 : index,
                                      %pw0 : index, %pw1 : index) -> tensor<8x4xf32> {
  //       CHECK:   %[[T0:.*]] = tensor.extract_slice %[[ARG0]]
  //  CHECK-SAME:                     [16, 4] [%[[SZ0]], %[[SZ1]]]
  //       CHECK:   %[[PAD:.*]] = tensor.pad %[[T0]] nofold
  //  CHECK-SAME:                     high[%[[PW0]], %[[PW1]]]
  //       CHECK:   return %[[PAD]]
  %pad_value = arith.constant 0.0 : f32
  %0 = tensor.extract_slice %arg0[16, 0] [%sz0, 64] [1, 1] : tensor<64x64xf32> to tensor<?x64xf32>
  %1 = tensor.pad %0 low[0, 0] high[%pw0, 0] {
    ^bb0(%arg1: index, %arg2: index):
      tensor.yield %pad_value : f32
    } : tensor<?x64xf32> to tensor<8x64xf32>
  %2 = tensor.extract_slice %1[0, 4] [8, %sz1] [1, 1] : tensor<8x64xf32> to tensor<8x?xf32>
  %3 = tensor.pad %2 nofold low[0, 0] high[0, %pw1] {
    ^bb0(%arg1: index, %arg2: index):
      tensor.yield %pad_value : f32
    } : tensor<8x?xf32> to tensor<8x4xf32>
  func.return %3 : tensor<8x4xf32>
}

// -----

// CHECK-LABEL: func @dont_fold_pad_chains(
//  CHECK-SAME:   %[[ARG0:.*]]: tensor<64x64xf32>,
//  CHECK-SAME:   %[[SZ0:.*]]: index, %[[SZ1:.*]]: index, %[[PW0:.*]]: index, %[[PW1:.*]]: index
func.func @dont_fold_pad_chains(%arg0: tensor<64x64xf32>,
                                %sz0 : index, %sz1 : index,
                                %pw0 : index, %pw1 : index) -> (tensor<8x4xf32>, tensor<4x64xf32>, tensor<8x4xf32>, tensor<6x4xf32>) {
  //       CHECK:   %[[T0:.*]] = tensor.extract_slice %[[ARG0]]
  //       CHECK:   %[[T1:.*]] = tensor.pad %[[T0]]
  %pad_value = arith.constant 0.0 : f32
  %0 = tensor.extract_slice %arg0[16, 0] [%sz0, 64] [1, 1] : tensor<64x64xf32> to tensor<?x64xf32>
  %1 = tensor.pad %0 low[0, 0] high[%pw0, 0] {
    ^bb0(%arg1: index, %arg2: index):
      tensor.yield %pad_value : f32
    } : tensor<?x64xf32> to tensor<8x64xf32>

  // Don't fold if the padding values are different.
  //       CHECK:   %[[T2:.*]] = tensor.extract_slice %[[T1]]
  //  CHECK-SAME:                     [0, 4] [8, %[[SZ1]]]
  //       CHECK:   %[[PAD0:.*]] = tensor.pad %[[T2]]
  %different_value = arith.constant 1.0 : f32
  %2 = tensor.extract_slice %1[0, 4] [8, %sz1] [1, 1] : tensor<8x64xf32> to tensor<8x?xf32>
  %3 = tensor.pad %2 nofold low[0, 0] high[0, %pw1] {
    ^bb0(%arg1: index, %arg2: index):
      tensor.yield %different_value : f32
    } : tensor<8x?xf32> to tensor<8x4xf32>

  // Don't fold if the pad ops have common padding dimensions.
  //       CHECK:   %[[T3:.*]] = tensor.extract_slice %[[T1]]
  //  CHECK-SAME:                     [4, 0] [%[[SZ1]], 64]
  //       CHECK:   %[[PAD1:.*]] = tensor.pad %[[T3]]
  %4 = tensor.extract_slice %1[4, 0] [%sz1, 64] [1, 1] : tensor<8x64xf32> to tensor<?x64xf32>
  %5 = tensor.pad %4 nofold low[0, 0] high[%pw1, 0] {
    ^bb0(%arg1: index, %arg2: index):
      tensor.yield %pad_value : f32
    } : tensor<?x64xf32> to tensor<4x64xf32>

  // Don't fold if padded source tensor dimension is accessed at an offset.
  //       CHECK:   %[[T4:.*]] = tensor.extract_slice %[[T1]]
  //  CHECK-SAME:                     [%[[SZ0]], 4] [8, %[[SZ1]]
  //       CHECK:   %[[PAD2:.*]] = tensor.pad %[[T4]]
  %6 = tensor.extract_slice %1[%sz0, 4] [8, %sz1] [1, 1] : tensor<8x64xf32> to tensor<8x?xf32>
  %7 = tensor.pad %6 nofold low[0, 0] high[0, %pw1] {
    ^bb0(%arg1: index, %arg2: index):
      tensor.yield %pad_value : f32
    } : tensor<8x?xf32> to tensor<8x4xf32>

  // Don't fold if a padded source tensor dimension is sliced.
  //       CHECK:   %[[T5:.*]] = tensor.extract_slice %[[T1]]
  //  CHECK-SAME:                     [0, 4] [6, %[[SZ1]]
  //       CHECK:   %[[PAD3:.*]] = tensor.pad %[[T5]]
  %8 = tensor.extract_slice %1[0, 4] [6, %sz1] [1, 1] : tensor<8x64xf32> to tensor<6x?xf32>
  %9 = tensor.pad %8 nofold low[0, 0] high[0, %pw1] {
    ^bb0(%arg1: index, %arg2: index):
      tensor.yield %pad_value : f32
    } : tensor<6x?xf32> to tensor<6x4xf32>

  //       CHECK:   return %[[PAD0]], %[[PAD1]], %[[PAD2]], %[[PAD3]]
  func.return %3, %5, %7, %9 : tensor<8x4xf32>, tensor<4x64xf32>, tensor<8x4xf32>, tensor<6x4xf32>
}

// -----

// CHECK-LABEL: func @merge_constant_padding
//  CHECK-SAME:   %[[ARG0:[A-Za-z0-9]+]]: tensor<2x3xf32>
//  CHECK-SAME:   %[[PADVAL:[A-Za-z0-9]+]]: f32
//       CHECK:   %[[PAD:.+]] = tensor.pad %[[ARG0]] low[1, 3] high[4, 2]
//       CHECK:     tensor.yield %[[PADVAL]]
//       CHECK:   return %[[PAD]]
func.func @merge_constant_padding(%arg0: tensor<2x3xf32>, %pad_value: f32) -> tensor<7x8xf32> {
  %pad0 = tensor.pad %arg0 low[1, 1] high[1, 0] {
    ^bb0(%b0: index, %b1 : index):
      tensor.yield %pad_value : f32
    } : tensor<2x3xf32> to tensor<4x4xf32>
  %pad1 = tensor.pad %pad0 low[0, 2] high[3, 2] {
    ^bb0(%b2: index, %b3 : index):
      tensor.yield %pad_value : f32
    } : tensor<4x4xf32> to tensor<7x8xf32>
  return %pad1 : tensor<7x8xf32>
}

// -----

//       CHECK: #[[$MAP:.*]] = affine_map<()[s0] -> (s0 + 1)>
// CHECK-LABEL: func @merge_constant_padding_dynamic
//  CHECK-SAME:   %[[ARG0:[A-Za-z0-9]+]]: tensor<?x?xf32>
//  CHECK-SAME:   %[[IDX:[A-Za-z0-9]+]]: index
//  CHECK-SAME:   %[[PADVAL:[A-Za-z0-9]+]]: f32
//       CHECK:   %[[HIGH:.+]] = affine.apply #[[$MAP]]()[%[[IDX]]]
//       CHECK:   %[[PAD:.+]] = tensor.pad %[[ARG0]] low[%[[IDX]], 3] high[%[[HIGH]], 2]
//       CHECK:     tensor.yield %[[PADVAL]]
//       CHECK:   return %[[PAD]]
func.func @merge_constant_padding_dynamic(%arg0: tensor<?x?xf32>, %idx: index, %pad_value: f32) -> tensor<?x?xf32> {
  %pad0 = tensor.pad %arg0 low[%idx, 1] high[1, 0] {
    ^bb0(%b0: index, %b1 : index):
      tensor.yield %pad_value : f32
    } : tensor<?x?xf32> to tensor<?x?xf32>
  %pad1 = tensor.pad %pad0 low[0, 2] high[%idx, 2] {
    ^bb0(%b2: index, %b3 : index):
      tensor.yield %pad_value : f32
    } : tensor<?x?xf32> to tensor<?x?xf32>
  return %pad1 : tensor<?x?xf32>
}

// -----

// Verify that folding does not happen if it would drop a nofold attribute
// CHECK-LABEL: func @dont_merge_constant_padding_nofold
//       CHECK:   tensor.pad {{.*}} nofold
//       CHECK:   tensor.pad
func.func @dont_merge_constant_padding_nofold(%arg0: tensor<2x3xf32>, %pad_value: f32) -> tensor<7x8xf32> {
  %pad0 = tensor.pad %arg0 nofold low[1, 1] high[1, 0] {
    ^bb0(%b0: index, %b1 : index):
      tensor.yield %pad_value : f32
    } : tensor<2x3xf32> to tensor<4x4xf32>
  %pad1 = tensor.pad %pad0 low[0, 2] high[3, 2] {
    ^bb0(%b2: index, %b3 : index):
      tensor.yield %pad_value : f32
    } : tensor<4x4xf32> to tensor<7x8xf32>
  return %pad1 : tensor<7x8xf32>
}

// -----

// Verify that folding does not happen if it would drop a nofold attribute
// CHECK-LABEL: func @dont_merge_constant_padding_different_vals
//       CHECK:   tensor.pad
//       CHECK:   tensor.pad
func.func @dont_merge_constant_padding_different_vals(
    %arg0: tensor<2x3xf32>,
    %pad_value0: f32,
    %pad_value1: f32) -> tensor<7x8xf32> {
  %pad0 = tensor.pad %arg0 low[1, 1] high[1, 0] {
    ^bb0(%b0: index, %b1 : index):
      tensor.yield %pad_value0 : f32
    } : tensor<2x3xf32> to tensor<4x4xf32>
  %pad1 = tensor.pad %pad0 low[0, 2] high[3, 2] {
    ^bb0(%b2: index, %b3 : index):
      tensor.yield %pad_value1 : f32
    } : tensor<4x4xf32> to tensor<7x8xf32>
  return %pad1 : tensor<7x8xf32>
}

// -----

// CHECK-LABEL: func @fold_collapse_shape_from_elements
func.func @fold_collapse_shape_from_elements(%arg0: i32) -> tensor<i32> {
  // CHECK: %[[FROM:.+]] = tensor.from_elements %arg0 : tensor<i32>
  // CHECK: return %[[FROM]] : tensor<i32>
  %0 = tensor.from_elements %arg0 : tensor<1xi32>
  %1 = tensor.collapse_shape %0 [] : tensor<1xi32> into tensor<i32>
  return %1 : tensor<i32>
}

// -----

// CHECK-LABEL: func @fold_expand_shape_from_elements
func.func @fold_expand_shape_from_elements(%arg0: i32) -> tensor<1xi32> {
  // CHECK: %[[FROM:.+]] = tensor.from_elements %arg0 : tensor<1xi32>
  // CHECK: return %[[FROM]] : tensor<1xi32>
  %0 = tensor.from_elements %arg0 : tensor<i32>
  %1 = tensor.expand_shape %0 [] output_shape [1] : tensor<i32> into tensor<1xi32>
  return %1 : tensor<1xi32>
}

// -----

// CHECK-LABEL: func @propagate_index_cast
func.func @propagate_index_cast(%arg0: tensor<1xi32>) -> index {
  // CHECK: %[[IDX:.+]] = arith.constant 0
  // CHECK: %[[EXT:.+]] = tensor.extract %arg0[%[[IDX]]] : tensor<1xi32>
  // CHECK: %[[CAST:.+]] = arith.index_cast %[[EXT]]
  // CHECK: return %[[CAST]] : index
  %c0 = arith.constant 0 : index
  %0 = arith.index_cast %arg0 : tensor<1xi32> to tensor<1xindex>
  %1 = tensor.extract %0[%c0] : tensor<1xindex>
  return %1 : index
}

// -----

// CHECK-LABEL: func @splat_fold
func.func @splat_fold() -> tensor<4xf32> {
  %c = arith.constant 1.0 : f32
  %t = tensor.splat %c : tensor<4xf32>
  return %t : tensor<4xf32>

  // CHECK-NEXT: [[T:%.*]] = arith.constant dense<1.000000e+00> : tensor<4xf32>
  // CHECK-NEXT: return [[T]] : tensor<4xf32>
}

// -----

// CHECK-LABEL: func @splat_dynamic_no_fold
// CHECK-SAME: %[[M:.+]]: index
func.func @splat_dynamic_no_fold(%m: index) -> tensor<4x?xf32> {
  // CHECK: %[[F:.+]] = arith.constant
  %f = arith.constant 1.0 : f32

  // CHECK: tensor.splat %[[F]][%[[M]]] : tensor<4x?xf32>
  %t = tensor.splat %f[%m] : tensor<4x?xf32>
  return %t : tensor<4x?xf32>
}

// -----

// CHECK-LABEL: func @cast_extract_slice
func.func @cast_extract_slice(%arg0 : tensor<128x512xf32>, %s : index, %o : index)
    -> tensor<16x512xf32> {
// CHECK: %[[E:.*]] = tensor.extract_slice %{{.*}}[%{{.*}}, 0] [16, 512] [1, 1] : tensor<128x512xf32> to tensor<16x512xf32>
  %0 = tensor.extract_slice %arg0[%o, 0] [%s, 512] [1, 1] : tensor<128x512xf32> to tensor<?x512xf32>
  %1 = tensor.cast %0 : tensor<?x512xf32> to tensor<16x512xf32>
// CHECK: return %[[E]] : tensor<16x512xf32>
  return %1 : tensor<16x512xf32>
}

// -----

// CHECK-LABEL: func @cast_extract_slice_rank_reduce
func.func @cast_extract_slice_rank_reduce(%arg0 : tensor<128x512xf32>, %s : index, %o : index)
    -> tensor<16xf32> {
// CHECK: %[[E:.*]]  = tensor.extract_slice %{{.*}}[%{{.*}}, 0] [16, 1] [1, 1] : tensor<128x512xf32> to tensor<16xf32>
  %0 = tensor.extract_slice %arg0[%o, 0] [%s, 1] [1, 1] : tensor<128x512xf32> to tensor<?xf32>
  %1 = tensor.cast %0 : tensor<?xf32> to tensor<16xf32>
// CHECK: return %[[E]] : tensor<16xf32>
  return %1 : tensor<16xf32>
}

// -----

// CHECK-LABEL: func.func @canonicalize_parallel_insert_slice_indices(
//  CHECK-SAME:     %[[arg0:[0-9a-z]*]]: tensor<1x5xf32>,
//  CHECK-SAME:     %[[arg1:[0-9a-z]*]]: tensor<?x?xf32>,
//  CHECK-SAME:     %[[num_threads:[0-9a-z]*]]: index
func.func @canonicalize_parallel_insert_slice_indices(
    %arg0 : tensor<1x5xf32>, %arg1: tensor<?x?xf32>,
    %num_threads : index) -> tensor<?x?xf32>
{
  %cst = arith.constant 4.200000e+01 : f32
  %c0 = arith.constant 0 : index
  %c1 = arith.constant 1 : index

  //  CHECK-NOT: tensor.cast
  //      CHECK: scf.forall (%[[tidx:[0-9a-z]*]]) in (%[[num_threads]]) shared_outs(%[[o:.*]] = %[[arg1]]) -> (tensor<?x?xf32>) {
  // CHECK-NEXT:   scf.forall.in_parallel {
  // CHECK-NEXT:     tensor.parallel_insert_slice %[[arg0]] into %[[o]][%[[tidx]], 0] [1, 5] [1, 1]
  %2 = scf.forall (%tidx) in (%num_threads) shared_outs(%o = %arg1) -> (tensor<?x?xf32>) {
    %3 = tensor.cast %arg0 : tensor<1x5xf32> to tensor<?x5xf32>
    scf.forall.in_parallel {
      tensor.parallel_insert_slice %3 into %o[%tidx, %c0] [%c1, 5] [%c1, %c1] : tensor<?x5xf32> into tensor<?x?xf32>
    }
  }
  return %2 : tensor<?x?xf32>
}

// -----

// CHECK-LABEL: func.func @fold_insert_slice_after_extract_slice
//  CHECK-SAME: (%[[INPUT:.+]]: tensor<1x2x2x4xf32>)
func.func @fold_insert_slice_after_extract_slice(%input: tensor<1x2x2x4xf32>) -> tensor<1x2x2x4xf32> {
  %c0 = arith.constant 0 : index
  %0 = tensor.extract_slice %input[0, 0, 0, 0] [1, 1, 2, 4] [1, 1, 1, 1] : tensor<1x2x2x4xf32> to tensor<1x2x4xf32>
  %1 = tensor.insert_slice %0 into %input[%c0, 0, %c0, 0] [1, 1, 2, 4] [1, 1, 1, 1] : tensor<1x2x4xf32> into tensor<1x2x2x4xf32>
  // CHECK: return %[[INPUT]]
  return %1: tensor<1x2x2x4xf32>
}

// -----

// CHECK-LABEL: func.func @dont_fold_mismatched_source_dst
func.func @dont_fold_mismatched_source_dst(%input0: tensor<1x2x2x4xf32>, %input1: tensor<1x2x2x4xf32>) -> tensor<1x2x2x4xf32> {
  %c0 = arith.constant 0 : index
  // CHECK: tensor.extract_slice
  %0 = tensor.extract_slice %input0[0, 0, 0, 0] [1, 1, 2, 4] [1, 1, 1, 1] : tensor<1x2x2x4xf32> to tensor<1x2x4xf32>
  // CHECK: tensor.insert_slice
  %1 = tensor.insert_slice %0 into %input1[%c0, 0, %c0, 0] [1, 1, 2, 4] [1, 1, 1, 1] : tensor<1x2x4xf32> into tensor<1x2x2x4xf32>
  return %1: tensor<1x2x2x4xf32>
}

// -----

// CHECK-LABEL: func.func @dont_fold_mismatched_parameters
func.func @dont_fold_mismatched_parameters(%input: tensor<1x2x2x4xf32>) -> tensor<1x2x2x4xf32> {
  %c0 = arith.constant 0 : index
  // CHECK: tensor.extract_slice
  %0 = tensor.extract_slice %input[0, 0, 0, 0] [1, 1, 2, 4] [1, 1, 1, 1] : tensor<1x2x2x4xf32> to tensor<1x2x4xf32>
  // CHECK: tensor.insert_slice
  %1 = tensor.insert_slice %0 into %input[%c0, 1, %c0, 0] [1, 1, 2, 4] [1, 1, 1, 1] : tensor<1x2x4xf32> into tensor<1x2x2x4xf32>
  return %1: tensor<1x2x2x4xf32>
}

// -----

func.func @empty_canonicalize() -> (tensor<4x5x?xf32>) {
  %c6 = arith.constant 6 : index
  %0 = tensor.empty(%c6) : tensor<4x5x?xf32>
  return %0 : tensor<4x5x?xf32>
}
// CHECK: func @empty_canonicalize
// CHECK:   %[[T0:.+]] = tensor.empty() : tensor<4x5x6xf32>
// CHECK:   %[[T1:.+]] = tensor.cast %[[T0]] : tensor<4x5x6xf32> to tensor<4x5x?xf32>
// CHECK:   return %[[T1]]

// -----

func.func @fold_empty_tensor_with_cast(%arg0 : index) -> tensor<1x12xf32> {
  %0 = tensor.empty(%arg0) : tensor<?x12xf32>
  %1 = tensor.cast %0 : tensor<?x12xf32> to tensor<1x12xf32>
  return %1 : tensor<1x12xf32>
}
//      CHECK: func @fold_empty_tensor_with_cast(%[[ARG0:.+]]: index)
//      CHECK:   %[[T0:.+]] = tensor.empty() : tensor<1x12xf32>
//      CHECK:   return %[[T0]] : tensor<1x12xf32>

// -----

func.func private @some_use(%i : index, %j : index)

// CHECK-LABEL: func @empty_tensor_canonicalize
//  CHECK-SAME:   %[[I:.*]]: index
func.func @empty_tensor_canonicalize(%i : index) {
  %c0 = arith.constant 0 : index
  %c1 = arith.constant 1 : index

  // CHECK-NOT: tensor.empty
  %0 = tensor.empty(%i) : tensor<?x42xf32>

  // CHECK-NOT: tensor.dim
  %1 = tensor.dim %0, %c0: tensor<?x42xf32>
  %2 = tensor.dim %0, %c1: tensor<?x42xf32>

  // CHECK: %[[c42:.*]] = arith.constant 42 : index
  // CHECK: call @some_use(%[[I]], %[[c42]])
  call @some_use(%1, %2) : (index, index) -> ()

  return
}

// -----

//       CHECK: #[[$map:.*]] = affine_map<()[s0] -> (s0 floordiv 40)>
// CHECK-LABEL: func @dim_of_expand_shape(
//  CHECK-SAME:     %[[t:.*]]: tensor<?x?xf32>
//       CHECK:   %[[c1:.*]] = arith.constant 1 : index
//       CHECK:   %[[dim:.*]] = tensor.dim %[[t]], %[[c1]] : tensor<?x?xf32>
//       CHECK:   %[[apply:.*]] = affine.apply #[[$map]]()[%[[dim]]]
//       CHECK:   return %[[apply]]
func.func @dim_of_expand_shape(%t: tensor<?x?xf32>, %sz0: index, %sz1: index) -> index {
  %c2 = arith.constant 2 : index
  %0 = tensor.expand_shape %t [[0], [1, 2, 3, 4, 5]] output_shape [%sz0, 1, %sz1, 5, 1, 8]
      : tensor<?x?xf32> into tensor<?x1x?x5x1x8xf32>
  %1 = tensor.dim %0, %c2 : tensor<?x1x?x5x1x8xf32>
  return %1 : index
}

// -----

//       CHECK: #[[$map:.*]] = affine_map<()[s0, s1, s2] -> (((s0 * s1) * s2) * 7)>
// CHECK-LABEL: func @dim_of_collapse_shape(
//  CHECK-SAME:     %[[t:.*]]: tensor<?x?x?x7x?xf32>
//   CHECK-DAG:   %[[c1:.*]] = arith.constant 1 : index
//   CHECK-DAG:   %[[c2:.*]] = arith.constant 2 : index
//   CHECK-DAG:   %[[c4:.*]] = arith.constant 4 : index
//   CHECK-DAG:   %[[dim1:.*]] = tensor.dim %[[t]], %[[c1]]
//   CHECK-DAG:   %[[dim2:.*]] = tensor.dim %[[t]], %[[c2]]
//   CHECK-DAG:   %[[dim4:.*]] = tensor.dim %[[t]], %[[c4]]
//       CHECK:   %[[apply:.*]] = affine.apply #[[$map]]()[%[[dim1]], %[[dim2]], %[[dim4]]]
//       CHECK:   return %[[apply]]
func.func @dim_of_collapse_shape(%t: tensor<?x?x?x7x?xf32>) -> index {
  %c1 = arith.constant 1 : index
  %0 = tensor.collapse_shape %t [[0], [1, 2, 3, 4]]
      : tensor<?x?x?x7x?xf32> into tensor<?x?xf32>
  %1 = tensor.dim %0, %c1 : tensor<?x?xf32>
  return %1 : index
}

// -----

// CHECK-LABEL: func @collapse_expand_fold_to_cast(
//  CHECK-SAME:     %[[t:.*]]: tensor<?xf32>
//       CHECK:   return %[[t]]
func.func @collapse_expand_fold_to_cast(%t: tensor<?xf32>, %sz0: index) -> (tensor<?xf32>)
{
  %0 = tensor.expand_shape %t [[0, 1]] output_shape [1, %sz0] : tensor<?xf32> into tensor<1x?xf32>
  %1 = tensor.collapse_shape %0 [[0, 1]] : tensor<1x?xf32> into tensor<?xf32>
  return %1 : tensor<?xf32>
}

// -----

// Chain: NC -> NCnc -> NCnc -> NC
// CHECK: func.func @unpack_pack(
// CHECK-SAME: %[[T:.+]]: tensor<128x128xf32>)
// CHECK: return %[[T]] : tensor<128x128xf32>
func.func @unpack_pack(%t: tensor<128x128xf32>) -> tensor<128x128xf32> {
  %tensor_empty = tensor.empty() : tensor<16x16x8x8xf32>
  %packed = tensor.pack %t inner_dims_pos = [0, 1] inner_tiles = [8, 8] into %tensor_empty : tensor<128x128xf32> -> tensor<16x16x8x8xf32>
  %tensor_empty1 = tensor.empty() : tensor<128x128xf32>
  %unpacked = tensor.unpack %packed inner_dims_pos = [0, 1] inner_tiles = [8, 8] into %tensor_empty1 : tensor<16x16x8x8xf32> -> tensor<128x128xf32>
  return %unpacked : tensor<128x128xf32>
}

// -----

// Chain: NC -> NCcn -> NCnc -> NC
// CHECK: func.func @unpack_pack(
// CHECK-SAME: %[[T:.+]]: tensor<128x128xf32>)
// CHECK-NOT: return %[[T]] : tensor<128x128xf32>
func.func @unpack_pack(%t: tensor<128x128xf32>) -> tensor<128x128xf32> {
  %tensor_empty = tensor.empty() : tensor<16x16x8x8xf32>
  %packed = tensor.pack %t inner_dims_pos = [1, 0] inner_tiles = [8, 8] into %tensor_empty : tensor<128x128xf32> -> tensor<16x16x8x8xf32>
  %tensor_empty1 = tensor.empty() : tensor<128x128xf32>
  %unpacked = tensor.unpack %packed inner_dims_pos = [0, 1] inner_tiles = [8, 8] into %tensor_empty1 : tensor<16x16x8x8xf32> -> tensor
<128x128xf32>
  return %unpacked : tensor<128x128xf32>
}

// -----

// Chain: NC -> CNcn -> NCnc -> NC
// CHECK: func.func @unpack_pack(
// CHECK-SAME: %[[T:.+]]: tensor<128x128xf32>)
// CHECK-NOT: return %[[T]] : tensor<128x128xf32>
func.func @unpack_pack(%t: tensor<128x128xf32>) -> tensor<128x128xf32> {
  %tensor_empty = tensor.empty() : tensor<16x16x8x8xf32>
  %packed = tensor.pack %t outer_dims_perm = [1, 0] inner_dims_pos = [1, 0] inner_tiles = [8, 8] into %tensor_empty : tensor<128x128xf32> -> tensor<16x16x8x8xf32>
  %tensor_empty1 = tensor.empty() : tensor<128x128xf32>
  %unpacked = tensor.unpack %packed inner_dims_pos = [0, 1] inner_tiles = [8, 8] into %tensor_empty1 : tensor<16x16x8x8xf32> -> tensor
<128x128xf32>
  return %unpacked : tensor<128x128xf32>
}

// -----

// Chain: NC -> NCnc -> NCnc -> NC
// CHECK: func.func @unpack_pack(
// CHECK-SAME: %[[T:.+]]: tensor<128x128xf32>,
// CHECK: return %[[T]] : tensor<128x128xf32>
func.func @unpack_pack(%t: tensor<128x128xf32>, %tile1: index, %tile2: index) -> tensor<128x128xf32> {
  %tensor_empty = tensor.empty(%tile1, %tile2) : tensor<16x16x?x?xf32>
  %packed = tensor.pack %t inner_dims_pos = [0, 1] inner_tiles = [%tile1, %tile2] into %tensor_empty : tensor<128x128xf32> -> tensor<16x16x?x?xf32>
  %tensor_empty1 = tensor.empty() : tensor<128x128xf32>
  %unpacked = tensor.unpack %packed inner_dims_pos = [0, 1] inner_tiles = [%tile1, %tile2] into %tensor_empty1 : tensor<16x16x?x?xf32> -> tensor
<128x128xf32>
  return %unpacked : tensor<128x128xf32>
}

// -----

// CHECK: func.func @unpack_pack_with_padding_no_canonicalization(
// CHECK:         tensor.pack
// CHECK:         tensor.unpack
func.func @unpack_pack_with_padding_no_canonicalization(%t: tensor<256x512xbf16>) -> tensor<224x512xbf16> {
  %tensor_empty = tensor.empty() : tensor<4x16x64x32xbf16>
  %tensor_empty1 = tensor.empty() : tensor<224x512xbf16>
  %packed = tensor.pack %t outer_dims_perm = [0, 1] inner_dims_pos = [0, 1] inner_tiles = [64, 32] into %tensor_empty : tensor<256x512xbf16> -> tensor<4x16x64x32xbf16>
  %unpacked = tensor.unpack %packed inner_dims_pos = [0, 1] inner_tiles = [64, 32] into %tensor_empty1 : tensor<4x16x64x32xbf16> -> tensor<224x512xbf16>
  return %unpacked : tensor<224x512xbf16>
}

// -----

// Chain NCnc -> NC -> NC -> NCnc
// CHECK: func.func @pack_unpack(
// CHECK-SAME: %[[T:.+]]: tensor<16x16x?x?xf32>,
// CHECK: return %[[T]] : tensor<16x16x?x?xf32>
func.func @pack_unpack(%t: tensor<16x16x?x?xf32>, %tile1: index, %tile2: index) -> tensor<16x16x?x?xf32> {
  %tensor_empty = tensor.empty() : tensor<128x128xf32>
  %unpacked = tensor.unpack %t inner_dims_pos = [0, 1] inner_tiles = [%tile1, %tile2] into %tensor_empty : tensor<16x16x?x?xf32> -> tensor<128x128xf32>
  %tensor_empty1 = tensor.empty(%tile1, %tile2) : tensor<16x16x?x?xf32>
  %packed = tensor.pack %unpacked inner_dims_pos = [0, 1] inner_tiles = [%tile1, %tile2] into %tensor_empty1 : tensor<128x128xf32> -> tensor<16x16x?x?xf32>
  return %packed : tensor<16x16x?x?xf32>
}

// -----

// Chain NCnc -> NC -> NC -> NCnc
// CHECK: func.func @pack_unpack(
// CHECK-SAME: %[[T:.+]]: tensor<16x16x8x8xf32>
// CHECK: return %[[T]] : tensor<16x16x8x8xf32>
func.func @pack_unpack(%t: tensor<16x16x8x8xf32>) -> tensor<16x16x8x8xf32> {
  %tensor_empty = tensor.empty() : tensor<128x128xf32>
  %unpacked = tensor.unpack %t inner_dims_pos = [0, 1] inner_tiles = [8, 8] into %tensor_empty : tensor<16x16x8x8xf32> -> tensor<128x128xf32>
  %tensor_empty1 = tensor.empty() : tensor<16x16x8x8xf32>
  %packed = tensor.pack %unpacked inner_dims_pos = [0, 1] inner_tiles = [8, 8] into %tensor_empty1 : tensor<128x128xf32> -> tensor<16x16x8x8xf32>
  return %packed : tensor<16x16x8x8xf32>
}

// -----

// CHECK: func.func @pack_unpack_same_tiles(
// CHECK-SAME:  %[[T:.+]]: tensor<?x?x?x?xf32>,
// CHECK: return %[[T]] : tensor<?x?x?x?xf32>
func.func @pack_unpack_same_tiles(%t: tensor<?x?x?x?xf32>, %dim1: index, %dim2: index, %dim3: index, %dim4: index, %dim5: index, %dim6: index,
                       %tile1: index, %tile2: index) -> tensor<?x?x?x?xf32> {
  %tensor_empty = tensor.empty(%dim1, %dim2) : tensor<?x?xf32>
  %unpacked = tensor.unpack %t inner_dims_pos = [0, 1] inner_tiles = [%tile1, %tile2] into %tensor_empty : tensor<?x?x?x?xf32> -> tensor<?x?xf32>
  %tensor_empty1 = tensor.empty(%dim3, %dim4, %dim5, %dim6) : tensor<?x?x?x?xf32>
  %packed = tensor.pack %unpacked inner_dims_pos = [0, 1] inner_tiles = [%tile1, %tile2] into %tensor_empty1 : tensor<?x?xf32> -> tensor<?x?x?x?xf32>
  return %packed : tensor<?x?x?x?xf32>
}

// -----

// CHECK: func.func @pack_unpack_different_tiles(
// CHECK-SAME:  %[[T:.+]]: tensor<?x?x?x?xf32>,
// CHECK-NOT: return %[[T]] : tensor<?x?x?x?xf32>
func.func @pack_unpack_different_tiles(%t: tensor<?x?x?x?xf32>, %dim1: index, %dim2: index, %dim3: index, %dim4: index, %dim5: index, %dim6: index,
                       %tile1: index, %tile2: index) -> tensor<?x?x?x?xf32> {
  %tensor_empty = tensor.empty(%dim1, %dim2) : tensor<?x?xf32>
  %unpacked = tensor.unpack %t inner_dims_pos = [0, 1] inner_tiles = [%tile1, %tile2] into %tensor_empty : tensor<?x?x?x?xf32> -> tensor<?x?xf32>
  %tensor_empty1 = tensor.empty(%dim3, %dim4, %dim5, %dim6) : tensor<?x?x?x?xf32>
  %packed = tensor.pack %unpacked inner_dims_pos = [0, 1] inner_tiles = [%tile2, %tile1] into %tensor_empty1 : tensor<?x?xf32> -> tensor<?x?x?x?xf32>
  return %packed : tensor<?x?x?x?xf32>
}

// -----

// CHECK: func.func @pack_unpack_dynamic_with_padding(
// CHECK-SAME:  %[[T:.+]]: tensor<?x?x?x?xf32>,
// CHECK-NOT: return %[[T]] : tensor<?x?x?x?xf32>
func.func @pack_unpack_dynamic_with_padding(%t: tensor<?x?x?x?xf32>, %dim1: index, %dim2: index, %dim3: index, %dim4: index, %dim5: index, %dim6: index,
                       %tile1: index, %tile2: index, %pad: f32) -> tensor<?x?x?x?xf32> {
  %tensor_empty = tensor.empty(%dim1, %dim2) : tensor<?x?xf32>
  %unpacked = tensor.unpack %t inner_dims_pos = [0, 1] inner_tiles = [%tile1, %tile2] into %tensor_empty : tensor<?x?x?x?xf32> -> tensor<?x?xf32>
  %tensor_empty1 = tensor.empty(%dim3, %dim4, %dim5, %dim6) : tensor<?x?x?x?xf32>
  %packed = tensor.pack %unpacked padding_value(%pad: f32) inner_dims_pos = [0, 1] inner_tiles = [%tile1, %tile2] into %tensor_empty1 : tensor<?x?xf32> -> tensor<?x?x?x?xf32>
  return %packed : tensor<?x?x?x?xf32>
}

// -----

// CHECK: func.func @pack_outer_dims_unpack_no_outer_dims(
// CHECK-SAME: %[[T:.+]]: tensor<16x16x?x?xf32>,
// CHECK: return %[[T]] : tensor<16x16x?x?xf32>
func.func @pack_outer_dims_unpack_no_outer_dims(%t: tensor<16x16x?x?xf32>, %tile1: index, %tile2: index) -> tensor<16x16x?x?xf32> {
  %tensor_empty = tensor.empty() : tensor<128x128xf32>
  %unpacked = tensor.unpack %t inner_dims_pos = [0, 1] inner_tiles = [%tile1, %tile2] into %tensor_empty : tensor<16x16x?x?xf32> -> tensor<128x128xf32>
  %tensor_empty1 = tensor.empty(%tile1, %tile2) : tensor<16x16x?x?xf32>
  %packed = tensor.pack %unpacked outer_dims_perm = [0, 1] inner_dims_pos = [0, 1] inner_tiles = [%tile1, %tile2] into %tensor_empty1 : tensor<128x128xf32> -> tensor<16x16x?x?xf32>
  return %packed : tensor<16x16x?x?xf32>
}

// -----

// CHECK: func.func @pack_no_outer_dims_unpack_outer_dims(
// CHECK-SAME: %[[T:.+]]: tensor<16x16x?x?xf32>,
// CHECK: return %[[T]] : tensor<16x16x?x?xf32>
func.func @pack_no_outer_dims_unpack_outer_dims(%t: tensor<16x16x?x?xf32>, %tile1: index, %tile2: index) -> tensor<16x16x?x?xf32> {
  %tensor_empty = tensor.empty() : tensor<128x128xf32>
  %unpacked = tensor.unpack %t outer_dims_perm = [0, 1] inner_dims_pos = [0, 1] inner_tiles = [%tile1, %tile2] into %tensor_empty : tensor<16x16x?x?xf32> -> tensor<128x128xf32>
  %tensor_empty1 = tensor.empty(%tile1, %tile2) : tensor<16x16x?x?xf32>
  %packed = tensor.pack %unpacked inner_dims_pos = [0, 1] inner_tiles = [%tile1, %tile2] into %tensor_empty1 : tensor<128x128xf32> -> tensor<16x16x?x?xf32>
  return %packed : tensor<16x16x?x?xf32>
}

// -----

// CHECK: func.func @invalid_empty_negative_size
// CHECK: %[[IDX:.*]] = index.constant
// CHECK: %[[T:.*]] = tensor.empty(%[[IDX]]) : tensor<4x5x?xf32>
func.func @invalid_empty_negative_size() -> (tensor<4x5x?xf32>) {
  %c1 = arith.constant 1 : index
  %cn2 = arith.constant 2 : index
  %0 = index.sub %c1, %cn2
  %1 = tensor.empty(%0) : tensor<4x5x?xf32>
  return %1 : tensor<4x5x?xf32>
}

// -----

// Fold DstStyleOp -> tensor.unpack operations.
func.func @fold_dst_style_ops_into_unpack(%arg0 : tensor<?x?x16x64xf32>, %init : tensor<?x?xf32>) -> tensor<?x?xf32> {
  %cst = arith.constant 0.0 : f32
  %fill = linalg.fill ins(%cst : f32) outs(%init : tensor<?x?xf32>) -> tensor<?x?xf32>
  %unpack = tensor.unpack %arg0 inner_dims_pos = [0, 1] inner_tiles = [16, 64] into %fill : tensor<?x?x16x64xf32> -> tensor<?x?xf32>
  return %unpack : tensor<?x?xf32>
}
// CHECK-LABEL: func @fold_dst_style_ops_into_unpack
//  CHECK-SAME:     %[[ARG0:.+]]: tensor<?x?x16x64xf32>
//  CHECK-SAME:     %[[INIT:.+]]: tensor<?x?xf32>
//       CHECK:   %[[UNPACK:.+]] = tensor.unpack %[[ARG0]]
//  CHECK-SAME:       into %[[INIT]]
//       CHECK:   return %[[UNPACK]]

// -----

// The IR in this test case in invalid. This test tests that the canonicalizer
// does not crash.

// CHECK-LABEL: func @invalid_slice_ops(
//       CHECK:   %[[c:.*]] = arith.constant -5 : index
//       CHECK:   tensor.extract_slice {{.*}}%[[c]]
//       CHECK:   tensor.insert_slice {{.*}}%[[c]]
func.func @invalid_slice_ops(%t: tensor<?xf32>, %t2: tensor<?xf32>) -> tensor<?xf32> {
  %c = arith.constant -5 : index
  %0 = tensor.extract_slice %t[0][%c][1] : tensor<?xf32> to tensor<?xf32>
  %1 = tensor.insert_slice %0 into %t2[2][%c][1] : tensor<?xf32> into tensor<?xf32>
  return %1 : tensor<?xf32>
}

// -----

// CHECK-LABEL: func @generate_negative_size_verifies(
//       CHECK:   %[[c:.*]] = arith.constant -8 : index
//       CHECK:   tensor.generate %[[c]]
//       CHECK:   : tensor<?x8xi32>
func.func @generate_negative_size_verifies() -> tensor<?x8xi32> {
  %cst = arith.constant 0 : i32
  %c0 = arith.constant 0 : index
  %size = affine.max affine_map<(d0) -> (d0 mod 64 - 8)>(%c0)
  %tensor = tensor.generate %size {
  ^bb0(%arg0: index, %arg1: index):
    tensor.yield %cst : i32
  } : tensor<?x8xi32>
  return %tensor : tensor<?x8xi32>
}

// -----

func.func @infer_and_fold_pack_unpack_same_tiles(%t: tensor<10x20x4x4xf32>) -> tensor<10x20x4x4xf32> {
  %dim1 = arith.constant 40 : index
  %dim2 = arith.constant 80 : index
  %tensor_empty = tensor.empty(%dim1, %dim2) : tensor<?x?xf32>
  %unpacked = tensor.unpack %t inner_dims_pos = [0, 1] inner_tiles = [4, 4] into %tensor_empty : tensor<10x20x4x4xf32> -> tensor<?x?xf32>
  %cast = tensor.cast %unpacked : tensor<?x?xf32> to tensor<40x80xf32>
  %tensor_empty1 = tensor.empty() : tensor<10x20x4x4xf32>
  %packed = tensor.pack %cast inner_dims_pos = [0, 1] inner_tiles = [4, 4] into %tensor_empty1 : tensor<40x80xf32> -> tensor<10x20x4x4xf32>
  return %packed : tensor<10x20x4x4xf32>
}
// CHECK-LABEL: func.func @infer_and_fold_pack_unpack_same_tiles
// CHECK-SAME:    %[[SRC:[0-9a-zA-Z]+]]
// CHECK:         return %[[SRC]]

// -----

// Test case: Folding of tensor.dim(tensor.reshape %v %shp, %idx) -> tensor.extract %shp[%idx]
// CHECK-LABEL: func @dim_of_reshape(
//  CHECK-SAME:     %[[MEM:[0-9a-z]+]]: tensor<*xf32>,
//  CHECK-SAME:     %[[SHP:[0-9a-z]+]]: tensor<?xindex>
//  CHECK-NEXT:   %[[IDX:.*]] = arith.constant 3
//  CHECK-NEXT:   %[[DIM:.*]] = tensor.extract %[[SHP]][%[[IDX]]]
//   CHECK-NOT:   tensor.store
//   CHECK-NOT:   tensor.dim
//   CHECK-NOT: tensor.reshape
//       CHECK:   return %[[DIM]] : index
func.func @dim_of_reshape(%arg0: tensor<*xf32>, %arg1: tensor<?xindex>)
    -> index {
  %c3 = arith.constant 3 : index
  %0 = tensor.reshape %arg0(%arg1)
      : (tensor<*xf32>, tensor<?xindex>) -> tensor<*xf32>
  // Update the shape to test that the load ends up in the right place.
  tensor.insert %c3 into %arg1[%c3] : tensor<?xindex>
  %1 = tensor.dim %0, %c3 : tensor<*xf32>
  return %1 : index
}

// -----

// Test case: Folding of tensor.dim(tensor.reshape %v %shp, %idx) -> tensor.extract %shp[%idx]
// CHECK-LABEL: func @dim_of_reshape_i32(
//       CHECK:  tensor.extract
//  CHECK-NEXT:  %[[CAST:.*]] = arith.index_cast
//   CHECK-NOT:  tensor.dim
//   CHECK-NOT:  tensor.reshape
//       CHECK:  return %[[CAST]] : index
func.func @dim_of_reshape_i32(%arg0: tensor<*xf32>, %arg1: tensor<?xi32>)
    -> index {
    %c3 = arith.constant 3 : index
    %0 = tensor.reshape %arg0(%arg1)
        : (tensor<*xf32>, tensor<?xi32>) -> tensor<*xf32>
    %1 = tensor.dim %0, %c3 : tensor<*xf32>
    return %1 : index
}

// -----

// Test case: tensor.dim(tensor.reshape %v %shp, %idx) is folded into tensor.extract %shp[%idx]
// CHECK-LABEL: func @dim_of_reshape_for(
//       CHECK: scf.for
//  CHECK-NEXT: tensor.extract
//   CHECK-NOT: tensor.dim
//   CHECK-NOT: tensor.reshape
func.func @dim_of_reshape_for( %arg0: tensor<*xf32>, %arg1: tensor<?xindex>) -> index {
    %c0 = arith.constant 0 : index
    %c1 = arith.constant 1 : index
    %c4 = arith.constant 4 : index

    %0 = tensor.reshape %arg0(%arg1) : (tensor<*xf32>, tensor<?xindex>) -> tensor<*xf32>

    %1 = scf.for %arg2 = %c0 to %c4 step %c1 iter_args(%arg3 = %c1) -> (index) {
      %2 = tensor.dim %0, %arg2 : tensor<*xf32>
      %3 = arith.muli %arg3, %2 : index
      scf.yield %3 : index
    }
    return %1 : index
}

// -----

// Test case: tensor.dim(tensor.reshape %v %shp, %idx) is folded into tensor.extract %shp[%idx]
// CHECK-LABEL: func @dim_of_reshape_undominated(
//       CHECK: arith.muli
//  CHECK-NEXT: tensor.extract
//   CHECK-NOT: tensor.dim
//   CHECK-NOT: tensor.reshape
func.func @dim_of_reshape_undominated(%arg0: tensor<*xf32>, %arg1: tensor<?xindex>, %arg2: index) -> index {
    %c4 = arith.constant 4 : index
    %reshape = tensor.reshape %arg0(%arg1) : (tensor<*xf32>, tensor<?xindex>) -> tensor<*xf32>
    %0 = arith.muli %arg2, %c4 : index
    %dim = tensor.dim %reshape, %0 : tensor<*xf32>
    return %dim : index
  }

// -----

// CHECK-LABEL: @reshape_fold_2d
// CHECK-SAME: %[[ARG0:.+]]: tensor<?x?xi32>
func.func @reshape_fold_2d(%arg0 : tensor<?x?xi32>) -> tensor<?x?xi32> {
  %c0 = arith.constant 0 : index
  %c1 = arith.constant 1 : index
  %d0 = tensor.dim %arg0, %c0 : tensor<?x?xi32>
  %d1 = tensor.dim %arg0, %c1 : tensor<?x?xi32>
  %ds = tensor.from_elements %d0, %d1 : tensor<2xindex>
  %reshape = tensor.reshape %arg0(%ds) : (tensor<?x?xi32>, tensor<2xindex>) -> tensor<?x?xi32>
  // CHECK: return %[[ARG0]]
  return %reshape : tensor<?x?xi32>
}

// -----

// CHECK-LABEL: @reshape_nofold_2d
// CHECK-SAME: %[[ARG0:.+]]: tensor<?x?xi32>
func.func @reshape_nofold_2d(%arg0 : tensor<?x?xi32>) -> tensor<?x?xi32> {
  %c0 = arith.constant 0 : index
  %c1 = arith.constant 1 : index
  %d0 = tensor.dim %arg0, %c0 : tensor<?x?xi32>
  %d1 = tensor.dim %arg0, %c1 : tensor<?x?xi32>
  %ds = tensor.from_elements %d1, %d0 : tensor<2xindex>
  // CHECK: tensor.reshape
  %reshape = tensor.reshape %arg0(%ds) : (tensor<?x?xi32>, tensor<2xindex>) -> tensor<?x?xi32>
  return %reshape : tensor<?x?xi32>
}

// -----

// CHECK-LABEL: @reshape_nofold_2d_ins
func.func @reshape_nofold_2d_ins(%arg0 : tensor<?x?xi32>, %arg1: index, %arg2: index) -> tensor<?x?xi32> {
  %ds = tensor.from_elements %arg1, %arg2 : tensor<2xindex>
  // CHECK: tensor.reshape
  %reshape = tensor.reshape %arg0(%ds) : (tensor<?x?xi32>, tensor<2xindex>) -> tensor<?x?xi32>
  return %reshape : tensor<?x?xi32>
}

// -----

// CHECK-LABEL: @reshape_fold_3d_cst
// CHECK-SAME: %[[ARG0:.+]]: tensor<5x?x?xi32>
func.func @reshape_fold_3d_cst(%arg0 : tensor<5x?x?xi32>) -> tensor<5x?x?xi32> {
  %c1 = arith.constant 1 : index
  %c2 = arith.constant 2 : index
  %d0 = arith.constant 5 : index
  %d1 = tensor.dim %arg0, %c1 : tensor<5x?x?xi32>
  %d2 = tensor.dim %arg0, %c2 : tensor<5x?x?xi32>
  %ds = tensor.from_elements %d0, %d1, %d2 : tensor<3xindex>
  %reshape = tensor.reshape %arg0(%ds) : (tensor<5x?x?xi32>, tensor<3xindex>) -> tensor<5x?x?xi32>
  // CHECK: return %[[ARG0]]
  return %reshape : tensor<5x?x?xi32>
}

// -----

// Test case: This test fails to fold because the index of tensor.dim is out_of_bounds
// CHECK-LABEL: func @dim_out_of_bounds(
//       CHECK: %[[IDX:.*]] = index.constant 28
//  CHECK-NEXT: bufferization.alloc_tensor
//  CHECK-NEXT: %[[DIM:.*]] = tensor.dim %{{.*}}, %[[IDX]]
//  CHECK-NEXT: memref.alloc
//  CHECK-NEXT: memref.cast
//  CHECK-NEXT: affine.vector_load %{{.*}}[{{.*}}, {{.*}}, symbol(%[[DIM]])]
//  CHECK-NEXT: return
func.func @dim_out_of_bounds() -> vector<7xi32> {
    %c1 = arith.constant 1 : index
    %idx28 = index.constant 28
    %c29 = arith.constant 29 : index
    %3 = bufferization.alloc_tensor(%c29) : tensor<?xi16>
    %dim = tensor.dim %3, %idx28 : tensor<?xi16>
    %alloc_21 = memref.alloc(%c29) : memref<?x26x2xi32>
    %16 = affine.vector_load %alloc_21[%c1, %c1, %dim] : memref<?x26x2xi32>, vector<7xi32>
    return %16 : vector<7xi32>
}

// -----

// CHECK-LABEL:   func.func @fold_cast_multiple_results(
// CHECK-SAME:         %[[ARG1:.*]]: tensor<2x2xf32>,
// CHECK-SAME:         %[[ARG2:.*]]: tensor<2x2xf32>) -> index {
// CHECK:           %[[RES:.*]]:2 = test.destination_style_op ins(%[[ARG1]] : tensor<2x2xf32>)
// CHECK-SAME:      outs(%[[ARG2]] : tensor<2x2xf32>) -> tensor<2x2xf32>, index
// CHECK:           return %[[RES]]#1 : index
func.func @fold_cast_multiple_results(%arg0: tensor<2x2xf32>, %arg1: tensor<2x2xf32>) -> index {
  %cast = tensor.cast %arg0 : tensor<2x2xf32> to tensor<?x2xf32>
  %cast_0 = tensor.cast %arg1 : tensor<2x2xf32> to tensor<?x2xf32>
  %0:2 = test.destination_style_op ins(%cast : tensor<?x2xf32>) outs(%cast_0 : tensor<?x2xf32>) -> tensor<?x2xf32>, index
  return %0#1 : index
}
// -----

// CHECK-LABEL:   func.func @fold_cast_pack_dynamic_tile_size
// CHECK-SAME:      %[[DEST:.*]]: tensor<1x1x8x1xi32>,
// CHECK-SAME:      %[[SRC:.*]]: tensor<7x?xi32>,
// CHECK-SAME:      %[[PAD:.*]]: i32) -> tensor<1x1x8x1xi32> {
<<<<<<< HEAD
// CHECK:           %[[PACK:.*]] = tensor.pack %[[SRC]] padding_value(%[[PAD]] : i32) inner_dims_pos = [0, 1] inner_tiles = [8, 1] into %[[DEST]] : tensor<7x?xi32> -> tensor<1x1x8x1xi32>
=======
// CHECK:           %[[PACK:.*]] = tensor.pack %[[SRC]] padding_value(%[[PAD]] : i32)
// CHECK-SAME:        inner_dims_pos = [0, 1] inner_tiles = [8, 1] into %[[DEST]]
// CHECK-SAME:        some_attr
// CHECK-SAME:        : tensor<7x?xi32> -> tensor<1x1x8x1xi32>
>>>>>>> a8d96e15
// CHECK:           return %[[PACK]] : tensor<1x1x8x1xi32>
func.func @fold_cast_pack_dynamic_tile_size(
  %dest: tensor<1x1x8x1xi32>,
  %src: tensor<7x?xi32>,
  %pad: i32) -> tensor<1x1x8x1xi32> {

    %cast = tensor.cast %dest : tensor<1x1x8x1xi32> to tensor<1x1x?x1xi32>
    %c8 = arith.constant 8 : index
<<<<<<< HEAD
    %pack = tensor.pack %src padding_value(%pad : i32) inner_dims_pos = [0, 1] inner_tiles = [%c8, 1] into %cast : tensor<7x?xi32> -> tensor<1x1x?x1xi32>
=======
    %pack = tensor.pack %src padding_value(%pad : i32)
      inner_dims_pos = [0, 1]
      inner_tiles = [%c8, 1]
      into %cast {some_attr} : tensor<7x?xi32> -> tensor<1x1x?x1xi32>
>>>>>>> a8d96e15
    %res = tensor.cast %pack : tensor<1x1x?x1xi32> to tensor<1x1x8x1xi32>
    return %res : tensor<1x1x8x1xi32>
}

// -----

// CHECK-LABEL:   func.func @pack_dont_drop_attributes(
// CHECK: tensor.pack {{.*}}  {test_attr}
func.func @pack_dont_drop_attributes(%arg0: tensor<?x?x?xf16>, %arg1: tensor<128x?x100x16x1xf16>) -> tensor<128x?x100x16x1xf16> {
  %c32_i64 = arith.constant 32 : i64
  %cst = arith.constant 0.000000e+00 : f16
  %pack = tensor.pack %arg0 padding_value(%cst : f16) outer_dims_perm = [0, 1, 2] inner_dims_pos = [1, 2] inner_tiles = [16, 1] into %arg1 {test_attr} : tensor<?x?x?xf16> -> tensor<128x?x100x16x1xf16>
  return %pack : tensor<128x?x100x16x1xf16>
}

// -----

func.func @fold_expand_of_cast(%arg0 : tensor<10x10xf32>)
    -> tensor<10x1x10xf32> {
  %c1 = arith.constant 1 : index 
  %c10 = arith.constant 10 : index 
  %0 = tensor.cast %arg0 : tensor<10x10xf32> to tensor<?x?xf32>
  %1 = tensor.expand_shape %0 [[0, 1], [2]] output_shape [%c10, %c1, %c10]
      : tensor<?x?xf32> into tensor<?x?x?xf32>
  %2 = tensor.cast %1 : tensor<?x?x?xf32> to tensor<10x1x10xf32>
  return %2 : tensor<10x1x10xf32>
}
// CHECK-LABEL:  func.func @fold_expand_of_cast
//       CHECK:   %[[RES:.+]] = tensor.expand_shape %{{.*}} {{\[}}[0, 1], [2]] output_shape [10, 1, 10]
//       CHECK:   return %[[RES]]

// -----

func.func @sink_expand_of_cast(%arg0 : tensor<?x10xf32>)
    -> tensor<?x?x?xf32> {
  %c1 = arith.constant 1 : index
  %c10 = arith.constant 10 : index
  %0 = tensor.cast %arg0 : tensor<?x10xf32> to tensor<?x?xf32>
  %1 = tensor.expand_shape %0 [[0, 1], [2]] output_shape [%c10, %c1, %c10]
      : tensor<?x?xf32> into tensor<?x?x?xf32>
  return %1 : tensor<?x?x?xf32>
}
// CHECK-LABEL:  func.func @sink_expand_of_cast
//   CHECK-DAG:   %[[C10:.*]] = arith.constant 10
//   CHECK-DAG:   %[[C1:.*]] = arith.constant 1
//       CHECK:   %[[EXPAND:.+]] = tensor.expand_shape %{{.*}} {{\[}}[0, 1], [2]] 
//  CHECK-SAME:     output_shape [%[[C10]], %[[C1]], 10]
//       CHECK:   %[[RES:.+]] = tensor.cast %[[EXPAND]]
//       CHECK:   return %[[RES]]

// -----

func.func @partial_sink_expand_of_cast(%arg0 : tensor<10x10xf32>, %arg1 : index, %arg2 : index)
    -> tensor<?x?x?xf32> {
  %c10 = arith.constant 10 : index
  %0 = tensor.cast %arg0 : tensor<10x10xf32> to tensor<?x?xf32>
  %1 = tensor.expand_shape %0 [[0, 1], [2]] output_shape [%arg1, %arg2, %c10]
      : tensor<?x?xf32> into tensor<?x?x?xf32>
  return %1 : tensor<?x?x?xf32>
}
// CHECK-LABEL:  func.func @partial_sink_expand_of_cast
//       CHECK:   %[[CAST:.+]] = tensor.cast
//  CHECK-SAME:     tensor<10x10xf32> to tensor<?x10xf32>
//       CHECK:   %[[EXPAND:.+]] = tensor.expand_shape %{{.*}} {{\[}}[0, 1], [2]] 
//  CHECK-SAME:     output_shape [%{{.*}}, %{{.*}}, 10]
//       CHECK:   %[[RES:.+]] = tensor.cast %[[EXPAND]]
//  CHECK-SAME:     tensor<?x?x10xf32> to tensor<?x?x?xf32>
//       CHECK:   return %[[RES]]<|MERGE_RESOLUTION|>--- conflicted
+++ resolved
@@ -2750,14 +2750,10 @@
 // CHECK-SAME:      %[[DEST:.*]]: tensor<1x1x8x1xi32>,
 // CHECK-SAME:      %[[SRC:.*]]: tensor<7x?xi32>,
 // CHECK-SAME:      %[[PAD:.*]]: i32) -> tensor<1x1x8x1xi32> {
-<<<<<<< HEAD
-// CHECK:           %[[PACK:.*]] = tensor.pack %[[SRC]] padding_value(%[[PAD]] : i32) inner_dims_pos = [0, 1] inner_tiles = [8, 1] into %[[DEST]] : tensor<7x?xi32> -> tensor<1x1x8x1xi32>
-=======
 // CHECK:           %[[PACK:.*]] = tensor.pack %[[SRC]] padding_value(%[[PAD]] : i32)
 // CHECK-SAME:        inner_dims_pos = [0, 1] inner_tiles = [8, 1] into %[[DEST]]
 // CHECK-SAME:        some_attr
 // CHECK-SAME:        : tensor<7x?xi32> -> tensor<1x1x8x1xi32>
->>>>>>> a8d96e15
 // CHECK:           return %[[PACK]] : tensor<1x1x8x1xi32>
 func.func @fold_cast_pack_dynamic_tile_size(
   %dest: tensor<1x1x8x1xi32>,
@@ -2766,14 +2762,10 @@
 
     %cast = tensor.cast %dest : tensor<1x1x8x1xi32> to tensor<1x1x?x1xi32>
     %c8 = arith.constant 8 : index
-<<<<<<< HEAD
-    %pack = tensor.pack %src padding_value(%pad : i32) inner_dims_pos = [0, 1] inner_tiles = [%c8, 1] into %cast : tensor<7x?xi32> -> tensor<1x1x?x1xi32>
-=======
     %pack = tensor.pack %src padding_value(%pad : i32)
       inner_dims_pos = [0, 1]
       inner_tiles = [%c8, 1]
       into %cast {some_attr} : tensor<7x?xi32> -> tensor<1x1x?x1xi32>
->>>>>>> a8d96e15
     %res = tensor.cast %pack : tensor<1x1x?x1xi32> to tensor<1x1x8x1xi32>
     return %res : tensor<1x1x8x1xi32>
 }
