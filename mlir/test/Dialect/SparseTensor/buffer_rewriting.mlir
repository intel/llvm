--- conflicted
+++ resolved
@@ -156,11 +156,7 @@
 // CHECK:         }
 func.func @sparse_sort_1d2v_quick(%arg0: index, %arg1: memref<10xi8>, %arg2: memref<?xf32>, %arg3: memref<10xindex>)
    -> (memref<10xi8>, memref<?xf32>, memref<10xindex>) {
-<<<<<<< HEAD
-  sparse_tensor.sort hybrid_quick_sort %arg0, %arg1 jointly %arg2, %arg3 : memref<10xi8> jointly memref<?xf32>, memref<10xindex>
-=======
   sparse_tensor.sort quick_sort %arg0, %arg1 jointly %arg2, %arg3 : memref<10xi8> jointly memref<?xf32>, memref<10xindex>
->>>>>>> cd74f4a4
   return %arg1, %arg2, %arg3 : memref<10xi8>, memref<?xf32>, memref<10xindex>
 }
 
@@ -172,11 +168,6 @@
 // CHECK-DAG:     func.func private @_sparse_less_than_3_index(%arg0: index, %arg1: index, %arg2: memref<?xindex>, %arg3: memref<?xindex>, %arg4: memref<?xindex>) -> i1 {
 // CHECK-DAG:     func.func private @_sparse_compare_eq_3_index(%arg0: index, %arg1: index, %arg2: memref<?xindex>, %arg3: memref<?xindex>, %arg4: memref<?xindex>) -> i1 {
 // CHECK-DAG:     func.func private @_sparse_partition_3_index(%arg0: index, %arg1: index, %arg2: memref<?xindex>, %arg3: memref<?xindex>, %arg4: memref<?xindex>) -> index {
-<<<<<<< HEAD
-// CHECK-DAG:     func.func private @_sparse_sort_nonstable_3_index(%arg0: index, %arg1: index, %arg2: memref<?xindex>, %arg3: memref<?xindex>, %arg4: memref<?xindex>) {
-// CHECK-LABEL:   func.func @sparse_sort_3d
-func.func @sparse_sort_3d(%arg0: index, %arg1: memref<10xindex>, %arg2: memref<?xindex>, %arg3: memref<10xindex>) -> (memref<10xindex>, memref<?xindex>, memref<10xindex>) {
-=======
 // CHECK-DAG:     func.func private @_sparse_qsort_3_index(%arg0: index, %arg1: index, %arg2: memref<?xindex>, %arg3: memref<?xindex>, %arg4: memref<?xindex>) {
 // CHECK-LABEL:   func.func @sparse_sort_3d_quick
 func.func @sparse_sort_3d_quick(%arg0: index, %arg1: memref<10xindex>, %arg2: memref<?xindex>, %arg3: memref<10xindex>) -> (memref<10xindex>, memref<?xindex>, memref<10xindex>) {
@@ -199,7 +190,6 @@
 // CHECK-DAG:     func.func private @_sparse_hybrid_qsort_3_index(%arg0: index, %arg1: index, %arg2: memref<?xindex>, %arg3: memref<?xindex>, %arg4: memref<?xindex>, %arg5: memref<i64>) {
 // CHECK-LABEL:   func.func @sparse_sort_3d_hybrid
 func.func @sparse_sort_3d_hybrid(%arg0: index, %arg1: memref<10xindex>, %arg2: memref<?xindex>, %arg3: memref<10xindex>) -> (memref<10xindex>, memref<?xindex>, memref<10xindex>) {
->>>>>>> cd74f4a4
   sparse_tensor.sort hybrid_quick_sort %arg0, %arg1, %arg2, %arg3 : memref<10xindex>, memref<?xindex>, memref<10xindex>
   return %arg1, %arg2, %arg3 : memref<10xindex>, memref<?xindex>, memref<10xindex>
 }
@@ -215,8 +205,6 @@
 // CHECK-LABEL:   func.func @sparse_sort_3d_stable
 func.func @sparse_sort_3d_stable(%arg0: index, %arg1: memref<10xindex>, %arg2: memref<?xindex>, %arg3: memref<10xindex>) -> (memref<10xindex>, memref<?xindex>, memref<10xindex>) {
   sparse_tensor.sort insertion_sort_stable %arg0, %arg1, %arg2, %arg3 : memref<10xindex>, memref<?xindex>, memref<10xindex>
-<<<<<<< HEAD
-=======
   return %arg1, %arg2, %arg3 : memref<10xindex>, memref<?xindex>, memref<10xindex>
 }
 
@@ -231,7 +219,6 @@
 // CHECK-LABEL:   func.func @sparse_sort_3d_heap
 func.func @sparse_sort_3d_heap(%arg0: index, %arg1: memref<10xindex>, %arg2: memref<?xindex>, %arg3: memref<10xindex>) -> (memref<10xindex>, memref<?xindex>, memref<10xindex>) {
   sparse_tensor.sort heap_sort %arg0, %arg1, %arg2, %arg3 : memref<10xindex>, memref<?xindex>, memref<10xindex>
->>>>>>> cd74f4a4
   return %arg1, %arg2, %arg3 : memref<10xindex>, memref<?xindex>, memref<10xindex>
 }
 
@@ -243,11 +230,6 @@
 // CHECK-DAG:     func.func private @_sparse_less_than_2_index_coo_1(%arg0: index, %arg1: index, %arg2: memref<?xindex>) -> i1 {
 // CHECK-DAG:     func.func private @_sparse_compare_eq_2_index_coo_1(%arg0: index, %arg1: index, %arg2: memref<?xindex>) -> i1 {
 // CHECK-DAG:     func.func private @_sparse_partition_2_index_coo_1_f32_i32(%arg0: index, %arg1: index, %arg2: memref<?xindex>, %arg3: memref<?xf32>, %arg4: memref<?xi32>) -> index {
-<<<<<<< HEAD
-// CHECK-DAG:     func.func private @_sparse_sort_nonstable_2_index_coo_1_f32_i32(%arg0: index, %arg1: index, %arg2: memref<?xindex>, %arg3: memref<?xf32>, %arg4: memref<?xi32>) {
-// CHECK-LABEL:   func.func @sparse_sort_coo
-func.func @sparse_sort_coo(%arg0: index, %arg1: memref<100xindex>, %arg2: memref<?xf32>, %arg3: memref<10xi32>) -> (memref<100xindex>, memref<?xf32>, memref<10xi32>) {
-=======
 // CHECK-DAG:     func.func private @_sparse_qsort_2_index_coo_1_f32_i32(%arg0: index, %arg1: index, %arg2: memref<?xindex>, %arg3: memref<?xf32>, %arg4: memref<?xi32>) {
 // CHECK-LABEL:   func.func @sparse_sort_coo_quick
 func.func @sparse_sort_coo_quick(%arg0: index, %arg1: memref<100xindex>, %arg2: memref<?xf32>, %arg3: memref<10xi32>) -> (memref<100xindex>, memref<?xf32>, memref<10xi32>) {
@@ -270,7 +252,6 @@
 // CHECK-DAG:     func.func private @_sparse_hybrid_qsort_2_index_coo_1_f32_i32(%arg0: index, %arg1: index, %arg2: memref<?xindex>, %arg3: memref<?xf32>, %arg4: memref<?xi32>, %arg5: memref<i64>) {
 // CHECK-LABEL:   func.func @sparse_sort_coo_hybrid
 func.func @sparse_sort_coo_hybrid(%arg0: index, %arg1: memref<100xindex>, %arg2: memref<?xf32>, %arg3: memref<10xi32>) -> (memref<100xindex>, memref<?xf32>, memref<10xi32>) {
->>>>>>> cd74f4a4
   sparse_tensor.sort_coo hybrid_quick_sort %arg0, %arg1 jointly %arg2, %arg3 {nx = 2 : index, ny = 1: index} : memref<100xindex> jointly memref<?xf32>, memref<10xi32>
   return %arg1, %arg2, %arg3 : memref<100xindex>, memref<?xf32>, memref<10xi32>
 }
