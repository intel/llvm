// RUN: mlir-opt %s --sparse-tensor-conversion --canonicalize --cse | FileCheck %s
// RUN: mlir-opt %s --post-sparsification-rewrite="enable-runtime-library=false enable-foreach=false" \
// RUN: --canonicalize --cse | FileCheck %s --check-prefix=CHECK-RWT

#SparseVector = #sparse_tensor.encoding<{
  dimLevelType = ["compressed"]
}>

#CSR = #sparse_tensor.encoding<{
  dimLevelType = ["dense", "compressed"]
}>

#CSC = #sparse_tensor.encoding<{
  dimLevelType = [ "dense", "compressed" ],
  dimOrdering = affine_map<(i, j) -> (j, i)>
}>

#SparseTensor = #sparse_tensor.encoding<{
  dimLevelType = ["dense", "compressed", "compressed"],
  dimOrdering = affine_map<(i,j,k) -> (k,i,j)>
}>

// CHECK-LABEL: func @sparse_convert_1d(
//  CHECK-SAME: %[[A:.*]]: tensor<?xi32>) -> !llvm.ptr<i8> {
//   CHECK-DAG: %[[EmptyCOO:.*]] = arith.constant 4 : i32
//   CHECK-DAG: %[[FromCOO:.*]] = arith.constant 2 : i32
//   CHECK-DAG: %[[I0:.*]] = arith.constant 0 : i32
//   CHECK-DAG: %[[C0:.*]] = arith.constant 0 : index
//   CHECK-DAG: %[[C1:.*]] = arith.constant 1 : index
//   CHECK-DAG: %[[U:.*]] = tensor.dim %[[A]], %[[C0]] : tensor<?xi32>
//   CHECK-DAG: %[[LvlTypes:.*]] = memref.alloca() : memref<1xi8>
//   CHECK-DAG: %[[DimSizes:.*]] = memref.alloca() : memref<1xindex>
//   CHECK-DAG: %[[LvlSizes:.*]] = memref.alloca() : memref<1xindex>
//   CHECK-DAG: %[[Iota:.*]] = memref.alloca() : memref<1xindex>
//   CHECK-DAG: %[[LvlTypesP:.*]] = memref.cast %[[LvlTypes]] : memref<1xi8> to memref<?xi8>
//   CHECK-DAG: %[[DimSizesP:.*]] = memref.cast %[[DimSizes]] : memref<1xindex> to memref<?xindex>
//   CHECK-DAG: %[[LvlSizesP:.*]] = memref.cast %[[LvlSizes]] : memref<1xindex> to memref<?xindex>
//   CHECK-DAG: %[[IotaP:.*]] = memref.cast %[[Iota]] : memref<1xindex> to memref<?xindex>
//       CHECK: %[[NP:.*]] = llvm.mlir.null : !llvm.ptr<i8>
//       CHECK: %[[C:.*]] = call @newSparseTensor(%[[DimSizesP]], %[[LvlSizesP]], %[[LvlTypesP]], %[[IotaP]], %[[IotaP]], %{{.*}}, %{{.*}}, %{{.*}}, %[[EmptyCOO]], %[[NP]])
//       CHECK: %[[M:.*]] = memref.alloca() : memref<1xindex>
//       CHECK: %[[T:.*]] = memref.cast %[[M]] : memref<1xindex> to memref<?xindex>
//       CHECK: %[[BUF:.*]] = memref.alloca() : memref<i32>
//       CHECK: scf.for %[[I:.*]] = %[[C0]] to %[[U]] step %[[C1]] {
//       CHECK:   %[[E:.*]] = tensor.extract %[[A]][%[[I]]] : tensor<?xi32>
//       CHECK:   %[[N:.*]] = arith.cmpi ne, %[[E]], %[[I0]] : i32
//       CHECK:   scf.if %[[N]] {
//       CHECK:     memref.store %[[I]], %[[M]][%[[C0]]] : memref<1xindex>
//       CHECK:     memref.store %[[E]], %[[BUF]][] : memref<i32>
//       CHECK:     call @addEltI32(%[[C]], %[[BUF]], %[[T]], %[[IotaP]])
//       CHECK:   }
//       CHECK: }
//       CHECK: %[[T:.*]] = call @newSparseTensor(%[[DimSizesP]], %[[LvlSizesP]], %[[LvlTypesP]], %[[IotaP]], %[[IotaP]], %{{.*}}, %{{.*}}, %{{.*}}, %[[FromCOO]], %[[C]])
//       CHECK: call @delSparseTensorCOOI32(%[[C]])
//       CHECK: return %[[T]] : !llvm.ptr<i8>
func.func @sparse_convert_1d(%arg0: tensor<?xi32>) -> tensor<?xi32, #SparseVector> {
  %0 = sparse_tensor.convert %arg0 : tensor<?xi32> to tensor<?xi32, #SparseVector>
  return %0 : tensor<?xi32, #SparseVector>
}

// CHECK-LABEL: func @sparse_convert_complex(
//  CHECK-SAME: %[[A:.*]]: tensor<100xcomplex<f64>>) -> !llvm.ptr<i8> {
//   CHECK-DAG: %[[CC:.*]] = complex.constant [0.000000e+00, 0.000000e+00] : complex<f64>
//   CHECK-DAG: %[[C0:.*]] = arith.constant 0 : index
//   CHECK-DAG: %[[C1:.*]] = arith.constant 1 : index
//   CHECK-DAG: %[[C100:.*]] = arith.constant 100 : index
//       CHECK: scf.for %[[I:.*]] = %[[C0]] to %[[C100]] step %[[C1]] {
//       CHECK:   %[[E:.*]] = tensor.extract %[[A]][%[[I]]] : tensor<100xcomplex<f64>>
//       CHECK:   %[[N:.*]] = complex.neq %[[E]], %[[CC]] : complex<f64>
//       CHECK:   scf.if %[[N]] {
//       CHECK:     memref.store %[[I]], %{{.*}}[%[[C0]]] : memref<1xindex>
//       CHECK:     call @addEltC64
//       CHECK:   }
//       CHECK: }
//       CHECK: %[[T:.*]] = call @newSparseTensor
//       CHECK: call @delSparseTensorCOOC64
//       CHECK: return %[[T]] : !llvm.ptr<i8>
func.func @sparse_convert_complex(%arg0: tensor<100xcomplex<f64>>) -> tensor<100xcomplex<f64>, #SparseVector> {
  %0 = sparse_tensor.convert %arg0 : tensor<100xcomplex<f64>> to tensor<100xcomplex<f64>, #SparseVector>
  return %0 : tensor<100xcomplex<f64>, #SparseVector>
}

// CHECK-LABEL: func @sparse_convert_2d(
//  CHECK-SAME: %[[A:.*]]: tensor<2x4xf64>) -> !llvm.ptr<i8>
//   CHECK-DAG: %[[EmptyCOO:.*]] = arith.constant 4 : i32
//   CHECK-DAG: %[[FromCOO:.*]] = arith.constant 2 : i32
//   CHECK-DAG: %[[C0:.*]] = arith.constant 0 : index
//   CHECK-DAG: %[[C1:.*]] = arith.constant 1 : index
//   CHECK-DAG: %[[LvlTypes:.*]] = memref.alloca() : memref<2xi8>
//   CHECK-DAG: %[[DimSizes:.*]] = memref.alloca() : memref<2xindex>
//   CHECK-DAG: %[[LvlSizes:.*]] = memref.alloca() : memref<2xindex>
//   CHECK-DAG: %[[Iota:.*]] = memref.alloca() : memref<2xindex>
//   CHECK-DAG: %[[LvlTypesP:.*]] = memref.cast %[[LvlTypes]] : memref<2xi8> to memref<?xi8>
//   CHECK-DAG: %[[DimSizesP:.*]] = memref.cast %[[DimSizes]] : memref<2xindex> to memref<?xindex>
//   CHECK-DAG: %[[LvlSizesP:.*]] = memref.cast %[[LvlSizes]] : memref<2xindex> to memref<?xindex>
//   CHECK-DAG: %[[IotaP:.*]] = memref.cast %[[Iota]] : memref<2xindex> to memref<?xindex>
//       CHECK: %[[NP:.*]] = llvm.mlir.null : !llvm.ptr<i8>
//       CHECK: %[[C:.*]] = call @newSparseTensor(%[[DimSizesP]], %[[LvlSizesP]], %[[LvlTypesP]], %[[IotaP]], %[[IotaP]], %{{.*}}, %{{.*}}, %{{.*}}, %[[EmptyCOO]], %[[NP]])
//       CHECK: %[[M:.*]] = memref.alloca() : memref<2xindex>
//       CHECK: %[[T:.*]] = memref.cast %[[M]] : memref<2xindex> to memref<?xindex>
//       CHECK: %[[BUF:.*]] = memref.alloca() : memref<f64>
//       CHECK: scf.for %[[I:.*]] = %[[C0]] to %{{.*}} step %[[C1]] {
//       CHECK:   scf.for %[[J:.*]] = %[[C0]] to %{{.*}} step %[[C1]] {
//       CHECK:     %[[E:.*]] = tensor.extract %[[A]][%[[I]], %[[J]]] : tensor<2x4xf64>
//       CHECK:     memref.store %[[I]], %[[M]][%[[C0]]] : memref<2xindex>
//       CHECK:     memref.store %[[J]], %[[M]][%[[C1]]] : memref<2xindex>
//       CHECK:     memref.store %[[E]], %[[BUF]][] : memref<f64>
//       CHECK:     call @addEltF64(%[[C]], %[[BUF]], %[[T]], %[[IotaP]])
//       CHECK:   }
//       CHECK: }
//       CHECK: %[[T:.*]] = call @newSparseTensor(%[[DimSizesP]], %[[LvlSizesP]], %[[LvlTypesP]], %[[IotaP]], %[[IotaP]], %{{.*}}, %{{.*}}, %{{.*}}, %[[FromCOO]], %[[C]])
//       CHECK: call @delSparseTensorCOOF64(%[[C]])
//       CHECK: return %[[T]] : !llvm.ptr<i8>

// CHECK-RWT-LABEL:   func.func @sparse_convert_2d(
//  CHECK-RWT-SAME:     %[[T0:.*]]: tensor<2x4xf64>) -> tensor<2x4xf64, #sparse_tensor.encoding<{ dimLevelType = [ "dense", "compressed" ] }>> {
//       CHECK-RWT:     %[[T1:.*]] = bufferization.alloc_tensor()
//       CHECK-RWT:     %[[T2:.*]] = sparse_tensor.foreach in %[[T0]] init(%[[T1]])
//       CHECK-RWT:     ^bb0(%[[L0I0:.*]]: index, %[[L0I1:.*]]: index, %[[L0V:.*]]: f64, %[[L0T:.*]]: tensor
//       CHECK-RWT:        %[[CMP:.*]] = arith.cmpf une, %[[L0V]]
//       CHECK-RWT:        %[[IFR:.*]] = scf.if %[[CMP]]
//       CHECK-RWT:          %[[L0T2:.*]] = sparse_tensor.insert %[[L0V]] into %[[L0T]]{{\[}}%[[L0I0]], %[[L0I1]]]
//       CHECK-RWT:          scf.yield %[[L0T2]]
//       CHECK-RWT:        } else {
//       CHECK-RWT:          scf.yield %[[L0T]]
//       CHECK-RWT:        }
//       CHECK-RWT:        sparse_tensor.yield %[[IFR]]
//       CHECK-RWT:     }
//       CHECK-RWT:     %[[R:.*]] = sparse_tensor.load %[[T2]] hasInserts
//       CHECK-RWT:     return %[[R]]
//       CHECK-RWT:   }
func.func @sparse_convert_2d(%arg0: tensor<2x4xf64>) -> tensor<2x4xf64, #CSR> {
  %0 = sparse_tensor.convert %arg0 : tensor<2x4xf64> to tensor<2x4xf64, #CSR>
  return %0 : tensor<2x4xf64, #CSR>
}

// CHECK-LABEL: func @sparse_constant() -> !llvm.ptr<i8> {
//   CHECK-DAG: %[[EmptyCOO:.*]] = arith.constant 4 : i32
//   CHECK-DAG: %[[FromCOO:.*]] = arith.constant 2 : i32
//   CHECK-DAG: %[[C0:.*]] = arith.constant 0 : index
//   CHECK-DAG: %[[C1:.*]] = arith.constant 1 : index
//   CHECK-DAG: %[[C2:.*]] = arith.constant 2 : index
//   CHECK-DAG: %[[LvlTypes:.*]] = memref.alloca() : memref<2xi8>
//   CHECK-DAG: %[[DimSizes:.*]] = memref.alloca() : memref<2xindex>
//   CHECK-DAG: %[[LvlSizes:.*]] = memref.alloca() : memref<2xindex>
//   CHECK-DAG: %[[Iota:.*]] = memref.alloca() : memref<2xindex>
//   CHECK-DAG: %[[LvlTypesP:.*]] = memref.cast %[[LvlTypes]] : memref<2xi8> to memref<?xi8>
//   CHECK-DAG: %[[DimSizesP:.*]] = memref.cast %[[DimSizes]] : memref<2xindex> to memref<?xindex>
//   CHECK-DAG: %[[LvlSizesP:.*]] = memref.cast %[[LvlSizes]] : memref<2xindex> to memref<?xindex>
//   CHECK-DAG: %[[IotaP:.*]] = memref.cast %[[Iota]] : memref<2xindex> to memref<?xindex>
//       CHECK: %[[NP:.*]] = llvm.mlir.null : !llvm.ptr<i8>
//       CHECK: %[[C:.*]] = call @newSparseTensor(%[[DimSizesP]], %[[LvlSizesP]], %[[LvlTypesP]], %[[IotaP]], %[[IotaP]], %{{.*}}, %{{.*}}, %{{.*}}, %[[EmptyCOO]], %[[NP]])
//       CHECK: %[[M:.*]] = memref.alloca() : memref<2xindex>
//       CHECK: %[[N:.*]] = memref.cast %[[M]] : memref<2xindex> to memref<?xindex>
//       CHECK: %[[BUF:.*]] = memref.alloca() : memref<f32>
//       CHECK: scf.for %[[I:.*]] = %[[C0]] to %[[C2]] step %[[C1]] {
//   CHECK-DAG:   memref.store %{{.*}}, %[[M]][%[[C0]]] : memref<2xindex>
//   CHECK-DAG:   memref.store %{{.*}}, %[[M]][%[[C1]]] : memref<2xindex>
//   CHECK-DAG:   %[[V:.*]] = tensor.extract %{{.*}}[%[[I]]] : tensor<2xf32>
//       CHECK:   memref.store %[[V]], %[[BUF]][] : memref<f32>
//       CHECK:   call @addEltF32(%{{.*}}, %[[BUF]], %[[N]], %[[IotaP]])
//       CHECK: }
//       CHECK: %[[T:.*]] = call @newSparseTensor(%[[DimSizesP]], %[[LvlSizesP]], %[[LvlTypesP]], %[[IotaP]], %[[IotaP]], %{{.*}}, %{{.*}}, %{{.*}}, %[[FromCOO]], %[[C]])
//       CHECK: call @delSparseTensorCOOF32(%[[C]])
//       CHECK: return %[[T]] : !llvm.ptr<i8>

// CHECK-RWT-LABEL:   func.func @sparse_constant() -> tensor<8x7xf32, #sparse_tensor.encoding<{ dimLevelType = [ "dense", "compressed" ] }>> {
//       CHECK-RWT:     %[[F0:.*]] = arith.constant sparse<{{\[\[}}0, 0], [1, 6]], [1.000000e+00, 5.000000e+00]> : tensor<8x7xf32>
//       CHECK-RWT:     %[[T0:.*]] = bufferization.alloc_tensor()
//       CHECK-RWT:     %[[T1:.*]] = sparse_tensor.foreach in %[[F0]] init(%[[T0]])
//       CHECK-RWT:     ^bb0(%[[L0I0:.*]]: index, %[[L0I1:.*]]: index, %[[L0V:.*]]: f32, %[[L0T:.*]]: tensor
//       CHECK-RWT:       %[[L0T2:.*]] = sparse_tensor.insert %[[L0V]] into %[[L0T]]{{\[}}%[[L0I0]], %[[L0I1]]]
//       CHECK-RWT:       sparse_tensor.yield %[[L0T2]]
//       CHECK-RWT:     }
//       CHECK-RWT:     %[[R:.*]] = sparse_tensor.load %[[T1]] hasInserts
//       CHECK-RWT:     return %[[R]]
//       CHECK-RWT:   }
func.func @sparse_constant() -> tensor<8x7xf32, #CSR>{
  // Initialize a tensor.
  %0 = arith.constant sparse<[[0, 0], [1, 6]], [1.0, 5.0]> : tensor<8x7xf32>
  // Convert the tensor to a sparse tensor.
  %1 = sparse_tensor.convert %0 : tensor<8x7xf32> to tensor<8x7xf32, #CSR>
  return %1 : tensor<8x7xf32, #CSR>
}

<<<<<<< HEAD
// CHECK-RWT-LABEL:   func.func @sparse_constant_csc() -> tensor<8x7xf32, #sparse_tensor.encoding<{ dimLevelType = [ "dense", "compressed" ], dimOrdering = affine_map<(d0, d1) -> (d1, d0)> }>> {
//       CHECK-RWT:     %[[F0:.*]] = arith.constant sparse<{{\[\[}}0, 0], [1, 6]], [1.000000e+00, 5.000000e+00]> : tensor<8x7xf32>
//       CHECK-RWT:     %[[T0:.*]] = bufferization.alloc_tensor()
//       CHECK-RWT:     %[[T1:.*]] = sparse_tensor.foreach in %[[F0]] init(%[[T0]])
//       CHECK-RWT:     ^bb0(%[[L0I0:.*]]: index, %[[L0I1:.*]]: index, %[[L0V:.*]]: f32, %[[L0T:.*]]: tensor
//       CHECK-RWT:       %[[L0T2:.*]] = sparse_tensor.insert %[[L0V]] into %[[L0T]]{{\[}}%[[L0I1]], %[[L0I0]]]
//       CHECK-RWT:       sparse_tensor.yield %[[L0T2]]
//       CHECK-RWT:     }
//       CHECK-RWT:     %[[COO:.*]] = sparse_tensor.load %[[T1]] hasInserts
//       CHECK-RWT:     %[[NNZ:.*]] = sparse_tensor.number_of_entries %[[COO]]
//       CHECK-RWT:     %[[V:.*]] = sparse_tensor.values %[[COO]]
//       CHECK-RWT:     %[[I:.*]] = sparse_tensor.indices_buffer %[[COO]]
//       CHECK-RWT:     sparse_tensor.sort_coo hybrid_quick_sort %[[NNZ]], %[[I]] jointly %[[V]] {nx = 2 : index, ny = 0 : index}
//       CHECK-RWT:     %[[T3:.*]] = bufferization.alloc_tensor()
//       CHECK-RWT:     %[[T4:.*]] = sparse_tensor.foreach in %[[COO]] init(%[[T3]])
//       CHECK-RWT:     ^bb0(%[[L1I0:.*]]: index, %[[L1I1:.*]]: index, %[[L1V:.*]]: f32, %[[L1T:.*]]: tensor
//       CHECK-RWT:       %[[L1T2:.*]] = sparse_tensor.insert %[[L1V]] into %[[L1T]]{{\[}}%[[L1I1]], %[[L1I0]]]
//       CHECK-RWT:       sparse_tensor.yield %[[L1T2]]
//       CHECK-RWT:     }
//       CHECK-RWT:     %[[T5:.*]] = sparse_tensor.load %[[T4]] hasInserts
//       CHECK-RWT:     %[[T6:.*]] = sparse_tensor.convert %[[T5]]
//       CHECK-RWT:     bufferization.dealloc_tensor %[[COO]]
//       CHECK-RWT:     return %[[T6]]
//       CHECK-RWT:   }
=======
// CHECK-RWT-LABEL:   func.func @sparse_constant_csc() -> tensor<8x7xf32,
//       CHECK-RWT:    %[[VAL_0:.*]] = arith.constant sparse<{{\[\[}}0, 0], [1, 6]], [1.000000e+00, 5.000000e+00]> : tensor<8x7xf32>
//       CHECK-RWT:    %[[VAL_1:.*]] = bufferization.alloc_tensor() :
//       CHECK-RWT:    %[[VAL_2:.*]] = sparse_tensor.foreach in %[[VAL_0]] init(%[[VAL_1]]) {order = #map} : tensor<8x7xf32>,
//       CHECK-RWT:    ^bb0(%[[VAL_3:.*]]: index, %[[VAL_4:.*]]: index, %[[VAL_5:.*]]: f32, %[[VAL_6:.*]]: tensor
//       CHECK-RWT:      %[[VAL_7:.*]] = sparse_tensor.insert %[[VAL_5]] into %[[VAL_6]]{{\[}}%[[VAL_4]], %[[VAL_3]]] :
//       CHECK-RWT:      sparse_tensor.yield %[[VAL_7]] :
//       CHECK-RWT:    }
//       CHECK-RWT:    %[[VAL_8:.*]] = sparse_tensor.load %[[VAL_9:.*]] hasInserts :
//       CHECK-RWT:    return %[[VAL_8]] :
//       CHECK-RWT:  }
>>>>>>> cd74f4a4
func.func @sparse_constant_csc() -> tensor<8x7xf32, #CSC>{
  // Initialize a tensor.
  %0 = arith.constant sparse<[[0, 0], [1, 6]], [1.0, 5.0]> : tensor<8x7xf32>
  // Convert the tensor to a sparse tensor.
  %1 = sparse_tensor.convert %0 : tensor<8x7xf32> to tensor<8x7xf32, #CSC>
  return %1 : tensor<8x7xf32, #CSC>
}

// CHECK-LABEL: func @sparse_convert_3d(
//  CHECK-SAME: %[[A:.*]]: tensor<?x?x?xf64>) -> !llvm.ptr<i8>
//   CHECK-DAG: %[[EmptyCOO:.*]] = arith.constant 4 : i32
//   CHECK-DAG: %[[FromCOO:.*]] = arith.constant 2 : i32
//   CHECK-DAG: %[[C0:.*]] = arith.constant 0 : index
//   CHECK-DAG: %[[C1:.*]] = arith.constant 1 : index
//   CHECK-DAG: %[[C2:.*]] = arith.constant 2 : index
//   CHECK-DAG: %[[U1:.*]] = tensor.dim %[[A]], %[[C0]] : tensor<?x?x?xf64>
//   CHECK-DAG: %[[U2:.*]] = tensor.dim %[[A]], %[[C1]] : tensor<?x?x?xf64>
//   CHECK-DAG: %[[U3:.*]] = tensor.dim %[[A]], %[[C2]] : tensor<?x?x?xf64>
//   CHECK-DAG: %[[LvlTypes:.*]] = memref.alloca() : memref<3xi8>
//   CHECK-DAG: %[[DimSizes:.*]] = memref.alloca() : memref<3xindex>
//   CHECK-DAG: %[[LvlSizes:.*]] = memref.alloca() : memref<3xindex>
//   CHECK-DAG: %[[Lvl2Dim:.*]] = memref.alloca() : memref<3xindex>
//   CHECK-DAG: %[[Dim2Lvl:.*]] = memref.alloca() : memref<3xindex>
//   CHECK-DAG: %[[LvlTypesP:.*]] = memref.cast %[[LvlTypes]] : memref<3xi8> to memref<?xi8>
//   CHECK-DAG: %[[DimSizesP:.*]] = memref.cast %[[DimSizes]] : memref<3xindex> to memref<?xindex>
//   CHECK-DAG: %[[LvlSizesP:.*]] = memref.cast %[[LvlSizes]] : memref<3xindex> to memref<?xindex>
//   CHECK-DAG: %[[Lvl2DimP:.*]] = memref.cast %[[Lvl2Dim]] : memref<3xindex> to memref<?xindex>
//   CHECK-DAG: %[[Dim2LvlP:.*]] = memref.cast %[[Dim2Lvl]] : memref<3xindex> to memref<?xindex>
//       CHECK: %[[NP:.*]] = llvm.mlir.null : !llvm.ptr<i8>
//       CHECK: %[[C:.*]] = call @newSparseTensor(%[[DimSizesP]], %[[LvlSizesP]], %[[LvlTypesP]], %[[Lvl2DimP]], %[[Dim2LvlP]], %{{.*}}, %{{.*}}, %{{.*}}, %[[EmptyCOO]], %[[NP]])
//       CHECK: %[[M:.*]] = memref.alloca() : memref<3xindex>
//       CHECK: %[[N:.*]] = memref.cast %[[M]] : memref<3xindex> to memref<?xindex>
//       CHECK: %[[BUF:.*]] = memref.alloca() : memref<f64>
//       CHECK: scf.for %[[I:.*]] = %[[C0]] to %[[U1]] step %[[C1]] {
//       CHECK:   scf.for %[[J:.*]] = %[[C0]] to %[[U2]] step %[[C1]] {
//       CHECK:     scf.for %[[K:.*]] = %[[C0]] to %[[U3]] step %[[C1]] {
//       CHECK:       %[[E:.*]] = tensor.extract %[[A]][%[[I]], %[[J]], %[[K]]] : tensor<?x?x?xf64>
//       CHECK:       memref.store %[[I]], %[[M]][%[[C0]]] : memref<3xindex>
//       CHECK:       memref.store %[[J]], %[[M]][%[[C1]]] : memref<3xindex>
//       CHECK:       memref.store %[[K]], %[[M]][%[[C2]]] : memref<3xindex>
//       CHECK:       memref.store %[[E]], %[[BUF]][] : memref<f64>
//       CHECK:       call @addEltF64(%[[C]], %[[BUF]], %[[N]], %[[Dim2LvlP]])
//       CHECK:     }
//       CHECK:   }
//       CHECK: }
//       CHECK: %[[T:.*]] = call @newSparseTensor(%[[DimSizesP]], %[[LvlSizesP]], %[[LvlTypesP]], %[[Lvl2DimP]], %[[Dim2LvlP]], %{{.*}}, %{{.*}}, %{{.*}}, %[[FromCOO]], %[[C]])
//       CHECK: call @delSparseTensorCOOF64(%[[C]])
//       CHECK: return %[[T]] : !llvm.ptr<i8>
func.func @sparse_convert_3d(%arg0: tensor<?x?x?xf64>) -> tensor<?x?x?xf64, #SparseTensor> {
  %0 = sparse_tensor.convert %arg0 : tensor<?x?x?xf64> to tensor<?x?x?xf64, #SparseTensor>
  return %0 : tensor<?x?x?xf64, #SparseTensor>
}<|MERGE_RESOLUTION|>--- conflicted
+++ resolved
@@ -183,32 +183,6 @@
   return %1 : tensor<8x7xf32, #CSR>
 }
 
-<<<<<<< HEAD
-// CHECK-RWT-LABEL:   func.func @sparse_constant_csc() -> tensor<8x7xf32, #sparse_tensor.encoding<{ dimLevelType = [ "dense", "compressed" ], dimOrdering = affine_map<(d0, d1) -> (d1, d0)> }>> {
-//       CHECK-RWT:     %[[F0:.*]] = arith.constant sparse<{{\[\[}}0, 0], [1, 6]], [1.000000e+00, 5.000000e+00]> : tensor<8x7xf32>
-//       CHECK-RWT:     %[[T0:.*]] = bufferization.alloc_tensor()
-//       CHECK-RWT:     %[[T1:.*]] = sparse_tensor.foreach in %[[F0]] init(%[[T0]])
-//       CHECK-RWT:     ^bb0(%[[L0I0:.*]]: index, %[[L0I1:.*]]: index, %[[L0V:.*]]: f32, %[[L0T:.*]]: tensor
-//       CHECK-RWT:       %[[L0T2:.*]] = sparse_tensor.insert %[[L0V]] into %[[L0T]]{{\[}}%[[L0I1]], %[[L0I0]]]
-//       CHECK-RWT:       sparse_tensor.yield %[[L0T2]]
-//       CHECK-RWT:     }
-//       CHECK-RWT:     %[[COO:.*]] = sparse_tensor.load %[[T1]] hasInserts
-//       CHECK-RWT:     %[[NNZ:.*]] = sparse_tensor.number_of_entries %[[COO]]
-//       CHECK-RWT:     %[[V:.*]] = sparse_tensor.values %[[COO]]
-//       CHECK-RWT:     %[[I:.*]] = sparse_tensor.indices_buffer %[[COO]]
-//       CHECK-RWT:     sparse_tensor.sort_coo hybrid_quick_sort %[[NNZ]], %[[I]] jointly %[[V]] {nx = 2 : index, ny = 0 : index}
-//       CHECK-RWT:     %[[T3:.*]] = bufferization.alloc_tensor()
-//       CHECK-RWT:     %[[T4:.*]] = sparse_tensor.foreach in %[[COO]] init(%[[T3]])
-//       CHECK-RWT:     ^bb0(%[[L1I0:.*]]: index, %[[L1I1:.*]]: index, %[[L1V:.*]]: f32, %[[L1T:.*]]: tensor
-//       CHECK-RWT:       %[[L1T2:.*]] = sparse_tensor.insert %[[L1V]] into %[[L1T]]{{\[}}%[[L1I1]], %[[L1I0]]]
-//       CHECK-RWT:       sparse_tensor.yield %[[L1T2]]
-//       CHECK-RWT:     }
-//       CHECK-RWT:     %[[T5:.*]] = sparse_tensor.load %[[T4]] hasInserts
-//       CHECK-RWT:     %[[T6:.*]] = sparse_tensor.convert %[[T5]]
-//       CHECK-RWT:     bufferization.dealloc_tensor %[[COO]]
-//       CHECK-RWT:     return %[[T6]]
-//       CHECK-RWT:   }
-=======
 // CHECK-RWT-LABEL:   func.func @sparse_constant_csc() -> tensor<8x7xf32,
 //       CHECK-RWT:    %[[VAL_0:.*]] = arith.constant sparse<{{\[\[}}0, 0], [1, 6]], [1.000000e+00, 5.000000e+00]> : tensor<8x7xf32>
 //       CHECK-RWT:    %[[VAL_1:.*]] = bufferization.alloc_tensor() :
@@ -220,7 +194,6 @@
 //       CHECK-RWT:    %[[VAL_8:.*]] = sparse_tensor.load %[[VAL_9:.*]] hasInserts :
 //       CHECK-RWT:    return %[[VAL_8]] :
 //       CHECK-RWT:  }
->>>>>>> cd74f4a4
 func.func @sparse_constant_csc() -> tensor<8x7xf32, #CSC>{
   // Initialize a tensor.
   %0 = arith.constant sparse<[[0, 0], [1, 6]], [1.0, 5.0]> : tensor<8x7xf32>
