--- conflicted
+++ resolved
@@ -5,28 +5,18 @@
 #map2 = affine_map<(d0, d1, d2, d3) -> (d0, d1)>
 
 #DCSR = #sparse_tensor.encoding<{ lvlTypes = [ "compressed", "compressed" ] }>
+
 // CHECK-LABEL:   func.func @conv2d_all_sparse_CSR(
 // CHECK-SAME:      %[[VAL_0:.*]]: tensor<8x8xi32, #sparse_tensor.encoding<{{.*}}>>,
-<<<<<<< HEAD
-// CHECK-SAME:      %[[VAL_1:.*]]: tensor<3x3xi32>)
-=======
 // CHECK-SAME:      %[[VAL_1:.*]]: tensor<3x3xi32>) -> tensor<6x6xi32, #sparse_tensor.encoding<{{.*}}>> {
->>>>>>> bac3a63c
 // CHECK-DAG:       %[[VAL_2:.*]] = arith.constant true
 // CHECK-DAG:       %[[VAL_3:.*]] = arith.constant -2 : index
 // CHECK-DAG:       %[[VAL_4:.*]] = arith.constant 8 : index
 // CHECK-DAG:       %[[VAL_5:.*]] = arith.constant 3 : index
-<<<<<<< HEAD
-// CHECK-DAG:       %[[VAL_6:.*]] = arith.constant 4 : index
-// CHECK-DAG:       %[[VAL_7:.*]] = arith.constant 2 : index
-// CHECK-DAG:       %[[VAL_8:.*]] = arith.constant 0 : index
-// CHECK-DAG:       %[[VAL_9:.*]] = arith.constant 1 : index
-=======
 // CHECK-DAG:       %[[VAL_6:.*]] = arith.constant 0 : index
 // CHECK-DAG:       %[[VAL_7:.*]] = arith.constant 1 : index
 // CHECK-DAG:       %[[VAL_8:.*]] = arith.constant 2 : index
 // CHECK-DAG:       %[[VAL_9:.*]] = arith.constant 4 : index
->>>>>>> bac3a63c
 // CHECK-DAG:       %[[VAL_10:.*]] = arith.constant 0 : i32
 // CHECK-DAG:       %[[VAL_11:.*]] = arith.constant false
 // CHECK-DAG:       %[[VAL_12:.*]] = bufferization.alloc_tensor() : tensor<6x6xi32, #sparse_tensor.encoding<{{.*}}>>
@@ -35,21 +25,6 @@
 // CHECK-DAG:       %[[VAL_15:.*]] = sparse_tensor.positions %[[VAL_0]] {level = 1 : index} : tensor<8x8xi32, #sparse_tensor.encoding<{{.*}}>> to memref<?xindex>
 // CHECK-DAG:       %[[VAL_16:.*]] = sparse_tensor.coordinates %[[VAL_0]] {level = 1 : index} : tensor<8x8xi32, #sparse_tensor.encoding<{{.*}}>> to memref<?xindex>
 // CHECK-DAG:       %[[VAL_17:.*]] = sparse_tensor.values %[[VAL_0]] : tensor<8x8xi32, #sparse_tensor.encoding<{{.*}}>> to memref<?xi32>
-<<<<<<< HEAD
-// CHECK-DAG:       %[[VAL_18:.*]] = memref.alloca() : memref<8xindex>
-// CHECK-DAG:       %[[VAL_19:.*]] = memref.alloca() : memref<4xindex>
-// CHECK-DAG:       %[[VAL_20:.*]] = memref.load %[[VAL_13]]{{\[}}%[[VAL_9]]] : memref<?xindex>
-// CHECK:           memref.store %[[VAL_6]], %[[VAL_19]]{{\[}}%[[VAL_8]]] : memref<4xindex>
-// CHECK:           memref.store %[[VAL_8]], %[[VAL_19]]{{\[}}%[[VAL_9]]] : memref<4xindex>
-// CHECK:           memref.store %[[VAL_8]], %[[VAL_19]]{{\[}}%[[VAL_7]]] : memref<4xindex>
-// CHECK:           memref.store %[[VAL_20]], %[[VAL_19]]{{\[}}%[[VAL_5]]] : memref<4xindex>
-// CHECK:           %[[VAL_21:.*]] = arith.cmpi ugt, %[[VAL_20]], %[[VAL_8]] : index
-// CHECK:           %[[VAL_22:.*]] = memref.load %[[VAL_14]]{{\[}}%[[VAL_8]]] : memref<?xindex>
-// CHECK:           %[[VAL_23:.*]] = arith.cmpi uge, %[[VAL_22]], %[[VAL_5]] : index
-// CHECK:           %[[VAL_24:.*]] = arith.andi %[[VAL_21]], %[[VAL_23]] : i1
-// CHECK:           %[[VAL_25:.*]] = arith.addi %[[VAL_22]], %[[VAL_3]] : index
-// CHECK:           %[[VAL_26:.*]] = arith.select %[[VAL_24]], %[[VAL_25]], %[[VAL_8]] : index
-=======
 // CHECK-DAG:       %[[VAL_18:.*]] = memref.alloca() : memref<11xindex>
 // CHECK-DAG:       %[[VAL_19:.*]] = memref.alloca() : memref<5xindex>
 // CHECK-DAG:       %[[VAL_20:.*]] = memref.load %[[VAL_13]]{{\[}}%[[VAL_7]]] : memref<?xindex>
@@ -63,231 +38,10 @@
 // CHECK:           %[[VAL_24:.*]] = arith.andi %[[VAL_21]], %[[VAL_23]] : i1
 // CHECK:           %[[VAL_25:.*]] = arith.addi %[[VAL_22]], %[[VAL_3]] : index
 // CHECK:           %[[VAL_26:.*]] = arith.select %[[VAL_24]], %[[VAL_25]], %[[VAL_6]] : index
->>>>>>> bac3a63c
 // CHECK:           %[[VAL_27:.*]]:3 = scf.while (%[[VAL_28:.*]] = %[[VAL_21]], %[[VAL_29:.*]] = %[[VAL_22]], %[[VAL_30:.*]] = %[[VAL_26]], %[[VAL_31:.*]] = %[[VAL_12]]) : (i1, index, index, tensor<6x6xi32, #sparse_tensor.encoding<{{.*}}>>) -> (index, index, tensor<6x6xi32, #sparse_tensor.encoding<{{.*}}>>) {
 // CHECK:             scf.condition(%[[VAL_28]]) %[[VAL_29]], %[[VAL_30]], %[[VAL_31]] : index, index, tensor<6x6xi32, #sparse_tensor.encoding<{{.*}}>>
 // CHECK:           } do {
 // CHECK:           ^bb0(%[[VAL_32:.*]]: index, %[[VAL_33:.*]]: index, %[[VAL_34:.*]]: tensor<6x6xi32, #sparse_tensor.encoding<{{.*}}>>):
-<<<<<<< HEAD
-// CHECK:             %[[VAL_35:.*]] = memref.load %[[VAL_19]]{{\[}}%[[VAL_8]]] : memref<4xindex>
-// CHECK:             %[[VAL_36:.*]]:3 = scf.for %[[VAL_37:.*]] = %[[VAL_7]] to %[[VAL_35]] step %[[VAL_7]] iter_args(%[[VAL_38:.*]] = %[[VAL_11]], %[[VAL_39:.*]] = %[[VAL_4]], %[[VAL_40:.*]] = %[[VAL_7]]) -> (i1, index, index) {
-// CHECK:               %[[VAL_41:.*]] = memref.load %[[VAL_19]]{{\[}}%[[VAL_37]]] : memref<4xindex>
-// CHECK:               %[[VAL_42:.*]] = arith.addi %[[VAL_37]], %[[VAL_9]] : index
-// CHECK:               %[[VAL_43:.*]] = memref.load %[[VAL_19]]{{\[}}%[[VAL_42]]] : memref<4xindex>
-// CHECK:               %[[VAL_44:.*]] = arith.addi %[[VAL_33]], %[[VAL_5]] : index
-// CHECK:               %[[VAL_45:.*]]:4 = scf.while (%[[VAL_46:.*]] = %[[VAL_41]], %[[VAL_47:.*]] = %[[VAL_38]], %[[VAL_48:.*]] = %[[VAL_39]], %[[VAL_49:.*]] = %[[VAL_40]]) : (index, i1, index, index) -> (index, i1, index, index) {
-// CHECK:                 %[[VAL_50:.*]] = arith.cmpi ult, %[[VAL_46]], %[[VAL_43]] : index
-// CHECK:                 %[[VAL_51:.*]] = scf.if %[[VAL_50]] -> (i1) {
-// CHECK:                   %[[VAL_52:.*]] = memref.load %[[VAL_14]]{{\[}}%[[VAL_46]]] : memref<?xindex>
-// CHECK:                   %[[VAL_53:.*]] = arith.cmpi ult, %[[VAL_52]], %[[VAL_44]] : index
-// CHECK:                   scf.yield %[[VAL_53]] : i1
-// CHECK:                 } else {
-// CHECK:                   scf.yield %[[VAL_11]] : i1
-// CHECK:                 }
-// CHECK:                 scf.condition(%[[VAL_54:.*]]) %[[VAL_46]], %[[VAL_47]], %[[VAL_48]], %[[VAL_49]] : index, i1, index, index
-// CHECK:               } do {
-// CHECK:               ^bb0(%[[VAL_55:.*]]: index, %[[VAL_56:.*]]: i1, %[[VAL_57:.*]]: index, %[[VAL_58:.*]]: index):
-// CHECK:                 %[[VAL_59:.*]] = arith.addi %[[VAL_55]], %[[VAL_9]] : index
-// CHECK:                 %[[VAL_60:.*]] = memref.load %[[VAL_15]]{{\[}}%[[VAL_55]]] : memref<?xindex>
-// CHECK:                 %[[VAL_61:.*]] = memref.load %[[VAL_15]]{{\[}}%[[VAL_59]]] : memref<?xindex>
-// CHECK:                 %[[VAL_62:.*]] = arith.cmpi ult, %[[VAL_60]], %[[VAL_61]] : index
-// CHECK:                 %[[VAL_63:.*]] = arith.ori %[[VAL_62]], %[[VAL_56]] : i1
-// CHECK:                 %[[VAL_64:.*]] = scf.if %[[VAL_62]] -> (index) {
-// CHECK:                   %[[VAL_65:.*]] = memref.load %[[VAL_16]]{{\[}}%[[VAL_60]]] : memref<?xindex>
-// CHECK:                   %[[VAL_66:.*]] = arith.cmpi ult, %[[VAL_65]], %[[VAL_57]] : index
-// CHECK:                   %[[VAL_67:.*]] = arith.select %[[VAL_66]], %[[VAL_65]], %[[VAL_57]] : index
-// CHECK:                   scf.yield %[[VAL_67]] : index
-// CHECK:                 } else {
-// CHECK:                   scf.yield %[[VAL_57]] : index
-// CHECK:                 }
-// CHECK:                 memref.store %[[VAL_60]], %[[VAL_18]]{{\[}}%[[VAL_58]]] : memref<8xindex>
-// CHECK:                 %[[VAL_68:.*]] = arith.addi %[[VAL_58]], %[[VAL_9]] : index
-// CHECK:                 memref.store %[[VAL_61]], %[[VAL_18]]{{\[}}%[[VAL_68]]] : memref<8xindex>
-// CHECK:                 %[[VAL_69:.*]] = arith.addi %[[VAL_58]], %[[VAL_7]] : index
-// CHECK:                 scf.yield %[[VAL_59]], %[[VAL_63]], %[[VAL_70:.*]], %[[VAL_69]] : index, i1, index, index
-// CHECK:               }
-// CHECK:               scf.yield %[[VAL_71:.*]]#1, %[[VAL_71]]#2, %[[VAL_71]]#3 : i1, index, index
-// CHECK:             }
-// CHECK:             memref.store %[[VAL_72:.*]]#2, %[[VAL_18]]{{\[}}%[[VAL_8]]] : memref<8xindex>
-// CHECK:             memref.store %[[VAL_8]], %[[VAL_18]]{{\[}}%[[VAL_9]]] : memref<8xindex>
-// CHECK:             %[[VAL_73:.*]] = arith.cmpi uge, %[[VAL_72]]#1, %[[VAL_5]] : index
-// CHECK:             %[[VAL_74:.*]] = arith.andi %[[VAL_72]]#0, %[[VAL_73]] : i1
-// CHECK:             %[[VAL_75:.*]] = arith.addi %[[VAL_72]]#1, %[[VAL_3]] : index
-// CHECK:             %[[VAL_76:.*]] = arith.select %[[VAL_74]], %[[VAL_75]], %[[VAL_8]] : index
-// CHECK:             %[[VAL_77:.*]]:3 = scf.while (%[[VAL_78:.*]] = %[[VAL_72]]#0, %[[VAL_79:.*]] = %[[VAL_72]]#1, %[[VAL_80:.*]] = %[[VAL_76]], %[[VAL_81:.*]] = %[[VAL_34]]) : (i1, index, index, tensor<6x6xi32, #sparse_tensor.encoding<{{.*}}>>) -> (index, index, tensor<6x6xi32, #sparse_tensor.encoding<{{.*}}>>) {
-// CHECK:               scf.condition(%[[VAL_78]]) %[[VAL_79]], %[[VAL_80]], %[[VAL_81]] : index, index, tensor<6x6xi32, #sparse_tensor.encoding<{{.*}}>>
-// CHECK:             } do {
-// CHECK:             ^bb0(%[[VAL_82:.*]]: index, %[[VAL_83:.*]]: index, %[[VAL_84:.*]]: tensor<6x6xi32, #sparse_tensor.encoding<{{.*}}>>):
-// CHECK:               %[[VAL_85:.*]] = memref.load %[[VAL_19]]{{\[}}%[[VAL_9]]] : memref<4xindex>
-// CHECK:               %[[VAL_86:.*]] = arith.addi %[[VAL_85]], %[[VAL_7]] : index
-// CHECK:               %[[VAL_87:.*]] = arith.addi %[[VAL_85]], %[[VAL_5]] : index
-// CHECK:               %[[VAL_88:.*]] = memref.load %[[VAL_19]]{{\[}}%[[VAL_86]]] : memref<4xindex>
-// CHECK:               %[[VAL_89:.*]] = memref.load %[[VAL_19]]{{\[}}%[[VAL_87]]] : memref<4xindex>
-// CHECK:               %[[VAL_90:.*]] = arith.addi %[[VAL_33]], %[[VAL_5]] : index
-// CHECK:               %[[VAL_91:.*]]:3 = scf.while (%[[VAL_92:.*]] = %[[VAL_88]], %[[VAL_93:.*]] = %[[VAL_10]], %[[VAL_94:.*]] = %[[VAL_11]]) : (index, i32, i1) -> (index, i32, i1) {
-// CHECK:                 %[[VAL_95:.*]] = arith.cmpi ult, %[[VAL_92]], %[[VAL_89]] : index
-// CHECK:                 %[[VAL_96:.*]] = scf.if %[[VAL_95]] -> (i1) {
-// CHECK:                   %[[VAL_97:.*]] = memref.load %[[VAL_14]]{{\[}}%[[VAL_92]]] : memref<?xindex>
-// CHECK:                   %[[VAL_98:.*]] = arith.cmpi ult, %[[VAL_97]], %[[VAL_90]] : index
-// CHECK:                   scf.yield %[[VAL_98]] : i1
-// CHECK:                 } else {
-// CHECK:                   scf.yield %[[VAL_11]] : i1
-// CHECK:                 }
-// CHECK:                 scf.condition(%[[VAL_99:.*]]) %[[VAL_92]], %[[VAL_93]], %[[VAL_94]] : index, i32, i1
-// CHECK:               } do {
-// CHECK:               ^bb0(%[[VAL_100:.*]]: index, %[[VAL_101:.*]]: i32, %[[VAL_102:.*]]: i1):
-// CHECK:                 %[[VAL_103:.*]] = memref.load %[[VAL_14]]{{\[}}%[[VAL_100]]] : memref<?xindex>
-// CHECK:                 %[[VAL_104:.*]] = arith.subi %[[VAL_103]], %[[VAL_33]] : index
-// CHECK:                 %[[VAL_105:.*]] = memref.load %[[VAL_18]]{{\[}}%[[VAL_9]]] : memref<8xindex>
-// CHECK:                 %[[VAL_106:.*]] = arith.addi %[[VAL_105]], %[[VAL_7]] : index
-// CHECK:                 %[[VAL_107:.*]] = arith.addi %[[VAL_105]], %[[VAL_5]] : index
-// CHECK:                 %[[VAL_108:.*]] = memref.load %[[VAL_18]]{{\[}}%[[VAL_106]]] : memref<8xindex>
-// CHECK:                 %[[VAL_109:.*]] = memref.load %[[VAL_18]]{{\[}}%[[VAL_107]]] : memref<8xindex>
-// CHECK:                 %[[VAL_110:.*]] = arith.addi %[[VAL_83]], %[[VAL_5]] : index
-// CHECK:                 %[[VAL_111:.*]]:2 = scf.while (%[[VAL_112:.*]] = %[[VAL_108]], %[[VAL_113:.*]] = %[[VAL_101]]) : (index, i32) -> (index, i32) {
-// CHECK:                   %[[VAL_114:.*]] = arith.cmpi ult, %[[VAL_112]], %[[VAL_109]] : index
-// CHECK:                   %[[VAL_115:.*]] = scf.if %[[VAL_114]] -> (i1) {
-// CHECK:                     %[[VAL_116:.*]] = memref.load %[[VAL_16]]{{\[}}%[[VAL_112]]] : memref<?xindex>
-// CHECK:                     %[[VAL_117:.*]] = arith.cmpi ult, %[[VAL_116]], %[[VAL_110]] : index
-// CHECK:                     scf.yield %[[VAL_117]] : i1
-// CHECK:                   } else {
-// CHECK:                     scf.yield %[[VAL_11]] : i1
-// CHECK:                   }
-// CHECK:                   scf.condition(%[[VAL_118:.*]]) %[[VAL_112]], %[[VAL_113]] : index, i32
-// CHECK:                 } do {
-// CHECK:                 ^bb0(%[[VAL_119:.*]]: index, %[[VAL_120:.*]]: i32):
-// CHECK:                   %[[VAL_121:.*]] = memref.load %[[VAL_16]]{{\[}}%[[VAL_119]]] : memref<?xindex>
-// CHECK:                   %[[VAL_122:.*]] = arith.subi %[[VAL_121]], %[[VAL_83]] : index
-// CHECK:                   %[[VAL_123:.*]] = memref.load %[[VAL_17]]{{\[}}%[[VAL_119]]] : memref<?xi32>
-// CHECK:                   %[[VAL_124:.*]] = tensor.extract %[[VAL_1]]{{\[}}%[[VAL_104]], %[[VAL_122]]] : tensor<3x3xi32>
-// CHECK:                   %[[VAL_125:.*]] = arith.muli %[[VAL_123]], %[[VAL_124]] : i32
-// CHECK:                   %[[VAL_126:.*]] = arith.addi %[[VAL_120]], %[[VAL_125]] : i32
-// CHECK:                   %[[VAL_127:.*]] = arith.addi %[[VAL_119]], %[[VAL_9]] : index
-// CHECK:                   scf.yield %[[VAL_127]], %[[VAL_126]] : index, i32
-// CHECK:                 }
-// CHECK:                 %[[VAL_128:.*]] = memref.load %[[VAL_18]]{{\[}}%[[VAL_9]]] : memref<8xindex>
-// CHECK:                 %[[VAL_129:.*]] = arith.addi %[[VAL_128]], %[[VAL_7]] : index
-// CHECK:                 memref.store %[[VAL_129]], %[[VAL_18]]{{\[}}%[[VAL_9]]] : memref<8xindex>
-// CHECK:                 %[[VAL_130:.*]] = arith.addi %[[VAL_100]], %[[VAL_9]] : index
-// CHECK:                 scf.yield %[[VAL_130]], %[[VAL_131:.*]]#1, %[[VAL_2]] : index, i32, i1
-// CHECK:               }
-// CHECK:               %[[VAL_132:.*]] = memref.load %[[VAL_19]]{{\[}}%[[VAL_9]]] : memref<4xindex>
-// CHECK:               %[[VAL_133:.*]] = arith.addi %[[VAL_132]], %[[VAL_7]] : index
-// CHECK:               memref.store %[[VAL_133]], %[[VAL_19]]{{\[}}%[[VAL_9]]] : memref<4xindex>
-// CHECK:               %[[VAL_134:.*]] = scf.if %[[VAL_135:.*]]#2 -> (tensor<6x6xi32, #sparse_tensor.encoding<{{.*}}>>) {
-// CHECK:                 %[[VAL_136:.*]] = sparse_tensor.insert %[[VAL_135]]#1 into %[[VAL_84]]{{\[}}%[[VAL_33]], %[[VAL_83]]] : tensor<6x6xi32, #sparse_tensor.encoding<{{.*}}>>
-// CHECK:                 scf.yield %[[VAL_136]] : tensor<6x6xi32, #sparse_tensor.encoding<{{.*}}>>
-// CHECK:               } else {
-// CHECK:                 scf.yield %[[VAL_84]] : tensor<6x6xi32, #sparse_tensor.encoding<{{.*}}>>
-// CHECK:               }
-// CHECK:               memref.store %[[VAL_8]], %[[VAL_19]]{{\[}}%[[VAL_9]]] : memref<4xindex>
-// CHECK:               memref.store %[[VAL_8]], %[[VAL_18]]{{\[}}%[[VAL_9]]] : memref<8xindex>
-// CHECK:               %[[VAL_137:.*]] = arith.cmpi ugt, %[[VAL_82]], %[[VAL_83]] : index
-// CHECK:               %[[VAL_138:.*]]:3 = scf.if %[[VAL_137]] -> (index, i1, index) {
-// CHECK:                 %[[VAL_139:.*]] = arith.addi %[[VAL_83]], %[[VAL_9]] : index
-// CHECK:                 scf.yield %[[VAL_82]], %[[VAL_2]], %[[VAL_139]] : index, i1, index
-// CHECK:               } else {
-// CHECK:                 %[[VAL_140:.*]] = memref.load %[[VAL_18]]{{\[}}%[[VAL_8]]] : memref<8xindex>
-// CHECK:                 %[[VAL_141:.*]]:2 = scf.for %[[VAL_142:.*]] = %[[VAL_7]] to %[[VAL_140]] step %[[VAL_7]] iter_args(%[[VAL_143:.*]] = %[[VAL_4]], %[[VAL_144:.*]] = %[[VAL_11]]) -> (index, i1) {
-// CHECK:                   %[[VAL_145:.*]] = memref.load %[[VAL_18]]{{\[}}%[[VAL_142]]] : memref<8xindex>
-// CHECK:                   %[[VAL_146:.*]] = arith.addi %[[VAL_142]], %[[VAL_9]] : index
-// CHECK:                   %[[VAL_147:.*]] = memref.load %[[VAL_18]]{{\[}}%[[VAL_146]]] : memref<8xindex>
-// CHECK:                   %[[VAL_148:.*]] = arith.cmpi ult, %[[VAL_145]], %[[VAL_147]] : index
-// CHECK:                   %[[VAL_149:.*]] = scf.if %[[VAL_148]] -> (index) {
-// CHECK:                     %[[VAL_150:.*]] = memref.load %[[VAL_16]]{{\[}}%[[VAL_145]]] : memref<?xindex>
-// CHECK:                     %[[VAL_151:.*]] = arith.cmpi eq, %[[VAL_150]], %[[VAL_82]] : index
-// CHECK:                     %[[VAL_152:.*]] = scf.if %[[VAL_151]] -> (index) {
-// CHECK:                       %[[VAL_153:.*]] = arith.addi %[[VAL_145]], %[[VAL_9]] : index
-// CHECK:                       memref.store %[[VAL_153]], %[[VAL_18]]{{\[}}%[[VAL_142]]] : memref<8xindex>
-// CHECK:                       scf.yield %[[VAL_153]] : index
-// CHECK:                     } else {
-// CHECK:                       scf.yield %[[VAL_145]] : index
-// CHECK:                     }
-// CHECK:                     scf.yield %[[VAL_154:.*]] : index
-// CHECK:                   } else {
-// CHECK:                     scf.yield %[[VAL_145]] : index
-// CHECK:                   }
-// CHECK:                   %[[VAL_155:.*]] = arith.cmpi ult, %[[VAL_156:.*]], %[[VAL_147]] : index
-// CHECK:                   %[[VAL_157:.*]] = scf.if %[[VAL_155]] -> (index) {
-// CHECK:                     %[[VAL_158:.*]] = memref.load %[[VAL_16]]{{\[}}%[[VAL_156]]] : memref<?xindex>
-// CHECK:                     scf.yield %[[VAL_158]] : index
-// CHECK:                   } else {
-// CHECK:                     scf.yield %[[VAL_143]] : index
-// CHECK:                   }
-// CHECK:                   %[[VAL_159:.*]] = arith.ori %[[VAL_155]], %[[VAL_144]] : i1
-// CHECK:                   %[[VAL_160:.*]] = arith.cmpi ult, %[[VAL_161:.*]], %[[VAL_143]] : index
-// CHECK:                   %[[VAL_162:.*]] = arith.select %[[VAL_160]], %[[VAL_161]], %[[VAL_143]] : index
-// CHECK:                   scf.yield %[[VAL_162]], %[[VAL_159]] : index, i1
-// CHECK:                 }
-// CHECK:                 %[[VAL_163:.*]] = arith.addi %[[VAL_164:.*]]#0, %[[VAL_9]] : index
-// CHECK:                 %[[VAL_165:.*]] = arith.addi %[[VAL_164]]#0, %[[VAL_3]] : index
-// CHECK:                 %[[VAL_166:.*]] = arith.cmpi uge, %[[VAL_163]], %[[VAL_5]] : index
-// CHECK:                 %[[VAL_167:.*]] = arith.select %[[VAL_166]], %[[VAL_165]], %[[VAL_8]] : index
-// CHECK:                 scf.yield %[[VAL_164]]#0, %[[VAL_164]]#1, %[[VAL_167]] : index, i1, index
-// CHECK:               }
-// CHECK:               %[[VAL_168:.*]] = arith.addi %[[VAL_83]], %[[VAL_9]] : index
-// CHECK:               %[[VAL_169:.*]] = arith.cmpi ugt, %[[VAL_170:.*]]#2, %[[VAL_168]] : index
-// CHECK:               %[[VAL_171:.*]] = arith.select %[[VAL_169]], %[[VAL_170]]#2, %[[VAL_168]] : index
-// CHECK:               %[[VAL_172:.*]] = arith.addi %[[VAL_171]], %[[VAL_5]] : index
-// CHECK:               %[[VAL_173:.*]] = arith.cmpi ule, %[[VAL_172]], %[[VAL_4]] : index
-// CHECK:               %[[VAL_174:.*]] = arith.andi %[[VAL_170]]#1, %[[VAL_173]] : i1
-// CHECK:               scf.yield %[[VAL_174]], %[[VAL_170]]#0, %[[VAL_171]], %[[VAL_175:.*]] : i1, index, index, tensor<6x6xi32, #sparse_tensor.encoding<{{.*}}>>
-// CHECK:             }
-// CHECK:             memref.store %[[VAL_8]], %[[VAL_19]]{{\[}}%[[VAL_9]]] : memref<4xindex>
-// CHECK:             %[[VAL_176:.*]] = arith.cmpi ugt, %[[VAL_32]], %[[VAL_33]] : index
-// CHECK:             %[[VAL_177:.*]]:3 = scf.if %[[VAL_176]] -> (index, i1, index) {
-// CHECK:               %[[VAL_178:.*]] = arith.addi %[[VAL_33]], %[[VAL_9]] : index
-// CHECK:               scf.yield %[[VAL_32]], %[[VAL_2]], %[[VAL_178]] : index, i1, index
-// CHECK:             } else {
-// CHECK:               %[[VAL_179:.*]] = memref.load %[[VAL_19]]{{\[}}%[[VAL_8]]] : memref<4xindex>
-// CHECK:               %[[VAL_180:.*]]:2 = scf.for %[[VAL_181:.*]] = %[[VAL_7]] to %[[VAL_179]] step %[[VAL_7]] iter_args(%[[VAL_182:.*]] = %[[VAL_4]], %[[VAL_183:.*]] = %[[VAL_11]]) -> (index, i1) {
-// CHECK:                 %[[VAL_184:.*]] = memref.load %[[VAL_19]]{{\[}}%[[VAL_181]]] : memref<4xindex>
-// CHECK:                 %[[VAL_185:.*]] = arith.addi %[[VAL_181]], %[[VAL_9]] : index
-// CHECK:                 %[[VAL_186:.*]] = memref.load %[[VAL_19]]{{\[}}%[[VAL_185]]] : memref<4xindex>
-// CHECK:                 %[[VAL_187:.*]] = arith.cmpi ult, %[[VAL_184]], %[[VAL_186]] : index
-// CHECK:                 %[[VAL_188:.*]] = scf.if %[[VAL_187]] -> (index) {
-// CHECK:                   %[[VAL_189:.*]] = memref.load %[[VAL_14]]{{\[}}%[[VAL_184]]] : memref<?xindex>
-// CHECK:                   %[[VAL_190:.*]] = arith.cmpi eq, %[[VAL_189]], %[[VAL_32]] : index
-// CHECK:                   %[[VAL_191:.*]] = scf.if %[[VAL_190]] -> (index) {
-// CHECK:                     %[[VAL_192:.*]] = arith.addi %[[VAL_184]], %[[VAL_9]] : index
-// CHECK:                     memref.store %[[VAL_192]], %[[VAL_19]]{{\[}}%[[VAL_181]]] : memref<4xindex>
-// CHECK:                     scf.yield %[[VAL_192]] : index
-// CHECK:                   } else {
-// CHECK:                     scf.yield %[[VAL_184]] : index
-// CHECK:                   }
-// CHECK:                   scf.yield %[[VAL_193:.*]] : index
-// CHECK:                 } else {
-// CHECK:                   scf.yield %[[VAL_184]] : index
-// CHECK:                 }
-// CHECK:                 %[[VAL_194:.*]] = arith.cmpi ult, %[[VAL_195:.*]], %[[VAL_186]] : index
-// CHECK:                 %[[VAL_196:.*]] = scf.if %[[VAL_194]] -> (index) {
-// CHECK:                   %[[VAL_197:.*]] = memref.load %[[VAL_14]]{{\[}}%[[VAL_195]]] : memref<?xindex>
-// CHECK:                   scf.yield %[[VAL_197]] : index
-// CHECK:                 } else {
-// CHECK:                   scf.yield %[[VAL_182]] : index
-// CHECK:                 }
-// CHECK:                 %[[VAL_198:.*]] = arith.ori %[[VAL_194]], %[[VAL_183]] : i1
-// CHECK:                 %[[VAL_199:.*]] = arith.cmpi ult, %[[VAL_200:.*]], %[[VAL_182]] : index
-// CHECK:                 %[[VAL_201:.*]] = arith.select %[[VAL_199]], %[[VAL_200]], %[[VAL_182]] : index
-// CHECK:                 scf.yield %[[VAL_201]], %[[VAL_198]] : index, i1
-// CHECK:               }
-// CHECK:               %[[VAL_202:.*]] = arith.addi %[[VAL_203:.*]]#0, %[[VAL_9]] : index
-// CHECK:               %[[VAL_204:.*]] = arith.addi %[[VAL_203]]#0, %[[VAL_3]] : index
-// CHECK:               %[[VAL_205:.*]] = arith.cmpi uge, %[[VAL_202]], %[[VAL_5]] : index
-// CHECK:               %[[VAL_206:.*]] = arith.select %[[VAL_205]], %[[VAL_204]], %[[VAL_8]] : index
-// CHECK:               scf.yield %[[VAL_203]]#0, %[[VAL_203]]#1, %[[VAL_206]] : index, i1, index
-// CHECK:             }
-// CHECK:             %[[VAL_207:.*]] = arith.addi %[[VAL_33]], %[[VAL_9]] : index
-// CHECK:             %[[VAL_208:.*]] = arith.cmpi ugt, %[[VAL_209:.*]]#2, %[[VAL_207]] : index
-// CHECK:             %[[VAL_210:.*]] = arith.select %[[VAL_208]], %[[VAL_209]]#2, %[[VAL_207]] : index
-// CHECK:             %[[VAL_211:.*]] = arith.addi %[[VAL_210]], %[[VAL_5]] : index
-// CHECK:             %[[VAL_212:.*]] = arith.cmpi ule, %[[VAL_211]], %[[VAL_4]] : index
-// CHECK:             %[[VAL_213:.*]] = arith.andi %[[VAL_209]]#1, %[[VAL_212]] : i1
-// CHECK:             scf.yield %[[VAL_213]], %[[VAL_209]]#0, %[[VAL_210]], %[[VAL_214:.*]]#2 : i1, index, index, tensor<6x6xi32, #sparse_tensor.encoding<{{.*}}>>
-// CHECK:           }
-// CHECK:           %[[VAL_215:.*]] = sparse_tensor.load %[[VAL_216:.*]]#2 hasInserts : tensor<6x6xi32, #sparse_tensor.encoding<{{.*}}>>
-// CHECK:           return %[[VAL_215]] : tensor<6x6xi32, #sparse_tensor.encoding<{{.*}}>>
-=======
 // CHECK:             %[[VAL_35:.*]] = memref.load %[[VAL_19]]{{\[}}%[[VAL_6]]] : memref<5xindex>
 // CHECK:             %[[VAL_36:.*]]:4 = scf.for %[[VAL_37:.*]] = %[[VAL_8]] to %[[VAL_35]] step %[[VAL_5]] iter_args(%[[VAL_38:.*]] = %[[VAL_11]], %[[VAL_39:.*]] = %[[VAL_4]], %[[VAL_40:.*]] = %[[VAL_8]], %[[VAL_41:.*]] = %[[VAL_6]]) -> (i1, index, index, index) {
 // CHECK:               %[[VAL_42:.*]] = memref.load %[[VAL_19]]{{\[}}%[[VAL_37]]] : memref<5xindex>
@@ -506,7 +260,6 @@
 // CHECK:           }
 // CHECK:           %[[VAL_218:.*]] = sparse_tensor.load %[[VAL_219:.*]]#2 hasInserts : tensor<6x6xi32, #sparse_tensor.encoding<{{.*}}>>
 // CHECK:           return %[[VAL_218]] : tensor<6x6xi32, #sparse_tensor.encoding<{{.*}}>>
->>>>>>> bac3a63c
 // CHECK:         }
 func.func @conv2d_all_sparse_CSR(%arg0: tensor<8x8xi32, #DCSR>,
                                  %arg1: tensor<3x3xi32>) -> tensor<6x6xi32, #DCSR> {
