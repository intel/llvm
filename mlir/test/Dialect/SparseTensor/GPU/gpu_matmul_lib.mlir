// RUN: mlir-opt %s --linalg-generalize-named-ops \
// RUN:             --sparsification="enable-gpu-libgen" | FileCheck %s

#CSR = #sparse_tensor.encoding<{ lvlTypes = [ "dense", "compressed" ] }>

//
// Compute matrix matrix C = AB
//
// CHECK-LABEL:   func.func @matmul(
// CHECK-SAME:      %[[VAL_0:.*]]: tensor<?x?xf64, #sparse_tensor.encoding<{{{.*}}}>>,
// CHECK-SAME:      %[[VAL_1:.*]]: tensor<?x?xf64>,
// CHECK-SAME:      %[[VAL_2:.*]]: tensor<?x?xf64>) -> tensor<?x?xf64> {
// CHECK-DAG:       %[[VAL_3:.*]] = arith.constant 0 : index
// CHECK-DAG:       %[[VAL_4:.*]] = arith.constant 1 : index
// CHECK-DAG:       %[[VAL_5:.*]] = sparse_tensor.number_of_entries %[[VAL_0]] : tensor<?x?xf64, #sparse_tensor.encoding<{{{.*}}}>>
// CHECK-DAG:       %[[VAL_6:.*]] = tensor.dim %[[VAL_0]], %[[VAL_3]] : tensor<?x?xf64, #sparse_tensor.encoding<{{{.*}}}>>
// CHECK-DAG:       %[[VAL_7:.*]] = tensor.dim %[[VAL_0]], %[[VAL_4]] : tensor<?x?xf64, #sparse_tensor.encoding<{{{.*}}}>>
// CHECK-DAG:       %[[VAL_8:.*]] = tensor.dim %[[VAL_1]], %[[VAL_4]] : tensor<?x?xf64>
// CHECK-DAG:       %[[VAL_9:.*]] = sparse_tensor.positions %[[VAL_0]] {level = 1 : index} : tensor<?x?xf64, #sparse_tensor.encoding<{{{.*}}}>> to memref<?xindex>
// CHECK-DAG:       %[[VAL_10:.*]] = sparse_tensor.coordinates %[[VAL_0]] {level = 1 : index} : tensor<?x?xf64, #sparse_tensor.encoding<{{{.*}}}>> to memref<?xindex>
// CHECK-DAG:       %[[VAL_11:.*]] = sparse_tensor.values %[[VAL_0]] : tensor<?x?xf64, #sparse_tensor.encoding<{{{.*}}}>> to memref<?xf64>
// CHECK:           %[[VAL_12:.*]] = gpu.wait async
// CHECK:           %[[VAL_13:.*]] = memref.dim %[[VAL_9]], %[[VAL_3]] : memref<?xindex>
// CHECK:           %[[VAL_14:.*]], %[[VAL_15:.*]] = gpu.alloc async {{\[}}%[[VAL_12]]] (%[[VAL_13]]) : memref<?xindex>
// CHECK:           %[[VAL_16:.*]] = gpu.memcpy async {{\[}}%[[VAL_15]]] %[[VAL_14]], %[[VAL_9]] : memref<?xindex>, memref<?xindex>
// CHECK:           %[[VAL_17:.*]] = gpu.wait async
// CHECK:           %[[VAL_18:.*]] = memref.dim %[[VAL_10]], %[[VAL_3]] : memref<?xindex>
// CHECK:           %[[VAL_19:.*]], %[[VAL_20:.*]] = gpu.alloc async {{\[}}%[[VAL_17]]] (%[[VAL_18]]) : memref<?xindex>
// CHECK:           %[[VAL_21:.*]] = gpu.memcpy async {{\[}}%[[VAL_20]]] %[[VAL_19]], %[[VAL_10]] : memref<?xindex>, memref<?xindex>
// CHECK:           %[[VAL_22:.*]] = gpu.wait async
// CHECK:           %[[VAL_23:.*]] = memref.dim %[[VAL_11]], %[[VAL_3]] : memref<?xf64>
// CHECK:           %[[VAL_24:.*]], %[[VAL_25:.*]] = gpu.alloc async {{\[}}%[[VAL_22]]] (%[[VAL_23]]) : memref<?xf64>
// CHECK:           %[[VAL_26:.*]] = gpu.memcpy async {{\[}}%[[VAL_25]]] %[[VAL_24]], %[[VAL_11]] : memref<?xf64>, memref<?xf64>
// CHECK:           %[[VAL_27:.*]] = bufferization.to_memref %[[VAL_1]] : memref<?x?xf64>
// CHECK:           %[[VAL_28:.*]] = gpu.wait async
// CHECK:           %[[VAL_29:.*]] = memref.dim %[[VAL_27]], %[[VAL_3]] : memref<?x?xf64>
// CHECK:           %[[VAL_30:.*]] = memref.dim %[[VAL_27]], %[[VAL_4]] : memref<?x?xf64>
// CHECK:           %[[VAL_31:.*]], %[[VAL_32:.*]] = gpu.alloc async {{\[}}%[[VAL_28]]] (%[[VAL_29]], %[[VAL_30]]) : memref<?x?xf64>
// CHECK:           %[[VAL_33:.*]] = gpu.memcpy async {{\[}}%[[VAL_32]]] %[[VAL_31]], %[[VAL_27]] : memref<?x?xf64>, memref<?x?xf64>
// CHECK:           %[[VAL_34:.*]] = bufferization.to_memref %[[VAL_2]] : memref<?x?xf64>
// CHECK:           %[[VAL_35:.*]] = gpu.wait async
// CHECK:           %[[VAL_36:.*]] = memref.dim %[[VAL_34]], %[[VAL_3]] : memref<?x?xf64>
// CHECK:           %[[VAL_37:.*]] = memref.dim %[[VAL_34]], %[[VAL_4]] : memref<?x?xf64>
// CHECK:           %[[VAL_38:.*]], %[[VAL_39:.*]] = gpu.alloc async {{\[}}%[[VAL_35]]] (%[[VAL_36]], %[[VAL_37]]) : memref<?x?xf64>
// CHECK:           %[[VAL_40:.*]] = gpu.memcpy async {{\[}}%[[VAL_39]]] %[[VAL_38]], %[[VAL_34]] : memref<?x?xf64>, memref<?x?xf64>
// CHECK:           gpu.wait {{\[}}%[[VAL_16]], %[[VAL_21]], %[[VAL_26]], %[[VAL_33]], %[[VAL_40]]]
// CHECK:           %[[VAL_41:.*]] = gpu.wait async
<<<<<<< HEAD
// CHECK:           %[[VAL_42:.*]], %[[VAL_43:.*]] = gpu.create_sparse_env async {{\[}}%[[VAL_41]]]
// CHECK:           %[[VAL_44:.*]], %[[VAL_45:.*]] = gpu.create_csr async {{\[}}%[[VAL_43]]] %[[VAL_6]], %[[VAL_7]], %[[VAL_5]], %[[VAL_14]], %[[VAL_19]], %[[VAL_24]] : memref<?xindex>, memref<?xindex>, memref<?xf64>
// CHECK:           %[[VAL_46:.*]], %[[VAL_47:.*]] = gpu.create_dn_tensor async {{\[}}%[[VAL_45]]] %[[VAL_42]], %[[VAL_31]], %[[VAL_7]], %[[VAL_8]] : index, index into memref<?x?xf64>
// CHECK:           %[[VAL_48:.*]], %[[VAL_49:.*]] = gpu.create_dn_tensor async {{\[}}%[[VAL_47]]] %[[VAL_42]], %[[VAL_38]], %[[VAL_6]], %[[VAL_8]] : index, index into memref<?x?xf64>
// CHECK:           %[[VAL_50:.*]], %[[VAL_51:.*]] = gpu.spmm_buffer_size async {{\[}}%[[VAL_49]]] %[[VAL_42]], %[[VAL_44]], %[[VAL_46]], %[[VAL_48]] : index
=======
// CHECK:           %[[VAL_44:.*]], %[[VAL_45:.*]] = gpu.create_csr async {{\[}}%[[VAL_41]]] %[[VAL_6]], %[[VAL_7]], %[[VAL_5]], %[[VAL_14]], %[[VAL_19]], %[[VAL_24]] : memref<?xindex>, memref<?xindex>, memref<?xf64>
// CHECK:           %[[VAL_46:.*]], %[[VAL_47:.*]] = gpu.create_dn_tensor async {{\[}}%[[VAL_45]]] %[[VAL_31]], %[[VAL_7]], %[[VAL_8]] : index, index into memref<?x?xf64>
// CHECK:           %[[VAL_48:.*]], %[[VAL_49:.*]] = gpu.create_dn_tensor async {{\[}}%[[VAL_47]]] %[[VAL_38]], %[[VAL_6]], %[[VAL_8]] : index, index into memref<?x?xf64>
// CHECK:           %[[VAL_50:.*]], %[[VAL_51:.*]] = gpu.spmm_buffer_size async {{\[}}%[[VAL_49]]] %[[VAL_44]], %[[VAL_46]], %[[VAL_48]] : index
>>>>>>> bac3a63c
// CHECK:           %[[VAL_52:.*]], %[[VAL_53:.*]] = gpu.alloc async {{\[}}%[[VAL_51]]] (%[[VAL_50]]) : memref<?xi8>
// CHECK:           %[[VAL_54:.*]] = gpu.spmm async {{\[}}%[[VAL_53]]] %[[VAL_44]], %[[VAL_46]], %[[VAL_48]], %[[VAL_52]] : memref<?xi8>
// CHECK:           %[[VAL_55:.*]] = gpu.destroy_sp_mat async {{\[}}%[[VAL_54]]] %[[VAL_44]]
// CHECK:           %[[VAL_56:.*]] = gpu.destroy_dn_tensor async {{\[}}%[[VAL_55]]] %[[VAL_46]]
// CHECK:           %[[VAL_57:.*]] = gpu.destroy_dn_tensor async {{\[}}%[[VAL_56]]] %[[VAL_48]]
<<<<<<< HEAD
// CHECK:           %[[VAL_58:.*]] = gpu.destroy_sparse_env async {{\[}}%[[VAL_57]]] %[[VAL_42]]
// CHECK:           %[[VAL_59:.*]] = gpu.dealloc async {{\[}}%[[VAL_58]]] %[[VAL_14]] : memref<?xindex>
=======
// CHECK:           %[[VAL_59:.*]] = gpu.dealloc async {{\[}}%[[VAL_57]]] %[[VAL_14]] : memref<?xindex>
>>>>>>> bac3a63c
// CHECK:           %[[VAL_60:.*]] = gpu.dealloc async {{\[}}%[[VAL_59]]] %[[VAL_19]] : memref<?xindex>
// CHECK:           %[[VAL_61:.*]] = gpu.dealloc async {{\[}}%[[VAL_60]]] %[[VAL_24]] : memref<?xf64>
// CHECK:           %[[VAL_62:.*]] = gpu.dealloc async {{\[}}%[[VAL_61]]] %[[VAL_52]] : memref<?xi8>
// CHECK:           %[[VAL_63:.*]] = gpu.dealloc async {{\[}}%[[VAL_62]]] %[[VAL_31]] : memref<?x?xf64>
// CHECK:           %[[VAL_64:.*]] = gpu.memcpy async {{\[}}%[[VAL_63]]] %[[VAL_34]], %[[VAL_38]] : memref<?x?xf64>, memref<?x?xf64>
// CHECK:           %[[VAL_65:.*]] = gpu.dealloc async {{\[}}%[[VAL_64]]] %[[VAL_38]] : memref<?x?xf64>
// CHECK:           gpu.wait {{\[}}%[[VAL_65]]]
// CHECK:           %[[VAL_66:.*]] = bufferization.to_tensor %[[VAL_34]] : memref<?x?xf64>
// CHECK:           return %[[VAL_66]] : tensor<?x?xf64>
// CHECK:         }
func.func @matmul(%A: tensor<?x?xf64, #CSR>, %B: tensor<?x?xf64>, %C_in: tensor<?x?xf64>) -> tensor<?x?xf64> {
  %C_out = linalg.matmul
      ins(%A, %B: tensor<?x?xf64, #CSR>, tensor<?x?xf64>)
      outs(%C_in: tensor<?x?xf64>) -> tensor<?x?xf64>
  return %C_out : tensor<?x?xf64>
}<|MERGE_RESOLUTION|>--- conflicted
+++ resolved
@@ -45,29 +45,16 @@
 // CHECK:           %[[VAL_40:.*]] = gpu.memcpy async {{\[}}%[[VAL_39]]] %[[VAL_38]], %[[VAL_34]] : memref<?x?xf64>, memref<?x?xf64>
 // CHECK:           gpu.wait {{\[}}%[[VAL_16]], %[[VAL_21]], %[[VAL_26]], %[[VAL_33]], %[[VAL_40]]]
 // CHECK:           %[[VAL_41:.*]] = gpu.wait async
-<<<<<<< HEAD
-// CHECK:           %[[VAL_42:.*]], %[[VAL_43:.*]] = gpu.create_sparse_env async {{\[}}%[[VAL_41]]]
-// CHECK:           %[[VAL_44:.*]], %[[VAL_45:.*]] = gpu.create_csr async {{\[}}%[[VAL_43]]] %[[VAL_6]], %[[VAL_7]], %[[VAL_5]], %[[VAL_14]], %[[VAL_19]], %[[VAL_24]] : memref<?xindex>, memref<?xindex>, memref<?xf64>
-// CHECK:           %[[VAL_46:.*]], %[[VAL_47:.*]] = gpu.create_dn_tensor async {{\[}}%[[VAL_45]]] %[[VAL_42]], %[[VAL_31]], %[[VAL_7]], %[[VAL_8]] : index, index into memref<?x?xf64>
-// CHECK:           %[[VAL_48:.*]], %[[VAL_49:.*]] = gpu.create_dn_tensor async {{\[}}%[[VAL_47]]] %[[VAL_42]], %[[VAL_38]], %[[VAL_6]], %[[VAL_8]] : index, index into memref<?x?xf64>
-// CHECK:           %[[VAL_50:.*]], %[[VAL_51:.*]] = gpu.spmm_buffer_size async {{\[}}%[[VAL_49]]] %[[VAL_42]], %[[VAL_44]], %[[VAL_46]], %[[VAL_48]] : index
-=======
 // CHECK:           %[[VAL_44:.*]], %[[VAL_45:.*]] = gpu.create_csr async {{\[}}%[[VAL_41]]] %[[VAL_6]], %[[VAL_7]], %[[VAL_5]], %[[VAL_14]], %[[VAL_19]], %[[VAL_24]] : memref<?xindex>, memref<?xindex>, memref<?xf64>
 // CHECK:           %[[VAL_46:.*]], %[[VAL_47:.*]] = gpu.create_dn_tensor async {{\[}}%[[VAL_45]]] %[[VAL_31]], %[[VAL_7]], %[[VAL_8]] : index, index into memref<?x?xf64>
 // CHECK:           %[[VAL_48:.*]], %[[VAL_49:.*]] = gpu.create_dn_tensor async {{\[}}%[[VAL_47]]] %[[VAL_38]], %[[VAL_6]], %[[VAL_8]] : index, index into memref<?x?xf64>
 // CHECK:           %[[VAL_50:.*]], %[[VAL_51:.*]] = gpu.spmm_buffer_size async {{\[}}%[[VAL_49]]] %[[VAL_44]], %[[VAL_46]], %[[VAL_48]] : index
->>>>>>> bac3a63c
 // CHECK:           %[[VAL_52:.*]], %[[VAL_53:.*]] = gpu.alloc async {{\[}}%[[VAL_51]]] (%[[VAL_50]]) : memref<?xi8>
 // CHECK:           %[[VAL_54:.*]] = gpu.spmm async {{\[}}%[[VAL_53]]] %[[VAL_44]], %[[VAL_46]], %[[VAL_48]], %[[VAL_52]] : memref<?xi8>
 // CHECK:           %[[VAL_55:.*]] = gpu.destroy_sp_mat async {{\[}}%[[VAL_54]]] %[[VAL_44]]
 // CHECK:           %[[VAL_56:.*]] = gpu.destroy_dn_tensor async {{\[}}%[[VAL_55]]] %[[VAL_46]]
 // CHECK:           %[[VAL_57:.*]] = gpu.destroy_dn_tensor async {{\[}}%[[VAL_56]]] %[[VAL_48]]
-<<<<<<< HEAD
-// CHECK:           %[[VAL_58:.*]] = gpu.destroy_sparse_env async {{\[}}%[[VAL_57]]] %[[VAL_42]]
-// CHECK:           %[[VAL_59:.*]] = gpu.dealloc async {{\[}}%[[VAL_58]]] %[[VAL_14]] : memref<?xindex>
-=======
 // CHECK:           %[[VAL_59:.*]] = gpu.dealloc async {{\[}}%[[VAL_57]]] %[[VAL_14]] : memref<?xindex>
->>>>>>> bac3a63c
 // CHECK:           %[[VAL_60:.*]] = gpu.dealloc async {{\[}}%[[VAL_59]]] %[[VAL_19]] : memref<?xindex>
 // CHECK:           %[[VAL_61:.*]] = gpu.dealloc async {{\[}}%[[VAL_60]]] %[[VAL_24]] : memref<?xf64>
 // CHECK:           %[[VAL_62:.*]] = gpu.dealloc async {{\[}}%[[VAL_61]]] %[[VAL_52]] : memref<?xi8>
