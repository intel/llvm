// RUN: mlir-opt %s --linalg-generalize-named-ops \
// RUN:             --sparsification="enable-gpu-libgen" | FileCheck %s

#SortedCOO = #sparse_tensor.encoding<{
  lvlTypes = [ "compressed-nu", "singleton" ]
}>

module {

// CHECK-LABEL:   func.func @matvec(
// CHECK-SAME:      %[[VAL_0:.*]]: tensor<?x?xf64, #sparse_tensor.encoding<{{{.*}}}>>,
// CHECK-SAME:      %[[VAL_1:.*]]: tensor<?xf64>,
// CHECK-SAME:      %[[VAL_2:.*]]: tensor<?xf64>) -> tensor<?xf64> {
// CHECK-DAG:       %[[VAL_3:.*]] = arith.constant 0 : index
// CHECK-DAG:       %[[VAL_4:.*]] = arith.constant 1 : index
// CHECK-DAG:       %[[VAL_5:.*]] = sparse_tensor.number_of_entries %[[VAL_0]] : tensor<?x?xf64, #sparse_tensor.encoding<{{{.*}}}>>
// CHECK-DAG:       %[[VAL_6:.*]] = tensor.dim %[[VAL_0]], %[[VAL_3]] : tensor<?x?xf64, #sparse_tensor.encoding<{{{.*}}}>>
// CHECK-DAG:       %[[VAL_7:.*]] = tensor.dim %[[VAL_0]], %[[VAL_4]] : tensor<?x?xf64, #sparse_tensor.encoding<{{{.*}}}>>
// CHECK-DAG:       %[[VAL_8:.*]] = sparse_tensor.coordinates %[[VAL_0]] {level = 0 : index} : tensor<?x?xf64, #sparse_tensor.encoding<{{{.*}}}>> to memref<?xindex, strided<[?], offset: ?>>
// CHECK-DAG:       %[[VAL_9:.*]] = sparse_tensor.coordinates %[[VAL_0]] {level = 1 : index} : tensor<?x?xf64, #sparse_tensor.encoding<{{{.*}}}>> to memref<?xindex, strided<[?], offset: ?>>
// CHECK-DAG:       %[[VAL_10:.*]] = sparse_tensor.values %[[VAL_0]] : tensor<?x?xf64, #sparse_tensor.encoding<{{{.*}}}>> to memref<?xf64>
// CHECK:           %[[VAL_11:.*]] = gpu.wait async
// CHECK:           %[[VAL_12:.*]] = memref.dim %[[VAL_8]], %[[VAL_3]] : memref<?xindex, strided<[?], offset: ?>>
// CHECK:           %[[VAL_13:.*]], %[[VAL_14:.*]] = gpu.alloc async {{\[}}%[[VAL_11]]] (%[[VAL_12]]) : memref<?xindex>
// CHECK:           %[[VAL_15:.*]] = gpu.memcpy async {{\[}}%[[VAL_14]]] %[[VAL_13]], %[[VAL_8]] : memref<?xindex>, memref<?xindex, strided<[?], offset: ?>>
// CHECK:           %[[VAL_16:.*]] = gpu.wait async
// CHECK:           %[[VAL_17:.*]] = memref.dim %[[VAL_9]], %[[VAL_3]] : memref<?xindex, strided<[?], offset: ?>>
// CHECK:           %[[VAL_18:.*]], %[[VAL_19:.*]] = gpu.alloc async {{\[}}%[[VAL_16]]] (%[[VAL_17]]) : memref<?xindex>
// CHECK:           %[[VAL_20:.*]] = gpu.memcpy async {{\[}}%[[VAL_19]]] %[[VAL_18]], %[[VAL_9]] : memref<?xindex>, memref<?xindex, strided<[?], offset: ?>>
// CHECK:           %[[VAL_21:.*]] = gpu.wait async
// CHECK:           %[[VAL_22:.*]] = memref.dim %[[VAL_10]], %[[VAL_3]] : memref<?xf64>
// CHECK:           %[[VAL_23:.*]], %[[VAL_24:.*]] = gpu.alloc async {{\[}}%[[VAL_21]]] (%[[VAL_22]]) : memref<?xf64>
// CHECK:           %[[VAL_25:.*]] = gpu.memcpy async {{\[}}%[[VAL_24]]] %[[VAL_23]], %[[VAL_10]] : memref<?xf64>, memref<?xf64>
// CHECK:           %[[VAL_26:.*]] = bufferization.to_memref %[[VAL_1]] : memref<?xf64>
// CHECK:           %[[VAL_27:.*]] = gpu.wait async
// CHECK:           %[[VAL_28:.*]] = memref.dim %[[VAL_26]], %[[VAL_3]] : memref<?xf64>
// CHECK:           %[[VAL_29:.*]], %[[VAL_30:.*]] = gpu.alloc async {{\[}}%[[VAL_27]]] (%[[VAL_28]]) : memref<?xf64>
// CHECK:           %[[VAL_31:.*]] = gpu.memcpy async {{\[}}%[[VAL_30]]] %[[VAL_29]], %[[VAL_26]] : memref<?xf64>, memref<?xf64>
// CHECK:           %[[VAL_32:.*]] = bufferization.to_memref %[[VAL_2]] : memref<?xf64>
// CHECK:           %[[VAL_33:.*]] = gpu.wait async
// CHECK:           %[[VAL_34:.*]] = memref.dim %[[VAL_32]], %[[VAL_3]] : memref<?xf64>
// CHECK:           %[[VAL_35:.*]], %[[VAL_36:.*]] = gpu.alloc async {{\[}}%[[VAL_33]]] (%[[VAL_34]]) : memref<?xf64>
// CHECK:           %[[VAL_37:.*]] = gpu.memcpy async {{\[}}%[[VAL_36]]] %[[VAL_35]], %[[VAL_32]] : memref<?xf64>, memref<?xf64>
// CHECK:           gpu.wait {{\[}}%[[VAL_15]], %[[VAL_20]], %[[VAL_25]], %[[VAL_31]], %[[VAL_37]]]
// CHECK:           %[[VAL_38:.*]] = gpu.wait async
<<<<<<< HEAD
// CHECK:           %[[VAL_39:.*]], %[[VAL_40:.*]] = gpu.create_sparse_env async {{\[}}%[[VAL_38]]]
// CHECK:           %[[VAL_41:.*]], %[[VAL_42:.*]] = gpu.create_coo async {{\[}}%[[VAL_40]]] %[[VAL_6]], %[[VAL_7]], %[[VAL_5]], %[[VAL_13]], %[[VAL_18]], %[[VAL_23]] : memref<?xindex>, memref<?xindex>, memref<?xf64>
// CHECK:           %[[VAL_43:.*]], %[[VAL_44:.*]] = gpu.create_dn_tensor async {{\[}}%[[VAL_42]]] %[[VAL_39:.*]], %[[VAL_29]], %[[VAL_7]] : index into memref<?xf64>
// CHECK:           %[[VAL_45:.*]], %[[VAL_46:.*]] = gpu.create_dn_tensor async {{\[}}%[[VAL_44]]] %[[VAL_39:.*]], %[[VAL_35]], %[[VAL_6]] : index into memref<?xf64>
// CHECK:           %[[VAL_47:.*]], %[[VAL_48:.*]] = gpu.spmv_buffer_size async {{\[}}%[[VAL_46]]] %[[VAL_39]], %[[VAL_41]], %[[VAL_43]], %[[VAL_45]]
=======
// CHECK:           %[[VAL_41:.*]], %[[VAL_42:.*]] = gpu.create_coo async {{\[}}%[[VAL_38]]] %[[VAL_6]], %[[VAL_7]], %[[VAL_5]], %[[VAL_13]], %[[VAL_18]], %[[VAL_23]] : memref<?xindex>, memref<?xindex>, memref<?xf64>
// CHECK:           %[[VAL_43:.*]], %[[VAL_44:.*]] = gpu.create_dn_tensor async {{\[}}%[[VAL_42]]] %[[VAL_29]], %[[VAL_7]] : index into memref<?xf64>
// CHECK:           %[[VAL_45:.*]], %[[VAL_46:.*]] = gpu.create_dn_tensor async {{\[}}%[[VAL_44]]] %[[VAL_35]], %[[VAL_6]] : index into memref<?xf64>
// CHECK:           %[[VAL_47:.*]], %[[VAL_48:.*]] = gpu.spmv_buffer_size async {{\[}}%[[VAL_46]]] %[[VAL_41]], %[[VAL_43]], %[[VAL_45]]
>>>>>>> bac3a63c
// CHECK:           %[[VAL_49:.*]], %[[VAL_50:.*]] = gpu.alloc async {{\[}}%[[VAL_48]]] (%[[VAL_47]]) : memref<?xi8>
// CHECK:           %[[VAL_51:.*]] = gpu.spmv async {{\[}}%[[VAL_50]]] %[[VAL_41]], %[[VAL_43]], %[[VAL_45]], %[[VAL_49]] : memref<?xi8>
// CHECK:           %[[VAL_52:.*]] = gpu.destroy_sp_mat async {{\[}}%[[VAL_51]]] %[[VAL_41]]
// CHECK:           %[[VAL_53:.*]] = gpu.destroy_dn_tensor async {{\[}}%[[VAL_52]]] %[[VAL_43]]
// CHECK:           %[[VAL_54:.*]] = gpu.destroy_dn_tensor async {{\[}}%[[VAL_53]]] %[[VAL_45]]
<<<<<<< HEAD
// CHECK:           %[[VAL_55:.*]] = gpu.destroy_sparse_env async {{\[}}%[[VAL_54]]] %[[VAL_39]]
// CHECK:           %[[VAL_56:.*]] = gpu.dealloc async {{\[}}%[[VAL_55]]] %[[VAL_13]] : memref<?xindex>
=======
// CHECK:           %[[VAL_56:.*]] = gpu.dealloc async {{\[}}%[[VAL_54]]] %[[VAL_13]] : memref<?xindex>
>>>>>>> bac3a63c
// CHECK:           %[[VAL_57:.*]] = gpu.dealloc async {{\[}}%[[VAL_56]]] %[[VAL_18]] : memref<?xindex>
// CHECK:           %[[VAL_58:.*]] = gpu.dealloc async {{\[}}%[[VAL_57]]] %[[VAL_23]] : memref<?xf64>
// CHECK:           %[[VAL_59:.*]] = gpu.dealloc async {{\[}}%[[VAL_58]]] %[[VAL_49]] : memref<?xi8>
// CHECK:           %[[VAL_60:.*]] = gpu.dealloc async {{\[}}%[[VAL_59]]] %[[VAL_29]] : memref<?xf64>
// CHECK:           %[[VAL_61:.*]] = gpu.memcpy async {{\[}}%[[VAL_60]]] %[[VAL_32]], %[[VAL_35]] : memref<?xf64>, memref<?xf64>
// CHECK:           %[[VAL_62:.*]] = gpu.dealloc async {{\[}}%[[VAL_61]]] %[[VAL_35]] : memref<?xf64>
// CHECK:           gpu.wait {{\[}}%[[VAL_62]]]
// CHECK:           %[[VAL_63:.*]] = bufferization.to_tensor %[[VAL_32]] : memref<?xf64>
// CHECK:           return %[[VAL_63]] : tensor<?xf64>
// CHECK:         }
func.func @matvec(%A: tensor<?x?xf64, #SortedCOO>,
                  %x: tensor<?xf64>,
                  %y_in: tensor<?xf64>) -> tensor<?xf64> {
  %y_out = linalg.matvec
    ins(%A, %x: tensor<?x?xf64, #SortedCOO>, tensor<?xf64>)
    outs(%y_in: tensor<?xf64>) -> tensor<?xf64>
  return %y_out : tensor<?xf64>
}

}<|MERGE_RESOLUTION|>--- conflicted
+++ resolved
@@ -43,29 +43,16 @@
 // CHECK:           %[[VAL_37:.*]] = gpu.memcpy async {{\[}}%[[VAL_36]]] %[[VAL_35]], %[[VAL_32]] : memref<?xf64>, memref<?xf64>
 // CHECK:           gpu.wait {{\[}}%[[VAL_15]], %[[VAL_20]], %[[VAL_25]], %[[VAL_31]], %[[VAL_37]]]
 // CHECK:           %[[VAL_38:.*]] = gpu.wait async
-<<<<<<< HEAD
-// CHECK:           %[[VAL_39:.*]], %[[VAL_40:.*]] = gpu.create_sparse_env async {{\[}}%[[VAL_38]]]
-// CHECK:           %[[VAL_41:.*]], %[[VAL_42:.*]] = gpu.create_coo async {{\[}}%[[VAL_40]]] %[[VAL_6]], %[[VAL_7]], %[[VAL_5]], %[[VAL_13]], %[[VAL_18]], %[[VAL_23]] : memref<?xindex>, memref<?xindex>, memref<?xf64>
-// CHECK:           %[[VAL_43:.*]], %[[VAL_44:.*]] = gpu.create_dn_tensor async {{\[}}%[[VAL_42]]] %[[VAL_39:.*]], %[[VAL_29]], %[[VAL_7]] : index into memref<?xf64>
-// CHECK:           %[[VAL_45:.*]], %[[VAL_46:.*]] = gpu.create_dn_tensor async {{\[}}%[[VAL_44]]] %[[VAL_39:.*]], %[[VAL_35]], %[[VAL_6]] : index into memref<?xf64>
-// CHECK:           %[[VAL_47:.*]], %[[VAL_48:.*]] = gpu.spmv_buffer_size async {{\[}}%[[VAL_46]]] %[[VAL_39]], %[[VAL_41]], %[[VAL_43]], %[[VAL_45]]
-=======
 // CHECK:           %[[VAL_41:.*]], %[[VAL_42:.*]] = gpu.create_coo async {{\[}}%[[VAL_38]]] %[[VAL_6]], %[[VAL_7]], %[[VAL_5]], %[[VAL_13]], %[[VAL_18]], %[[VAL_23]] : memref<?xindex>, memref<?xindex>, memref<?xf64>
 // CHECK:           %[[VAL_43:.*]], %[[VAL_44:.*]] = gpu.create_dn_tensor async {{\[}}%[[VAL_42]]] %[[VAL_29]], %[[VAL_7]] : index into memref<?xf64>
 // CHECK:           %[[VAL_45:.*]], %[[VAL_46:.*]] = gpu.create_dn_tensor async {{\[}}%[[VAL_44]]] %[[VAL_35]], %[[VAL_6]] : index into memref<?xf64>
 // CHECK:           %[[VAL_47:.*]], %[[VAL_48:.*]] = gpu.spmv_buffer_size async {{\[}}%[[VAL_46]]] %[[VAL_41]], %[[VAL_43]], %[[VAL_45]]
->>>>>>> bac3a63c
 // CHECK:           %[[VAL_49:.*]], %[[VAL_50:.*]] = gpu.alloc async {{\[}}%[[VAL_48]]] (%[[VAL_47]]) : memref<?xi8>
 // CHECK:           %[[VAL_51:.*]] = gpu.spmv async {{\[}}%[[VAL_50]]] %[[VAL_41]], %[[VAL_43]], %[[VAL_45]], %[[VAL_49]] : memref<?xi8>
 // CHECK:           %[[VAL_52:.*]] = gpu.destroy_sp_mat async {{\[}}%[[VAL_51]]] %[[VAL_41]]
 // CHECK:           %[[VAL_53:.*]] = gpu.destroy_dn_tensor async {{\[}}%[[VAL_52]]] %[[VAL_43]]
 // CHECK:           %[[VAL_54:.*]] = gpu.destroy_dn_tensor async {{\[}}%[[VAL_53]]] %[[VAL_45]]
-<<<<<<< HEAD
-// CHECK:           %[[VAL_55:.*]] = gpu.destroy_sparse_env async {{\[}}%[[VAL_54]]] %[[VAL_39]]
-// CHECK:           %[[VAL_56:.*]] = gpu.dealloc async {{\[}}%[[VAL_55]]] %[[VAL_13]] : memref<?xindex>
-=======
 // CHECK:           %[[VAL_56:.*]] = gpu.dealloc async {{\[}}%[[VAL_54]]] %[[VAL_13]] : memref<?xindex>
->>>>>>> bac3a63c
 // CHECK:           %[[VAL_57:.*]] = gpu.dealloc async {{\[}}%[[VAL_56]]] %[[VAL_18]] : memref<?xindex>
 // CHECK:           %[[VAL_58:.*]] = gpu.dealloc async {{\[}}%[[VAL_57]]] %[[VAL_23]] : memref<?xf64>
 // CHECK:           %[[VAL_59:.*]] = gpu.dealloc async {{\[}}%[[VAL_58]]] %[[VAL_49]] : memref<?xi8>
