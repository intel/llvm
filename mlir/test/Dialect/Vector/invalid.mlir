--- conflicted
+++ resolved
@@ -1309,25 +1309,15 @@
 // vector.maskedload
 //===----------------------------------------------------------------------===//
 
-<<<<<<< HEAD
-func.func @maskedload_negative_alignment(%base: memref<4xi32>, %mask: vector<32xi1>, %pass: vector<1xi32>, %index: index) {
-  // expected-error@below {{'vector.maskedload' op attribute 'alignment' failed to satisfy constraint: 64-bit signless integer attribute whose value is positive and whose value is a power of two > 0}}
-  %val = vector.maskedload %base[%index], %mask, %pass { alignment = -1 } : memref<4xi32>, vector<32xi1>, vector<1xi32> into vector<1xi32>
-=======
 func.func @maskedload_nonpositive_alignment(%base: memref<4xi32>, %mask: vector<32xi1>, %pass: vector<1xi32>, %index: index) {
   // expected-error@below {{'vector.maskedload' op attribute 'alignment' failed to satisfy constraint: 64-bit signless integer attribute whose value is positive and whose value is a power of two > 0}}
   %val = vector.maskedload %base[%index], %mask, %pass { alignment = 0 } : memref<4xi32>, vector<32xi1>, vector<1xi32> into vector<1xi32>
->>>>>>> 35227056
-  return
-}
-
-// -----
-
-<<<<<<< HEAD
-func.func @maskedload_nonpoweroftwo_alignment(%base: memref<4xi32>, %mask: vector<32xi1>, %pass: vector<1xi32>, %index: index) {
-=======
+  return
+}
+
+// -----
+
 func.func @maskedload_non_power_of_2_alignment(%base: memref<4xi32>, %mask: vector<32xi1>, %pass: vector<1xi32>, %index: index) {
->>>>>>> 35227056
   // expected-error@below {{'vector.maskedload' op attribute 'alignment' failed to satisfy constraint: 64-bit signless integer attribute whose value is positive and whose value is a power of two > 0}}
   %val = vector.maskedload %base[%index], %mask, %pass { alignment = 3 } : memref<4xi32>, vector<32xi1>, vector<1xi32> into vector<1xi32>
   return
@@ -1370,25 +1360,15 @@
 // vector.maskedstore
 //===----------------------------------------------------------------------===//
 
-<<<<<<< HEAD
-func.func @maskedstore_negative_alignment(%base: memref<4xi32>, %mask: vector<32xi1>, %value: vector<1xi32>, %index: index) {
-  // expected-error@below {{'vector.maskedstore' op attribute 'alignment' failed to satisfy constraint: 64-bit signless integer attribute whose value is positive and whose value is a power of two > 0}}
-  vector.maskedstore %base[%index], %mask, %value { alignment = -1 } : memref<4xi32>, vector<32xi1>, vector<1xi32> into vector<1xi32>
-=======
 func.func @maskedstore_nonpositive_alignment(%base: memref<4xi32>, %mask: vector<32xi1>, %value: vector<1xi32>, %index: index) {
   // expected-error@below {{'vector.maskedstore' op attribute 'alignment' failed to satisfy constraint: 64-bit signless integer attribute whose value is positive and whose value is a power of two > 0}}
   vector.maskedstore %base[%index], %mask, %value { alignment = 0 } : memref<4xi32>, vector<32xi1>, vector<1xi32> into vector<1xi32>
->>>>>>> 35227056
-  return
-}
-
-// -----
-
-<<<<<<< HEAD
-func.func @maskedstore_nonpoweroftwo_alignment(%base: memref<4xi32>, %mask: vector<32xi1>, %value: vector<1xi32>, %index: index) {
-=======
+  return
+}
+
+// -----
+
 func.func @maskedstore_non_power_of_2_alignment(%base: memref<4xi32>, %mask: vector<32xi1>, %value: vector<1xi32>, %index: index) {
->>>>>>> 35227056
   // expected-error@below {{'vector.maskedstore' op attribute 'alignment' failed to satisfy constraint: 64-bit signless integer attribute whose value is positive and whose value is a power of two > 0}}
   vector.maskedstore %base[%index], %mask, %value { alignment = 3 } : memref<4xi32>, vector<32xi1>, vector<1xi32> into vector<1xi32>
   return
@@ -2036,25 +2016,15 @@
 
 // -----
 
-<<<<<<< HEAD
-func.func @invalid_load_alignment(%memref: memref<4xi32>, %c0: index) {
-  // expected-error @below {{'vector.load' op attribute 'alignment' failed to satisfy constraint: 64-bit signless integer attribute whose value is positive and whose value is a power of two > 0}}
-  %val = vector.load %memref[%c0] { alignment = -1 } : memref<4xi32>, vector<4xi32>
-=======
 func.func @load_nonpositive_alignment(%memref: memref<4xi32>, %c0: index) {
   // expected-error @below {{'vector.load' op attribute 'alignment' failed to satisfy constraint: 64-bit signless integer attribute whose value is positive and whose value is a power of two > 0}}
   %val = vector.load %memref[%c0] { alignment = 0 } : memref<4xi32>, vector<4xi32>
->>>>>>> 35227056
-  return
-}
-
-// -----
-
-<<<<<<< HEAD
-func.func @invalid_load_alignment(%memref: memref<4xi32>, %c0: index) {
-=======
+  return
+}
+
+// -----
+
 func.func @load_non_pow_of_2_alignment(%memref: memref<4xi32>, %c0: index) {
->>>>>>> 35227056
   // expected-error @below {{'vector.load' op attribute 'alignment' failed to satisfy constraint: 64-bit signless integer attribute whose value is positive and whose value is a power of two > 0}}
   %val = vector.load %memref[%c0] { alignment = 3 } : memref<4xi32>, vector<4xi32>
   return
@@ -2075,25 +2045,15 @@
 
 // -----
 
-<<<<<<< HEAD
-func.func @invalid_store_alignment(%memref: memref<4xi32>, %val: vector<4xi32>, %c0: index) {
-  // expected-error @below {{'vector.store' op attribute 'alignment' failed to satisfy constraint: 64-bit signless integer attribute whose value is positive and whose value is a power of two > 0}}
-  vector.store %val, %memref[%c0] { alignment = -1 } : memref<4xi32>, vector<4xi32>
-=======
 func.func @store_nonpositive_alignment(%memref: memref<4xi32>, %val: vector<4xi32>, %c0: index) {
   // expected-error @below {{'vector.store' op attribute 'alignment' failed to satisfy constraint: 64-bit signless integer attribute whose value is positive and whose value is a power of two > 0}}
   vector.store %val, %memref[%c0] { alignment = 0 } : memref<4xi32>, vector<4xi32>
->>>>>>> 35227056
-  return
-}
-
-// -----
-
-<<<<<<< HEAD
-func.func @invalid_store_alignment(%memref: memref<4xi32>, %val: vector<4xi32>, %c0: index) {
-=======
+  return
+}
+
+// -----
+
 func.func @store_non_pow_of_2_alignment(%memref: memref<4xi32>, %val: vector<4xi32>, %c0: index) {
->>>>>>> 35227056
   // expected-error @below {{'vector.store' op attribute 'alignment' failed to satisfy constraint: 64-bit signless integer attribute whose value is positive and whose value is a power of two > 0}}
   vector.store %val, %memref[%c0] { alignment = 3 } : memref<4xi32>, vector<4xi32>
   return
