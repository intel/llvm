--- conflicted
+++ resolved
@@ -1347,14 +1347,9 @@
 
 func @scatter_base_type_mismatch(%base: memref<?xf64>, %indices: vector<16xi32>,
                                  %mask: vector<16xi1>, %value: vector<16xf32>) {
-<<<<<<< HEAD
-  // expected-error@+1 {{'vector.scatter' op base and valueToStore element type should match}}
-  vector.scatter %base[%indices], %mask, %value
-=======
   %c0 = constant 0 : index
   // expected-error@+1 {{'vector.scatter' op base and valueToStore element type should match}}
   vector.scatter %base[%c0][%indices], %mask, %value
->>>>>>> 2e412c55
     : memref<?xf64>, vector<16xi32>, vector<16xi1>, vector<16xf32>
 }
 
@@ -1382,14 +1377,9 @@
 
 func @scatter_dim_indices_mismatch(%base: memref<?xf32>, %indices: vector<17xi32>,
                                    %mask: vector<16xi1>, %value: vector<16xf32>) {
-<<<<<<< HEAD
-  // expected-error@+1 {{'vector.scatter' op expected valueToStore dim to match indices dim}}
-  vector.scatter %base[%indices], %mask, %value
-=======
   %c0 = constant 0 : index
   // expected-error@+1 {{'vector.scatter' op expected valueToStore dim to match indices dim}}
   vector.scatter %base[%c0][%indices], %mask, %value
->>>>>>> 2e412c55
     : memref<?xf32>, vector<17xi32>, vector<16xi1>, vector<16xf32>
 }
 
@@ -1397,14 +1387,9 @@
 
 func @scatter_dim_mask_mismatch(%base: memref<?xf32>, %indices: vector<16xi32>,
                                 %mask: vector<17xi1>, %value: vector<16xf32>) {
-<<<<<<< HEAD
-  // expected-error@+1 {{'vector.scatter' op expected valueToStore dim to match mask dim}}
-  vector.scatter %base[%indices], %mask, %value
-=======
   %c0 = constant 0 : index
   // expected-error@+1 {{'vector.scatter' op expected valueToStore dim to match mask dim}}
   vector.scatter %base[%c0][%indices], %mask, %value
->>>>>>> 2e412c55
     : memref<?xf32>, vector<16xi32>, vector<17xi1>, vector<16xf32>
 }
 
