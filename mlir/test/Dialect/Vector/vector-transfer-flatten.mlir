--- conflicted
+++ resolved
@@ -85,13 +85,8 @@
 
 // CHECK-LABEL: func.func @transfer_read_dims_mismatch_contiguous(
 // CHECK-SAME:    %[[MEM:.+]]: memref<5x4x3x2xi8, {{.+}}>) -> vector<2x3x2xi8> {
-<<<<<<< HEAD
-// CHECK:         %[[C0_I8:.+]] = arith.constant 0 : i8
-// CHECK:         %[[C0:.+]] = arith.constant 0 : index
-=======
 // CHECK-DAG:     %[[C0_I8:.+]] = arith.constant 0 : i8
 // CHECK-DAG:     %[[C0:.+]] = arith.constant 0 : index
->>>>>>> 5ee67ebe
 // CHECK:         %[[COLLAPSED_MEM:.+]] = memref.collapse_shape %[[MEM]]
 // CHECK-SAME{LITERAL}: [[0], [1, 2, 3]]
 // CHECK-SAME:          : memref<5x4x3x2xi8, {{.+}}> into memref<5x24xi8, {{.+}}>
@@ -121,13 +116,8 @@
 // CHECK-LABEL: func.func @transfer_read_dims_mismatch_contiguous_unit_dims(
 // CHECK-SAME:    %[[MEM:.+]]: memref<6x5x4x3x2xi8, strided<[120, 24, 6, 2, 1], offset: ?>>)
 // CHECK-SAME:    -> vector<1x1x4x3x2xi8>
-<<<<<<< HEAD
-// CHECK:       %[[C0_I8:.+]] = arith.constant 0 : i8
-// CHECK:       %[[C0:.+]] = arith.constant 0 : index
-=======
 // CHECK-DAG:   %[[C0_I8:.+]] = arith.constant 0 : i8
 // CHECK-DAG:   %[[C0:.+]] = arith.constant 0 : index
->>>>>>> 5ee67ebe
 // CHECK:       %[[COLLAPSED:.+]] = memref.collapse_shape %[[MEM]]
 // CHECK-SAME{LITERAL}: [[0], [1], [2, 3, 4]]
 // CHECK-SAME:    : memref<6x5x4x3x2xi8, strided<[120, 24, 6, 2, 1], offset: ?>>
@@ -159,13 +149,8 @@
 
 // CHECK-LABEL:   func.func @transfer_read_non_contiguous_unit_dims(
 // CHECK-SAME:      %[[MEM:.*]]: memref<5x4x3x2xi8, strided<[48, 6, 2, 1], offset: ?>>) -> vector<1x1x3x2xi8> {
-<<<<<<< HEAD
-// CHECK:           %[[VAL_1:.*]] = arith.constant 0 : i8
-// CHECK:           %[[VAL_2:.*]] = arith.constant 0 : index
-=======
 // CHECK-DAG:       %[[VAL_1:.*]] = arith.constant 0 : i8
 // CHECK-DAG:       %[[VAL_2:.*]] = arith.constant 0 : index
->>>>>>> 5ee67ebe
 // CHECK:           %[[VAL_3:.*]] = memref.collapse_shape %[[MEM]]
 // CHECK-SAME{LITERAL}: [[0], [1], [2, 3]]
 // CHECK-SAME:        : memref<5x4x3x2xi8, strided<[48, 6, 2, 1], offset: ?>> into memref<5x4x6xi8, strided<[48, 6, 1], offset: ?>>
@@ -197,13 +182,8 @@
 // CHECK-LABEL:   func.func @transfer_read_dims_mismatch_non_zero_indices(
 // CHECK-SAME:      %[[IDX_1:.+]]: index, %[[IDX_2:.+]]: index,
 // CHECK-SAME:      %[[MEM:.+]]: memref<1x43x4x6xi32>
-<<<<<<< HEAD
-// CHECK:           %[[C0_I32:.+]] = arith.constant 0 : i32
-// CHECK:           %[[C_0:.+]] = arith.constant 0 : index
-=======
 // CHECK-DAG:       %[[C0_I32:.+]] = arith.constant 0 : i32
 // CHECK-DAG:       %[[C_0:.+]] = arith.constant 0 : index
->>>>>>> 5ee67ebe
 // CHECK:           %[[COLLAPSED_IN:.+]] = memref.collapse_shape %[[MEM]]
 // CHECK-SAME{LITERAL}: [[0], [1], [2, 3]]
 // CHECK-SAME:         : memref<1x43x4x6xi32> into memref<1x43x24xi32>
@@ -261,13 +241,8 @@
 
 // CHECK-LABEL: func @transfer_read_leading_dynamic_dims
 // CHECK-SAME:    %[[MEM:.+]]: memref<?x?x8x4xi8, {{.+}}>, %[[IDX_1:.+]]: index, %[[IDX_2:.+]]: index
-<<<<<<< HEAD
-// CHECK:         %[[C0_I8:.+]] = arith.constant 0 : i8
-// CHECK:         %[[C0:.+]] = arith.constant 0 : index
-=======
 // CHECK-DAG:     %[[C0_I8:.+]] = arith.constant 0 : i8
 // CHECK-DAG:     %[[C0:.+]] = arith.constant 0 : index
->>>>>>> 5ee67ebe
 // CHECK:         %[[COLLAPSED:.+]] = memref.collapse_shape %[[MEM]]
 // CHECK-SAME{LITERAL}: [[0], [1], [2, 3]]
 // CHECK-SAME:      : memref<?x?x8x4xi8, {{.+}}> into memref<?x?x32xi8, {{.+}}>
@@ -329,13 +304,8 @@
 // CHECK-SAME:    %[[IDX_1:arg0]]
 // CHECK-SAME:    %[[IDX_2:arg1]]
 // CHECK-SAME:    %[[MEM:arg2]]
-<<<<<<< HEAD
-// CHECK:              %[[C0_I32:.+]] = arith.constant 0 : i32
-// CHECK:              %[[C0:.+]] = arith.constant 0 : index
-=======
 // CHECK-DAG:          %[[C0_I32:.+]] = arith.constant 0 : i32
 // CHECK-DAG:          %[[C0:.+]] = arith.constant 0 : index
->>>>>>> 5ee67ebe
 // CHECK:              %[[COLLAPSED:.+]] = memref.collapse_shape %[[MEM]]
 // CHECK-SAME{LITERAL}:  [[0], [1], [2, 3]]
 // CHECK-SAME:           memref<1x?x4x6xi32> into memref<1x?x24xi32>
