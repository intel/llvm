--- conflicted
+++ resolved
@@ -42,11 +42,7 @@
 
 // -----
 
-<<<<<<< HEAD
-func.func @vector_constant_mask_maskedload_i2(%passthru: vector<5xi2>) -> vector<3x5xi2> {
-=======
 func.func @vector_constant_mask_maskedload_i2(%passthru: vector<5xi2>) -> vector<5xi2> {
->>>>>>> 93e44d24
   %0 = memref.alloc() : memref<3x5xi2>
   %mask = vector.constant_mask [3] : vector<5xi1>
   %c0 = arith.constant 0 : index
@@ -55,15 +51,9 @@
     memref<3x5xi2>, vector<5xi1>, vector<5xi2> into vector<5xi2>
   return %1 : vector<5xi2>
 }
-<<<<<<< HEAD
-
-// CHECK-LABEL: func @vector_constant_mask_maskedload_i2(
-// CHECK-SAME: %[[ARG0:.+]]: vector<5xi2>) -> vector<3x5xi2>
-=======
 // CHECK-LABEL: func @vector_constant_mask_maskedload_i2(
 // CHECK-SAME: %[[ARG0:.+]]: vector<5xi2>) -> vector<5xi2>
 // CHECK: %[[ALLOC:.+]] = memref.alloc() : memref<4xi8>
->>>>>>> 93e44d24
 // CHECK: %[[ORIGINMASK:.+]] = vector.constant_mask [3] : vector<5xi1>
 // CHECK: %[[NEWMASK:.+]] = vector.constant_mask [2] : vector<2xi1>
 // CHECK: %[[VESSEL:.+]] = arith.constant dense<0> : vector<8xi2>
@@ -131,8 +121,6 @@
 
 // -----
 
-<<<<<<< HEAD
-=======
 // This test is similar to @vector_constant_mask_maskedload_i2, but the mask is multi-dimensional.
 func.func @vector_constant_mask_maskedload_i2_multidim(%passthru: vector<5xi2>) -> vector<5xi2> {
   %0 = memref.alloc() : memref<4x3x5xi2>
@@ -156,7 +144,6 @@
 
 // -----
 
->>>>>>> 93e44d24
 func.func @vector_load_i2_dynamic_indexing(%idx1: index, %idx2: index) -> vector<3xi2> {
   %0 = memref.alloc() : memref<3x3xi2>
   %cst = arith.constant dense<0> : vector<3x3xi2>
@@ -286,11 +273,7 @@
 // CHECK: %[[MASK:.+]] = vector.constant_mask [3] : vector<3xi1>
 // CHECK: %[[LINEAR1:.+]] = affine.apply #map()[%[[IDX]]]
 // CHECK: %[[LINEAR2:.+]] = affine.apply #map1()[%[[IDX]]]
-<<<<<<< HEAD
-// CHECK: %[[ONE:.+]] = arith.constant dense<true> : vector<2xi1>
-=======
 // CHECK: %[[ONE:.+]] = vector.constant_mask [2] : vector<2xi1>
->>>>>>> 93e44d24
 // CHECK: %[[ZERO:.+]] = arith.constant dense<0> : vector<8xi2>
 
 // Extract passthru vector, and insert into zero vector, this is for constructing a new passthru
@@ -339,11 +322,7 @@
 
 // -----
 
-<<<<<<< HEAD
-func.func @vector_maskedload_i4_constant_mask_unaligned(%passthru: vector<5xi2>) -> vector<5xi2> {
-=======
 func.func @vector_maskedload_i2_constant_mask_unaligned(%passthru: vector<5xi2>) -> vector<5xi2> {
->>>>>>> 93e44d24
   %0 = memref.alloc() : memref<3x5xi2>
   %mask = arith.constant dense<[false, true, true, true, false]> : vector<5xi1>
   %c0 = arith.constant 0 : index
@@ -353,39 +332,23 @@
   return %1 : vector<5xi2>
 }
 
-<<<<<<< HEAD
-// CHECK: func @vector_maskedload_i4_constant_mask_unaligned(
-=======
 // CHECK: func @vector_maskedload_i2_constant_mask_unaligned(
->>>>>>> 93e44d24
 // CHECK-SAME: %[[PTH:.+]]: vector<5xi2>) -> vector<5xi2>
 // CHECK: %[[ALLOC:.+]] = memref.alloc() : memref<4xi8>
 // CHECK: %[[MASK:.+]] = arith.constant dense<[false, true, true, true, false]> : vector<5xi1>
 
-<<<<<<< HEAD
-=======
 // Emulated masked load from alloc:
->>>>>>> 93e44d24
 // CHECK: %[[COMPRESSED_MASK:.+]] = arith.constant dense<true> : vector<2xi1>
 // CHECK: %[[EMPTY:.+]] = arith.constant dense<0> : vector<8xi2>
 // CHECK: %[[PTH_PADDED:.+]] = vector.insert_strided_slice %[[PTH]], %[[EMPTY]]
 // CHECK-SAME: {offsets = [1], strides = [1]} : vector<5xi2> into vector<8xi2>
-<<<<<<< HEAD
-
-// Emulated masked load from alloc:
-=======
->>>>>>> 93e44d24
 // CHECK: %[[PTH_PADDED_UPCAST:.+]] = vector.bitcast %[[PTH_PADDED]] : vector<8xi2> to vector<2xi8>
 // CHECK: %[[C1:.+]] = arith.constant 1 : index
 // CHECK: %[[MASKLOAD:.+]] = vector.maskedload %[[ALLOC]][%[[C1]]], %[[COMPRESSED_MASK]], %[[PTH_PADDED_UPCAST]]
 // CHECK: %[[MASKLOAD_DOWNCAST:.+]] = vector.bitcast %[[MASKLOAD]] : vector<2xi8> to vector<8xi2>
 
 // Select from emulated loaded vector and passthru vector:
-<<<<<<< HEAD
-// TODO: fold this part if possible.
-=======
 // TODO: fold insert_strided_slice into source if possible.
->>>>>>> 93e44d24
 // CHECK: %[[EMPTY_MASK:.+]] = arith.constant dense<false> : vector<8xi1>
 // CHECK: %[[MASK_PADDED:.+]] = vector.insert_strided_slice %[[MASK]], %[[EMPTY_MASK]]
 // CHECK-SAME: {offsets = [1], strides = [1]} : vector<5xi1> into vector<8xi1>
