// RUN: mlir-opt %s -canonicalize="test-convergence" -split-input-file -allow-unregistered-dialect | FileCheck %s

// CHECK-LABEL: create_vector_mask_to_constant_mask
func.func @create_vector_mask_to_constant_mask() -> (vector<4x3xi1>) {
  %c2 = arith.constant 2 : index
  %c3 = arith.constant 3 : index
  // CHECK: vector.constant_mask [3, 2] : vector<4x3xi1>
  %0 = vector.create_mask %c3, %c2 : vector<4x3xi1>
  return %0 : vector<4x3xi1>
}

// -----

// CHECK-LABEL: create_scalable_vector_mask_to_constant_mask
func.func @create_scalable_vector_mask_to_constant_mask() -> (vector<[8]xi1>) {
  %c-1 = arith.constant -1 : index
  // CHECK: arith.constant dense<false> : vector<[8]xi1>
  %0 = vector.create_mask %c-1 : vector<[8]xi1>
  return %0 : vector<[8]xi1>
}

// -----

// CHECK-LABEL: create_vector_mask_to_constant_mask_truncation
func.func @create_vector_mask_to_constant_mask_truncation() -> (vector<4x3xi1>) {
  %c2 = arith.constant 2 : index
  %c5 = arith.constant 5 : index
  // CHECK: vector.constant_mask [4, 2] : vector<4x3xi1>
  %0 = vector.create_mask %c5, %c2 : vector<4x3xi1>
  return %0 : vector<4x3xi1>
}

// -----

// CHECK-LABEL: create_vector_mask_to_constant_mask_truncation_neg
func.func @create_vector_mask_to_constant_mask_truncation_neg() -> (vector<4x3xi1>) {
  %cneg2 = arith.constant -2 : index
  %c5 = arith.constant 5 : index
  // CHECK: arith.constant dense<false> : vector<4x3xi1>
  %0 = vector.create_mask %c5, %cneg2 : vector<4x3xi1>
  return %0 : vector<4x3xi1>
}

// -----

// CHECK-LABEL: create_vector_mask_to_constant_mask_truncation_zero
func.func @create_vector_mask_to_constant_mask_truncation_zero() -> (vector<4x3xi1>) {
  %c2 = arith.constant 2 : index
  %c0 = arith.constant 0 : index
  // CHECK: arith.constant dense<false> : vector<4x3xi1>
  %0 = vector.create_mask %c0, %c2 : vector<4x3xi1>
  return %0 : vector<4x3xi1>
}

// -----

// CHECK-LABEL: create_vector_mask_to_constant_mask_scalable_all_true
func.func @create_vector_mask_to_constant_mask_scalable_all_true() -> (vector<8x[16]xi1>) {
  %c8 = arith.constant 8 : index
  %c16 = arith.constant 16 : index
  %0 = vector.vscale
  %1 = arith.muli %0, %c16 : index
  // CHECK: arith.constant dense<true> : vector<8x[16]xi1>
  %10 = vector.create_mask %c8, %1 : vector<8x[16]xi1>
  return %10 : vector<8x[16]xi1>
}

// -----

// CHECK-LABEL: create_mask_transpose_to_transposed_create_mask
//  CHECK-SAME: %[[DIM0:.*]]: index, %[[DIM1:.*]]: index, %[[DIM2:.*]]: index
func.func @create_mask_transpose_to_transposed_create_mask(
  %dim0: index, %dim1: index, %dim2: index) -> (vector<2x3x4xi1>, vector<4x2x3xi1>) {
  //     CHECK: vector.create_mask %[[DIM0]], %[[DIM1]], %[[DIM2]] : vector<2x3x4xi1>
  //     CHECK: vector.create_mask %[[DIM2]], %[[DIM0]], %[[DIM1]] : vector<4x2x3xi1>
  // CHECK-NOT: vector.transpose
  %0 = vector.create_mask %dim0, %dim1, %dim2 : vector<2x3x4xi1>
  %1 = vector.transpose %0, [2, 0, 1] : vector<2x3x4xi1> to vector<4x2x3xi1>
  return %0, %1 : vector<2x3x4xi1>, vector<4x2x3xi1>
}

// -----

// CHECK-LABEL: extract_from_create_mask
//  CHECK-SAME: %[[DIM0:.*]]: index, %[[DIM1:.*]]: index
func.func @extract_from_create_mask(%dim0: index, %dim1: index) -> vector<[4]x[4]xi1> {
  %c2 = arith.constant 2 : index
  %mask = vector.create_mask %c2, %dim0, %dim1 : vector<4x[4]x[4]xi1>
  // CHECK: vector.create_mask %[[DIM0]], %[[DIM1]] : vector<[4]x[4]xi1>
  // CHECK-NOT: vector.extract
  %extract = vector.extract %mask[1] : vector<[4]x[4]xi1> from vector<4x[4]x[4]xi1>
  return %extract : vector<[4]x[4]xi1>
}

// -----

// CHECK-LABEL: extract_from_create_mask_all_false
func.func @extract_from_create_mask_all_false(%dim0: index, %dim1: index) -> vector<[4]x[4]xi1> {
  %c2 = arith.constant 2 : index
  %mask = vector.create_mask %c2, %dim0, %dim1 : vector<4x[4]x[4]xi1>
  // CHECK: arith.constant dense<false> : vector<[4]x[4]xi1>
  // CHECK-NOT: vector.extract
  %extract = vector.extract %mask[2] : vector<[4]x[4]xi1> from vector<4x[4]x[4]xi1>
  return %extract : vector<[4]x[4]xi1>
}

// -----

// CHECK-LABEL: extract_from_create_mask_leading_scalable
//  CHECK-SAME: %[[DIM0:.*]]: index
func.func @extract_from_create_mask_leading_scalable(%dim0: index) -> vector<8xi1> {
  %c3 = arith.constant 3 : index
  %mask = vector.create_mask %c3, %dim0 : vector<[4]x8xi1>
  // CHECK: vector.create_mask %[[DIM0]] : vector<8xi1>
  // CHECK-NOT: vector.extract
  %extract = vector.extract %mask[1] : vector<8xi1> from vector<[4]x8xi1>
  return %extract : vector<8xi1>
}

// -----

// CHECK-LABEL: extract_from_create_mask_dynamic_position
//  CHECK-SAME: %[[DIM0:.*]]: index, %[[INDEX:.*]]: index
func.func @extract_from_create_mask_dynamic_position(%dim0: index, %index: index) -> vector<6xi1> {
  %c4 = arith.constant 4 : index
  %c3 = arith.constant 3 : index
  %mask = vector.create_mask %c3, %c4, %dim0 : vector<4x4x6xi1>
  // CHECK: vector.create_mask %[[DIM0]] : vector<6xi1>
  // CHECK-NOT: vector.extract
  %extract = vector.extract %mask[2, %index] : vector<6xi1> from vector<4x4x6xi1>
  return %extract : vector<6xi1>
}

// -----

// CHECK-LABEL: @extract_scalar_poison
func.func @extract_scalar_poison() -> f32 {
  // CHECK-NEXT: %[[UB:.*]] = ub.poison : f32
  //  CHECK-NOT: vector.extract
  // CHECK-NEXT: return %[[UB]] : f32
  %0 = ub.poison : vector<4x8xf32>
  %1 = vector.extract %0[2, 4] : f32 from vector<4x8xf32>
  return %1 : f32
}

// -----

// CHECK-LABEL: @extract_vector_poison
func.func @extract_vector_poison() -> vector<8xf32> {
  // CHECK-NEXT: %[[UB:.*]] = ub.poison : vector<8xf32>
  //  CHECK-NOT: vector.extract
  // CHECK-NEXT: return %[[UB]] : vector<8xf32>
  %0 = ub.poison : vector<4x8xf32>
  %1 = vector.extract %0[2] : vector<8xf32> from vector<4x8xf32>
  return %1 : vector<8xf32>
}

// -----

// CHECK-LABEL: @extract_scalar_poison_idx
func.func @extract_scalar_poison_idx(%a: vector<4x5xf32>) -> f32 {
  // CHECK-NEXT: %[[UB:.*]] = ub.poison : f32
  //  CHECK-NOT: vector.extract
  // CHECK-NEXT: return %[[UB]] : f32
  %0 = vector.extract %a[-1, 0] : f32 from vector<4x5xf32>
  return %0 : f32
}

// -----

// Similar to the test above, but the index is not a static constant.

// CHECK-LABEL: @extract_scalar_poison_idx_non_cst
func.func @extract_scalar_poison_idx_non_cst(%a: vector<4x5xf32>) -> f32 {
  // CHECK-NEXT: %[[UB:.*]] = ub.poison : f32
  //  CHECK-NOT: vector.extract
  // CHECK-NEXT: return %[[UB]] : f32
  %c_neg_1 = arith.constant -1 : index
  %0 = vector.extract %a[%c_neg_1, 0] : f32 from vector<4x5xf32>
  return %0 : f32
}

// -----

// Similar to test above, but now the index is out-of-bounds.

// CHECK-LABEL: @no_fold_extract_scalar_oob_idx
func.func @no_fold_extract_scalar_oob_idx(%a: vector<4x5xf32>) -> f32 {
  //  CHECK: vector.extract
  %c_neg_2 = arith.constant -2 : index
  %0 = vector.extract %a[%c_neg_2, 0] : f32 from vector<4x5xf32>
  return %0 : f32
}


// -----

// CHECK-LABEL: @extract_vector_poison_idx
func.func @extract_vector_poison_idx(%a: vector<4x5xf32>) -> vector<5xf32> {
  // CHECK-NEXT: %[[UB:.*]] = ub.poison : vector<5xf32>
  //  CHECK-NOT: vector.extract
  // CHECK-NEXT: return %[[UB]] : vector<5xf32>
  %0 = vector.extract %a[-1] : vector<5xf32> from vector<4x5xf32>
  return %0 : vector<5xf32>
}

// -----

// CHECK-LABEL: @extract_multiple_poison_idx
func.func @extract_multiple_poison_idx(%a: vector<4x5x8xf32>)
    -> vector<8xf32> {
  // CHECK-NEXT: %[[UB:.*]] = ub.poison : vector<8xf32>
  //  CHECK-NOT: vector.extract
  // CHECK-NEXT: return %[[UB]] : vector<8xf32>
  %0 = vector.extract %a[-1, -1] : vector<8xf32> from vector<4x5x8xf32>
  return %0 : vector<8xf32>
}

// -----

// CHECK-LABEL: extract_from_create_mask_dynamic_position_all_false
//  CHECK-SAME: %[[DIM0:.*]]: index, %[[INDEX:.*]]: index
func.func @extract_from_create_mask_dynamic_position_all_false(%dim0: index, %index: index) -> vector<6xi1> {
  %c0 = arith.constant 0 : index
  %c1 = arith.constant 1 : index
  %mask = vector.create_mask %c1, %c0, %dim0 : vector<1x4x6xi1>
  // CHECK: arith.constant dense<false> : vector<6xi1>
  // CHECK-NOT: vector.extract
  %extract = vector.extract %mask[0, %index] : vector<6xi1> from vector<1x4x6xi1>
  return %extract : vector<6xi1>
}

// -----

// CHECK-LABEL: extract_from_create_mask_dynamic_position_unknown
//  CHECK-SAME: %[[DIM0:.*]]: index, %[[INDEX:.*]]: index
func.func @extract_from_create_mask_dynamic_position_unknown(%dim0: index, %index: index) -> vector<6xi1> {
  %c2 = arith.constant 2 : index
  %mask = vector.create_mask %c2, %dim0 : vector<4x6xi1>
  // CHECK: %[[C2:.*]] = arith.constant 2 : index
  // CHECK-NEXT: %[[MASK:.*]] = vector.create_mask %[[C2]], %[[DIM0]] : vector<4x6xi1>
  // CHECK-NEXT: vector.extract %[[MASK]][%[[INDEX]]] : vector<6xi1> from vector<4x6xi1>
  %extract = vector.extract %mask[%index] : vector<6xi1> from vector<4x6xi1>
  return %extract : vector<6xi1>
}

// -----

// CHECK-LABEL: extract_from_create_mask_mixed_position_unknown
//  CHECK-SAME: %[[DIM0:.*]]: index, %[[INDEX:.*]]: index
func.func @extract_from_create_mask_mixed_position_unknown(%dim0: index, %index0: index) -> vector<4xi1> {
  %c2 = arith.constant 2 : index
  %mask = vector.create_mask %c2, %c2, %dim0 : vector<2x4x4xi1>
  // CHECK: %[[C2:.*]] = arith.constant 2 : index
  // CHECK-NEXT: %[[MASK:.*]] = vector.create_mask %[[C2]], %[[C2]], %[[DIM0]] : vector<2x4x4xi1>
  // CHECK-NEXT: vector.extract %[[MASK]][1, %[[INDEX]]] : vector<4xi1> from vector<2x4x4xi1>
  %extract = vector.extract %mask[1, %index0] : vector<4xi1> from vector<2x4x4xi1>
  return %extract : vector<4xi1>
}

// -----

// CHECK-LABEL: extract_from_non_constant_create_mask
//  CHECK-SAME: %[[DIM0:.*]]: index
func.func @extract_from_non_constant_create_mask(%dim0: index) -> vector<[2]xi1> {
  %mask = vector.create_mask %dim0, %dim0 : vector<[2]x[2]xi1>
  // CHECK: %[[MASK:.*]] = vector.create_mask %[[DIM0]], %[[DIM0]] : vector<[2]x[2]xi1>
  // CHECK-NEXT: vector.extract %[[MASK]][0] : vector<[2]xi1> from vector<[2]x[2]xi1>
  %extract = vector.extract %mask[0] : vector<[2]xi1> from vector<[2]x[2]xi1>
  return %extract : vector<[2]xi1>
}

// -----

// CHECK-LABEL: constant_mask_to_true_splat
func.func @constant_mask_to_true_splat() -> vector<2x4xi1> {
  // CHECK: arith.constant dense<true>
  // CHECK-NOT: vector.constant_mask
  %0 = vector.constant_mask [2, 4] : vector<2x4xi1>
  return %0 : vector<2x4xi1>
}

// CHECK-LABEL: constant_mask_to_false_splat
func.func @constant_mask_to_false_splat() -> vector<2x4xi1> {
  // CHECK: arith.constant dense<false>
  // CHECK-NOT: vector.constant_mask
  %0 = vector.constant_mask [0, 0] : vector<2x4xi1>
  return %0 : vector<2x4xi1>
}

// CHECK-LABEL: constant_mask_to_true_splat_0d
func.func @constant_mask_to_true_splat_0d() -> vector<i1> {
  // CHECK: arith.constant dense<true>
  // CHECK-NOT: vector.constant_mask
  %0 = vector.constant_mask [1] : vector<i1>
  return %0 : vector<i1>
}

// CHECK-LABEL: constant_mask_transpose_to_transposed_constant_mask
func.func @constant_mask_transpose_to_transposed_constant_mask() -> (vector<2x3x4xi1>, vector<4x2x3xi1>) {
  //     CHECK: vector.constant_mask [1, 2, 3] : vector<2x3x4xi1>
  //     CHECK: vector.constant_mask [3, 1, 2] : vector<4x2x3xi1>
  // CHECK-NOT: vector.transpose
  %0 = vector.constant_mask [1, 2, 3] : vector<2x3x4xi1>
  %1 = vector.transpose %0, [2, 0, 1] : vector<2x3x4xi1> to vector<4x2x3xi1>
  return %0, %1 : vector<2x3x4xi1>, vector<4x2x3xi1>
}

// -----

func.func @extract_strided_slice_of_constant_mask() -> (vector<2x2xi1>) {
  %0 = vector.constant_mask [2, 2] : vector<4x3xi1>
  %1 = vector.extract_strided_slice %0
    {offsets = [0, 0], sizes = [2, 2], strides = [1, 1]}
      : vector<4x3xi1> to vector<2x2xi1>
  // CHECK: arith.constant dense<true> : vector<2x2xi1>
  return %1 : vector<2x2xi1>
}

// -----

func.func @extract_strided_slice_of_constant_mask() -> (vector<2x2xi1>) {
  %0 = vector.constant_mask [2, 2] : vector<4x3xi1>
  %1 = vector.extract_strided_slice %0
    {offsets = [1, 0], sizes = [2, 2], strides = [1, 1]}
      : vector<4x3xi1> to vector<2x2xi1>
  // CHECK: vector.constant_mask [1, 2] : vector<2x2xi1>
  return %1 : vector<2x2xi1>
}

// -----

func.func @extract_strided_slice_of_constant_mask() -> (vector<2x2xi1>) {
  %0 = vector.constant_mask [2, 2] : vector<4x3xi1>
  %1 = vector.extract_strided_slice %0
    {offsets = [0, 1], sizes = [2, 2], strides = [1, 1]}
      : vector<4x3xi1> to vector<2x2xi1>
  // CHECK: vector.constant_mask [2, 1] : vector<2x2xi1>
  return %1 : vector<2x2xi1>
}

// -----

func.func @extract_strided_slice_of_constant_mask() -> (vector<2x2xi1>) {
  %0 = vector.constant_mask [2, 2] : vector<4x3xi1>
  %1 = vector.extract_strided_slice %0
    {offsets = [2, 0], sizes = [2, 2], strides = [1, 1]}
      : vector<4x3xi1> to vector<2x2xi1>
  // CHECK: arith.constant dense<false> : vector<2x2xi1>
  return %1 : vector<2x2xi1>
}

// -----

func.func @extract_strided_slice_of_constant_mask() -> (vector<2x1xi1>) {
  %0 = vector.constant_mask [2, 2] : vector<4x3xi1>
  %1 = vector.extract_strided_slice %0
    {offsets = [0, 2], sizes = [2, 1], strides = [1, 1]}
      : vector<4x3xi1> to vector<2x1xi1>
  // CHECK: arith.constant dense<false> : vector<2x1xi1>
  return %1 : vector<2x1xi1>
}

// -----

func.func @extract_strided_slice_of_constant_mask() -> (vector<2x1xi1>) {
  %0 = vector.constant_mask [2, 2] : vector<4x3xi1>
  %1 = vector.extract_strided_slice %0
    {offsets = [0, 1], sizes = [2, 1], strides = [1, 1]}
      : vector<4x3xi1> to vector<2x1xi1>
  // CHECK: arith.constant dense<true> : vector<2x1xi1>
  return %1 : vector<2x1xi1>
}

// -----

func.func @extract_strided_slice_of_constant_mask() -> (vector<2x1xi1>) {
  %0 = vector.constant_mask [2, 2] : vector<4x3xi1>
  %1 = vector.extract_strided_slice %0
    {offsets = [1, 1], sizes = [2, 1], strides = [1, 1]}
      : vector<4x3xi1> to vector<2x1xi1>
  // CHECK: vector.constant_mask [1, 1] : vector<2x1xi1>
  return %1 : vector<2x1xi1>
}

// -----

// CHECK-LABEL: extract_strided_fold
//  CHECK-SAME: (%[[ARG:.*]]: vector<4x3xi1>)
//  CHECK-NEXT:   return %[[ARG]] : vector<4x3xi1>
func.func @extract_strided_fold(%arg : vector<4x3xi1>) -> (vector<4x3xi1>) {
  %0 = vector.extract_strided_slice %arg
    {offsets = [0, 0], sizes = [4, 3], strides = [1, 1]}
      : vector<4x3xi1> to vector<4x3xi1>
  return %0 : vector<4x3xi1>
}

// -----

// CHECK-LABEL: extract_strided_fold_insert
//  CHECK-SAME: (%[[ARG:.*]]: vector<4x4xf32>
//  CHECK-NEXT:   return %[[ARG]] : vector<4x4xf32>
func.func @extract_strided_fold_insert(%a: vector<4x4xf32>, %b: vector<8x16xf32>)
  -> (vector<4x4xf32>) {
  %0 = vector.insert_strided_slice %a, %b {offsets = [2, 2], strides = [1, 1]}
    : vector<4x4xf32> into vector<8x16xf32>
  %1 = vector.extract_strided_slice %0
    {offsets = [2, 2], sizes = [4, 4], strides = [1, 1]}
      : vector<8x16xf32> to vector<4x4xf32>
  return %1 : vector<4x4xf32>
}

// -----

// Case where the vector inserted is a subset of the vector extracted.
// CHECK-LABEL: extract_strided_fold_insert
//  CHECK-SAME: (%[[ARG0:.*]]: vector<6x4xf32>
//  CHECK-NEXT:   %[[EXT:.*]] = vector.extract_strided_slice %[[ARG0]]
//  CHECK-SAME:     {offsets = [0, 0], sizes = [4, 4], strides = [1, 1]}
//  CHECK-SAME:       : vector<6x4xf32> to vector<4x4xf32>
//  CHECK-NEXT:   return %[[EXT]] : vector<4x4xf32>
func.func @extract_strided_fold_insert(%a: vector<6x4xf32>, %b: vector<8x16xf32>)
  -> (vector<4x4xf32>) {
  %0 = vector.insert_strided_slice %a, %b {offsets = [2, 2], strides = [1, 1]}
    : vector<6x4xf32> into vector<8x16xf32>
  %1 = vector.extract_strided_slice %0
    {offsets = [2, 2], sizes = [4, 4], strides = [1, 1]}
      : vector<8x16xf32> to vector<4x4xf32>
  return %1 : vector<4x4xf32>
}

// -----

// Negative test where the extract is not a subset of the element inserted.
// CHECK-LABEL: negative_extract_strided_fold
//  CHECK-SAME: (%[[ARG0:.*]]: vector<4x4xf32>, %[[ARG1:.*]]: vector<8x16xf32>
//       CHECK:   %[[INS:.*]] = vector.insert_strided_slice %[[ARG0]], %[[ARG1]]
//  CHECK-SAME:     {offsets = [2, 2], strides = [1, 1]}
//  CHECK-SAME:       : vector<4x4xf32> into vector<8x16xf32>
//       CHECK:   %[[EXT:.*]] = vector.extract_strided_slice %[[INS]]
//  CHECK-SAME:     {offsets = [2, 2], sizes = [6, 4], strides = [1, 1]}
//  CHECK-SAME:       : vector<8x16xf32> to vector<6x4xf32>
//  CHECK-NEXT:   return %[[EXT]] : vector<6x4xf32>
func.func @negative_extract_strided_fold(%a: vector<4x4xf32>, %b: vector<8x16xf32>)
  -> (vector<6x4xf32>) {
  %0 = vector.insert_strided_slice %a, %b {offsets = [2, 2], strides = [1, 1]}
    : vector<4x4xf32> into vector<8x16xf32>
  %1 = vector.extract_strided_slice %0
    {offsets = [2, 2], sizes = [6, 4], strides = [1, 1]}
      : vector<8x16xf32> to vector<6x4xf32>
  return %1 : vector<6x4xf32>
}

// -----

// Case where we need to go through 2 level of insert element.
// CHECK-LABEL: extract_strided_fold_insert
//  CHECK-SAME: (%[[ARG0:.*]]: vector<2x8xf32>, %[[ARG1:.*]]: vector<1x4xf32>,
//  CHECK-NEXT:   %[[EXT:.*]] = vector.extract_strided_slice %[[ARG1]]
//  CHECK-SAME:     {offsets = [0, 0], sizes = [1, 1], strides = [1, 1]}
//  CHECK-SAME:       : vector<1x4xf32> to vector<1x1xf32>
//  CHECK-NEXT:   return %[[EXT]] : vector<1x1xf32>
func.func @extract_strided_fold_insert(%a: vector<2x8xf32>, %b: vector<1x4xf32>,
                                  %c : vector<1x4xf32>) -> (vector<1x1xf32>) {
  %0 = vector.insert_strided_slice %b, %a {offsets = [0, 1], strides = [1, 1]}
    : vector<1x4xf32> into vector<2x8xf32>
  %1 = vector.insert_strided_slice %c, %0 {offsets = [1, 0], strides = [1, 1]}
    : vector<1x4xf32> into vector<2x8xf32>
  %2 = vector.extract_strided_slice %1
      {offsets = [0, 1], sizes = [1, 1], strides = [1, 1]}
        : vector<2x8xf32> to vector<1x1xf32>
  return %2 : vector<1x1xf32>
}

// -----

// CHECK-LABEL: transpose_3D_identity
// CHECK-SAME: ([[ARG:%.*]]: vector<4x3x2xf32>)
func.func @transpose_3D_identity(%arg : vector<4x3x2xf32>) -> vector<4x3x2xf32> {
  // CHECK-NOT: transpose
  %0 = vector.transpose %arg, [0, 1, 2] : vector<4x3x2xf32> to vector<4x3x2xf32>
  // CHECK-NEXT: return [[ARG]]
  return %0 : vector<4x3x2xf32>
}

// -----

// CHECK-LABEL: transpose_2D_sequence
// CHECK-SAME: ([[ARG:%.*]]: vector<4x3xf32>)
func.func @transpose_2D_sequence(%arg : vector<4x3xf32>) -> vector<4x3xf32> {
  // CHECK-NOT: transpose
  %0 = vector.transpose %arg, [1, 0] : vector<4x3xf32> to vector<3x4xf32>
  %1 = vector.transpose %0, [0, 1] : vector<3x4xf32> to vector<3x4xf32>
  %2 = vector.transpose %1, [1, 0] : vector<3x4xf32> to vector<4x3xf32>
  %3 = vector.transpose %2, [0, 1] : vector<4x3xf32> to vector<4x3xf32>
  // CHECK: [[ADD:%.*]] = arith.addf [[ARG]], [[ARG]]
  %4 = arith.addf %2, %3 : vector<4x3xf32>
  // CHECK-NEXT: return [[ADD]]
  return %4 : vector<4x3xf32>
}

// -----

// CHECK-LABEL: transpose_3D_sequence
// CHECK-SAME: ([[ARG:%.*]]: vector<4x3x2xf32>)
func.func @transpose_3D_sequence(%arg : vector<4x3x2xf32>) -> vector<4x3x2xf32> {
  // CHECK: [[T0:%.*]] = vector.transpose [[ARG]], [2, 1, 0]
  %0 = vector.transpose %arg, [1, 2, 0] : vector<4x3x2xf32> to vector<3x2x4xf32>
  %1 = vector.transpose %0, [1, 0, 2] : vector<3x2x4xf32> to vector<2x3x4xf32>
  // CHECK: [[T1:%.*]] = vector.transpose %arg0, [2, 1, 0]
  %2 = vector.transpose %1, [2, 1, 0] : vector<2x3x4xf32> to vector<4x3x2xf32>
  %3 = vector.transpose %2, [2, 1, 0] : vector<4x3x2xf32> to vector<2x3x4xf32>
  // CHECK: [[MUL:%.*]] = arith.mulf [[T0]], [[T1]]
  %4 = arith.mulf %1, %3 : vector<2x3x4xf32>
  // CHECK: [[T5:%.*]] = vector.transpose [[MUL]], [2, 1, 0]
  %5 = vector.transpose %4, [2, 1, 0] : vector<2x3x4xf32> to vector<4x3x2xf32>
  // CHECK-NOT: transpose
  %6 = vector.transpose %3, [2, 1, 0] : vector<2x3x4xf32> to vector<4x3x2xf32>
  // CHECK: [[ADD:%.*]] = arith.addf [[T5]], [[ARG]]
  %7 = arith.addf %5, %6 : vector<4x3x2xf32>
  // CHECK-NEXT: return [[ADD]]
  return %7 : vector<4x3x2xf32>
}

// -----

// CHECK-LABEL: cast_transfers
func.func @cast_transfers(%A: memref<4x8xf32>) -> (vector<4x8xf32>) {
  %c0 = arith.constant 0 : index
  %f0 = arith.constant 0.0 : f32
  %0 = memref.cast %A : memref<4x8xf32> to memref<?x?xf32>

  // CHECK: vector.transfer_read %{{.*}} {in_bounds = [true, true]} : memref<4x8xf32>, vector<4x8xf32>
  %1 = vector.transfer_read %0[%c0, %c0], %f0 : memref<?x?xf32>, vector<4x8xf32>

  // CHECK: vector.transfer_write %{{.*}} {in_bounds = [true, true]} : vector<4x8xf32>, memref<4x8xf32>
  vector.transfer_write %1, %0[%c0, %c0] : vector<4x8xf32>, memref<?x?xf32>
  return %1 : vector<4x8xf32>
}

// -----

// CHECK-LABEL: cast_transfers
func.func @cast_transfers(%A: tensor<4x8xf32>) -> (vector<4x8xf32>) {
  %c0 = arith.constant 0 : index
  %f0 = arith.constant 0.0 : f32
  %0 = tensor.cast %A : tensor<4x8xf32> to tensor<?x?xf32>

  // CHECK: vector.transfer_read %{{.*}} {in_bounds = [true, true]} : tensor<4x8xf32>, vector<4x8xf32>
  %1 = vector.transfer_read %0[%c0, %c0], %f0 : tensor<?x?xf32>, vector<4x8xf32>

  return %1 : vector<4x8xf32>
}

// -----

// CHECK-LABEL: func @insert_extract_transpose_2d(
//  CHECK-SAME: %[[V:[a-zA-Z0-9]*]]: vector<2x3xf32>,
//  CHECK-SAME: %[[F0:[a-zA-Z0-9]*]]: f32,
//  CHECK-SAME: %[[F1:[a-zA-Z0-9]*]]: f32,
//  CHECK-SAME: %[[F2:[a-zA-Z0-9]*]]: f32,
//  CHECK-SAME: %[[F3:[a-zA-Z0-9]*]]: f32
func.func @insert_extract_transpose_2d(
    %v: vector<2x3xf32>, %f0: f32, %f1: f32, %f2: f32, %f3: f32)
-> (f32, f32, f32)
{
  %0 = vector.insert %f0, %v[0, 0] : f32 into vector<2x3xf32>
  %1 = vector.insert %f1, %0[0, 1] : f32 into vector<2x3xf32>
  %2 = vector.insert %f2, %1[1, 0] : f32 into vector<2x3xf32>
  %3 = vector.insert %f3, %2[1, 1] : f32 into vector<2x3xf32>
  %4 = vector.transpose %3, [1, 0] : vector<2x3xf32> to vector<3x2xf32>
  %5 = vector.insert %f3, %4[1, 0] : f32 into vector<3x2xf32>
  %6 = vector.transpose %5, [1, 0] : vector<3x2xf32> to vector<2x3xf32>

  // Expected %f2 from %2 = vector.insert %f2, %1[1, 0].
  %r1 = vector.extract %3[1, 0] : f32 from vector<2x3xf32>

  // Expected %f1 from %1 = vector.insert %f1, %0[0, 1] followed by
  // transpose [1, 0].
  %r2 = vector.extract %4[1, 0] : f32 from vector<3x2xf32>

  // Expected %f2 from %2 = vector.insert %f2, %1[1, 0] followed by double
  // transpose [1, 0].
  %r3 = vector.extract %6[1, 0] : f32 from vector<2x3xf32>

  // CHECK-NEXT: return %[[F2]], %[[F1]], %[[F2]] : f32, f32, f32
  return %r1, %r2, %r3 : f32, f32, f32
}

// -----

// CHECK-LABEL: insert_extract_chain
//  CHECK-SAME: %[[V234:[a-zA-Z0-9]*]]: vector<2x3x4xf32>
//  CHECK-SAME: %[[V34:[a-zA-Z0-9]*]]: vector<3x4xf32>
//  CHECK-SAME: %[[V4:[a-zA-Z0-9]*]]: vector<4xf32>
func.func @insert_extract_chain(%v234: vector<2x3x4xf32>, %v34: vector<3x4xf32>, %v4: vector<4xf32>)
    -> (vector<4xf32>, vector<4xf32>, vector<3x4xf32>, vector<3x4xf32>) {
  // CHECK-NEXT: %[[A34:.*]] = vector.insert
  %A34 = vector.insert %v34, %v234[0]: vector<3x4xf32> into vector<2x3x4xf32>
  // CHECK-NEXT: %[[B34:.*]] = vector.insert
  %B34 = vector.insert %v34, %A34[1]: vector<3x4xf32> into vector<2x3x4xf32>
  // CHECK-NEXT: %[[A4:.*]] = vector.insert
  %A4 = vector.insert %v4, %B34[1, 0]: vector<4xf32> into vector<2x3x4xf32>
  // CHECK-NEXT: %[[B4:.*]] = vector.insert
  %B4 = vector.insert %v4, %A4[1, 1]: vector<4xf32> into vector<2x3x4xf32>

  // Case 2.a. [1, 1] == insertpos ([1, 1])
  // Match %A4 insertionpos and fold to its source(i.e. %V4).
   %r0 = vector.extract %B4[1, 1]: vector<4xf32> from vector<2x3x4xf32>

  // Case 3.a. insertpos ([1]) is a prefix of [1, 0].
  // Traverse %B34 to its source(i.e. %V34@[*0*]).
  // CHECK-NEXT: %[[R1:.*]] = vector.extract %[[V34]][0]
   %r1 = vector.extract %B34[1, 0]: vector<4xf32> from vector<2x3x4xf32>

  // Case 4. [1] is a prefix of insertpos ([1, 1]).
  // Cannot traverse %B4.
  // CHECK-NEXT: %[[R2:.*]] = vector.extract %[[B4]][1]
   %r2 = vector.extract %B4[1]: vector<3x4xf32> from vector<2x3x4xf32>

  // Case 5. [0] is disjoint from insertpos ([1, 1]).
  // Traverse %B4 to its dest(i.e. %A4@[0]).
  // Traverse %A4 to its dest(i.e. %B34@[0]).
  // Traverse %B34 to its dest(i.e. %A34@[0]).
  // Match %A34 insertionpos and fold to its source(i.e. %V34).
   %r3 = vector.extract %B4[0]: vector<3x4xf32> from vector<2x3x4xf32>

  // CHECK: return %[[V4]], %[[R1]], %[[R2]], %[[V34]]
  return %r0, %r1, %r2, %r3:
    vector<4xf32>, vector<4xf32>, vector<3x4xf32>, vector<3x4xf32>
}

// -----

// CHECK-LABEL: func @insert_extract_transpose_3d(
//  CHECK-SAME: %[[V234:[a-zA-Z0-9]*]]: vector<2x3x4xf32>
func.func @insert_extract_transpose_3d(
  %v234: vector<2x3x4xf32>, %v43: vector<4x3xf32>, %f0: f32)
    -> (vector<4xf32>, vector<4xf32>, vector<4xf32>, vector<3x4xf32>) {

  %a432 = vector.transpose %v234, [2, 1, 0] : vector<2x3x4xf32> to vector<4x3x2xf32>
  %b432 = vector.insert %f0, %a432[0, 0, 1] : f32 into vector<4x3x2xf32>
  %c234 = vector.transpose %b432, [2, 1, 0] : vector<4x3x2xf32> to vector<2x3x4xf32>
  // Case 1. %c234 = transpose [2,1,0] posWithSentinels [1,2,-1] -> [-1,2,1]
  // Case 5. %b432 = insert [0,0,1] (inter([.,2,1], [.,0,1]) == 0) prop to %v432
  // Case 1. %a432 = transpose [2,1,0] posWithSentinels [-1,2,1] -> [1,2,-1]
  // can extract directly from %v234, the rest folds.
  // CHECK: %[[R0:.*]] = vector.extract %[[V234]][1, 2]
  %r0 = vector.extract %c234[1, 2] : vector<4xf32> from vector<2x3x4xf32>

  // CHECK-NEXT: vector.transpose
  // CHECK-NEXT: vector.insert
  // CHECK-NEXT: %[[F234:.*]] = vector.transpose
  %d432 = vector.transpose %v234, [2, 1, 0] : vector<2x3x4xf32> to vector<4x3x2xf32>
  %e432 = vector.insert %f0, %d432[0, 2, 1] : f32 into vector<4x3x2xf32>
  %f234 = vector.transpose %e432, [2, 1, 0] : vector<4x3x2xf32> to vector<2x3x4xf32>
  // Case 1. %c234 = transpose [2,1,0] posWithSentinels [1,2,-1] -> [-1,2,1]
  // Case 4. %b432 = insert [0,0,1] (inter([.,2,1], [.,2,1]) != 0)
  // Bail, cannot do better than the current.
  // CHECK: %[[R1:.*]] = vector.extract %[[F234]]
  %r1 = vector.extract %f234[1, 2] : vector<4xf32> from vector<2x3x4xf32>

  // CHECK-NEXT: vector.transpose
  // CHECK-NEXT: vector.insert
  // CHECK-NEXT: %[[H234:.*]] = vector.transpose
  %g243 = vector.transpose %v234, [0, 2, 1] : vector<2x3x4xf32> to vector<2x4x3xf32>
  %h243 = vector.insert %v43, %g243[0] : vector<4x3xf32> into vector<2x4x3xf32>
  %i234 = vector.transpose %h243, [0, 2, 1] : vector<2x4x3xf32> to vector<2x3x4xf32>
  // Case 1. %i234 = transpose [0,2,1] posWithSentinels [0,-1,-2] -> [0,-2,-1]
  // Case 3.b. %b432 = insert [0] is prefix of [0,.,.] but internal transpose.
  // Bail, cannot do better than the current.
  // CHECK: %[[R2:.*]] = vector.extract %[[H234]][0, 1]
  %r2 = vector.extract %i234[0, 1] : vector<4xf32> from vector<2x3x4xf32>

  // CHECK-NEXT: vector.transpose
  // CHECK-NEXT: vector.insert
  // CHECK-NEXT: %[[K234:.*]] = vector.transpose
  %j243 = vector.transpose %v234, [0, 2, 1] : vector<2x3x4xf32> to vector<2x4x3xf32>
  %k243 = vector.insert %v43, %j243[0] : vector<4x3xf32> into vector<2x4x3xf32>
  %l234 = vector.transpose %k243, [0, 2, 1] : vector<2x4x3xf32> to vector<2x3x4xf32>
  // Case 1. %i234 = transpose [0,2,1] posWithSentinels [0,-1,-2] -> [0,-2,-1]
  // Case 2.b. %b432 = insert [0] == [0,.,.] but internal transpose.
  // Bail, cannot do better than the current.
  // CHECK: %[[R3:.*]] = vector.extract %[[K234]][0]
  %r3 = vector.extract %l234[0] : vector<3x4xf32> from vector<2x3x4xf32>

  // CHECK-NEXT: return %[[R0]], %[[R1]], %[[R2]], %[[R3]]
  return %r0, %r1, %r2, %r3: vector<4xf32>, vector<4xf32>, vector<4xf32>, vector<3x4xf32>
}

// -----

// CHECK-LABEL: fold_extracts
//  CHECK-SAME:   %[[A:[a-zA-Z0-9]*]]: vector<3x4x5x6xf32>
func.func @fold_extracts(%a : vector<3x4x5x6xf32>) -> (f32, vector<4x5x6xf32>) {
  %b = vector.extract %a[0] : vector<4x5x6xf32> from vector<3x4x5x6xf32>
  %c = vector.extract %b[1, 2] : vector<6xf32> from vector<4x5x6xf32>
  //  CHECK-NEXT: vector.extract %[[A]][0, 1, 2, 3] : f32 from vector<3x4x5x6xf32>
  %d = vector.extract %c[3] : f32 from vector<6xf32>

  //  CHECK-NEXT: vector.extract %[[A]][0] : vector<4x5x6xf32> from vector<3x4x5x6xf32>
  %e = vector.extract %a[0] : vector<4x5x6xf32> from vector<3x4x5x6xf32>

  //  CHECK-NEXT: return
  return %d, %e : f32, vector<4x5x6xf32>
}

// -----

// CHECK-LABEL: fold_extract_transpose
//  CHECK-SAME:   %[[A:[a-zA-Z0-9]*]]: vector<3x4x5x6xf32>
//  CHECK-SAME:   %[[B:[a-zA-Z0-9]*]]: vector<3x6x5x6xf32>
func.func @fold_extract_transpose(
    %a : vector<3x4x5x6xf32>, %b : vector<3x6x5x6xf32>) -> (
      vector<6xf32>, vector<6xf32>, vector<6xf32>) {
  // [3] is a proper most minor identity map in transpose.
  // Permutation is a self inverse and we have.
  // [0, 2, 1] ^ -1 o [0, 1, 2] = [0, 2, 1] o [0, 1, 2]
  //                            = [0, 2, 1]
  //  CHECK-NEXT: vector.extract %[[A]][0, 2, 1] : vector<6xf32> from vector<3x4x5x6xf32>
  %0 = vector.transpose %a, [0, 2, 1, 3] : vector<3x4x5x6xf32> to vector<3x5x4x6xf32>
  %1 = vector.extract %0[0, 1, 2] : vector<6xf32> from vector<3x5x4x6xf32>

  // [3] is a proper most minor identity map in transpose.
  // Permutation is a not self inverse and we have.
  // [1, 2, 0] ^ -1 o [0, 1, 2] = [2, 0, 1] o [0, 1, 2]
  //                            = [2, 0, 1]
  //  CHECK-NEXT: vector.extract %[[A]][2, 0, 1] : vector<6xf32> from vector<3x4x5x6xf32>
  %2 = vector.transpose %a, [1, 2, 0, 3] : vector<3x4x5x6xf32> to vector<4x5x3x6xf32>
  %3 = vector.extract %2[0, 1, 2] : vector<6xf32> from vector<4x5x3x6xf32>

  // Not a minor identity map so intra-vector level has been permuted
  //  CHECK-NEXT: vector.transpose %[[B]], [0, 2, 3, 1]
  //  CHECK-NEXT: vector.extract %{{.*}}[0, 1, 2]
  %4 = vector.transpose %b, [0, 2, 3, 1] : vector<3x6x5x6xf32> to vector<3x5x6x6xf32>
  %5 = vector.extract %4[0, 1, 2] : vector<6xf32> from vector<3x5x6x6xf32>

  return %1, %3, %5 : vector<6xf32>, vector<6xf32>, vector<6xf32>
}

// -----

// CHECK-LABEL: fold_extract_broadcast_same_input_output_scalar
//  CHECK-SAME:   %[[A:.*]]: f32
//       CHECK:   return %[[A]] : f32
func.func @fold_extract_broadcast_same_input_output_scalar(%a : f32,
  %idx0 : index, %idx1 : index, %idx2 : index) -> f32 {
  %b = vector.broadcast %a : f32 to vector<1x2x4xf32>
  %r = vector.extract %b[%idx0, %idx1, %idx2] : f32 from vector<1x2x4xf32>
  return %r : f32
}

// -----

// CHECK-LABEL: fold_extract_broadcast_same_input_output_vec
//  CHECK-SAME:   %[[A:.*]]: vector<4xf32>
//       CHECK:   return %[[A]] : vector<4xf32>
func.func @fold_extract_broadcast_same_input_output_vec(%a : vector<4xf32>,
  %idx0 : index, %idx1 : index) -> vector<4xf32> {
  %b = vector.broadcast %a : vector<4xf32> to vector<1x2x4xf32>
  %r = vector.extract %b[%idx0, %idx1] : vector<4xf32> from vector<1x2x4xf32>
  return %r : vector<4xf32>
}

// -----

// CHECK-LABEL: fold_extract_broadcast_0dvec_input_scalar_output
//  CHECK-SAME:   %[[A:.*]]: vector<f32>
//       CHECK:   %[[B:.+]] = vector.extract %[[A]][] : f32 from vector<f32>
//       CHECK:   return %[[B]] : f32
func.func @fold_extract_broadcast_0dvec_input_scalar_output(%a : vector<f32>,
  %idx0 : index, %idx1 : index, %idx2: index) -> f32 {
  %b = vector.broadcast %a : vector<f32> to vector<1x2x4xf32>
  %r = vector.extract %b[%idx0, %idx1, %idx2] : f32 from vector<1x2x4xf32>
  return %r : f32
}

// -----

// CHECK-LABEL: negative_fold_extract_broadcast
//       CHECK:   vector.broadcast %{{.*}} : vector<1x1xf32> to vector<1x1x4xf32>
//       CHECK:   vector.extract %{{.*}}[0, 0] : vector<4xf32> from vector<1x1x4xf32>
func.func @negative_fold_extract_broadcast(%a : vector<1x1xf32>) -> vector<4xf32> {
  %b = vector.broadcast %a : vector<1x1xf32> to vector<1x1x4xf32>
  %r = vector.extract %b[0, 0] : vector<4xf32> from vector<1x1x4xf32>
  return %r : vector<4xf32>
}

// -----

// CHECK-LABEL: fold_extract_splat
//  CHECK-SAME:   %[[A:.*]]: f32
//       CHECK:   return %[[A]] : f32
func.func @fold_extract_splat(%a : f32, %idx0 : index, %idx1 : index, %idx2 : index) -> f32 {
  %b = vector.splat %a : vector<1x2x4xf32>
  %r = vector.extract %b[%idx0, %idx1, %idx2] : f32 from vector<1x2x4xf32>
  return %r : f32
}

// -----

// CHECK-LABEL: fold_extract_broadcast_dim1_broadcasting
//  CHECK-SAME:   %[[A:.*]]: vector<2x1xf32>
//  CHECK-SAME:   %[[IDX:.*]]: index, %[[IDX1:.*]]: index, %[[IDX2:.*]]: index
//       CHECK:   %[[R:.*]] = vector.extract %[[A]][%[[IDX1]], 0] : f32 from vector<2x1xf32>
//       CHECK:   return %[[R]] : f32
func.func @fold_extract_broadcast_dim1_broadcasting(%a : vector<2x1xf32>,
  %idx : index, %idx1 : index, %idx2 : index) -> f32 {
  %b = vector.broadcast %a : vector<2x1xf32> to vector<1x2x4xf32>
  %r = vector.extract %b[%idx, %idx1, %idx2] : f32 from vector<1x2x4xf32>
  return %r : f32
}

// -----

// CHECK-LABEL: fold_extract_broadcast_to_lower_rank
//  CHECK-SAME:   %[[A:.*]]: vector<2x4xf32>
//  CHECK-SAME:   %[[IDX0:.*]]: index, %[[IDX1:.*]]: index
//       CHECK:   %[[B:.+]] = vector.extract %[[A]][%[[IDX1]]] : vector<4xf32> from vector<2x4xf32>
//       CHECK:   return %[[B]] : vector<4xf32>
// rank(extract_output) < rank(broadcast_input)
func.func @fold_extract_broadcast_to_lower_rank(%a : vector<2x4xf32>,
  %idx0 : index, %idx1 : index) -> vector<4xf32> {
  %b = vector.broadcast %a : vector<2x4xf32> to vector<1x2x4xf32>
  %r = vector.extract %b[%idx0, %idx1] : vector<4xf32> from vector<1x2x4xf32>
  return %r : vector<4xf32>
}

// -----

// CHECK-LABEL: fold_extract_broadcast_to_higher_rank
//       CHECK:   %[[B:.*]] = vector.broadcast %{{.*}} : f32 to vector<4xf32>
//       CHECK:   return %[[B]] : vector<4xf32>
// rank(extract_output) > rank(broadcast_input)
func.func @fold_extract_broadcast_to_higher_rank(%a : f32, %idx0 : index, %idx1 : index)
  -> vector<4xf32> {
  %b = vector.broadcast %a : f32 to vector<1x2x4xf32>
  %r = vector.extract %b[%idx0, %idx1] : vector<4xf32> from vector<1x2x4xf32>
  return %r : vector<4xf32>
}

// -----

// CHECK-LABEL: fold_extract_broadcast_to_equal_rank
//  CHECK-SAME:   %[[A:.*]]: vector<1xf32>
//       CHECK:   %[[R:.*]] = vector.broadcast %[[A]] : vector<1xf32> to vector<8xf32>
//       CHECK:   return %[[R]] : vector<8xf32>
// rank(extract_output) == rank(broadcast_input)
func.func @fold_extract_broadcast_to_equal_rank(%a : vector<1xf32>, %idx0 : index)
  -> vector<8xf32> {
  %b = vector.broadcast %a : vector<1xf32> to vector<1x8xf32>
  %r = vector.extract %b[%idx0] : vector<8xf32> from vector<1x8xf32>
  return %r : vector<8xf32>
}

// -----

// CHECK-LABEL: @fold_extract_shuffle
//  CHECK-SAME:   %[[A:.*]]: vector<8xf32>, %[[B:.*]]: vector<8xf32>
//   CHECK-NOT:   vector.shuffle
//       CHECK:   vector.extract %[[A]][0] : f32 from vector<8xf32>
//       CHECK:   vector.extract %[[B]][0] : f32 from vector<8xf32>
//       CHECK:   vector.extract %[[A]][7] : f32 from vector<8xf32>
//       CHECK:   vector.extract %[[B]][7] : f32 from vector<8xf32>
func.func @fold_extract_shuffle(%a : vector<8xf32>, %b : vector<8xf32>)
                                -> (f32, f32, f32, f32) {
  %shuffle = vector.shuffle %a, %b [0, 8, 7, 15] : vector<8xf32>, vector<8xf32>
  %e0 = vector.extract %shuffle[0] : f32 from vector<4xf32>
  %e1 = vector.extract %shuffle[1] : f32 from vector<4xf32>
  %e2 = vector.extract %shuffle[2] : f32 from vector<4xf32>
  %e3 = vector.extract %shuffle[3] : f32 from vector<4xf32>
  return %e0, %e1, %e2, %e3 : f32, f32, f32, f32
}

// -----

// CHECK-LABEL: func @fold_extract_shapecast
//  CHECK-SAME: (%[[A0:.*]]: vector<5x1x3x2xf32>, %[[A1:.*]]: vector<8x4x2xf32>
//       CHECK:   %[[R0:.*]] = vector.extract %[[A0]][1, 0, 1, 1] : f32 from vector<5x1x3x2xf32>
//       CHECK:   %[[R1:.*]] = vector.extract %[[A0]][1, 0, 2] : vector<2xf32> from vector<5x1x3x2xf32>
//       CHECK:   %[[R2:.*]] = vector.extract %[[A1]][7] : vector<4x2xf32> from vector<8x4x2xf32>
//       CHECK:   return %[[R0]], %[[R1]], %[[R2]], %[[A1]] : f32, vector<2xf32>, vector<4x2xf32>, vector<8x4x2xf32>
func.func @fold_extract_shapecast(%arg0 : vector<5x1x3x2xf32>,
                             %arg1 : vector<8x4x2xf32>)
  -> (f32, vector<2xf32>, vector<4x2xf32>, vector<8x4x2xf32>) {
  %0 = vector.shape_cast %arg0 : vector<5x1x3x2xf32> to vector<15x2xf32>
  %1 = vector.shape_cast %arg1 : vector<8x4x2xf32> to vector<4x2x4x2xf32>
  %2 = vector.shape_cast %arg1 : vector<8x4x2xf32> to vector<1x8x4x2xf32>
  %r1 = vector.extract %0[4, 1] : f32 from vector<15x2xf32>
  %r2 = vector.extract %0[5] : vector<2xf32> from vector<15x2xf32>
  %r3 = vector.extract %1[3, 1] : vector<4x2xf32> from vector<4x2x4x2xf32>
  %r4 = vector.extract %2[0] : vector<8x4x2xf32> from vector<1x8x4x2xf32>
  return %r1, %r2, %r3, %r4 : f32, vector<2xf32>, vector<4x2xf32>, vector<8x4x2xf32>
}

// -----

// CHECK-LABEL: fold_extract_shapecast_0d_result
//  CHECK-SAME: %[[IN:.*]]: vector<1x1x1xf32>
//       CHECK:   %[[R:.*]] = vector.extract %[[IN]][0, 0, 0] : f32 from vector<1x1x1xf32>
//       CHECK:   return %[[R]] : f32
func.func @fold_extract_shapecast_0d_result(%arg0 : vector<1x1x1xf32>) -> f32 {
  %0 = vector.shape_cast %arg0 : vector<1x1x1xf32> to vector<f32>
  %r = vector.extract %0[] : f32 from vector<f32>
  return %r : f32
}

// -----

// CHECK-LABEL: fold_extract_shapecast_0d_source
//  CHECK-SAME: %[[IN:.*]]: vector<f32>
//       CHECK:   %[[R:.*]] = vector.extract %[[IN]][] : f32 from vector<f32>
//       CHECK:   return %[[R]] : f32
func.func @fold_extract_shapecast_0d_source(%arg0 : vector<f32>) -> f32 {
  %0 = vector.shape_cast %arg0 : vector<f32> to vector<1xf32>
  %r = vector.extract %0[0] : f32 from vector<1xf32>
  return %r : f32
}

// -----

// CHECK-LABEL: negative_fold_extract_shapecast
//       CHECK:   %[[V:.*]] = vector.shape_cast %{{.*}} : vector<16xf32> to vector<2x4x2xf32>
//       CHECK:   %[[R:.*]] = vector.extract %[[V]][1] : vector<4x2xf32> from vector<2x4x2xf32>
//       CHECK:   return %[[R]] : vector<4x2xf32>
func.func @negative_fold_extract_shapecast(%arg0 : vector<16xf32>) -> vector<4x2xf32> {
  %0 = vector.shape_cast %arg0 : vector<16xf32> to vector<2x4x2xf32>
  %r = vector.extract %0[1] : vector<4x2xf32> from vector<2x4x2xf32>
  return %r : vector<4x2xf32>
}

// -----

// CHECK-LABEL: fold_extract_shapecast_to_shapecast
//  CHECK-SAME: (%[[ARG:.+]]: vector<3x4xf32>)
//       CHECK:   %[[R:.+]] = vector.shape_cast %[[ARG]] : vector<3x4xf32> to vector<12xf32>
//       CHECK:   return %[[R]]
func.func @fold_extract_shapecast_to_shapecast(%arg0 : vector<3x4xf32>) -> vector<12xf32> {
  %0 = vector.shape_cast %arg0 : vector<3x4xf32> to vector<1x12xf32>
  %r = vector.extract %0[0] : vector<12xf32> from vector<1x12xf32>
  return %r : vector<12xf32>
}

// -----

// CHECK-LABEL: func @extract_no_fold_scalar_to_0d(
//  CHECK-SAME:     %[[v:.*]]: vector<f32>)
//       CHECK:   %[[extract:.*]] = vector.extract %[[v]][] : f32 from vector<f32>
//       CHECK:   return %[[extract]]
func.func @extract_no_fold_scalar_to_0d(%v: vector<f32>) -> f32 {
  %0 = vector.extract %v[] : f32 from vector<f32>
  return %0 : f32
}

// -----

// CHECK-LABEL: func @insert_fold_same_rank(
//  CHECK-SAME:     %[[v:.*]]: vector<2x2xf32>)
//       CHECK:      %[[CST:.+]] = arith.constant
//  CHECK-SAME:                    : vector<2x2xf32>
//       CHECK-NOT:  vector.insert
//       CHECK:   return %[[CST]]
func.func @insert_fold_same_rank(%v: vector<2x2xf32>) -> vector<2x2xf32> {
  %cst = arith.constant dense<0.000000e+00> : vector<2x2xf32>
  %0 = vector.insert %cst, %v [] : vector<2x2xf32> into vector<2x2xf32>
  return %0 : vector<2x2xf32>
}

// -----

// CHECK-LABEL: func @insert_no_fold_scalar_to_0d(
//  CHECK-SAME:     %[[v:.*]]: vector<f32>)
//       CHECK:   %[[extract:.*]] = vector.insert %{{.*}}, %[[v]] [] : f32 into vector<f32>
//       CHECK:   return %[[extract]]
func.func @insert_no_fold_scalar_to_0d(%v: vector<f32>) -> vector<f32> {
  %cst = arith.constant 0.000000e+00 : f32
  %0 = vector.insert %cst, %v [] : f32 into vector<f32>
  return %0 : vector<f32>
}

// -----

// CHECK-LABEL: fold_expand_collapse
//       CHECK:   %[[A:.*]] = vector.shape_cast %{{.*}} : vector<1x1x64xf32> to vector<8x8xf32>
//       CHECK:   return %[[A]] : vector<8x8xf32>
func.func @dont_fold_expand_collapse(%arg0: vector<1x1x64xf32>) -> vector<8x8xf32> {
    %0 = vector.shape_cast %arg0 : vector<1x1x64xf32> to vector<1x1x8x8xf32>
    %1 = vector.shape_cast %0 : vector<1x1x8x8xf32> to vector<8x8xf32>
    return %1 : vector<8x8xf32>
}

// -----

// CHECK-LABEL: func @fold_broadcast_shapecast
//  CHECK-SAME: (%[[V:.+]]: vector<4xf32>)
//       CHECK:   return %[[V]]
func.func @fold_broadcast_shapecast(%arg0: vector<4xf32>) -> vector<4xf32> {
    %0 = vector.broadcast %arg0 : vector<4xf32> to vector<1x1x4xf32>
    %1 = vector.shape_cast %0 : vector<1x1x4xf32> to vector<4xf32>
    return %1 : vector<4xf32>
}

// -----

// CHECK-LABEL: func @canonicalize_broadcast_shapecast_scalar
//       CHECK:   vector.broadcast
//   CHECK-NOT:   vector.shape_cast
func.func @canonicalize_broadcast_shapecast_scalar(%arg0: f32) -> vector<1xf32> {
    %0 = vector.broadcast %arg0 : f32 to vector<1x1x1xf32>
    %1 = vector.shape_cast %0 : vector<1x1x1xf32> to vector<1xf32>
    return %1 : vector<1xf32>
}

// -----

// CHECK-LABEL: func @dont_fold_broadcast_shapecast_diff_shape
//       CHECK:   vector.broadcast
//       CHECK:   vector.shape_cast
func.func @dont_fold_broadcast_shapecast_diff_shape(%arg0: vector<4xf32>) -> vector<8xf32> {
    %0 = vector.broadcast %arg0 : vector<4xf32> to vector<1x2x4xf32>
    %1 = vector.shape_cast %0 : vector<1x2x4xf32> to vector<8xf32>
    return %1 : vector<8xf32>
}

// -----

// CHECK-LABEL: func @canonicalize_broadcast_shapecast_to_broadcast
//       CHECK:   vector.broadcast
//   CHECK-NOT:   vector.shape_cast
func.func @canonicalize_broadcast_shapecast_to_broadcast(%arg0: vector<3xf32>) -> vector<8x3xf32> {
    %0 = vector.broadcast %arg0 : vector<3xf32> to vector<2x4x3xf32>
    %1 = vector.shape_cast %0 : vector<2x4x3xf32> to vector<8x3xf32>
    return %1 : vector<8x3xf32>
}

// -----

// CHECK-LABEL: func @canonicalize_broadcast_shapecast_to_broadcast_ones
//       CHECK:   vector.broadcast {{.*}} vector<1x1xi8> to vector<1x1x6x1x4xi8>
//   CHECK-NOT:   vector.shape_cast
func.func @canonicalize_broadcast_shapecast_to_broadcast_ones(%arg0: vector<1x1xi8>) -> vector<1x1x6x1x4xi8> {
  %0 = vector.broadcast %arg0 : vector<1x1xi8> to vector<6x4xi8>
  %1 = vector.shape_cast %0 : vector<6x4xi8> to vector<1x1x6x1x4xi8>
  return %1 : vector<1x1x6x1x4xi8>
}

// -----

// CHECK-LABEL: func @canonicalize_broadcast_shapecast_to_broadcast_scalar
//       CHECK:   vector.broadcast {{.*}} f32 to vector<3x4x1xf32>
//   CHECK-NOT:   vector.shape_cast
func.func @canonicalize_broadcast_shapecast_to_broadcast_scalar(%arg0: f32) -> vector<3x4x1xf32> {
  %0 = vector.broadcast %arg0 : f32 to vector<12xf32>
  %1 = vector.shape_cast %0 : vector<12xf32> to vector<3x4x1xf32>
  return %1 : vector<3x4x1xf32>
}

// -----

// In this test, broadcast (2)->(1,2,1) is not legal, but shape_cast (2)->(1,2,1) is.
// CHECK-LABEL: func @canonicalize_broadcast_shapecast_to_shapcast
//   CHECK-NOT:   vector.broadcast
//       CHECK:   vector.shape_cast {{.+}} : vector<2xf32> to vector<1x2x1xf32>
func.func @canonicalize_broadcast_shapecast_to_shapcast(%arg0 : vector<2xf32>) -> vector<1x2x1xf32> {
  %0 = vector.broadcast %arg0 : vector<2xf32> to vector<1x2xf32>
  %1 = vector.shape_cast %0 : vector<1x2xf32> to vector<1x2x1xf32>
  return %1 : vector<1x2x1xf32>
}

// -----

// In this test, broadcast (1)->(1,1) and shape_cast (1)->(1,1) are both legal. shape_cast is chosen.
// CHECK-LABEL: func @canonicalize_broadcast_shapecast_both_possible
//   CHECK-NOT:   vector.broadcast
//       CHECK:   vector.shape_cast {{.+}} : vector<1xf32> to vector<1x1xf32>
func.func @canonicalize_broadcast_shapecast_both_possible(%arg0: vector<1xf32>) -> vector<1x1xf32> {
    %0 = vector.broadcast %arg0 : vector<1xf32> to vector<1x1x1xf32>
    %1 = vector.shape_cast %0 : vector<1x1x1xf32> to vector<1x1xf32>
    return %1 : vector<1x1xf32>
}

// -----

// CHECK-LABEL: fold_vector_transfer_masks
func.func @fold_vector_transfer_masks(%A: memref<?x?xf32>) -> (vector<4x8xf32>, vector<4x[4]xf32>) {
  // CHECK: %[[C0:.+]] = arith.constant 0 : index
  %c0 = arith.constant 0 : index
  // CHECK: %[[F0:.+]] = arith.constant 0.000000e+00 : f32
  %f0 = arith.constant 0.0 : f32

  %mask = vector.constant_mask [8, 4] : vector<8x4xi1>

  %arith_all_true_mask = arith.constant dense<true> : vector<4x[4]xi1>

  // CHECK: vector.transfer_read %{{.*}}, %[[F0]] {permutation_map
  %1 = vector.transfer_read %A[%c0, %c0], %f0, %mask
      {permutation_map = affine_map<(d0, d1) -> (d1, d0)>} : memref<?x?xf32>, vector<4x8xf32>

  // CHECK: vector.transfer_write {{.*}}[%[[C0]], %[[C0]]] {permutation_map
  vector.transfer_write %1, %A[%c0, %c0], %mask
      {permutation_map = affine_map<(d0, d1) -> (d1, d0)>} : vector<4x8xf32>, memref<?x?xf32>

  // CHECK: vector.transfer_read %{{.*}}, %[[F0]] :
  %2 = vector.transfer_read %A[%c0, %c0], %f0, %arith_all_true_mask : memref<?x?xf32>, vector<4x[4]xf32>

  // CHECK: vector.transfer_write {{.*}}[%[[C0]], %[[C0]]] :
  vector.transfer_write %2, %A[%c0, %c0], %arith_all_true_mask : vector<4x[4]xf32>, memref<?x?xf32>

  // CHECK: return
  return %1, %2 : vector<4x8xf32>, vector<4x[4]xf32>
}

// -----

// CHECK-LABEL: fold_vector_transfers
func.func @fold_vector_transfers(%A: memref<?x8xf32>) -> (vector<4x8xf32>, vector<4x9xf32>) {
  %c0 = arith.constant 0 : index
  %f0 = arith.constant 0.0 : f32

  // CHECK: vector.transfer_read %{{.*}} {in_bounds = [false, true]}
  %1 = vector.transfer_read %A[%c0, %c0], %f0 : memref<?x8xf32>, vector<4x8xf32>

  // CHECK: vector.transfer_write %{{.*}} {in_bounds = [false, true]}
  vector.transfer_write %1, %A[%c0, %c0] : vector<4x8xf32>, memref<?x8xf32>

  // Both dims may be out-of-bounds, attribute is elided.
  // CHECK: vector.transfer_read %{{.*}}
  // CHECK-NOT: in_bounds
  %2 = vector.transfer_read %A[%c0, %c0], %f0 : memref<?x8xf32>, vector<4x9xf32>

  // Both dims may be out-of-bounds, attribute is elided.
  // CHECK: vector.transfer_write %{{.*}}
  // CHECK-NOT: in_bounds
  vector.transfer_write %2, %A[%c0, %c0] : vector<4x9xf32>, memref<?x8xf32>

  // CHECK: return
  return %1, %2 : vector<4x8xf32>, vector<4x9xf32>
}

// -----

// CHECK-LABEL: bitcast_folding
//  CHECK-SAME:   %[[A:.*]]: vector<4x8xf32>
//  CHECK-SAME:   %[[B:.*]]: vector<2xi32>
//  CHECK:        return %[[A]], %[[B]] : vector<4x8xf32>, vector<2xi32>
func.func @bitcast_folding(%I1: vector<4x8xf32>, %I2: vector<2xi32>) -> (vector<4x8xf32>, vector<2xi32>) {
  %0 = vector.bitcast %I1 : vector<4x8xf32> to vector<4x8xf32>
  %1 = vector.bitcast %I2 : vector<2xi32> to vector<4xi16>
  %2 = vector.bitcast %1 : vector<4xi16> to vector<2xi32>
  return %0, %2 : vector<4x8xf32>, vector<2xi32>
}

// -----

// CHECK-LABEL: func @bitcast_f16_to_f32
//              bit pattern: 0x40004000
//       CHECK-DAG: %[[CST1:.+]] = arith.constant dense<2.00390625> : vector<4xf32>
//              bit pattern: 0x00000000
//       CHECK-DAG: %[[CST0:.+]] = arith.constant dense<0.000000e+00> : vector<4xf32>
//       CHECK: return %[[CST0]], %[[CST1]]
func.func @bitcast_f16_to_f32() -> (vector<4xf32>, vector<4xf32>) {
  %cst0 = arith.constant dense<0.0> : vector<8xf16> // bit pattern: 0x0000
  %cst1 = arith.constant dense<2.0> : vector<8xf16> // bit pattern: 0x4000
  %cast0 = vector.bitcast %cst0: vector<8xf16> to vector<4xf32>
  %cast1 = vector.bitcast %cst1: vector<8xf16> to vector<4xf32>
  return %cast0, %cast1: vector<4xf32>, vector<4xf32>
}

// -----

// CHECK-LABEL: func @bitcast_i8_to_i32
//              bit pattern: 0xA0A0A0A0
//       CHECK-DAG: %[[CST1:.+]] = arith.constant dense<-1600085856> : vector<4xi32>
//              bit pattern: 0x00000000
//       CHECK-DAG: %[[CST0:.+]] = arith.constant dense<0> : vector<4xi32>
//       CHECK: return %[[CST0]], %[[CST1]]
func.func @bitcast_i8_to_i32() -> (vector<4xi32>, vector<4xi32>) {
  %cst0 = arith.constant dense<0> : vector<16xi8> // bit pattern: 0x00
  %cst1 = arith.constant dense<160> : vector<16xi8> // bit pattern: 0xA0
  %cast0 = vector.bitcast %cst0: vector<16xi8> to vector<4xi32>
  %cast1 = vector.bitcast %cst1: vector<16xi8> to vector<4xi32>
  return %cast0, %cast1: vector<4xi32>, vector<4xi32>
}

// -----

// CHECK-LABEL: broadcast_poison
//       CHECK:  %[[POISON:.*]] = ub.poison : vector<4x6xi8>
//       CHECK:  return %[[POISON]] : vector<4x6xi8>
func.func @broadcast_poison() -> vector<4x6xi8> {
  %poison = ub.poison : vector<6xi8>
  %broadcast = vector.broadcast %poison : vector<6xi8> to vector<4x6xi8>
  return %broadcast : vector<4x6xi8>
}

// -----

// CHECK-LABEL:  broadcast_splat_constant
//       CHECK:  %[[CONST:.*]] = arith.constant dense<1> : vector<4x6xi8>
//       CHECK:  return %[[CONST]] : vector<4x6xi8>
func.func @broadcast_splat_constant() -> vector<4x6xi8> {
  %cst = arith.constant dense<1> : vector<6xi8>
  %broadcast = vector.broadcast %cst : vector<6xi8> to vector<4x6xi8>
  return %broadcast : vector<4x6xi8>
}

// -----

// CHECK-LABEL: broadcast_folding1
//       CHECK: %[[CST:.*]] = arith.constant dense<42> : vector<4xi32>
//   CHECK-NOT: vector.broadcast
//       CHECK: return %[[CST]]
func.func @broadcast_folding1() -> vector<4xi32> {
  %0 = arith.constant 42 : i32
  %1 = vector.broadcast %0 : i32 to vector<4xi32>
  return %1 : vector<4xi32>
}

// -----

// CHECK-LABEL: @broadcast_folding2
//       CHECK: %[[CST:.*]] = arith.constant dense<42> : vector<4x16xi32>
//   CHECK-NOT: vector.broadcast
//       CHECK: return %[[CST]]
func.func @broadcast_folding2() -> vector<4x16xi32> {
  %0 = arith.constant 42 : i32
  %1 = vector.broadcast %0 : i32 to vector<16xi32>
  %2 = vector.broadcast %1 : vector<16xi32> to vector<4x16xi32>
  return %2 : vector<4x16xi32>
}

// -----

// CHECK-LABEL: @fold_consecutive_broadcasts(
//  CHECK-SAME:                              %[[ARG0:.*]]: i32
//       CHECK: %[[RESULT:.*]] = vector.broadcast %[[ARG0]] : i32 to vector<4x16xi32>
//       CHECK: return %[[RESULT]]
func.func @fold_consecutive_broadcasts(%a : i32) -> vector<4x16xi32> {
  %1 = vector.broadcast %a : i32 to vector<16xi32>
  %2 = vector.broadcast %1 : vector<16xi32> to vector<4x16xi32>
  return %2 : vector<4x16xi32>
}

// -----

// CHECK-LABEL: shape_cast_constant
//       CHECK-DAG: %[[CST1:.*]] = arith.constant dense<1> : vector<3x4x2xi32>
//       CHECK-DAG: %[[CST0:.*]] = arith.constant dense<2.000000e+00> : vector<20x2xf32>
//       CHECK: return %[[CST0]], %[[CST1]] : vector<20x2xf32>, vector<3x4x2xi32>
func.func @shape_cast_constant() -> (vector<20x2xf32>, vector<3x4x2xi32>) {
  %cst = arith.constant dense<2.000000e+00> : vector<5x4x2xf32>
  %cst_1 = arith.constant dense<1> : vector<12x2xi32>
  %0 = vector.shape_cast %cst : vector<5x4x2xf32> to vector<20x2xf32>
  %1 = vector.shape_cast %cst_1 : vector<12x2xi32> to vector<3x4x2xi32>
  return %0, %1 : vector<20x2xf32>, vector<3x4x2xi32>
}

// -----

// CHECK-LABEL: shape_cast_poison
//       CHECK-DAG: %[[CST1:.*]] = ub.poison : vector<3x4x2xi32>
//       CHECK-DAG: %[[CST0:.*]] = ub.poison : vector<20x2xf32>
//       CHECK: return %[[CST0]], %[[CST1]] : vector<20x2xf32>, vector<3x4x2xi32>
func.func @shape_cast_poison() -> (vector<20x2xf32>, vector<3x4x2xi32>) {
  %poison = ub.poison : vector<5x4x2xf32>
  %poison_1 = ub.poison : vector<12x2xi32>
  %0 = vector.shape_cast %poison : vector<5x4x2xf32> to vector<20x2xf32>
  %1 = vector.shape_cast %poison_1 : vector<12x2xi32> to vector<3x4x2xi32>
  return %0, %1 : vector<20x2xf32>, vector<3x4x2xi32>
}

// -----

// CHECK-LABEL: extract_strided_constant
//       CHECK-DAG: %[[CST1:.*]] = arith.constant dense<1> : vector<2x13x3xi32>
//       CHECK-DAG: %[[CST0:.*]] = arith.constant dense<2.000000e+00> : vector<12x2xf32>
//       CHECK: return %[[CST0]], %[[CST1]] : vector<12x2xf32>, vector<2x13x3xi32>
func.func @extract_strided_constant() -> (vector<12x2xf32>, vector<2x13x3xi32>) {
  %cst = arith.constant dense<2.000000e+00> : vector<29x7xf32>
  %cst_1 = arith.constant dense<1> : vector<4x37x9xi32>
  %0 = vector.extract_strided_slice %cst
    {offsets = [2, 3], sizes = [12, 2], strides = [1, 1]}
      : vector<29x7xf32> to vector<12x2xf32>
  %1 = vector.extract_strided_slice %cst_1
    {offsets = [1, 2, 5], sizes = [2, 13, 3], strides = [1, 1, 1]}
      : vector<4x37x9xi32> to vector<2x13x3xi32>
  return %0, %1 : vector<12x2xf32>, vector<2x13x3xi32>
}

// -----

// CHECK-LABEL: extract_strided_broadcast
//       CHECK:   %[[B:.*]] = vector.broadcast %{{.*}} : vector<4xf16> to vector<2x4xf16>
//  CHECK-NEXT:   return %[[B]] : vector<2x4xf16>
func.func @extract_strided_broadcast(%arg0: vector<4xf16>) -> vector<2x4xf16> {
 %0 = vector.broadcast %arg0 : vector<4xf16> to vector<16x4xf16>
 %1 = vector.extract_strided_slice %0
  {offsets = [0, 0], sizes = [2, 4], strides = [1, 1]} :
  vector<16x4xf16> to vector<2x4xf16>
  return %1 : vector<2x4xf16>
}

// -----

// CHECK-LABEL: extract_strided_broadcast2
//       CHECK:   %[[E:.*]] = vector.extract_strided_slice %{{.*}} {offsets = [0], sizes = [2], strides = [1]} : vector<4xf16> to vector<2xf16>
//  CHECK-NEXT:   %[[B:.*]] = vector.broadcast %[[E]] : vector<2xf16> to vector<2x2xf16>
//  CHECK-NEXT:   return %[[B]] : vector<2x2xf16>
func.func @extract_strided_broadcast2(%arg0: vector<4xf16>) -> vector<2x2xf16> {
 %0 = vector.broadcast %arg0 : vector<4xf16> to vector<16x4xf16>
 %1 = vector.extract_strided_slice %0
  {offsets = [0, 0], sizes = [2, 2], strides = [1, 1]} :
  vector<16x4xf16> to vector<2x2xf16>
  return %1 : vector<2x2xf16>
}

// -----

// CHECK-LABEL: func @extract_strided_broadcast3
//  CHECK-SAME: (%[[ARG:.+]]: vector<1xf32>)
//       CHECK: %[[V:.+]] = vector.broadcast %[[ARG]] : vector<1xf32> to vector<1x4xf32>
//       CHECK: return %[[V]]
func.func @extract_strided_broadcast3(%arg0: vector<1xf32>) -> vector<1x4xf32> {
 %0 = vector.broadcast %arg0 : vector<1xf32> to vector<1x8xf32>
 %1 = vector.extract_strided_slice %0
      {offsets = [0, 4], sizes = [1, 4], strides = [1, 1]}
      : vector<1x8xf32> to vector<1x4xf32>
  return %1 : vector<1x4xf32>
}

// -----

// CHECK-LABEL: func @extract_strided_broadcast4
//  CHECK-SAME: (%[[ARG:.+]]: f32)
//       CHECK: %[[V:.+]] = vector.broadcast %[[ARG]] : f32 to vector<1x4xf32>
//       CHECK: return %[[V]]
func.func @extract_strided_broadcast4(%arg0: f32) -> vector<1x4xf32> {
 %0 = vector.broadcast %arg0 : f32 to vector<1x8xf32>
 %1 = vector.extract_strided_slice %0
      {offsets = [0, 4], sizes = [1, 4], strides = [1, 1]}
      : vector<1x8xf32> to vector<1x4xf32>
  return %1 : vector<1x4xf32>
}

// -----

// CHECK-LABEL: consecutive_shape_cast
//       CHECK:   %[[C:.*]] = vector.shape_cast %{{.*}} : vector<16xf16> to vector<4x4xf16>
//  CHECK-NEXT:   return %[[C]] : vector<4x4xf16>
func.func @consecutive_shape_cast(%arg0: vector<16xf16>) -> vector<4x4xf16> {
  %0 = vector.shape_cast %arg0 : vector<16xf16> to vector<2x8xf16>
  %1 = vector.shape_cast %0 : vector<2x8xf16> to vector<4x4xf16>
  return %1 : vector<4x4xf16>
}

// -----

// CHECK-LABEL: func @dead_transfer_op
//   CHECK-NOT:   vector.transfer_read
//   CHECK-NOT:   vector.transfer_write
//       CHECK:   return
func.func @dead_transfer_op(%arg0 : tensor<4x4xf32>, %arg1 : memref<4x4xf32>,
                       %v0 : vector<1x4xf32>) {
  %c0 = arith.constant 0 : index
  %cf0 = arith.constant 0.0 : f32
  %r = vector.transfer_read %arg1[%c0, %c0], %cf0 :
    memref<4x4xf32>, vector<1x4xf32>
  %w = vector.transfer_write %v0, %arg0[%c0, %c0] :
    vector<1x4xf32>, tensor<4x4xf32>
  return
}

// -----

// CHECK-LABEL: func @dead_load
//   CHECK-NOT:   vector.maskedload
//   CHECK-NOT:   vector.gather
//   CHECK-NOT:   vector.expandload
//       CHECK:   return
func.func @dead_load(%base: memref<?xf32>, %indices: vector<16xi32>,
                          %mask: vector<16xi1>, %passthru: vector<16xf32>) {
  %c0 = arith.constant 0 : index
  %0 = vector.maskedload %base[%c0], %mask, %passthru :
    memref<?xf32>, vector<16xi1>, vector<16xf32> into vector<16xf32>
  %1 = vector.gather %base[%c0][%indices], %mask, %passthru :
    memref<?xf32>, vector<16xi32>, vector<16xi1>, vector<16xf32> into vector<16xf32>
  %2 = vector.expandload %base[%c0], %mask, %passthru :
    memref<?xf32>, vector<16xi1>, vector<16xf32> into vector<16xf32>
  return
}

// -----

#contraction_accesses0 = [
  affine_map<(i, j, k) -> (i, k)>,
  affine_map<(i, j, k) -> (k, j)>,
  affine_map<(i, j, k) -> (i, j)>
]
#contraction_trait0 = {
  indexing_maps = #contraction_accesses0,
  iterator_types = ["parallel", "parallel", "reduction"]
}

// CHECK-LABEL: func @contractions
//  CHECK-SAME:   %[[A:[0-9a-zA-Z]+]]: vector<2x3xf32>
//  CHECK-SAME:   %[[B:[0-9a-zA-Z]+]]: vector<3x4xf32>
//  CHECK-SAME:   %[[C:[0-9a-zA-Z]+]]: vector<2x4xf32>
//  CHECK-SAME:   %[[A_I8:[0-9a-zA-Z]+]]: vector<2x3xi8>
//  CHECK-SAME:   %[[B_I8:[0-9a-zA-Z]+]]: vector<3x4xi8>
//  CHECK-SAME:   %[[C_I8:[0-9a-zA-Z]+]]: vector<2x4xi8>
func.func @contractions(%a: vector<2x3xf32>, %b: vector<3x4xf32>, %c: vector<2x4xf32>,
                   %a_i8: vector<2x3xi8>, %b_i8: vector<3x4xi8>, %c_i8: vector<2x4xi8>)
  -> (vector<2x4xf32>, vector<2x4xi8>)
{
  // CHECK-NOT: arith.constant
  %vf_0 = arith.constant dense <0.0>: vector<2x4xf32>
  // CHECK-NOT: arith.addf
  //     CHECK: %[[D:.*]] = vector.contract {{.*}} %[[A]], %[[B]], %[[C]]
  %0 = vector.contract #contraction_trait0 %a, %b, %vf_0:
    vector<2x3xf32>, vector<3x4xf32> into vector<2x4xf32>
  // CHECK-NOT: arith.addf
  %1 = arith.addf %0, %c: vector<2x4xf32>

  // CHECK-NOT: arith.constant
  %vi8_0 = arith.constant dense <0>: vector<2x4xi8>
  // CHECK-NOT: arith.addi
  //     CHECK: %[[D_I8:.*]] = vector.contract {{.*}} %[[A_I8]], %[[B_I8]], %[[C_I8]]
  %i8_0 = vector.contract #contraction_trait0 %a_i8, %b_i8, %vi8_0:
    vector<2x3xi8>, vector<3x4xi8> into vector<2x4xi8>
  // CHECK-NOT: arith.addi
  %i8_1 = arith.addi %i8_0, %c_i8: vector<2x4xi8>

  // CHECK: return %[[D]], %[[D_I8]]
  return %1, %i8_1: vector<2x4xf32>, vector<2x4xi8>
}

// -----

// CHECK-LABEL: func @transfer_folding_1
//  CHECK-SAME:   %[[T0:[0-9a-zA-Z]+]]: tensor<2x3x4xf32>
//  CHECK-SAME:   %[[T1:[0-9a-zA-Z]+]]: tensor<2x3x4xf32>
func.func @transfer_folding_1(%t0: tensor<2x3x4xf32>, %t1: tensor<2x3x4xf32>)
  -> (tensor<2x3x4xf32>, tensor<2x3x4xf32>, tensor<2x3x4xf32>)
{
  %c0 = arith.constant 0 : index
  %pad = arith.constant 0.0 : f32
  %v = vector.transfer_read %t0[%c0, %c0, %c0], %pad {in_bounds = [true, true, true]} :
    tensor<2x3x4xf32>, vector<2x3x4xf32>

  %r0 = vector.transfer_write %v, %t1[%c0, %c0, %c0] {in_bounds = [true, true, true]} :
    vector<2x3x4xf32>, tensor<2x3x4xf32>

  %t2 = "test.constant"() { value = dense<6.0> : tensor<2x3x4xf32>} : () -> (tensor<2x3x4xf32>)
  %r1 = vector.transfer_write %v, %t2[%c0, %c0, %c0] {in_bounds = [true, true, true]} :
    vector<2x3x4xf32>, tensor<2x3x4xf32>


  // CHECK-NEXT: some_op_that_may_have_side_effects
  %t3 = "some_op_that_may_have_side_effects"() : () -> (tensor<2x3x4xf32>)
  %r2 = vector.transfer_write %v, %t0[%c0, %c0, %c0] {in_bounds = [true, true, true]} :
    vector<2x3x4xf32>, tensor<2x3x4xf32>

  // CHECK-NEXT: return %[[T0]], %[[T0]], %[[T0]]
  return %r0, %r1, %r2: tensor<2x3x4xf32>, tensor<2x3x4xf32>, tensor<2x3x4xf32>
}

// -----

// CHECK-LABEL: func @store_after_load_tensor
//  CHECK-SAME: (%[[ARG:.*]]: tensor<4x4xf32>)
//   CHECK-NOT:   vector.transfer_read
//   CHECK-NOT:   vector.transfer_write
//       CHECK:   return %[[ARG]] : tensor<4x4xf32>
func.func @store_after_load_tensor(%arg0 : tensor<4x4xf32>) -> tensor<4x4xf32> {
  %c1 = arith.constant 1 : index
  %c0 = arith.constant 0 : index
  %cf0 = arith.constant 0.0 : f32
  %0 = vector.transfer_read %arg0[%c1, %c0], %cf0 :
    tensor<4x4xf32>, vector<1x4xf32>
  %w0 = vector.transfer_write %0, %arg0[%c1, %c0] :
    vector<1x4xf32>, tensor<4x4xf32>
  return %w0 : tensor<4x4xf32>
}

// -----

// CHECK-LABEL: func @negative_store_after_load_tensor
//       CHECK:   vector.transfer_read
//       CHECK:   vector.transfer_write
//       CHECK:   return
func.func @negative_store_after_load_tensor(%arg0 : tensor<4x4xf32>) -> tensor<4x4xf32> {
  %c1 = arith.constant 1 : index
  %c0 = arith.constant 0 : index
  %cf0 = arith.constant 0.0 : f32
  %0 = vector.transfer_read %arg0[%c1, %c0], %cf0 :
    tensor<4x4xf32>, vector<1x4xf32>
  %w0 = vector.transfer_write %0, %arg0[%c0, %c0] :
    vector<1x4xf32>, tensor<4x4xf32>
  return %w0 : tensor<4x4xf32>
}

// -----

// CHECK-LABEL: func @store_to_load_tensor
//  CHECK-SAME: (%[[ARG:.*]]: tensor<4x4xf32>, %[[V0:.*]]: vector<1x4xf32>, %[[V1:.*]]: vector<1x4xf32>)
//   CHECK-NOT:   vector.transfer_write
//   CHECK-NOT:   vector.transfer_read
//       CHECK:   return %[[V0]] : vector<1x4xf32>
func.func @store_to_load_tensor(%arg0 : tensor<4x4xf32>,
  %v0 : vector<1x4xf32>, %v1 : vector<1x4xf32>) -> vector<1x4xf32> {
  %c1 = arith.constant 1 : index
  %c2 = arith.constant 2 : index
  %c0 = arith.constant 0 : index
  %cf0 = arith.constant 0.0 : f32
  %w0 = vector.transfer_write %v0, %arg0[%c1, %c0] {in_bounds = [true, true]} :
    vector<1x4xf32>, tensor<4x4xf32>
  %w1 = vector.transfer_write %v1, %w0[%c2, %c0] {in_bounds = [true, true]} :
    vector<1x4xf32>, tensor<4x4xf32>
  %0 = vector.transfer_read %w1[%c1, %c0], %cf0 {in_bounds = [true, true]} :
    tensor<4x4xf32>, vector<1x4xf32>
  return %0 : vector<1x4xf32>
}

// -----

// CHECK-LABEL: func @negative_store_to_load_tensor
//       CHECK:   vector.transfer_write
//       CHECK:   vector.transfer_write
//       CHECK:   %[[V:.*]] = vector.transfer_read
//       CHECK:   return %[[V]] : vector<1x4xf32>
func.func @negative_store_to_load_tensor(%arg0 : tensor<4x4xf32>,
  %v0 : vector<1x4xf32>, %v1 : vector<1x4xf32>, %i : index) -> vector<1x4xf32> {
  %c1 = arith.constant 1 : index
  %c2 = arith.constant 2 : index
  %c0 = arith.constant 0 : index
  %cf0 = arith.constant 0.0 : f32
  %w0 = vector.transfer_write %v0, %arg0[%c1, %c0] {in_bounds = [true, true]} :
    vector<1x4xf32>, tensor<4x4xf32>
  %w1 = vector.transfer_write %v0, %w0[%i, %i] {in_bounds = [true, true]} :
    vector<1x4xf32>, tensor<4x4xf32>
  %0 = vector.transfer_read %w1[%c1, %c0], %cf0 {in_bounds = [true, true]} :
    tensor<4x4xf32>, vector<1x4xf32>
  return %0 : vector<1x4xf32>
}

// -----

// CHECK-LABEL: func @store_to_load_tensor_broadcast
//  CHECK-SAME: (%[[ARG:.*]]: tensor<4x4xf32>, %[[V0:.*]]: vector<4x2xf32>)
//       CHECK:   %[[B:.*]] = vector.broadcast %[[V0]] : vector<4x2xf32> to vector<6x4x2xf32>
//       CHECK:   %[[T:.*]] = vector.transpose %[[B]], [1, 2, 0] : vector<6x4x2xf32> to vector<4x2x6xf32>
//       CHECK:   return %[[T]] : vector<4x2x6xf32>
func.func @store_to_load_tensor_broadcast(%arg0 : tensor<4x4xf32>,
  %v0 : vector<4x2xf32>) -> vector<4x2x6xf32> {
  %c0 = arith.constant 0 : index
  %cf0 = arith.constant 0.0 : f32
  %w0 = vector.transfer_write %v0, %arg0[%c0, %c0] {in_bounds = [true, true]} :
    vector<4x2xf32>, tensor<4x4xf32>
  %0 = vector.transfer_read %w0[%c0, %c0], %cf0 {in_bounds = [true, true, true],
  permutation_map = affine_map<(d0, d1) -> (d0, d1, 0)>} :
    tensor<4x4xf32>, vector<4x2x6xf32>
  return %0 : vector<4x2x6xf32>
}

// -----

// CHECK-LABEL: func @negative_store_to_load_tensor_memref
//   CHECK-NOT:   vector.broadcast
//   CHECK-NOT:   vector.transpose
//       CHECK:   vector.transfer_write
//       CHECK:   vector.transfer_read
func.func @negative_store_to_load_tensor_memref(
    %arg0 : tensor<?x?xf32>,
    %arg1 : memref<?x?xf32>,
    %v0 : vector<4x2xf32>
  ) -> vector<4x2xf32> 
{
  %c0 = arith.constant 0 : index
  %cf0 = arith.constant 0.0 : f32
  vector.transfer_write %v0, %arg1[%c0, %c0] {in_bounds = [true, true]} :
    vector<4x2xf32>, memref<?x?xf32>
  %0 = vector.transfer_read %arg0[%c0, %c0], %cf0 {in_bounds = [true, true]} :
    tensor<?x?xf32>, vector<4x2xf32>
  return %0 : vector<4x2xf32>
}

// -----

// CHECK-LABEL: func @negative_store_to_load_tensor_no_actual_broadcast
//   CHECK-NOT:   vector.broadcast
//   CHECK-NOT:   vector.transpose
//       CHECK:   vector.transfer_write
//       CHECK:   vector.transfer_read
func.func @negative_store_to_load_tensor_no_actual_broadcast(%arg0 : tensor<?x?xf32>,
  %v0 : vector<4x2xf32>) -> vector<4x2xf32> {
  %c0 = arith.constant 0 : index
  %cf0 = arith.constant 0.0 : f32
  %w0 = vector.transfer_write %v0, %arg0[%c0, %c0] :
    vector<4x2xf32>, tensor<?x?xf32>
  %0 = vector.transfer_read %w0[%c0, %c0], %cf0 {in_bounds = [true, true]} :
    tensor<?x?xf32>, vector<4x2xf32>
  return %0 : vector<4x2xf32>
}

// -----

// CHECK-LABEL: func @negative_store_to_load_tensor_broadcast_out_of_bounds
//   CHECK-NOT:   vector.broadcast
//   CHECK-NOT:   vector.transpose
//       CHECK:   vector.transfer_write
//       CHECK:   vector.transfer_read
func.func @negative_store_to_load_tensor_broadcast_out_of_bounds(%arg0 : tensor<?x?xf32>,
  %v0 : vector<4x2xf32>) -> vector<4x2x6xf32> {
  %c0 = arith.constant 0 : index
  %cf0 = arith.constant 0.0 : f32
  %w0 = vector.transfer_write %v0, %arg0[%c0, %c0] :
    vector<4x2xf32>, tensor<?x?xf32>
  %0 = vector.transfer_read %w0[%c0, %c0], %cf0 {in_bounds = [true, true, true],
  permutation_map = affine_map<(d0, d1) -> (d0, d1, 0)>} :
    tensor<?x?xf32>, vector<4x2x6xf32>
  return %0 : vector<4x2x6xf32>
}

// -----

// CHECK-LABEL: func @negative_store_to_load_tensor_broadcast_masked
//   CHECK-NOT:   vector.broadcast
//   CHECK-NOT:   vector.transpose
//       CHECK:   vector.transfer_write
//       CHECK:   vector.transfer_read
func.func @negative_store_to_load_tensor_broadcast_masked(
    %arg0 : tensor<?x?xf32>, %v0 : vector<4x2xf32>, %mask : vector<4x2xi1>)
  -> vector<4x2x6xf32> 
{
  %c0 = arith.constant 0 : index
  %cf0 = arith.constant 0.0 : f32
  %w0 = vector.transfer_write %v0, %arg0[%c0, %c0], %mask {in_bounds = [true, true]} :
    vector<4x2xf32>, tensor<?x?xf32>
  %0 = vector.transfer_read %w0[%c0, %c0], %cf0 {in_bounds = [true, true, true],
  permutation_map = affine_map<(d0, d1) -> (d0, d1, 0)>} :
    tensor<?x?xf32>, vector<4x2x6xf32>
  return %0 : vector<4x2x6xf32>
}

// -----

// CHECK-LABEL: func @store_to_load_tensor_broadcast_scalable
//  CHECK-SAME: (%[[ARG:.*]]: tensor<?xf32>, %[[V0:.*]]: vector<[4]xf32>)
//       CHECK:   %[[B:.*]] = vector.broadcast %[[V0]] : vector<[4]xf32> to vector<6x[4]xf32>
//       CHECK:   return %[[B]] : vector<6x[4]xf32>
func.func @store_to_load_tensor_broadcast_scalable(%arg0 : tensor<?xf32>,
  %v0 : vector<[4]xf32>) -> vector<6x[4]xf32> {
  %c0 = arith.constant 0 : index
  %cf0 = arith.constant 0.0 : f32
  %w0 = vector.transfer_write %v0, %arg0[%c0] {in_bounds = [true]} :
    vector<[4]xf32>, tensor<?xf32>
  %0 = vector.transfer_read %w0[%c0], %cf0 {in_bounds = [true, true],
  permutation_map = affine_map<(d0) -> (0, d0)>} :
    tensor<?xf32>, vector<6x[4]xf32>
  return %0 : vector<6x[4]xf32>
}

// -----

// CHECK-LABEL: func @store_to_load_tensor_perm_broadcast
//  CHECK-SAME: (%[[ARG:.*]]: tensor<4x4x4xf32>, %[[V0:.*]]: vector<4x1xf32>)
//       CHECK:   %[[B:.*]] = vector.broadcast %[[V0]] : vector<4x1xf32> to vector<100x5x4x1xf32>
//       CHECK:   %[[T:.*]] = vector.transpose %[[B]], [3, 0, 2, 1] : vector<100x5x4x1xf32> to vector<1x100x4x5xf32>
//       CHECK:   return %[[T]] : vector<1x100x4x5xf32>
func.func @store_to_load_tensor_perm_broadcast(%arg0 : tensor<4x4x4xf32>,
  %v0 : vector<4x1xf32>) -> vector<1x100x4x5xf32> {
  %c0 = arith.constant 0 : index
  %cf0 = arith.constant 0.0 : f32
  %w0 = vector.transfer_write %v0, %arg0[%c0, %c0, %c0] {in_bounds = [true, true],
  permutation_map = affine_map<(d0, d1, d2) -> (d2, d1)>} :
    vector<4x1xf32>, tensor<4x4x4xf32>
  %0 = vector.transfer_read %w0[%c0, %c0, %c0], %cf0 {in_bounds = [true, true, true, true],
  permutation_map = affine_map<(d0, d1, d2) -> (d1, 0, d2, 0)>} :
    tensor<4x4x4xf32>, vector<1x100x4x5xf32>
  return %0 : vector<1x100x4x5xf32>
}

// -----


// CHECK-LABEL: func @dead_store_tensor
//   CHECK-DAG:      %[[C0:.*]] = arith.constant 0 : index
//   CHECK-DAG:      %[[C1:.*]] = arith.constant 1 : index
//   CHECK-DAG:      %[[C2:.*]] = arith.constant 2 : index
//   CHECK-NOT:   vector.transfer_write {{.*}}, {{.*}}[%[[C1]], %[[C0]]
//       CHECK:   vector.transfer_write {{.*}}, {{.*}}[%[[C2]], %[[C0]]
//       CHECK:   %[[VTW:.*]] = vector.transfer_write {{.*}}, {{.*}}[%[[C1]], %[[C0]]
//       CHECK:   return %[[VTW]] : tensor<4x4xf32>
func.func @dead_store_tensor(%arg0 : tensor<4x4xf32>,
  %v0 : vector<1x4xf32>, %v1 : vector<1x4xf32>, %i : index) -> tensor<4x4xf32> {
  %c1 = arith.constant 1 : index
  %c2 = arith.constant 2 : index
  %c0 = arith.constant 0 : index
  %cf0 = arith.constant 0.0 : f32
  %w0 = vector.transfer_write %v0, %arg0[%c1, %c0] {in_bounds = [true, true]} :
    vector<1x4xf32>, tensor<4x4xf32>
  %w1 = vector.transfer_write %v0, %w0[%c2, %c0] {in_bounds = [true, true]} :
    vector<1x4xf32>, tensor<4x4xf32>
  %w2 = vector.transfer_write %v1, %w1[%c1, %c0] {in_bounds = [true, true]} :
    vector<1x4xf32>, tensor<4x4xf32>
  return %w2 : tensor<4x4xf32>
}

// -----

// CHECK-LABEL: func @negative_dead_store_tensor
//   CHECK-DAG:      %[[C0:.*]] = arith.constant 0 : index
//   CHECK-DAG:      %[[C1:.*]] = arith.constant 1 : index
//       CHECK:   vector.transfer_write
//       CHECK:   vector.transfer_write
//       CHECK:   vector.transfer_read
//       CHECK:   %[[VTW:.*]] = vector.transfer_write {{.*}}, {{.*}}[%[[C1]], %[[C0]]]
//       CHECK:   return %[[VTW]] : tensor<4x4xf32>
func.func @negative_dead_store_tensor(%arg0 : tensor<4x4xf32>,
  %v0 : vector<1x4xf32>, %v1 : vector<1x4xf32>, %i : index) -> tensor<4x4xf32> {
  %c1 = arith.constant 1 : index
  %c2 = arith.constant 2 : index
  %c0 = arith.constant 0 : index
  %cf0 = arith.constant 0.0 : f32
  %w0 = vector.transfer_write %v0, %arg0[%c1, %c0] {in_bounds = [true, true]} :
    vector<1x4xf32>, tensor<4x4xf32>
  %w1 = vector.transfer_write %v0, %w0[%c2, %c0] {in_bounds = [true, true]} :
    vector<1x4xf32>, tensor<4x4xf32>
  %0 = vector.transfer_read %w1[%i, %i], %cf0 {in_bounds = [true, true]} :
    tensor<4x4xf32>, vector<1x4xf32>
  %x = arith.addf %0, %0 : vector<1x4xf32>
  %w2 = vector.transfer_write %x, %w0[%c1, %c0] {in_bounds = [true, true]} :
    vector<1x4xf32>, tensor<4x4xf32>
  return %w2 : tensor<4x4xf32>
}

// -----

//       CHECK: #[[$MAP:[0-9a-z]+]] = affine_map<(d0, d1) -> (d1, d0)>

// CHECK-LABEL: func @swap_extract_slice_transfer_write
//  CHECK-SAME:   %[[VEC:.*]]: vector<8x4xf32>
//  CHECK-SAME:   %[[INIT_TENSOR:.*]]: tensor<4x8xf32>,
//  CHECK-SAME:   %[[ITER_ARG:.*]]: tensor<64x64xf32>,
//  CHECK-SAME:   %[[IV:.*]]: index, %[[SZ:.*]]: index)
func.func @swap_extract_slice_transfer_write(%arg0 : vector<8x4xf32>,
                                             %arg1 : tensor<4x8xf32>,
                                             %arg2 : tensor<64x64xf32>,
                                             %iv : index, %sz : index) -> tensor<64x64xf32> {
  //       CHECK:   %[[C0:.*]] = arith.constant 0 : index
  %c0 = arith.constant 0 : index

  //       CHECK:   %[[T0:.*]] = tensor.extract_slice %[[ITER_ARG]]
  //  CHECK-SAME:                 [%[[IV]], 16] [%[[SZ]], 8]
  //       CHECK:   %[[T1:.*]] = vector.transfer_write %[[VEC]]
  //  CHECK-SAME:                 %[[T0]][%[[C0]], %[[C0]]]
  //  CHECK-SAME:                 in_bounds = [true, false]
  //  CHECK-SAME:                 permutation_map = #[[$MAP]]
  //       CHECK:   %[[T2:.*]] = tensor.insert_slice %[[T1]] into %[[ITER_ARG]]
  //  CHECK-SAME:                 [%[[IV]], 16] [%[[SZ]], 8]
  %0 = vector.transfer_write %arg0, %arg1[%c0, %c0] {in_bounds = [true, true], permutation_map = affine_map<(d0, d1) -> (d1, d0)>} : vector<8x4xf32>, tensor<4x8xf32>
  %1 = tensor.extract_slice %0[0, 0] [%sz, 8] [1, 1] : tensor<4x8xf32> to tensor<?x8xf32>
  %2 = tensor.insert_slice %1 into %arg2[%iv, 16] [%sz, 8] [1, 1] : tensor<?x8xf32> into tensor<64x64xf32>

  //       CHECK:   return %[[T2]]
  func.return %2 : tensor<64x64xf32>
}

// -----

// CHECK-LABEL: func @do_not_swap_extract_slice_transfer_write
//  CHECK-SAME:   %[[VEC:.*]]: vector<8xf32>,
//  CHECK-SAME:   %[[VEC_SMALL:.*]]: vector<4xf32>,
//  CHECK-SAME:   %[[INIT_TENSOR:.*]]: tensor<8xf32>,
//  CHECK-SAME:   %[[ITER_ARG:.*]]: tensor<64xf32>,
//  CHECK-SAME:   %[[IV:.*]]: index, %[[SZ:.*]]: index)
func.func @do_not_swap_extract_slice_transfer_write(%arg0 : vector<8xf32>,
                                                    %arg1 : vector<4xf32>,
                                                    %arg2 : tensor<8xf32>,
                                                    %arg3 : tensor<64xf32>,
                                                    %iv : index, %sz : index) -> (tensor<64xf32>, tensor<64xf32>, tensor<64xf32>) {
  //       CHECK:   %[[C0:.*]] = arith.constant 0 : index
  %c0 = arith.constant 0 : index

  // Don't swap if the extracted and inserted slices do not match.
  //       CHECK:   %[[T0:.*]] = vector.transfer_write %[[VEC]]
  //       CHECK:   %[[T1:.*]] = tensor.extract_slice %[[T0]]
  //       CHECK:   %[[T2:.*]] = tensor.insert_slice %[[T1]]
  %0 = vector.transfer_write %arg0, %arg2[%c0] {in_bounds = [true]} : vector<8xf32>, tensor<8xf32>
  %1 = tensor.extract_slice %0[0] [%iv] [1] : tensor<8xf32> to tensor<?xf32>
  %2 = tensor.insert_slice %1 into %arg3[%iv] [%sz] [1] : tensor<?xf32> into tensor<64xf32>

  // Don't swap if the TransferWriteOp takes a small vector.
  //       CHECK:   %[[T3:.*]] = vector.transfer_write %[[VEC_SMALL]]
  //       CHECK:   %[[T4:.*]] = tensor.extract_slice %[[T3]]
  //       CHECK:   %[[T5:.*]] = tensor.insert_slice %[[T4]]
  %3 = vector.transfer_write %arg1, %arg2[%c0] {in_bounds = [true]} : vector<4xf32>, tensor<8xf32>
  %4 = tensor.extract_slice %3[0] [%sz] [1] : tensor<8xf32> to tensor<?xf32>
  %5 = tensor.insert_slice %4 into %arg3[%iv] [%sz] [1] : tensor<?xf32> into tensor<64xf32>

  // Don't swap if the one of the operations is rank-reducing.
  //       CHECK:   %[[T6:.*]] = vector.transfer_write %[[VEC]]
  //       CHECK:   %[[T7:.*]] = tensor.extract_slice %[[T6]]
  //       CHECK:   %[[T8:.*]] = tensor.insert_slice %[[T7]]
  %6 = vector.transfer_write %arg0, %arg2[%c0] {in_bounds = [true]} : vector<8xf32>, tensor<8xf32>
  %7 = tensor.extract_slice %6[0] [1] [1] : tensor<8xf32> to tensor<f32>
  %8 = tensor.insert_slice %7 into %arg3[%iv] [1] [1] : tensor<f32> into tensor<64xf32>

  //       CHECK:   return %[[T2]], %[[T5]], %[[T8]]
  func.return %2, %5, %8 : tensor<64xf32>, tensor<64xf32>, tensor<64xf32>
}

// -----

// CHECK-LABEL: func @vector_multi_reduction_single_parallel(
//  CHECK-SAME:     %[[v:.*]]: vector<2xf32>,
func.func @vector_multi_reduction_single_parallel(%arg0: vector<2xf32>, %acc: vector<2xf32>) -> vector<2xf32> {
    %0 = vector.multi_reduction <mul>, %arg0, %acc [] : vector<2xf32> to vector<2xf32>

//       CHECK:     return %[[v]] : vector<2xf32>
    return %0 : vector<2xf32>
}

// -----

// CHECK-LABEL: func @masked_vector_multi_reduction_single_parallel(
//  CHECK-SAME:     %[[VAL_0:.*]]: vector<2xf32>, %{{.*}}: vector<2xf32>,
func.func @masked_vector_multi_reduction_single_parallel(%arg0: vector<2xf32>, %acc: vector<2xf32>, %mask: vector<2xi1>) -> vector<2xf32> {
    %0 = vector.mask %mask { vector.multi_reduction <mul>, %arg0, %acc [] : vector<2xf32> to vector<2xf32> } : vector<2xi1> -> vector<2xf32>
//       CHECK:   return %[[VAL_0]] : vector<2xf32>
    return %0 : vector<2xf32>
}

// -----

// CHECK-LABEL: func @vector_multi_reduction_unit_dimensions(
//  CHECK-SAME: %[[SOURCE:.+]]: vector<5x1x4x1x20xf32>, %[[ACC:.+]]: vector<5x4x20xf32>
func.func @vector_multi_reduction_unit_dimensions(%source: vector<5x1x4x1x20xf32>, %acc: vector<5x4x20xf32>) -> vector<5x4x20xf32> {
//       CHECK:   %[[CAST:.+]] = vector.shape_cast  %[[SOURCE]] : vector<5x1x4x1x20xf32> to vector<5x4x20xf32>
//       CHECK:   %[[RESULT:.+]] = arith.mulf  %[[ACC]], %[[CAST]] : vector<5x4x20xf32>
    %0 = vector.multi_reduction <mul>, %source, %acc [1, 3] : vector<5x1x4x1x20xf32> to vector<5x4x20xf32>

//       CHECK:     return %[[RESULT]] : vector<5x4x20xf32>
    return %0 : vector<5x4x20xf32>
}

// -----

// CHECK-LABEL:   func.func @vector_multi_reduction_scalable(
// CHECK-SAME:     %[[VAL_0:.*]]: vector<1x[4]x1xf32>,
// CHECK-SAME:     %[[VAL_1:.*]]: vector<1x[4]xf32>,
// CHECK-SAME:     %[[VAL_2:.*]]: vector<1x[4]x1xi1>)
func.func @vector_multi_reduction_scalable(%source: vector<1x[4]x1xf32>,
                                           %acc: vector<1x[4]xf32>,
                                           %mask: vector<1x[4]x1xi1>) -> vector<1x[4]xf32> {
// CHECK:           %[[VAL_3:.*]] = vector.shape_cast %[[VAL_2]] : vector<1x[4]x1xi1> to vector<1x[4]xi1>
// CHECK:           %[[VAL_4:.*]] = vector.shape_cast %[[VAL_0]] : vector<1x[4]x1xf32> to vector<1x[4]xf32>
// CHECK:           %[[VAL_5:.*]] = arith.addf %[[VAL_1]], %[[VAL_4]] : vector<1x[4]xf32>
// CHECK:           %[[VAL_6:.*]] = arith.select %[[VAL_3]], %[[VAL_5]], %[[VAL_4]] : vector<1x[4]xi1>, vector<1x[4]xf32>
    %0 = vector.mask %mask { vector.multi_reduction <add>, %source, %acc [2] : vector<1x[4]x1xf32> to vector<1x[4]xf32> } :
          vector<1x[4]x1xi1> -> vector<1x[4]xf32>

    return %0 : vector<1x[4]xf32>
}

// -----

// CHECK-LABEL: func @masked_vector_multi_reduction_unit_dimensions
//  CHECK-SAME: %[[VAL_0:.*]]: vector<5x1x4x1x20xf32>, %[[VAL_1:.*]]: vector<5x4x20xf32>,
//  CHECK-SAME: %[[VAL_2:.*]]: vector<5x1x4x1x20xi1>)
func.func @masked_vector_multi_reduction_unit_dimensions(%source: vector<5x1x4x1x20xf32>,
                                                         %acc: vector<5x4x20xf32>,
                                                         %mask: vector<5x1x4x1x20xi1>) -> vector<5x4x20xf32> {
//       CHECK:   %[[VAL_3:.*]] = vector.shape_cast %[[VAL_2]] : vector<5x1x4x1x20xi1> to vector<5x4x20xi1>
//       CHECK:   %[[VAL_4:.*]] = vector.shape_cast %[[VAL_0]] : vector<5x1x4x1x20xf32> to vector<5x4x20xf32>
//       CHECK:   %[[VAL_5:.*]] = arith.mulf %[[VAL_1]], %[[VAL_4]] : vector<5x4x20xf32>
//       CHECK:   %[[VAL_6:.*]] = arith.select %[[VAL_3]], %[[VAL_5]], %[[VAL_4]] : vector<5x4x20xi1>, vector<5x4x20xf32>
%0 = vector.mask %mask { vector.multi_reduction <mul>, %source, %acc [1, 3] : vector<5x1x4x1x20xf32> to vector<5x4x20xf32> } :
           vector<5x1x4x1x20xi1> -> vector<5x4x20xf32>
    return %0 : vector<5x4x20xf32>
}

// -----

// CHECK-LABEL: func @vector_multi_reduction_unit_dimensions_fail(
//  CHECK-SAME: %[[SRC:.+]]: vector<5x1x4x1x20xf32>, %[[ACCUM:.+]]: vector<5x1x20xf32>
func.func @vector_multi_reduction_unit_dimensions_fail(%source: vector<5x1x4x1x20xf32>, %acc: vector<5x1x20xf32>) -> vector<5x1x20xf32> {
//       CHECK:   %[[RES:.+]] = vector.multi_reduction  <mul>, %[[SRC]], %[[ACCUM]] [1, 2] : vector<5x1x4x1x20xf32> to vector<5x1x20xf32>
    %0 = vector.multi_reduction <mul>, %source, %acc [1, 2] : vector<5x1x4x1x20xf32> to vector<5x1x20xf32>

//       CHECK:     return %[[RES]] : vector<5x1x20xf32>
    return %0 : vector<5x1x20xf32>
}

// -----

// CHECK-LABEL: func @vector_multi_reduction_unit_dimensions_single_elem(
//  CHECK-SAME: %[[SOURCE:.+]]: vector<1x1x1xf32>, %[[ACC:.+]]: f32
func.func @vector_multi_reduction_unit_dimensions_single_elem(%source: vector<1x1x1xf32>, %acc: f32) -> f32 {
//       CHECK:   %[[CAST:.+]] = vector.extract  %[[SOURCE]][0, 0, 0] : f32 from vector<1x1x1xf32>
//       CHECK:   %[[RESULT:.+]] = arith.mulf  %[[ACC]], %[[CAST]] : f32
    %0 = vector.multi_reduction <mul>, %source, %acc [0,1,2] : vector<1x1x1xf32> to f32

//       CHECK:     return %[[RESULT]] : f32
    return %0 : f32
}

// -----

// CHECK-LABEL: func @masked_vector_multi_reduction_unit_dimensions_single_elem(
//  CHECK-SAME: %[[VAL_0:.*]]: vector<1x1x1xf32>, %[[VAL_1:.*]]: f32,
//  CHECK-SAME: %[[VAL_2:.*]]: vector<1x1x1xi1>)
func.func @masked_vector_multi_reduction_unit_dimensions_single_elem(%source: vector<1x1x1xf32>, %acc: f32, %mask: vector<1x1x1xi1>) -> f32 {
      // CHECK:           %[[VAL_3:.*]] = vector.extract %[[VAL_2]][0, 0, 0] : i1 from vector<1x1x1xi1>
      // CHECK:           %[[VAL_4:.*]] = vector.extract %[[VAL_0]][0, 0, 0] : f32 from vector<1x1x1xf32>
      // CHECK:           %[[VAL_5:.*]] = arith.mulf %[[VAL_1]], %[[VAL_4]] : f32
      // CHECK:           %[[VAL_6:.*]] = arith.select %[[VAL_3]], %[[VAL_5]], %[[VAL_4]] : f32
  %0 = vector.mask %mask { vector.multi_reduction <mul>, %source, %acc [0,1,2] : vector<1x1x1xf32> to f32 } : vector<1x1x1xi1> -> f32
    return %0 : f32
}

// -----

// CHECK-LABEL: func @insert_strided_slice_full_range
//  CHECK-SAME: %[[SOURCE:.+]]: vector<16x16xf16>, %{{.+}}: vector<16x16xf16>
func.func @insert_strided_slice_full_range(%source: vector<16x16xf16>, %dest: vector<16x16xf16>) -> vector<16x16xf16> {
  %0 = vector.insert_strided_slice %source, %dest {offsets = [0, 0], strides = [1, 1]} : vector<16x16xf16> into vector<16x16xf16>
  // CHECK: return %[[SOURCE]]
  return %0: vector<16x16xf16>
}

// -----

// CHECK-LABEL: extract_strided_splat
//       CHECK:   %[[B:.*]] = vector.splat %{{.*}} : vector<2x4xf16>
//  CHECK-NEXT:   return %[[B]] : vector<2x4xf16>
func.func @extract_strided_splat(%arg0: f16) -> vector<2x4xf16> {
 %0 = vector.splat %arg0 : vector<16x4xf16>
 %1 = vector.extract_strided_slice %0
  {offsets = [1, 0], sizes = [2, 4], strides = [1, 1]} :
  vector<16x4xf16> to vector<2x4xf16>
  return %1 : vector<2x4xf16>
}

// -----

// CHECK-LABEL: func @insert_extract_to_broadcast
//  CHECK-SAME: (%[[ARG0:.*]]: vector<1x1x4xf32>, %[[ARG1:.*]]: vector<4xf32>)
//       CHECK:   %[[V0:.*]] = vector.extract %[[ARG0]][0, 0] : vector<4xf32> from vector<1x1x4xf32>
//       CHECK:   %[[V1:.*]] = vector.broadcast %[[ARG1]] : vector<4xf32> to vector<1x1x4xf32>
//       CHECK:   return %[[V0]], %[[V1]] : vector<4xf32>, vector<1x1x4xf32>
func.func @insert_extract_to_broadcast(%arg0 : vector<1x1x4xf32>,
  %arg1 : vector<4xf32>) -> (vector<4xf32>, vector<1x1x4xf32>) {
  %0 = vector.extract %arg0[0, 0] : vector<4xf32> from vector<1x1x4xf32>
  %1 = vector.insert %arg1, %arg0 [0, 0] : vector<4xf32> into vector<1x1x4xf32>
  return %0, %1 : vector<4xf32>, vector<1x1x4xf32>
}

// -----

// CHECK-LABEL: func.func @extract_splat_constant
//   CHECK-DAG:   %[[CST1:.*]] = arith.constant 1 : i32
//   CHECK-DAG:   %[[CST0:.*]] = arith.constant dense<2.000000e+00> : vector<7xf32>
//  CHECK-NEXT:   return %[[CST0]], %[[CST1]] : vector<7xf32>, i32
func.func @extract_splat_constant() -> (vector<7xf32>, i32) {
  %cst = arith.constant dense<2.000000e+00> : vector<29x7xf32>
  %cst_1 = arith.constant dense<1> : vector<4x37x9xi32>
  %0 = vector.extract %cst[2] : vector<7xf32> from vector<29x7xf32>
  %1 = vector.extract %cst_1[1, 4, 5] : i32 from vector<4x37x9xi32>
  return %0, %1 : vector<7xf32>, i32
}

// -----

// CHECK-LABEL: func.func @extract_1d_constant
//   CHECK-DAG: %[[I32CST:.*]] = arith.constant 3 : i32
//   CHECK-DAG: %[[IDXCST:.*]] = arith.constant 1 : index
//   CHECK-DAG: %[[F32CST:.*]] = arith.constant 2.000000e+00 : f32
//  CHECK-NEXT: return %[[I32CST]], %[[IDXCST]], %[[F32CST]] : i32, index, f32
func.func @extract_1d_constant() -> (i32, index, f32) {
  %icst = arith.constant dense<[1, 2, 3, 4]> : vector<4xi32>
  %e = vector.extract %icst[2] : i32 from vector<4xi32>
  %idx_cst = arith.constant dense<[0, 1, 2]> : vector<3xindex>
  %f = vector.extract %idx_cst[1] : index from vector<3xindex>
  %fcst = arith.constant dense<[2.000000e+00, 3.000000e+00, 4.000000e+00]> : vector<3xf32>
  %g = vector.extract %fcst[0] : f32 from vector<3xf32>
  return %e, %f, %g : i32, index, f32
}

// -----

// CHECK-LABEL: func.func @extract_2d_constant
//   CHECK-DAG: %[[ACST:.*]] = arith.constant 0 : i32
//   CHECK-DAG: %[[BCST:.*]] = arith.constant 2 : i32
//   CHECK-DAG: %[[CCST:.*]] = arith.constant 3 : i32
//   CHECK-DAG: %[[DCST:.*]] = arith.constant 5 : i32
//  CHECK-NEXT: return %[[ACST]], %[[BCST]], %[[CCST]], %[[DCST]] : i32, i32, i32, i32
func.func @extract_2d_constant() -> (i32, i32, i32, i32) {
  %cst = arith.constant dense<[[0, 1, 2], [3, 4, 5]]> : vector<2x3xi32>
  %a = vector.extract %cst[0, 0] : i32 from vector<2x3xi32>
  %b = vector.extract %cst[0, 2] : i32 from vector<2x3xi32>
  %c = vector.extract %cst[1, 0] : i32 from vector<2x3xi32>
  %d = vector.extract %cst[1, 2] : i32 from vector<2x3xi32>
  return %a, %b, %c, %d : i32, i32, i32, i32
}

// -----

// CHECK-LABEL: func.func @extract_vector_2d_constant
//   CHECK-DAG: %[[ACST:.*]] = arith.constant dense<[0, 1, 2]> : vector<3xi32>
//   CHECK-DAG: %[[BCST:.*]] = arith.constant dense<[3, 4, 5]> : vector<3xi32>
//  CHECK-NEXT: return %[[ACST]], %[[BCST]] : vector<3xi32>, vector<3xi32>
func.func @extract_vector_2d_constant() -> (vector<3xi32>, vector<3xi32>) {
  %cst = arith.constant dense<[[0, 1, 2], [3, 4, 5]]> : vector<2x3xi32>
  %a = vector.extract %cst[0] : vector<3xi32> from vector<2x3xi32>
  %b = vector.extract %cst[1] : vector<3xi32> from vector<2x3xi32>
  return %a, %b : vector<3xi32>, vector<3xi32>
}

// -----

// CHECK-LABEL: func.func @extract_3d_constant
//   CHECK-DAG: %[[ACST:.*]] = arith.constant 0 : i32
//   CHECK-DAG: %[[BCST:.*]] = arith.constant 1 : i32
//   CHECK-DAG: %[[CCST:.*]] = arith.constant 9 : i32
//   CHECK-DAG: %[[DCST:.*]] = arith.constant 10 : i32
//  CHECK-NEXT: return %[[ACST]], %[[BCST]], %[[CCST]], %[[DCST]] : i32, i32, i32, i32
func.func @extract_3d_constant() -> (i32, i32, i32, i32) {
  %cst = arith.constant dense<[[[0, 1], [2, 3], [4, 5]], [[6, 7], [8, 9], [10, 11]]]> : vector<2x3x2xi32>
  %a = vector.extract %cst[0, 0, 0] : i32 from vector<2x3x2xi32>
  %b = vector.extract %cst[0, 0, 1] : i32 from vector<2x3x2xi32>
  %c = vector.extract %cst[1, 1, 1] : i32 from vector<2x3x2xi32>
  %d = vector.extract %cst[1, 2, 0] : i32 from vector<2x3x2xi32>
  return %a, %b, %c, %d : i32, i32, i32, i32
}

// -----

// CHECK-LABEL: func.func @extract_vector_3d_constant
//   CHECK-DAG: %[[ACST:.*]] = arith.constant dense<{{\[\[0, 1\], \[2, 3\], \[4, 5\]\]}}> : vector<3x2xi32>
//   CHECK-DAG: %[[BCST:.*]] = arith.constant dense<{{\[\[6, 7\], \[8, 9\], \[10, 11\]\]}}> : vector<3x2xi32>
//   CHECK-DAG: %[[CCST:.*]] = arith.constant dense<[8, 9]> : vector<2xi32>
//   CHECK-DAG: %[[DCST:.*]] = arith.constant dense<[10, 11]> : vector<2xi32>
//  CHECK-NEXT: return %[[ACST]], %[[BCST]], %[[CCST]], %[[DCST]] : vector<3x2xi32>, vector<3x2xi32>, vector<2xi32>, vector<2xi32>
func.func @extract_vector_3d_constant() -> (vector<3x2xi32>, vector<3x2xi32>, vector<2xi32>, vector<2xi32>) {
  %cst = arith.constant dense<[[[0, 1], [2, 3], [4, 5]], [[6, 7], [8, 9], [10, 11]]]> : vector<2x3x2xi32>
  %a = vector.extract %cst[0] : vector<3x2xi32> from vector<2x3x2xi32>
  %b = vector.extract %cst[1] : vector<3x2xi32> from vector<2x3x2xi32>
  %c = vector.extract %cst[1, 1] : vector<2xi32> from vector<2x3x2xi32>
  %d = vector.extract %cst[1, 2] : vector<2xi32> from vector<2x3x2xi32>
  return %a, %b, %c, %d : vector<3x2xi32>, vector<3x2xi32>, vector<2xi32>, vector<2xi32>
}

// -----

// CHECK-LABEL: func.func @extract_splat_vector_3d_constant
//   CHECK-DAG: %[[ACST:.*]] = arith.constant dense<0> : vector<2xi32>
//   CHECK-DAG: %[[BCST:.*]] = arith.constant dense<4> : vector<2xi32>
//   CHECK-DAG: %[[CCST:.*]] = arith.constant dense<5> : vector<2xi32>
//  CHECK-NEXT: return %[[ACST]], %[[BCST]], %[[CCST]] : vector<2xi32>, vector<2xi32>, vector<2xi32>
func.func @extract_splat_vector_3d_constant() -> (vector<2xi32>, vector<2xi32>, vector<2xi32>) {
  %cst = arith.constant dense<[[[0, 0], [1, 1], [2, 2]], [[3, 3], [4, 4], [5, 5]]]> : vector<2x3x2xi32>
  %a = vector.extract %cst[0, 0] : vector<2xi32> from vector<2x3x2xi32>
  %b = vector.extract %cst[1, 1] : vector<2xi32> from vector<2x3x2xi32>
  %c = vector.extract %cst[1, 2] : vector<2xi32> from vector<2x3x2xi32>
  return %a, %b, %c : vector<2xi32>, vector<2xi32>, vector<2xi32>
}

// -----

// CHECK-LABEL: func.func @extract_strided_slice_1d_constant
//   CHECK-DAG: %[[ACST:.*]] = arith.constant dense<[0, 1, 2]> : vector<3xi32>
//   CHECK-DAG: %[[BCST:.*]] = arith.constant dense<[1, 2]> : vector<2xi32>
//   CHECK-DAG: %[[CCST:.*]] = arith.constant dense<2> : vector<1xi32>
//  CHECK-NEXT: return %[[ACST]], %[[BCST]], %[[CCST]] : vector<3xi32>, vector<2xi32>, vector<1xi32>
func.func @extract_strided_slice_1d_constant() -> (vector<3xi32>, vector<2xi32>, vector<1xi32>) {
  %cst = arith.constant dense<[0, 1, 2]> : vector<3xi32>
  %a = vector.extract_strided_slice %cst
   {offsets = [0], sizes = [3], strides = [1]} : vector<3xi32> to vector<3xi32>
  %b = vector.extract_strided_slice %cst
   {offsets = [1], sizes = [2], strides = [1]} : vector<3xi32> to vector<2xi32>
  %c = vector.extract_strided_slice %cst
   {offsets = [2], sizes = [1], strides = [1]} : vector<3xi32> to vector<1xi32>
  return %a, %b, %c : vector<3xi32>, vector<2xi32>, vector<1xi32>
}

// -----

// CHECK-LABEL: func.func @extract_strided_slice_2d_constant
//   CHECK-DAG: %[[ACST:.*]] = arith.constant dense<0> : vector<1x1xi32>
//   CHECK-DAG: %[[BCST:.*]] = arith.constant dense<{{\[\[4, 5\]\]}}> : vector<1x2xi32>
//   CHECK-DAG: %[[CCST:.*]] = arith.constant dense<{{\[\[1, 2\], \[4, 5\]\]}}> : vector<2x2xi32>
//  CHECK-NEXT: return %[[ACST]], %[[BCST]], %[[CCST]] : vector<1x1xi32>, vector<1x2xi32>, vector<2x2xi32>
func.func @extract_strided_slice_2d_constant() -> (vector<1x1xi32>, vector<1x2xi32>, vector<2x2xi32>) {
  %cst = arith.constant dense<[[0, 1, 2], [3, 4, 5]]> : vector<2x3xi32>
  %a = vector.extract_strided_slice %cst
   {offsets = [0, 0], sizes = [1, 1], strides = [1, 1]} : vector<2x3xi32> to vector<1x1xi32>
  %b = vector.extract_strided_slice %cst
   {offsets = [1, 1], sizes = [1, 2], strides = [1, 1]} : vector<2x3xi32> to vector<1x2xi32>
  %c = vector.extract_strided_slice %cst
   {offsets = [0, 1], sizes = [2, 2], strides = [1, 1]} : vector<2x3xi32> to vector<2x2xi32>
  return %a, %b, %c : vector<1x1xi32>, vector<1x2xi32>, vector<2x2xi32>
}

// -----

// CHECK-LABEL: func.func @extract_strided_slice_3d_constant
//   CHECK-DAG: %[[ACST:.*]] = arith.constant dense<{{\[\[\[8, 9\], \[10, 11\]\]\]}}> : vector<1x2x2xi32>
//   CHECK-DAG: %[[BCST:.*]] = arith.constant dense<{{\[\[\[2, 3\]\]\]}}> : vector<1x1x2xi32>
//   CHECK-DAG: %[[CCST:.*]] = arith.constant dense<{{\[\[\[6, 7\]\], \[\[10, 11\]\]\]}}> : vector<2x1x2xi32>
//   CHECK-DAG: %[[DCST:.*]] = arith.constant dense<11> : vector<1x1x1xi32>
//  CHECK-NEXT: return %[[ACST]], %[[BCST]], %[[CCST]], %[[DCST]]
func.func @extract_strided_slice_3d_constant() -> (vector<1x2x2xi32>, vector<1x1x2xi32>, vector<2x1x2xi32>, vector<1x1x1xi32>) {
  %cst = arith.constant dense<[[[0, 1], [2, 3]], [[4, 5], [6, 7]], [[8, 9], [10, 11]]]> : vector<3x2x2xi32>
  %a = vector.extract_strided_slice %cst
   {offsets = [2], sizes = [1], strides = [1]} : vector<3x2x2xi32> to vector<1x2x2xi32>
  %b = vector.extract_strided_slice %cst
   {offsets = [0, 1], sizes = [1, 1], strides = [1, 1]} : vector<3x2x2xi32> to vector<1x1x2xi32>
  %c = vector.extract_strided_slice %cst
   {offsets = [1, 1, 0], sizes = [2, 1, 2], strides = [1, 1, 1]} : vector<3x2x2xi32> to vector<2x1x2xi32>
  %d = vector.extract_strided_slice %cst
   {offsets = [2, 1, 1], sizes = [1, 1, 1], strides = [1, 1, 1]} : vector<3x2x2xi32> to vector<1x1x1xi32>
  return %a, %b, %c, %d : vector<1x2x2xi32>, vector<1x1x2xi32>, vector<2x1x2xi32>, vector<1x1x1xi32>
}

// -----

// CHECK-LABEL: extract_extract_strided
//  CHECK-SAME: %[[A:.*]]: vector<32x16x4xf16>
//       CHECK: %[[V:.*]] = vector.extract %[[A]][9, 7] : vector<4xf16> from vector<32x16x4xf16>
//       CHECK: return %[[V]] : vector<4xf16>
func.func @extract_extract_strided(%arg0: vector<32x16x4xf16>) -> vector<4xf16> {
 %1 = vector.extract_strided_slice %arg0
  {offsets = [7, 3], sizes = [10, 8], strides = [1, 1]} :
  vector<32x16x4xf16> to vector<10x8x4xf16>
  %2 = vector.extract %1[2, 4] : vector<4xf16> from vector<10x8x4xf16>
  return %2 : vector<4xf16>
}

// -----

// CHECK-LABEL: extract_insert_strided
//  CHECK-SAME: %[[A:.*]]: vector<6x4xf32>
//       CHECK: %[[V:.*]] = vector.extract %[[A]][0, 2] : f32 from vector<6x4xf32>
//       CHECK: return %[[V]] : f32
func.func @extract_insert_strided(%a: vector<6x4xf32>, %b: vector<8x16xf32>)
  -> f32 {
  %0 = vector.insert_strided_slice %a, %b {offsets = [2, 2], strides = [1, 1]}
    : vector<6x4xf32> into vector<8x16xf32>
  %2 = vector.extract %0[2, 4] : f32 from vector<8x16xf32>
  return %2 : f32
}

// -----

// CHECK-LABEL: extract_insert_rank_reduce
//  CHECK-SAME: %[[A:.*]]: vector<4xf32>
//       CHECK: %[[V:.*]] = vector.extract %[[A]][2] : f32 from vector<4xf32>
//       CHECK: return %[[V]] : f32
func.func @extract_insert_rank_reduce(%a: vector<4xf32>, %b: vector<8x16xf32>)
  -> f32 {
  %0 = vector.insert_strided_slice %a, %b {offsets = [2, 2], strides = [1]}
    : vector<4xf32> into vector<8x16xf32>
  %2 = vector.extract %0[2, 4] : f32 from vector<8x16xf32>
  return %2 : f32
}

// -----

// CHECK-LABEL: negative_extract_insert
//       CHECK: vector.insert_strided_slice
//       CHECK: vector.extract
func.func @negative_extract_insert(%a: vector<2x15xf32>, %b: vector<12x8x16xf32>)
  -> vector<16xf32> {
  %0 = vector.insert_strided_slice %a, %b {offsets = [4, 2, 0], strides = [1, 1]}
    : vector<2x15xf32> into vector<12x8x16xf32>
  %2 = vector.extract %0[4, 2] : vector<16xf32> from vector<12x8x16xf32>
  return %2 : vector<16xf32>
}

// -----

// CHECK-LABEL: extract_insert_chain
//  CHECK-SAME: (%[[A:.*]]: vector<2x16xf32>, %[[B:.*]]: vector<12x8x16xf32>, %[[C:.*]]: vector<2x16xf32>)
//       CHECK: %[[V:.*]] = vector.extract %[[C]][0] : vector<16xf32> from vector<2x16xf32>
//       CHECK: return %[[V]] : vector<16xf32>
func.func @extract_insert_chain(%a: vector<2x16xf32>, %b: vector<12x8x16xf32>, %c: vector<2x16xf32>)
  -> vector<16xf32> {
  %0 = vector.insert_strided_slice %c, %b {offsets = [4, 2, 0], strides = [1, 1]}
    : vector<2x16xf32> into vector<12x8x16xf32>
  %1 = vector.insert_strided_slice %a, %0 {offsets = [0, 2, 0], strides = [1, 1]}
    : vector<2x16xf32> into vector<12x8x16xf32>
  %2 = vector.extract %1[4, 2] : vector<16xf32> from vector<12x8x16xf32>
  return %2 : vector<16xf32>
}

// -----

// CHECK-LABEL: extract_from_extract_chain_should_not_fold_dynamic_extracts
//  CHECK-SAME: (%[[VEC:.*]]: vector<2x4xf32>, %[[IDX:.*]]: index)
//       CHECK: %[[A:.*]] = vector.extract %[[VEC]][%[[IDX]]] : vector<4xf32> from vector<2x4xf32>
//       CHECK: %[[B:.*]] = vector.extract %[[A]][1] : f32 from vector<4xf32>
func.func @extract_from_extract_chain_should_not_fold_dynamic_extracts(%v: vector<2x4xf32>, %index: index) -> f32 {
  %0 = vector.extract %v[%index] : vector<4xf32> from vector<2x4xf32>
  %1 = vector.extract %0[1] : f32 from vector<4xf32>
  return %1 : f32
}

// -----

// CHECK-LABEL: extract_extract_strided2
//  CHECK-SAME: %[[A:.*]]: vector<2x4xf32>
//       CHECK: %[[V:.*]] = vector.extract %[[A]][1] : vector<4xf32> from vector<2x4xf32>
//       CHECK: return %[[V]] : vector<4xf32>
func.func @extract_extract_strided2(%A: vector<2x4xf32>)
  -> (vector<4xf32>) {
 %0 = vector.extract_strided_slice %A {offsets = [1, 0], sizes = [1, 4], strides = [1, 1]} : vector<2x4xf32> to vector<1x4xf32>
 %1 = vector.extract %0[0] : vector<4xf32> from vector<1x4xf32>
 return %1 : vector<4xf32>
}

// -----

// CHECK-LABEL: func @splat_fold
func.func @splat_fold() -> vector<4xf32> {
  %c = arith.constant 1.0 : f32
  %v = vector.splat %c : vector<4xf32>
  return %v : vector<4xf32>

  // CHECK-NEXT: [[V:%.*]] = arith.constant dense<1.000000e+00> : vector<4xf32>
  // CHECK-NEXT: return [[V]] : vector<4xf32>
}

// -----

// CHECK-LABEL: func @shuffle_1d
//       CHECK:   %[[V:.+]] = arith.constant dense<[3, 2, 5, 1]> : vector<4xi32>
//       CHECK:   return %[[V]]
func.func @shuffle_1d() -> vector<4xi32> {
  %v0 = arith.constant dense<[0, 1, 2]> : vector<3xi32>
  %v1 = arith.constant dense<[3, 4, 5]> : vector<3xi32>
  %shuffle = vector.shuffle %v0, %v1 [3, 2, 5, 1] : vector<3xi32>, vector<3xi32>
  return %shuffle : vector<4xi32>
}

// -----

// Check that poison indices pick the first element of the first non-poison
// input vector. That is, %v[0] (i.e., 5) in this test.

// CHECK-LABEL: func @shuffle_1d_poison_idx
//       CHECK:   %[[V:.+]] = arith.constant dense<[13, 10, 15, 10]> : vector<4xi32>
//       CHECK:   return %[[V]]
func.func @shuffle_1d_poison_idx() -> vector<4xi32> {
  %v0 = arith.constant dense<[10, 11, 12]> : vector<3xi32>
  %v1 = arith.constant dense<[13, 14, 15]> : vector<3xi32>
  %shuffle = vector.shuffle %v0, %v1 [3, -1, 5, -1] : vector<3xi32>, vector<3xi32>
  return %shuffle : vector<4xi32>
}

// -----

// CHECK-LABEL: func @shuffle_1d_rhs_lhs_poison
//   CHECK-NOT:   vector.shuffle
//       CHECK:   %[[V:.+]] = ub.poison : vector<4xi32>
//       CHECK:   return %[[V]]
func.func @shuffle_1d_rhs_lhs_poison() -> vector<4xi32> {
  %v0 = ub.poison : vector<3xi32>
  %v1 = ub.poison : vector<3xi32>
  %shuffle = vector.shuffle %v0, %v1 [3, 1, 5, 4] : vector<3xi32>, vector<3xi32>
  return %shuffle : vector<4xi32>
}

// -----

// CHECK-LABEL: func @shuffle_1d_lhs_poison
//   CHECK-NOT:   vector.shuffle
//       CHECK:   %[[V:.+]] = arith.constant dense<[11, 12, 11, 11]> : vector<4xi32>
//       CHECK:   return %[[V]]
func.func @shuffle_1d_lhs_poison() -> vector<4xi32> {
  %v0 = arith.constant dense<[11, 12, 13]> : vector<3xi32>
  %v1 = ub.poison : vector<3xi32>
  %shuffle = vector.shuffle %v0, %v1 [3, 1, 5, 4] : vector<3xi32>, vector<3xi32>
  return %shuffle : vector<4xi32>
}

// -----

// CHECK-LABEL: func @shuffle_1d_rhs_poison
//   CHECK-NOT:   vector.shuffle
//       CHECK:   %[[V:.+]] = arith.constant dense<[11, 11, 13, 12]> : vector<4xi32>
//       CHECK:   return %[[V]]
func.func @shuffle_1d_rhs_poison() -> vector<4xi32> {
  %v0 = ub.poison : vector<3xi32>
  %v1 = arith.constant dense<[11, 12, 13]> : vector<3xi32>
  %shuffle = vector.shuffle %v0, %v1 [3, 1, 5, 4] : vector<3xi32>, vector<3xi32>
  return %shuffle : vector<4xi32>
}

// -----

// CHECK-LABEL: func @shuffle_canonicalize_0d
func.func @shuffle_canonicalize_0d(%v0 : vector<i32>, %v1 : vector<i32>) -> vector<1xi32> {
  // CHECK: vector.broadcast %{{.*}} : vector<i32> to vector<1xi32>
  %shuffle = vector.shuffle %v0, %v1 [0] : vector<i32>, vector<i32>
  return %shuffle : vector<1xi32>
}

// -----

// CHECK-LABEL: func @shuffle_fold1
//       CHECK:   %arg0 : vector<4xi32>
func.func @shuffle_fold1(%v0 : vector<4xi32>, %v1 : vector<2xi32>) -> vector<4xi32> {
  %shuffle = vector.shuffle %v0, %v1 [0, 1, 2, 3] : vector<4xi32>, vector<2xi32>
  return %shuffle : vector<4xi32>
}

// -----

// CHECK-LABEL: func @shuffle_fold2
//       CHECK:   %arg1 : vector<2xi32>
func.func @shuffle_fold2(%v0 : vector<4xi32>, %v1 : vector<2xi32>) -> vector<2xi32> {
  %shuffle = vector.shuffle %v0, %v1 [4, 5] : vector<4xi32>, vector<2xi32>
  return %shuffle : vector<2xi32>
}

// -----

// CHECK-LABEL: func @shuffle_fold3
//       CHECK:   return %arg0 : vector<4x5x6xi32>
func.func @shuffle_fold3(%v0 : vector<4x5x6xi32>, %v1 : vector<2x5x6xi32>) -> vector<4x5x6xi32> {
  %shuffle = vector.shuffle %v0, %v1 [0, 1, 2, 3] : vector<4x5x6xi32>, vector<2x5x6xi32>
  return %shuffle : vector<4x5x6xi32>
}

// -----

// CHECK-LABEL: func @shuffle_fold4
//       CHECK:   return %arg1 : vector<2x5x6xi32>
func.func @shuffle_fold4(%v0 : vector<4x5x6xi32>, %v1 : vector<2x5x6xi32>) -> vector<2x5x6xi32> {
  %shuffle = vector.shuffle %v0, %v1 [4, 5] : vector<4x5x6xi32>, vector<2x5x6xi32>
  return %shuffle : vector<2x5x6xi32>
}

// -----

// CHECK-LABEL: func @shuffle_nofold1
//       CHECK:   %[[V:.+]] = vector.shuffle %arg0, %arg1 [0, 1, 2, 3, 4] : vector<4xi32>, vector<2xi32>
//       CHECK:   return %[[V]]
func.func @shuffle_nofold1(%v0 : vector<4xi32>, %v1 : vector<2xi32>) -> vector<5xi32> {
  %shuffle = vector.shuffle %v0, %v1 [0, 1, 2, 3, 4] : vector<4xi32>, vector<2xi32>
  return %shuffle : vector<5xi32>
}

// -----

// CHECK-LABEL: func @transpose_splat_constant
//       CHECK:   %[[CST:.+]] = arith.constant dense<5.000000e+00> : vector<8x4xf32>
//       CHECK:   return %[[CST]]
func.func @transpose_splat_constant() -> vector<8x4xf32> {
  %cst = arith.constant dense<5.0> : vector<4x8xf32>
  %0 = vector.transpose %cst, [1, 0] : vector<4x8xf32> to vector<8x4xf32>
  return %0 : vector<8x4xf32>
}

// -----

// CHECK-LABEL:   func @transpose_splat2(
// CHECK-SAME:                           %[[VAL_0:.*]]: f32) -> vector<3x4xf32> {
// CHECK:           %[[VAL_1:.*]] = vector.splat %[[VAL_0]] : vector<3x4xf32>
// CHECK:           return %[[VAL_1]] : vector<3x4xf32>
// CHECK:         }
func.func @transpose_splat2(%arg : f32) -> vector<3x4xf32> {
  %splat = vector.splat %arg : vector<4x3xf32>
  %0 = vector.transpose %splat, [1, 0] : vector<4x3xf32> to vector<3x4xf32>
  return %0 : vector<3x4xf32>
}

// -----

// CHECK-LABEL: transpose_poison
//       CHECK:  %[[POISON:.*]] = ub.poison : vector<4x6xi8>
//       CHECK:  return %[[POISON]] : vector<4x6xi8>
func.func @transpose_poison() -> vector<4x6xi8> {
  %poison = ub.poison : vector<6x4xi8>
  %transpose = vector.transpose %poison, [1, 0] : vector<6x4xi8> to vector<4x6xi8>
  return %transpose : vector<4x6xi8>
}

// -----

// CHECK-LABEL: func.func @insert_1d_constant
//   CHECK-DAG: %[[ACST:.*]] = arith.constant dense<[9, 1, 2]> : vector<3xi32>
//   CHECK-DAG: %[[BCST:.*]] = arith.constant dense<[0, 9, 2]> : vector<3xi32>
//   CHECK-DAG: %[[CCST:.*]] = arith.constant dense<[0, 1, 9]> : vector<3xi32>
//  CHECK-NEXT: return %[[ACST]], %[[BCST]], %[[CCST]] : vector<3xi32>, vector<3xi32>, vector<3xi32>
func.func @insert_1d_constant() -> (vector<3xi32>, vector<3xi32>, vector<3xi32>) {
  %vcst = arith.constant dense<[0, 1, 2]> : vector<3xi32>
  %icst = arith.constant 9 : i32
  %a = vector.insert %icst, %vcst[0] : i32 into vector<3xi32>
  %b = vector.insert %icst, %vcst[1] : i32 into vector<3xi32>
  %c = vector.insert %icst, %vcst[2] : i32 into vector<3xi32>
  return %a, %b, %c : vector<3xi32>, vector<3xi32>, vector<3xi32>
}

// -----

// CHECK-LABEL: func.func @insert_2d_constant
//   CHECK-DAG: %[[ACST:.*]] = arith.constant dense<{{\[\[99, 1, 2\], \[3, 4, 5\]\]}}> : vector<2x3xi32>
//   CHECK-DAG: %[[BCST:.*]] = arith.constant dense<{{\[\[0, 1, 2\], \[3, 4, 99\]\]}}> : vector<2x3xi32>
//   CHECK-DAG: %[[CCST:.*]] = arith.constant dense<{{\[\[90, 91, 92\], \[3, 4, 5\]\]}}> : vector<2x3xi32>
//   CHECK-DAG: %[[DCST:.*]] = arith.constant dense<{{\[\[0, 1, 2\], \[90, 91, 92\]\]}}> : vector<2x3xi32>
//  CHECK-NEXT: return %[[ACST]], %[[BCST]], %[[CCST]], %[[DCST]]
func.func @insert_2d_constant() -> (vector<2x3xi32>, vector<2x3xi32>, vector<2x3xi32>, vector<2x3xi32>) {
  %vcst = arith.constant dense<[[0, 1, 2], [3, 4, 5]]> : vector<2x3xi32>
  %cst_scalar = arith.constant 99 : i32
  %cst_1d = arith.constant dense<[90, 91, 92]> : vector<3xi32>
  %a = vector.insert %cst_scalar, %vcst[0, 0] : i32 into vector<2x3xi32>
  %b = vector.insert %cst_scalar, %vcst[1, 2] : i32 into vector<2x3xi32>
  %c = vector.insert %cst_1d, %vcst[0] : vector<3xi32> into vector<2x3xi32>
  %d = vector.insert %cst_1d, %vcst[1] : vector<3xi32> into vector<2x3xi32>
  return %a, %b, %c, %d : vector<2x3xi32>, vector<2x3xi32>, vector<2x3xi32>, vector<2x3xi32>
}

// -----

// CHECK-LABEL: func.func @insert_2d_splat_constant
//   CHECK-DAG: %[[ACST:.*]] = arith.constant dense<0> : vector<2x3xi32>
//   CHECK-DAG: %[[BCST:.*]] = arith.constant dense<{{\[\[99, 0, 0\], \[0, 0, 0\]\]}}> : vector<2x3xi32>
//   CHECK-DAG: %[[CCST:.*]] = arith.constant dense<{{\[\[0, 0, 0\], \[0, 99, 0\]\]}}> : vector<2x3xi32>
//   CHECK-DAG: %[[DCST:.*]] = arith.constant dense<{{\[\[33, 33, 33\], \[0, 0, 0\]\]}}> : vector<2x3xi32>
//   CHECK-DAG: %[[ECST:.*]] = arith.constant dense<{{\[\[0, 0, 0\], \[33, 33, 33\]\]}}> : vector<2x3xi32>
//  CHECK-NEXT: return %[[ACST]], %[[BCST]], %[[CCST]], %[[DCST]], %[[ECST]]
func.func @insert_2d_splat_constant()
  -> (vector<2x3xi32>, vector<2x3xi32>, vector<2x3xi32>, vector<2x3xi32>, vector<2x3xi32>) {
  %vcst = arith.constant dense<0> : vector<2x3xi32>
  %cst_zero = arith.constant 0 : i32
  %cst_scalar = arith.constant 99 : i32
  %cst_1d = arith.constant dense<33> : vector<3xi32>
  %a = vector.insert %cst_zero, %vcst[0, 0] : i32 into vector<2x3xi32>
  %b = vector.insert %cst_scalar, %vcst[0, 0] : i32 into vector<2x3xi32>
  %c = vector.insert %cst_scalar, %vcst[1, 1] : i32 into vector<2x3xi32>
  %d = vector.insert %cst_1d, %vcst[0] : vector<3xi32> into vector<2x3xi32>
  %e = vector.insert %cst_1d, %vcst[1] : vector<3xi32> into vector<2x3xi32>
  return %a, %b, %c, %d, %e : vector<2x3xi32>, vector<2x3xi32>, vector<2x3xi32>, vector<2x3xi32>, vector<2x3xi32>
}

// -----

// CHECK-LABEL: func @insert_element_fold
//       CHECK:   %[[V:.+]] = arith.constant dense<[0, 1, 7, 3]> : vector<4xi32>
//       CHECK:   return %[[V]]
func.func @insert_element_fold() -> vector<4xi32> {
  %v = arith.constant dense<[0, 1, 2, 3]> : vector<4xi32>
  %s = arith.constant 7 : i32
  %i = arith.constant 2 : i32
  %1 = vector.insertelement %s, %v[%i : i32] : vector<4xi32>
  return %1 : vector<4xi32>
}

// -----

// CHECK-LABEL: func @insert_element_invalid_fold
func.func @insert_element_invalid_fold() -> vector<1xf32> {
  // Out-of-bound index here.
  %c26 = arith.constant 26 : index
  %cst_2 = arith.constant 1.60215309E+9 : f32
  %cst_20 = arith.constant dense<1.60215309E+9> : vector<1xf32>
// CHECK: vector.insertelement
  %46 = vector.insertelement %cst_2, %cst_20[%c26 : index] : vector<1xf32>
  return %46 : vector<1xf32>
}


// -----

// Do not crash on poison
// CHECK-LABEL: func @insert_poison_fold1
//       CHECK:   vector.insertelement
func.func @insert_poison_fold1() -> vector<4xi32> {
  %v = ub.poison : vector<4xi32>
  %s = arith.constant 7 : i32
  %i = arith.constant 2 : i32
  %1 = vector.insertelement %s, %v[%i : i32] : vector<4xi32>
  return %1 : vector<4xi32>
}

// -----

// Do not crash on poison
// CHECK-LABEL: func @insert_poison_fold2
//       CHECK:   vector.insertelement
func.func @insert_poison_fold2() -> vector<4xi32> {
  %v = arith.constant dense<[0, 1, 2, 3]> : vector<4xi32>
  %s = ub.poison : i32
  %i = arith.constant 2 : i32
  %1 = vector.insertelement %s, %v[%i : i32] : vector<4xi32>
  return %1 : vector<4xi32>
}

// -----

// Do not crash on poison
// CHECK-LABEL: func @insert_poison_fold3
//       CHECK:   vector.insertelement
func.func @insert_poison_fold3() -> vector<4xi32> {
  %v = arith.constant dense<[0, 1, 2, 3]> : vector<4xi32>
  %s = arith.constant 7 : i32
  %i = ub.poison : i32
  %1 = vector.insertelement %s, %v[%i : i32] : vector<4xi32>
  return %1 : vector<4xi32>
}

// -----

// CHECK-LABEL: func @extract_element_fold
//       CHECK:   %[[C:.+]] = arith.constant 5 : i32
//       CHECK:   return %[[C]]
func.func @extract_element_fold() -> i32 {
  %v = arith.constant dense<[1, 3, 5, 7]> : vector<4xi32>
  %i = arith.constant 2 : i32
  %1 = vector.extractelement %v[%i : i32] : vector<4xi32>
  return %1 : i32
}

// CHECK-LABEL: func @extract_element_splat_fold
//  CHECK-SAME: (%[[ARG:.+]]: i32)
//       CHECK:   return %[[ARG]]
func.func @extract_element_splat_fold(%a : i32) -> i32 {
  %v = vector.splat %a : vector<4xi32>
  %i = arith.constant 2 : i32
  %1 = vector.extractelement %v[%i : i32] : vector<4xi32>
  return %1 : i32
}

// -----

// Do not crash on poison
// CHECK-LABEL: func @extract_element_poison_fold1
//       CHECK:   vector.extractelement
func.func @extract_element_poison_fold1() -> i32 {
  %v = ub.poison : vector<4xi32>
  %i = arith.constant 2 : i32
  %1 = vector.extractelement %v[%i : i32] : vector<4xi32>
  return %1 : i32
}

// -----

// Do not crash on poison
// CHECK-LABEL: func @extract_element_poison_fold2
//       CHECK:   vector.extractelement
func.func @extract_element_poison_fold2() -> i32 {
  %v = arith.constant dense<[1, 3, 5, 7]> : vector<4xi32>
  %i = ub.poison : i32
  %1 = vector.extractelement %v[%i : i32] : vector<4xi32>
  return %1 : i32
}

// -----

// CHECK-LABEL: func @reduce_one_element_vector_extract
//  CHECK-SAME: (%[[V:.+]]: vector<1xf32>)
//       CHECK:   %[[S:.+]] = vector.extract %[[V]][0] : f32 from vector<1xf32>
//       CHECK:   return %[[S]] : f32
func.func @reduce_one_element_vector_extract(%a : vector<1xf32>) -> f32 {
  %s = vector.reduction <add>, %a : vector<1xf32> into f32
  return %s : f32
}

// -----

// CHECK-LABEL: func @masked_reduce_one_element_vector_extract
//  CHECK-SAME: %[[VAL_0:.*]]: vector<1xf32>, %[[VAL_1:.*]]: vector<1xi1>)
func.func @masked_reduce_one_element_vector_extract(%a : vector<1xf32>, %mask : vector<1xi1>) -> f32 {
//       CHECK:   %[[VAL_2:.*]] = vector.extract %[[VAL_0]][0] : f32 from vector<1xf32>
  %s = vector.mask %mask { vector.reduction <add>, %a : vector<1xf32> into f32 }
         : vector<1xi1> -> f32
  return %s : f32
}

// -----

// CHECK-LABEL: func @reduce_one_element_vector_addf
//  CHECK-SAME: (%[[V:.+]]: vector<1xf32>, %[[B:.+]]: f32)
//       CHECK:   %[[A:.+]] = vector.extract %[[V]][0] : f32 from vector<1xf32>
//       CHECK:   %[[S:.+]] = arith.addf %[[A]], %arg1 : f32
//       CHECK:   return %[[S]]
func.func @reduce_one_element_vector_addf(%a : vector<1xf32>, %b: f32) -> f32 {
  %s = vector.reduction <add>, %a, %b : vector<1xf32> into f32
  return %s : f32
}

// -----

// CHECK-LABEL: func @reduce_one_element_vector_addf_fastmath
//  CHECK-SAME: (%[[V:.+]]: vector<1xf32>, %[[B:.+]]: f32)
//       CHECK:   %[[A:.+]] = vector.extract %[[V]][0] : f32 from vector<1xf32>
//       CHECK:   %[[S:.+]] = arith.addf %[[A]], %arg1 fastmath<nnan,ninf> : f32
//       CHECK:   return %[[S]]
func.func @reduce_one_element_vector_addf_fastmath(%a : vector<1xf32>, %b: f32) -> f32 {
  %s = vector.reduction <add>, %a, %b fastmath<nnan,ninf> : vector<1xf32> into f32
  return %s : f32
}

// -----

// CHECK-LABEL: func @masked_reduce_one_element_vector_addf
//  CHECK-SAME: %[[VAL_0:.*]]: vector<1xf32>, %[[VAL_1:.*]]: f32,
//  CHECK-SAME: %[[VAL_2:.*]]: vector<1xi1>)
func.func @masked_reduce_one_element_vector_addf(%a: vector<1xf32>,
                                                 %b: f32,
                                                 %mask: vector<1xi1>) -> f32 {
//       CHECK:   %[[VAL_3:.*]] = vector.extract %[[VAL_2]][0] : i1 from vector<1xi1>
//       CHECK:   %[[VAL_4:.*]] = vector.extract %[[VAL_0]][0] : f32 from vector<1xf32>
//       CHECK:   %[[VAL_5:.*]] = arith.addf %[[VAL_4]], %[[VAL_1]] : f32
//       CHECK:   %[[VAL_6:.*]] = arith.select %[[VAL_3]], %[[VAL_5]], %[[VAL_1]] : f32
  %s = vector.mask %mask { vector.reduction <add>, %a, %b : vector<1xf32> into f32 }
         : vector<1xi1> -> f32
  return %s : f32
}

// -----

// CHECK-LABEL: func @reduce_one_element_vector_mulf
//  CHECK-SAME: (%[[V:.+]]: vector<1xf32>, %[[B:.+]]: f32)
//       CHECK:   %[[A:.+]] = vector.extract %[[V]][0] : f32 from vector<1xf32>
//       CHECK:   %[[S:.+]] = arith.mulf %[[A]], %arg1 : f32
//       CHECK:   return %[[S]]
func.func @reduce_one_element_vector_mulf(%a : vector<1xf32>, %b: f32) -> f32 {
  %s = vector.reduction <mul>, %a, %b : vector<1xf32> into f32
  return %s : f32
}

// -----

// CHECK-LABEL: func @dont_reduce_one_element_vector
//       CHECK: vector.reduction
func.func @dont_reduce_one_element_vector(%a : vector<4xf32>) -> f32 {
  %s = vector.reduction <add>, %a : vector<4xf32> into f32
  return %s : f32
}

// -----

// CHECK-LABEL: func @reduce_one_element_vector_maximumf
//  CHECK-SAME: (%[[V:.+]]: vector<1xf32>, %[[B:.+]]: f32)
//       CHECK:   %[[A:.+]] = vector.extract %[[V]][0] : f32 from vector<1xf32>
//       CHECK:   %[[S:.+]] = arith.maximumf %[[A]], %[[B]] : f32
//       CHECK:   return %[[S]]
func.func @reduce_one_element_vector_maximumf(%a : vector<1xf32>, %b: f32) -> f32 {
  %s = vector.reduction <maximumf>, %a, %b : vector<1xf32> into f32
  return %s : f32
}

// -----

// CHECK-LABEL: func @bitcast(
//  CHECK-SAME:               %[[ARG:.*]]: vector<4x8xf32>) -> vector<4x16xi16> {
//       CHECK: vector.bitcast %[[ARG:.*]] : vector<4x8xf32> to vector<4x16xi16>
func.func @bitcast(%a: vector<4x8xf32>) -> vector<4x16xi16> {
  %0 = vector.bitcast %a : vector<4x8xf32> to vector<4x8xi32>
  %1 = vector.bitcast %0 : vector<4x8xi32> to vector<4x16xi16>
  return %1 : vector<4x16xi16>
}

// -----

// CHECK-LABEL: @insert_strided_slice_splat
//  CHECK-SAME: (%[[ARG:.*]]: f32)
//  CHECK-NEXT:   %[[SPLAT:.*]] = vector.splat %[[ARG]] : vector<8x16xf32>
//  CHECK-NEXT:   return %[[SPLAT]] : vector<8x16xf32>
func.func @insert_strided_slice_splat(%x: f32) -> (vector<8x16xf32>) {
  %splat0 = vector.splat %x : vector<4x4xf32>
  %splat1 = vector.splat %x : vector<8x16xf32>
  %0 = vector.insert_strided_slice %splat0, %splat1 {offsets = [2, 2], strides = [1, 1]}
    : vector<4x4xf32> into vector<8x16xf32>
  return %0 : vector<8x16xf32>
}


// -----

// CHECK-LABEL: @insert_extract_strided_slice
//  CHECK-SAME: (%[[ARG:.*]]: vector<8x16xf32>)
//  CHECK-NEXT:   return %[[ARG]] : vector<8x16xf32>
func.func @insert_extract_strided_slice(%x: vector<8x16xf32>) -> (vector<8x16xf32>) {
  %0 = vector.extract_strided_slice %x {offsets = [0, 8], sizes = [2, 4], strides = [1, 1]}
        : vector<8x16xf32> to vector<2x4xf32>
  %1 = vector.insert_strided_slice %0, %x {offsets = [0, 8], strides = [1, 1]}
        : vector<2x4xf32> into vector<8x16xf32>
  return %1 : vector<8x16xf32>
}

// -----

// CHECK-LABEL: func.func @insert_strided_1d_constant
//   CHECK-DAG: %[[ACST:.*]] = arith.constant dense<[4, 1, 2]> : vector<3xi32>
//   CHECK-DAG: %[[BCST:.*]] = arith.constant dense<[0, 1, 4]> : vector<3xi32>
//   CHECK-DAG: %[[CCST:.*]] = arith.constant dense<[5, 6, 2]> : vector<3xi32>
//   CHECK-DAG: %[[DCST:.*]] = arith.constant dense<[0, 5, 6]> : vector<3xi32>
//   CHECK-DAG: %[[ECST:.*]] = arith.constant dense<[7, 8, 9]> : vector<3xi32>
//  CHECK-NEXT: return %[[ACST]], %[[BCST]], %[[CCST]], %[[DCST]], %[[ECST]]
func.func @insert_strided_1d_constant() ->
  (vector<3xi32>, vector<3xi32>, vector<3xi32>, vector<3xi32>, vector<3xi32>) {
  %vcst = arith.constant dense<[0, 1, 2]> : vector<3xi32>
  %cst_1 = arith.constant dense<4> : vector<1xi32>
  %cst_2 = arith.constant dense<[5, 6]> : vector<2xi32>
  %cst_3 = arith.constant dense<[7, 8, 9]> : vector<3xi32>
  %a = vector.insert_strided_slice %cst_1, %vcst {offsets = [0], strides = [1]} : vector<1xi32> into vector<3xi32>
  %b = vector.insert_strided_slice %cst_1, %vcst {offsets = [2], strides = [1]} : vector<1xi32> into vector<3xi32>
  %c = vector.insert_strided_slice %cst_2, %vcst {offsets = [0], strides = [1]} : vector<2xi32> into vector<3xi32>
  %d = vector.insert_strided_slice %cst_2, %vcst {offsets = [1], strides = [1]} : vector<2xi32> into vector<3xi32>
  %e = vector.insert_strided_slice %cst_3, %vcst {offsets = [0], strides = [1]} : vector<3xi32> into vector<3xi32>
  return %a, %b, %c, %d, %e : vector<3xi32>, vector<3xi32>, vector<3xi32>, vector<3xi32>, vector<3xi32>
}

// -----

// CHECK-LABEL: func.func @insert_strided_2d_constant
//   CHECK-DAG: %[[ACST:.*]] = arith.constant dense<{{\[\[0, 1\], \[9, 3\], \[4, 5\]\]}}> : vector<3x2xi32>
//   CHECK-DAG: %[[BCST:.*]] = arith.constant dense<{{\[\[0, 1\], \[2, 3\], \[4, 9\]\]}}> : vector<3x2xi32>
//   CHECK-DAG: %[[CCST:.*]] = arith.constant dense<{{\[\[18, 19\], \[2, 3\], \[4, 5\]\]}}> : vector<3x2xi32>
//   CHECK-DAG: %[[DCST:.*]] = arith.constant dense<{{\[\[0, 1\], \[18, 19\], \[4, 5\]\]}}> : vector<3x2xi32>
//   CHECK-DAG: %[[ECST:.*]] = arith.constant dense<{{\[\[0, 1\], \[2, 3\], \[18, 19\]\]}}> : vector<3x2xi32>
//   CHECK-DAG: %[[FCST:.*]] = arith.constant dense<{{\[\[28, 29\], \[38, 39\], \[4, 5\]\]}}> : vector<3x2xi32>
//   CHECK-DAG: %[[GCST:.*]] = arith.constant dense<{{\[\[0, 1\], \[28, 29\], \[38, 39\]\]}}> : vector<3x2xi32>
//  CHECK-NEXT: return %[[ACST]], %[[BCST]], %[[CCST]], %[[DCST]], %[[ECST]], %[[FCST]], %[[GCST]]
func.func @insert_strided_2d_constant() ->
  (vector<3x2xi32>, vector<3x2xi32>, vector<3x2xi32>, vector<3x2xi32>, vector<3x2xi32>, vector<3x2xi32>, vector<3x2xi32>) {
  %vcst = arith.constant dense<[[0, 1], [2, 3], [4, 5]]> : vector<3x2xi32>
  %cst_1 = arith.constant dense<9> : vector<1xi32>
  %cst_2 = arith.constant dense<[18, 19]> : vector<2xi32>
  %cst_3 = arith.constant dense<[[28, 29], [38, 39]]> : vector<2x2xi32>
  %a = vector.insert_strided_slice %cst_1, %vcst {offsets = [1, 0], strides = [1]} : vector<1xi32> into vector<3x2xi32>
  %b = vector.insert_strided_slice %cst_1, %vcst {offsets = [2, 1], strides = [1]} : vector<1xi32> into vector<3x2xi32>
  %c = vector.insert_strided_slice %cst_2, %vcst {offsets = [0, 0], strides = [1]} : vector<2xi32> into vector<3x2xi32>
  %d = vector.insert_strided_slice %cst_2, %vcst {offsets = [1, 0], strides = [1]} : vector<2xi32> into vector<3x2xi32>
  %e = vector.insert_strided_slice %cst_2, %vcst {offsets = [2, 0], strides = [1]} : vector<2xi32> into vector<3x2xi32>
  %f = vector.insert_strided_slice %cst_3, %vcst {offsets = [0, 0], strides = [1, 1]} : vector<2x2xi32> into vector<3x2xi32>
  %g = vector.insert_strided_slice %cst_3, %vcst {offsets = [1, 0], strides = [1, 1]} : vector<2x2xi32> into vector<3x2xi32>
  return %a, %b, %c, %d, %e, %f, %g :
    vector<3x2xi32>, vector<3x2xi32>, vector<3x2xi32>, vector<3x2xi32>, vector<3x2xi32>, vector<3x2xi32>, vector<3x2xi32>
}

// -----

// CHECK-LABEL: func @shuffle_splat
//  CHECK-SAME:   (%[[ARG:.*]]: i32)
//  CHECK-NEXT:   %[[SPLAT:.*]] = vector.splat %[[ARG]] : vector<4xi32>
//  CHECK-NEXT:   return %[[SPLAT]] : vector<4xi32>
func.func @shuffle_splat(%x : i32) -> vector<4xi32> {
  %v0 = vector.splat %x : vector<4xi32>
  %v1 = vector.splat %x : vector<2xi32>
  %shuffle = vector.shuffle %v0, %v1 [2, 3, 4, 5] : vector<4xi32>, vector<2xi32>
  return %shuffle : vector<4xi32>
}


// -----

// CHECK-LABEL: func @insert_splat
//  CHECK-SAME:   (%[[ARG:.*]]: i32)
//  CHECK-NEXT:   %[[SPLAT:.*]] = vector.splat %[[ARG]] : vector<2x4x3xi32>
//  CHECK-NEXT:   return %[[SPLAT]] : vector<2x4x3xi32>
func.func @insert_splat(%x : i32) -> vector<2x4x3xi32> {
  %v0 = vector.splat %x : vector<4x3xi32>
  %v1 = vector.splat %x : vector<2x4x3xi32>
  %insert = vector.insert %v0, %v1[0] : vector<4x3xi32> into vector<2x4x3xi32>
  return %insert : vector<2x4x3xi32>
}

// -----

// CHECK-LABEL: func.func @transfer_read_from_rank_reducing_extract_slice
//       CHECK:   tensor.extract_slice
//       CHECK:   vector.transfer_read
func.func @transfer_read_from_rank_reducing_extract_slice(%src: tensor<1x8x8x8xf32>, %i1: index, %i2: index, %i3: index, %i4: index) -> vector<4xf32> {
  %c0 = arith.constant 0 : index
  %f0 = arith.constant 0.000000e+00 : f32
  %0 = tensor.extract_slice %src[0, %i1, %i2, %i3] [1, 4, 1, 4] [1, 1, 1, 1] : tensor<1x8x8x8xf32> to tensor<1x4x4xf32>
  %1 = vector.transfer_read %0[%c0, %i4, %c0], %f0 {in_bounds = [true]} : tensor<1x4x4xf32>, vector<4xf32>
  return %1 : vector<4xf32>
}

// -----

// CHECK-LABEL: func.func @extract_from_broadcast
func.func @extract_from_broadcast(%src: vector<1x1x1xf32>) -> vector<1xf32> {
  %0 = vector.broadcast %src : vector<1x1x1xf32> to vector<1x1x32x1xf32>

  //  CHECK-NEXT:   %0 = vector.extract {{.*}}[0, 0] : vector<1xf32> from vector<1x1x1xf32>
  //  CHECK-NEXT:   return %0 : vector<1xf32>
  %1 = vector.extract %0[0, 0, 31] : vector<1xf32> from vector<1x1x32x1xf32>
  return %1: vector<1xf32>
}

// CHECK-LABEL: func.func @extract_from_stretch_broadcast
func.func @extract_from_stretch_broadcast(%src: vector<3x1x2xf32>) -> f32 {
  //  CHECK-NEXT:  %0 = vector.extract {{.*}}[0, 0, 0] : f32 from vector<3x1x2xf32>
  //  CHECK-NEXT:  return %0 : f32
  %0 = vector.broadcast %src : vector<3x1x2xf32> to vector<3x4x2xf32>
  %1 = vector.extract %0[0, 2, 0] : f32 from vector<3x4x2xf32>
  return %1: f32
}

// -----
// CHECK-LABEL: func.func @extract_strided_slice_of_constant_mask
func.func @extract_strided_slice_of_constant_mask() -> vector<5x7xi1>{
  //  CHECK-NEXT:   %[[RES:.*]] = vector.constant_mask [5, 4] : vector<5x7xi1>
  //  CHECK-NEXT:   return %[[RES]] : vector<5x7xi1>
  %c4 = arith.constant 4 : index
  %c10 = arith.constant 10 : index
  %mask = vector.create_mask %c10, %c4 : vector<12x7xi1>
  %res = vector.extract_strided_slice %mask {offsets = [3], sizes = [5], strides = [1]} : vector<12x7xi1> to vector<5x7xi1>
  return %res : vector<5x7xi1>
}

// -----

// CHECK-LABEL: func.func @fold_extractelement_of_broadcast(
//  CHECK-SAME:     %[[f:.*]]: f32
//       CHECK:   return %[[f]]
func.func @fold_extractelement_of_broadcast(%f: f32) -> f32 {
  %0 = vector.broadcast %f : f32 to vector<15xf32>
  %c5 = arith.constant 5 : index
  %1 = vector.extractelement %0 [%c5 : index] : vector<15xf32>
  return %1 : f32
}

// -----

// CHECK-LABEL: func.func @fold_0d_vector_reduction
func.func @fold_0d_vector_reduction(%arg0: vector<f32>) -> f32 {
  // CHECK-NEXT: %[[RES:.*]] = vector.extract %arg{{.*}}[] : f32 from vector<f32>
  // CHECK-NEXT: return %[[RES]] : f32
  %0 = vector.reduction <add>, %arg0 : vector<f32> into f32
  return %0 : f32
}

// -----

// CHECK-LABEL: func @empty_vector_mask
func.func @empty_vector_mask(%mask : vector<8xi1>) {
//   CHECK-NOT:   vector.mask
  vector.mask %mask { } : vector<8xi1>
  return
}

// -----

// CHECK-LABEL: func @empty_vector_mask_with_return
//  CHECK-SAME:     %[[IN:.*]]: vector<8xf32>
func.func @empty_vector_mask_with_return(%a : vector<8xf32>, %mask : vector<8xi1>) -> vector<8xf32> {
//   CHECK-NOT:   vector.mask
//       CHECK:   return %[[IN]] : vector<8xf32>
  %0 = vector.mask %mask { vector.yield %a : vector<8xf32> } : vector<8xi1> -> vector<8xf32>
  return %0 : vector<8xf32>
}

// -----

// CHECK-LABEL: func @empty_vector_mask_with_passthru
//  CHECK-SAME:     %[[IN:.*]]: vector<8xf32>, %[[MASK:.*]]: vector<8xi1>, %[[PASSTHRU:.*]]: vector<8xf32>
func.func @empty_vector_mask_with_passthru(%a : vector<8xf32>, %mask : vector<8xi1>,
                                           %passthru : vector<8xf32>) -> vector<8xf32> {
//   CHECK-NOT:   vector.mask
//       CHECK:   %[[SEL:.*]] = arith.select %[[MASK]], %[[IN]], %[[PASSTHRU]] : vector<8xi1>, vector<8xf32>
//       CHECK:   return %[[SEL]] : vector<8xf32>
  %0 = vector.mask %mask, %passthru { vector.yield %a : vector<8xf32> } : vector<8xi1> -> vector<8xf32>
  return %0 : vector<8xf32>
}

// -----

// CHECK-LABEL: func @all_true_vector_mask
//  CHECK-SAME:     %[[IN:.*]]: tensor<3x4xf32>
func.func @all_true_vector_mask(%ta : tensor<3x4xf32>) -> vector<3x4xf32> {
//   CHECK-NOT:   vector.mask
//       CHECK:   %[[LD:.*]] = vector.transfer_read %[[IN]]
//       CHECK:   return %[[LD]] : vector<3x4xf32>
  %c0 = arith.constant 0 : index
  %cf0 = arith.constant 0.0 : f32
  %all_true = vector.constant_mask [3, 4] : vector<3x4xi1>
  %0 = vector.mask %all_true { vector.transfer_read %ta[%c0, %c0], %cf0 : tensor<3x4xf32>, vector<3x4xf32> } : vector<3x4xi1> -> vector<3x4xf32>
  return %0 : vector<3x4xf32>
}

// -----

// CHECK-LABEL: func @all_true_vector_mask_no_result(
func.func @all_true_vector_mask_no_result(%a : vector<3x4xf32>, %m : memref<3x4xf32>) {
//   CHECK-NOT:   vector.mask
//       CHECK:   vector.transfer_write
  %c0 = arith.constant 0 : index
  %all_true = vector.constant_mask [3, 4] : vector<3x4xi1>
  vector.mask %all_true { vector.transfer_write %a, %m[%c0, %c0] : vector<3x4xf32>, memref<3x4xf32> } : vector<3x4xi1>
  return
}

// -----

// CHECK-LABEL:   func.func @fold_shape_cast_with_mask(
// CHECK-SAME:     %[[VAL_0:.*]]: tensor<1x?xf32>) -> vector<1x4xi1> {
func.func @fold_shape_cast_with_mask(%arg0: tensor<1x?xf32>) -> vector<1x4xi1> {
// CHECK-NOT: vector.shape_cast
// CHECK:     %[[VAL_1:.*]] = arith.constant 1 : index
// CHECK:     %[[VAL_2:.*]] = tensor.dim %[[VAL_0]], %[[VAL_1]] : tensor<1x?xf32>
// CHECK:     %[[VAL_3:.*]] = vector.create_mask %[[VAL_1]], %[[VAL_2]] : vector<1x4xi1>
// CHECK:     return %[[VAL_3]] : vector<1x4xi1>
  %c1 = arith.constant 1 : index
  %dim = tensor.dim %arg0, %c1 : tensor<1x?xf32>
  %1 = vector.create_mask %c1, %dim, %c1, %c1 : vector<1x4x1x1xi1>
  %2 = vector.shape_cast %1 : vector<1x4x1x1xi1> to vector<1x4xi1>
  return %2 : vector<1x4xi1>
}

// -----

// CHECK-LABEL:   func.func @fold_shape_cast_with_mask_scalable(
// CHECK-SAME:    %[[VAL_0:.*]]: tensor<1x?xf32>) -> vector<1x[4]xi1> {
func.func @fold_shape_cast_with_mask_scalable(%arg0: tensor<1x?xf32>) -> vector<1x[4]xi1> {
// CHECK-NOT: vector.shape_cast
// CHECK:           %[[VAL_1:.*]] = arith.constant 1 : index
// CHECK:           %[[VAL_2:.*]] = tensor.dim %[[VAL_0]], %[[VAL_1]] : tensor<1x?xf32>
// CHECK:           %[[VAL_3:.*]] = vector.create_mask %[[VAL_1]], %[[VAL_2]] : vector<1x[4]xi1>
// CHECK:           return %[[VAL_3]] : vector<1x[4]xi1>
  %c1 = arith.constant 1 : index
  %dim = tensor.dim %arg0, %c1 : tensor<1x?xf32>
  %1 = vector.create_mask %c1, %dim, %c1, %c1 : vector<1x[4]x1x1xi1>
  %2 = vector.shape_cast %1 : vector<1x[4]x1x1xi1> to vector<1x[4]xi1>
  return %2 : vector<1x[4]xi1>
}

// -----

// Check that scalable "1" (i.e. [1]) is not folded
// CHECK-LABEL:   func.func @fold_shape_cast_with_mask_scalable_one(
// CHECK-SAME:    %[[VAL_0:.*]]: tensor<1x?xf32>) -> vector<1x[1]xi1> {
func.func @fold_shape_cast_with_mask_scalable_one(%arg0: tensor<1x?xf32>) -> vector<1x[1]xi1>{
// CHECK:           %[[VAL_1:.*]] = arith.constant 1 : index
// CHECK:           %[[VAL_2:.*]] = tensor.dim %[[VAL_0]], %[[VAL_1]] : tensor<1x?xf32>
// CHECK:           %[[VAL_3:.*]] = vector.create_mask %[[VAL_1]], %[[VAL_2]] : vector<1x[1]xi1>
// CHECK:           return %[[VAL_3]] : vector<1x[1]xi1>
  %c1 = arith.constant 1 : index
  %dim = tensor.dim %arg0, %c1 : tensor<1x?xf32>
  %1 = vector.create_mask %c1, %dim, %c1 : vector<1x[1]x1xi1>
  %2 = vector.shape_cast %1 : vector<1x[1]x1xi1> to vector<1x[1]xi1>
  return %2 : vector<1x[1]xi1>
}

// -----

// CHECK-LABEL:   func.func @fold_shape_cast_with_constant_mask() -> vector<4xi1> {
func.func @fold_shape_cast_with_constant_mask() -> vector<4xi1>{
// CHECK-NOT: vector.shape_cast
// CHECK:           %[[VAL_0:.*]] = vector.constant_mask [1] : vector<4xi1>
// CHECK:           return %[[VAL_0]] : vector<4xi1>
  %1 = vector.constant_mask [1, 1, 1] : vector<4x1x1xi1>
  %2 = vector.shape_cast %1 : vector<4x1x1xi1> to vector<4xi1>
  return %2 : vector<4xi1>
}

// -----

// TODO: This IR could be canonicalized but the canonicalization pattern is not
// smart enough. For now, just make sure that we do not crash.

// CHECK-LABEL: func.func @load_store_forwarding_rank_mismatch(
//       CHECK:   vector.transfer_write
//       CHECK:   vector.transfer_read
func.func @load_store_forwarding_rank_mismatch(%v0: vector<4x1x1xf32>, %arg0: tensor<4x4x4xf32>) -> (vector<1x100x4x5xf32>) {
  %c0 = arith.constant 0 : index
  %cf0 = arith.constant 0.0 : f32
  // d0 is explicitly written.
  %w0 = vector.transfer_write %v0, %arg0[%c0, %c0, %c0]
      {in_bounds = [true, true, true],
      permutation_map = affine_map<(d0, d1, d2) -> (d2, d1, d0)>} :
      vector<4x1x1xf32>, tensor<4x4x4xf32>
  // d0 is implicitly read (rank-reduction of unit dim).
  %r = vector.transfer_read %w0[%c0, %c0, %c0], %cf0
      {in_bounds = [true, true, true, true],
      permutation_map = affine_map<(d0, d1, d2) -> (d1, 0, d2, 0)>} :
      tensor<4x4x4xf32>, vector<1x100x4x5xf32>
  return %r : vector<1x100x4x5xf32>
}

// -----

// CHECK-LABEL: func.func @rank_0_shuffle_to_interleave(
//  CHECK-SAME:     %[[LHS:.*]]: vector<f64>, %[[RHS:.*]]: vector<f64>)
func.func @rank_0_shuffle_to_interleave(%arg0: vector<f64>, %arg1: vector<f64>) -> vector<2xf64> {
  // CHECK: %[[ZIP:.*]] = vector.interleave %[[LHS]], %[[RHS]] : vector<f64> -> vector<2xf64>
  // CHECK: return %[[ZIP]]
  %0 = vector.shuffle %arg0, %arg1 [0, 1] : vector<f64>, vector<f64>
  return %0 : vector<2xf64>
}

// -----

// CHECK-LABEL: func.func @rank_1_shuffle_to_interleave(
//  CHECK-SAME:     %[[LHS:.*]]: vector<6xi32>, %[[RHS:.*]]: vector<6xi32>)
func.func @rank_1_shuffle_to_interleave(%arg0: vector<6xi32>, %arg1: vector<6xi32>) -> vector<12xi32> {
  // CHECK: %[[ZIP:.*]] = vector.interleave %[[LHS]], %[[RHS]] : vector<6xi32> -> vector<12xi32>
  // CHECK: return %[[ZIP]]
  %0 = vector.shuffle %arg0, %arg1 [0, 6, 1, 7, 2, 8, 3, 9, 4, 10, 5, 11] : vector<6xi32>, vector<6xi32>
  return %0 : vector<12xi32>
}

// -----

// CHECK-LABEL: func @extract_from_0d_splat_broadcast_regression(
//  CHECK-SAME:     %[[a:.*]]: f32, %[[b:.*]]: vector<f32>, %[[c:.*]]: vector<2xf32>)
func.func @extract_from_0d_splat_broadcast_regression(%a: f32, %b: vector<f32>, %c: vector<2xf32>) -> (f32, f32, f32, f32, f32, vector<6x7xf32>, vector<3xf32>) {
  // Splat scalar to 0D and extract scalar.
  %0 = vector.splat %a : vector<f32>
  %1 = vector.extract %0[] : f32 from vector<f32>

  // Broadcast scalar to 0D and extract scalar.
  %2 = vector.broadcast %a : f32 to vector<f32>
  %3 = vector.extract %2[] : f32 from vector<f32>

  // Broadcast 0D to 3D and extract scalar.
  // CHECK: %[[extract1:.*]] = vector.extract %[[b]][] : f32 from vector<f32>
  %4 = vector.broadcast %b : vector<f32> to vector<1x2x4xf32>
  %5 = vector.extract %4[0, 0, 1] : f32 from vector<1x2x4xf32>

  // Splat scalar to 2D and extract scalar.
  %6 = vector.splat %a : vector<2x3xf32>
  %7 = vector.extract %6[0, 1] : f32 from vector<2x3xf32>

  // Broadcast scalar to 3D and extract scalar.
  %8 = vector.broadcast %a : f32 to vector<5x6x7xf32>
  %9 = vector.extract %8[2, 1, 5] : f32 from vector<5x6x7xf32>

  // Extract 2D from 3D that was broadcasted from a scalar.
  // CHECK: %[[extract2:.*]] = vector.broadcast %[[a]] : f32 to vector<6x7xf32>
  %10 = vector.extract %8[2] : vector<6x7xf32> from vector<5x6x7xf32>

  // Extract 1D from 2D that was splat'ed from a scalar.
  // CHECK: %[[extract3:.*]] = vector.broadcast %[[a]] : f32 to vector<3xf32>
  %11 = vector.extract %6[1] : vector<3xf32> from vector<2x3xf32>

  // CHECK:   return %[[a]], %[[a]], %[[extract1]], %[[a]], %[[a]], %[[extract2]], %[[extract3]]
  return %1, %3, %5, %7, %9, %10, %11 : f32, f32, f32, f32, f32, vector<6x7xf32>, vector<3xf32>
}

// -----

// CHECK-LABEL: func @to_elements_from_elements_no_op(
// CHECK-SAME:     %[[A:.*]]: f32, %[[B:.*]]: f32
func.func @to_elements_from_elements_no_op(%a: f32, %b: f32) -> (f32, f32) {
  // CHECK-NOT: vector.from_elements
  // CHECK-NOT: vector.to_elements
  %0 = vector.from_elements %b, %a : vector<2xf32>
  %1:2 = vector.to_elements %0 : vector<2xf32>
  // CHECK: return %[[B]], %[[A]]
  return %1#0, %1#1 : f32, f32
}

// -----

// CHECK-LABEL: func @from_elements_to_elements_no_op(
// CHECK-SAME:     %[[A:.*]]: vector<4x2xf32>
func.func @from_elements_to_elements_no_op(%a: vector<4x2xf32>) -> vector<4x2xf32> {
  // CHECK-NOT: vector.from_elements
  // CHECK-NOT: vector.to_elements
  %0:8 = vector.to_elements %a : vector<4x2xf32>
  %1 = vector.from_elements %0#0, %0#1, %0#2, %0#3, %0#4, %0#5, %0#6, %0#7 : vector<4x2xf32>
  // CHECK: return %[[A]]
  return %1 : vector<4x2xf32>
}

// -----

// CHECK-LABEL: func @from_elements_to_elements_dup_elems(
// CHECK-SAME:     %[[A:.*]]: vector<4xf32>
func.func @from_elements_to_elements_dup_elems(%a: vector<4xf32>) -> vector<4x2xf32> {
  // CHECK: %[[TO_EL:.*]]:4 = vector.to_elements %[[A]]
  // CHECK: %[[FROM_EL:.*]] = vector.from_elements %[[TO_EL]]#0, %[[TO_EL]]#1, %[[TO_EL]]#2
  %0:4 = vector.to_elements %a : vector<4xf32> // 4 elements
  %1 = vector.from_elements %0#0, %0#1, %0#2, %0#3, %0#0, %0#1, %0#2, %0#3 : vector<4x2xf32>
  // CHECK: return %[[FROM_EL]]
  return %1 : vector<4x2xf32>
}

// -----

// CHECK-LABEL: func @from_elements_to_elements_shuffle(
// CHECK-SAME:     %[[A:.*]]: vector<4x2xf32>
func.func @from_elements_to_elements_shuffle(%a: vector<4x2xf32>) -> vector<4x2xf32> {
  // CHECK: %[[TO_EL:.*]]:8 = vector.to_elements %[[A]]
  // CHECK: %[[FROM_EL:.*]] = vector.from_elements %[[TO_EL]]#7, %[[TO_EL]]#0, %[[TO_EL]]#6
  %0:8 = vector.to_elements %a : vector<4x2xf32>
  %1 = vector.from_elements %0#7, %0#0, %0#6, %0#1, %0#5, %0#2, %0#4, %0#3 : vector<4x2xf32>
  // CHECK: return %[[FROM_EL]]
  return %1 : vector<4x2xf32>
}

// -----

<<<<<<< HEAD
=======
// CHECK-LABEL: func @from_elements_all_elements_constant(
func.func @from_elements_all_elements_constant() -> vector<2x2xi32> {
  %c0_i32 = arith.constant 0 : i32
  %c1_i32 = arith.constant 1 : i32
  %c2_i32 = arith.constant 2 : i32
  %c3_i32 = arith.constant 3 : i32
  // CHECK: %[[RES:.*]] = arith.constant dense<{{\[\[0, 1\], \[2, 3\]\]}}> : vector<2x2xi32>
  %res = vector.from_elements %c0_i32, %c1_i32, %c2_i32, %c3_i32 : vector<2x2xi32>
  // CHECK: return %[[RES]]
  return %res : vector<2x2xi32>
}

// -----

// CHECK-LABEL: func @from_elements_partial_elements_constant(
// CHECK-SAME:     %[[A:.*]]: f32
func.func @from_elements_partial_elements_constant(%arg0: f32) -> vector<2xf32> {
  // CHECK: %[[C:.*]] = arith.constant 1.000000e+00 : f32
  %c = arith.constant 1.0 : f32
  // CHECK: %[[RES:.*]] = vector.from_elements %[[A]], %[[C]] : vector<2xf32>
  %res = vector.from_elements %arg0, %c : vector<2xf32>
  // CHECK: return %[[RES]]
  return %res : vector<2xf32>
}

// -----

>>>>>>> 5ee67ebe
// CHECK-LABEL: func @vector_insert_const_regression(
//       CHECK:   llvm.mlir.undef
//       CHECK:   vector.insert
func.func @vector_insert_const_regression(%arg0: i8) -> vector<4xi8> {
  %0 = llvm.mlir.undef : vector<4xi8>
  %1 = vector.insert %arg0, %0 [0] : i8 into vector<4xi8>
  return %1 : vector<4xi8>
}

// -----

// Insert a poison value shouldn't be folded as the resulting vector is not
// fully poison.

// CHECK-LABEL: @insert_scalar_poison
func.func @insert_scalar_poison(%a: vector<4x8xf32>)
    -> vector<4x8xf32> {
  //  CHECK-NEXT: %[[UB:.*]] = ub.poison : f32
  //  CHECK-NEXT: %[[RES:.*]] = vector.insert %[[UB]]
  //  CHECK-NEXT: return %[[RES]] : vector<4x8xf32>
  %0 = ub.poison : f32
  %1 = vector.insert %0, %a[2, 3] : f32 into vector<4x8xf32>
  return %1 : vector<4x8xf32>
}

// -----

// Insert a poison value shouldn't be folded as the resulting vector is not
// fully poison.

// CHECK-LABEL: @insert_vector_poison
func.func @insert_vector_poison(%a: vector<4x8xf32>)
    -> vector<4x8xf32> {
  //  CHECK-NEXT: %[[UB:.*]] = ub.poison : vector<8xf32>
  //  CHECK-NEXT: %[[RES:.*]] = vector.insert %[[UB]]
  //  CHECK-NEXT: return %[[RES]] : vector<4x8xf32>
  %0 = ub.poison : vector<8xf32>
  %1 = vector.insert %0, %a[2] : vector<8xf32> into vector<4x8xf32>
  return %1 : vector<4x8xf32>
}

// -----

// CHECK-LABEL: @insert_scalar_poison_idx
func.func @insert_scalar_poison_idx(%a: vector<4x5xf32>, %b: f32)
    -> vector<4x5xf32> {
  // CHECK-NEXT: %[[UB:.*]] = ub.poison : vector<4x5xf32>
  //  CHECK-NOT: vector.insert
  // CHECK-NEXT: return %[[UB]] : vector<4x5xf32>
  %0 = vector.insert %b, %a[-1, 0] : f32 into vector<4x5xf32>
  return %0 : vector<4x5xf32>
}

// -----

// CHECK-LABEL: @insert_vector_poison_idx
func.func @insert_vector_poison_idx(%a: vector<4x5xf32>, %b: vector<5xf32>)
    -> vector<4x5xf32> {
  // CHECK-NEXT: %[[UB:.*]] = ub.poison : vector<4x5xf32>
  //  CHECK-NOT: vector.insert
  // CHECK-NEXT: return %[[UB]] : vector<4x5xf32>
  %0 = vector.insert %b, %a[-1] : vector<5xf32> into vector<4x5xf32>
  return %0 : vector<4x5xf32>
}

// -----

// Similar to the test above, but the index is not a static constant.

// CHECK-LABEL: @insert_vector_poison_idx_non_cst
func.func @insert_vector_poison_idx_non_cst(%a: vector<4x5xf32>, %b: vector<5xf32>)
    -> vector<4x5xf32> {
  // CHECK-NEXT: %[[UB:.*]] = ub.poison : vector<4x5xf32>
  //  CHECK-NOT: vector.insert
  // CHECK-NEXT: return %[[UB]] : vector<4x5xf32>
  %c_neg_1 = arith.constant -1 : index
  %0 = vector.insert %b, %a[%c_neg_1] : vector<5xf32> into vector<4x5xf32>
  return %0 : vector<4x5xf32>
}

// -----

// Similar to test above, but now the index is out-of-bounds.

// CHECK-LABEL: @no_fold_insert_scalar_idx_oob
func.func @no_fold_insert_scalar_idx_oob(%a: vector<4x5xf32>, %b: vector<5xf32>)
    -> vector<4x5xf32> {
  //  CHECK: vector.insert
  %c_neg_2 = arith.constant -2 : index
  %0 = vector.insert %b, %a[%c_neg_2] : vector<5xf32> into vector<4x5xf32>
  return %0 : vector<4x5xf32>
}

// -----

// CHECK-LABEL: @insert_multiple_poison_idx
func.func @insert_multiple_poison_idx(%a: vector<4x5x8xf32>, %b: vector<8xf32>)
    -> vector<4x5x8xf32> {
  // CHECK-NEXT: %[[UB:.*]] = ub.poison : vector<4x5x8xf32>
  //  CHECK-NOT: vector.insert
  // CHECK-NEXT: return %[[UB]] : vector<4x5x8xf32>
  %0 = vector.insert %b, %a[-1, -1] : vector<8xf32> into vector<4x5x8xf32>
  return %0 : vector<4x5x8xf32>
}

// -----

// CHECK-LABEL: @contiguous_extract_strided_slices_to_extract_sizes_and_outer_source_dims_overlap
// CHECK:        %[[EXTRACT:.+]] = vector.extract {{.*}}[0, 0, 0, 0, 0] : vector<4xi32> from vector<8x1x2x1x1x4xi32>
// CHECK-NEXT:   return %[[EXTRACT]] :  vector<4xi32>
func.func @contiguous_extract_strided_slices_to_extract_sizes_and_outer_source_dims_overlap(%arg0 : vector<8x1x2x1x1x4xi32>) -> vector<4xi32> {
  %1 = vector.extract_strided_slice %arg0 {offsets = [0, 0, 0, 0, 0, 0], sizes = [1, 1, 1, 1, 1, 4], strides = [1, 1, 1, 1, 1, 1]} : vector<8x1x2x1x1x4xi32> to vector<1x1x1x1x1x4xi32>
  %2 = vector.shape_cast %1 : vector<1x1x1x1x1x4xi32> to vector<4xi32>
  return %2 : vector<4xi32>
}

// -----

// CHECK-LABEL: @contiguous_extract_strided_slices_to_extract_sizes_and_outer_source_dims_no_overlap
// CHECK:        %[[EXTRACT:.+]] = vector.extract {{.*}}[0, 0] : vector<4xi32> from vector<8x2x4xi32>
// CHECK-NEXT:   return %[[EXTRACT]] :  vector<4xi32>
func.func @contiguous_extract_strided_slices_to_extract_sizes_and_outer_source_dims_no_overlap(%arg0 : vector<8x2x4xi32>) -> vector<4xi32> {
  %1 = vector.extract_strided_slice %arg0 {offsets = [0, 0], sizes = [1, 1], strides = [1, 1]} : vector<8x2x4xi32> to vector<1x1x4xi32>
  %2 = vector.shape_cast %1 : vector<1x1x4xi32> to vector<4xi32>
  return %2 : vector<4xi32>
}

// -----

// CHECK-LABEL: @contiguous_extract_strided_slices_to_extract_shorter_size_list
// CHECK:        %[[EXTRACT:.+]] = vector.extract {{.*}}[0, 0, 0, 0] : vector<1x4xi32> from vector<8x1x2x1x1x4xi32>
// CHECK-NEXT:   return %[[EXTRACT]] :  vector<1x4xi32>
func.func @contiguous_extract_strided_slices_to_extract_shorter_size_list(%arg0 : vector<8x1x2x1x1x4xi32>) -> vector<1x4xi32> {
  %1 = vector.extract_strided_slice %arg0 {offsets = [0, 0, 0, 0, 0], sizes = [1, 1, 1, 1, 1], strides = [1, 1, 1, 1, 1]} : vector<8x1x2x1x1x4xi32> to vector<1x1x1x1x1x4xi32>
  %2 = vector.shape_cast %1 : vector<1x1x1x1x1x4xi32> to vector<1x4xi32>
  return %2 : vector<1x4xi32>
}

// -----

// CHECK-LABEL: @contiguous_extract_strided_slices_to_extract_failure_non_unit_outer_size
// CHECK-NEXT:   vector.extract_strided_slice
func.func @contiguous_extract_strided_slices_to_extract_failure_non_unit_outer_size(%arg0 : vector<8x1x2x1x1x4xi32>) -> vector<8x1x1x1x1x4xi32> {
  %1 = vector.extract_strided_slice %arg0 {offsets = [0, 0, 0, 0, 0, 0], sizes = [8, 1, 1, 1, 1, 4], strides = [1, 1, 1, 1, 1, 1]} : vector<8x1x2x1x1x4xi32> to vector<8x1x1x1x1x4xi32>
  return %1 : vector<8x1x1x1x1x4xi32>
}

// -----

// CHECK-LABEL: @contiguous_extract_strided_slices_to_extract_failure_non_full_size
// CHECK-NEXT:   vector.extract_strided_slice
func.func @contiguous_extract_strided_slices_to_extract_failure_non_full_size(%arg0 : vector<8x1x2x1x1x4xi32>) -> vector<1x1x1x1x1x2xi32> {
  %1 = vector.extract_strided_slice %arg0 {offsets = [0, 0, 0, 0, 0, 0], sizes = [1, 1, 1, 1, 1, 2], strides = [1, 1, 1, 1, 1, 1]} : vector<8x1x2x1x1x4xi32> to vector<1x1x1x1x1x2xi32>
  return %1 : vector<1x1x1x1x1x2xi32>
}

// -----

// CHECK-LABEL: @contiguous_extract_strided_slices_to_extract_failure_non_full_inner_size
// CHECK-NEXT:    vector.extract_strided_slice
func.func @contiguous_extract_strided_slices_to_extract_failure_non_full_inner_size(%arg0 : vector<8x1x2x1x1x4xi32>) -> vector<1x1x2x1x1x1xi32> {
  %1 = vector.extract_strided_slice %arg0 {offsets = [0, 0, 0, 0, 0, 0], sizes = [1, 1, 2, 1, 1, 1], strides = [1, 1, 1, 1, 1, 1]} : vector<8x1x2x1x1x4xi32> to vector<1x1x2x1x1x1xi32>
  return %1 : vector<1x1x2x1x1x1xi32>
}

// -----

// CHECK-LABEL: @contiguous_gather
//  CHECK-SAME:   (%[[BASE:.*]]: memref<?xf32>, %[[MASK:.*]]: vector<16xi1>, %[[PASSTHRU:.*]]: vector<16xf32>)
//       CHECK:   %[[C0:.*]] = arith.constant 0 : index
//       CHECK:   %[[R:.*]] = vector.maskedload %[[BASE]][%[[C0]]], %[[MASK]], %[[PASSTHRU]] : memref<?xf32>, vector<16xi1>, vector<16xf32> into vector<16xf32>
//       CHECK:   return %[[R]]
func.func @contiguous_gather(%base: memref<?xf32>,
                             %mask: vector<16xi1>, %passthru: vector<16xf32>) -> vector<16xf32> {
  %c0 = arith.constant 0 : index
  %indices = arith.constant dense<[0, 1, 2, 3, 4, 5, 6, 7, 8, 9, 10, 11, 12, 13, 14, 15]> : vector<16xi32>
  %1 = vector.gather %base[%c0][%indices], %mask, %passthru :
    memref<?xf32>, vector<16xi32>, vector<16xi1>, vector<16xf32> into vector<16xf32>
  return %1 : vector<16xf32>
}

// -----

// CHECK-LABEL: @contiguous_gather_non_zero_start(
//  TODO: Non-zero start is not supported yet.
//       CHECK:   %[[R:.*]] = vector.gather
//       CHECK:   return %[[R]]
func.func @contiguous_gather_non_zero_start(%base: memref<?xf32>,
                                            %mask: vector<16xi1>,
                                            %passthru: vector<16xf32>) -> vector<16xf32> {
  %c0 = arith.constant 0 : index
  %indices = arith.constant dense<[1, 2, 3, 4, 5, 6, 7, 8, 9, 10, 11, 12, 13, 14, 15, 16]> : vector<16xi32>
  %1 = vector.gather %base[%c0][%indices], %mask, %passthru :
    memref<?xf32>, vector<16xi32>, vector<16xi1>, vector<16xf32> into vector<16xf32>
  return %1 : vector<16xf32>
}

// -----

// CHECK-LABEL: @contiguous_gather_2d(
// TODO: Only 1D vectors are supported.
//       CHECK:   %[[R:.*]] = vector.gather
//       CHECK:   return %[[R]]
func.func @contiguous_gather_2d(%base: memref<?x?xf32>,
                                %mask: vector<4x4xi1>, %passthru: vector<4x4xf32>) -> vector<4x4xf32> {
  %c0 = arith.constant 0 : index
  %indices = arith.constant dense<[[0, 1, 2, 3], [4, 5, 6, 7], [8, 9, 10, 11], [12, 13, 14, 15]]> : vector<4x4xi32>
  %1 = vector.gather %base[%c0, %c0][%indices], %mask, %passthru :
    memref<?x?xf32>, vector<4x4xi32>, vector<4x4xi1>, vector<4x4xf32> into vector<4x4xf32>
  return %1 : vector<4x4xf32>
}

// -----

// CHECK-LABEL: @contiguous_gather_const_mask
//  CHECK-SAME:   (%[[BASE:.*]]: memref<?xf32>, %[[PASSTHRU:.*]]: vector<16xf32>)
//       CHECK:   %[[C0:.*]] = arith.constant 0 : index
//       CHECK:   %[[R:.*]] = vector.load %[[BASE]][%[[C0]]] : memref<?xf32>, vector<16xf32>
//       CHECK:   return %[[R]]
func.func @contiguous_gather_const_mask(%base: memref<?xf32>,
                                        %passthru: vector<16xf32>) -> vector<16xf32> {
  %c0 = arith.constant 0 : index
  %indices = arith.constant dense<[0, 1, 2, 3, 4, 5, 6, 7, 8, 9, 10, 11, 12, 13, 14, 15]> : vector<16xi32>
  %mask = arith.constant dense<true> : vector<16xi1>
  %1 = vector.gather %base[%c0][%indices], %mask, %passthru :
    memref<?xf32>, vector<16xi32>, vector<16xi1>, vector<16xf32> into vector<16xf32>
  return %1 : vector<16xf32>
}

// -----

// CHECK-LABEL: @contiguous_gather_step
//  CHECK-SAME:   (%[[BASE:.*]]: memref<?xf32>, %[[MASK:.*]]: vector<16xi1>, %[[PASSTHRU:.*]]: vector<16xf32>)
//       CHECK:   %[[C0:.*]] = arith.constant 0 : index
//       CHECK:   %[[R:.*]] = vector.maskedload %[[BASE]][%[[C0]]], %[[MASK]], %[[PASSTHRU]] : memref<?xf32>, vector<16xi1>, vector<16xf32> into vector<16xf32>
//       CHECK:   return %[[R]]
func.func @contiguous_gather_step(%base: memref<?xf32>,
                                  %mask: vector<16xi1>, %passthru: vector<16xf32>) -> vector<16xf32> {
  %c0 = arith.constant 0 : index
  %indices = vector.step : vector<16xindex>
  %1 = vector.gather %base[%c0][%indices], %mask, %passthru :
    memref<?xf32>, vector<16xindex>, vector<16xi1>, vector<16xf32> into vector<16xf32>
  return %1 : vector<16xf32>
}

// -----

// CHECK-LABEL: @no_fold_contiguous_gather_tensor
func.func @no_fold_contiguous_gather_tensor(%base: tensor<8xf32>, %mask: vector<4xi1>, %pass_thru: vector<4xf32>) -> vector<4xf32> {
  %c0 = arith.constant 0 : index
  %indices = arith.constant dense<[0, 1, 2, 3]> : vector<4xindex>
  // CHECK: vector.gather
  // CHECK-NOT: vector.maskedload
  %0 = vector.gather %base[%c0][%indices], %mask, %pass_thru :
    tensor<8xf32>, vector<4xindex>, vector<4xi1>, vector<4xf32> into vector<4xf32>
  return %0 : vector<4xf32>
}

// -----

// CHECK-LABEL: @gather_broadcast(
// TODO: Broadcast is not supported yet
//       CHECK:   %[[R:.*]] = vector.gather
//       CHECK:   return %[[R]]
func.func @gather_broadcast(%base: memref<?xf32>,
                             %mask: vector<16xi1>, %passthru: vector<16xf32>) -> vector<16xf32> {
  %c0 = arith.constant 0 : index
  %indices = arith.constant dense<0> : vector<16xi32>
  %1 = vector.gather %base[%c0][%indices], %mask, %passthru :
    memref<?xf32>, vector<16xi32>, vector<16xi1>, vector<16xf32> into vector<16xf32>
  return %1 : vector<16xf32>
}

// -----

// CHECK-LABEL: @contiguous_scatter
//  CHECK-SAME:   (%[[BASE:.*]]: memref<?xf32>, %[[MASK:.*]]: vector<16xi1>, %[[VALUE:.*]]: vector<16xf32>)
//       CHECK:   %[[C0:.*]] = arith.constant 0 : index
//       CHECK:   vector.maskedstore %[[BASE]][%[[C0]]], %[[MASK]], %[[VALUE]] : memref<?xf32>, vector<16xi1>, vector<16xf32>
func.func @contiguous_scatter(%base: memref<?xf32>,
                              %mask: vector<16xi1>, %value: vector<16xf32>) {
  %c0 = arith.constant 0 : index
  %indices = arith.constant dense<[0, 1, 2, 3, 4, 5, 6, 7, 8, 9, 10, 11, 12, 13, 14, 15]> : vector<16xi32>
  vector.scatter %base[%c0][%indices], %mask, %value :
    memref<?xf32>, vector<16xi32>, vector<16xi1>, vector<16xf32>
  return
}

// -----

// CHECK-LABEL: @contiguous_scatter_const_mask
//  CHECK-SAME:   (%[[BASE:.*]]: memref<?xf32>, %[[VALUE:.*]]: vector<16xf32>)
//       CHECK:   %[[C0:.*]] = arith.constant 0 : index
//       CHECK:   vector.store %[[VALUE]], %[[BASE]][%[[C0]]] : memref<?xf32>, vector<16xf32>
func.func @contiguous_scatter_const_mask(%base: memref<?xf32>,
                                         %value: vector<16xf32>) {
  %c0 = arith.constant 0 : index
  %indices = arith.constant dense<[0, 1, 2, 3, 4, 5, 6, 7, 8, 9, 10, 11, 12, 13, 14, 15]> : vector<16xi32>
  %mask = vector.constant_mask [16] : vector<16xi1>
  vector.scatter %base[%c0][%indices], %mask, %value :
    memref<?xf32>, vector<16xi32>, vector<16xi1>, vector<16xf32>
  return
}

// -----

// CHECK-LABEL: @contiguous_scatter_step
//  CHECK-SAME:   (%[[BASE:.*]]: memref<?xf32>, %[[MASK:.*]]: vector<16xi1>, %[[VALUE:.*]]: vector<16xf32>)
//       CHECK:   %[[C0:.*]] = arith.constant 0 : index
//       CHECK:   vector.maskedstore %[[BASE]][%[[C0]]], %[[MASK]], %[[VALUE]] : memref<?xf32>, vector<16xi1>, vector<16xf32>
func.func @contiguous_scatter_step(%base: memref<?xf32>,
                                   %mask: vector<16xi1>, %value: vector<16xf32>) {
  %c0 = arith.constant 0 : index
  %indices = vector.step : vector<16xindex>
  vector.scatter %base[%c0][%indices], %mask, %value :
    memref<?xf32>, vector<16xindex>, vector<16xi1>, vector<16xf32>
  return
}

// -----

// CHECK-LABEL: @fold_extract_constant_indices
//   CHECK-SAME:   %[[ARG:.*]]: vector<32x1xi32>) -> i32 {
//        CHECK:   %[[RES:.*]] = vector.extract %[[ARG]][0, 0] : i32 from vector<32x1xi32>
//        CHECK:   return %[[RES]] : i32
func.func @fold_extract_constant_indices(%arg : vector<32x1xi32>) -> i32 {
  %0 = arith.constant 0 : index
  %1 = vector.extract %arg[%0, %0] : i32 from vector<32x1xi32>
  return %1 : i32
}

// -----

// CHECK-LABEL: @fold_insert_constant_indices
//  CHECK-SAME:   %[[ARG:.*]]: vector<4x1xi32>) -> vector<4x1xi32> {
//       CHECK:   %[[VAL:.*]] = arith.constant 1 : i32
//       CHECK:   %[[RES:.*]] = vector.insert %[[VAL]], %[[ARG]] [0, 0] : i32 into vector<4x1xi32>
//       CHECK:   return %[[RES]] : vector<4x1xi32>
func.func @fold_insert_constant_indices(%arg : vector<4x1xi32>) -> vector<4x1xi32> {
  %0 = arith.constant 0 : index
  %1 = arith.constant 1 : i32
  %res = vector.insert %1, %arg[%0, %0] : i32 into vector<4x1xi32>
  return %res : vector<4x1xi32>
}<|MERGE_RESOLUTION|>--- conflicted
+++ resolved
@@ -3099,8 +3099,6 @@
 
 // -----
 
-<<<<<<< HEAD
-=======
 // CHECK-LABEL: func @from_elements_all_elements_constant(
 func.func @from_elements_all_elements_constant() -> vector<2x2xi32> {
   %c0_i32 = arith.constant 0 : i32
@@ -3128,7 +3126,6 @@
 
 // -----
 
->>>>>>> 5ee67ebe
 // CHECK-LABEL: func @vector_insert_const_regression(
 //       CHECK:   llvm.mlir.undef
 //       CHECK:   vector.insert
