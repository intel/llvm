// RUN: mlir-opt %s -canonicalize="test-convergence" -split-input-file -allow-unregistered-dialect | FileCheck %s

// CHECK-LABEL: create_vector_mask_to_constant_mask
func.func @create_vector_mask_to_constant_mask() -> (vector<4x3xi1>) {
  %c2 = arith.constant 2 : index
  %c3 = arith.constant 3 : index
  // CHECK: vector.constant_mask [3, 2] : vector<4x3xi1>
  %0 = vector.create_mask %c3, %c2 : vector<4x3xi1>
  return %0 : vector<4x3xi1>
}

// -----

// CHECK-LABEL: create_scalable_vector_mask_to_constant_mask
func.func @create_scalable_vector_mask_to_constant_mask() -> (vector<[8]xi1>) {
  %c-1 = arith.constant -1 : index
  // CHECK: arith.constant dense<false> : vector<[8]xi1>
  %0 = vector.create_mask %c-1 : vector<[8]xi1>
  return %0 : vector<[8]xi1>
}

// -----

// CHECK-LABEL: create_vector_mask_to_constant_mask_truncation
func.func @create_vector_mask_to_constant_mask_truncation() -> (vector<4x3xi1>) {
  %c2 = arith.constant 2 : index
  %c5 = arith.constant 5 : index
  // CHECK: vector.constant_mask [4, 2] : vector<4x3xi1>
  %0 = vector.create_mask %c5, %c2 : vector<4x3xi1>
  return %0 : vector<4x3xi1>
}

// -----

// CHECK-LABEL: create_vector_mask_to_constant_mask_truncation_neg
func.func @create_vector_mask_to_constant_mask_truncation_neg() -> (vector<4x3xi1>) {
  %cneg2 = arith.constant -2 : index
  %c5 = arith.constant 5 : index
  // CHECK: arith.constant dense<false> : vector<4x3xi1>
  %0 = vector.create_mask %c5, %cneg2 : vector<4x3xi1>
  return %0 : vector<4x3xi1>
}

// -----

// CHECK-LABEL: create_vector_mask_to_constant_mask_truncation_zero
func.func @create_vector_mask_to_constant_mask_truncation_zero() -> (vector<4x3xi1>) {
  %c2 = arith.constant 2 : index
  %c0 = arith.constant 0 : index
  // CHECK: arith.constant dense<false> : vector<4x3xi1>
  %0 = vector.create_mask %c0, %c2 : vector<4x3xi1>
  return %0 : vector<4x3xi1>
}

// -----

// CHECK-LABEL: create_vector_mask_to_constant_mask_scalable_all_true
func.func @create_vector_mask_to_constant_mask_scalable_all_true() -> (vector<8x[16]xi1>) {
  %c8 = arith.constant 8 : index
  %c16 = arith.constant 16 : index
  %0 = vector.vscale
  %1 = arith.muli %0, %c16 : index
  // CHECK: arith.constant dense<true> : vector<8x[16]xi1>
  %10 = vector.create_mask %c8, %1 : vector<8x[16]xi1>
  return %10 : vector<8x[16]xi1>
}

// -----

// CHECK-LABEL: create_mask_transpose_to_transposed_create_mask
//  CHECK-SAME: %[[DIM0:.*]]: index, %[[DIM1:.*]]: index, %[[DIM2:.*]]: index
func.func @create_mask_transpose_to_transposed_create_mask(
  %dim0: index, %dim1: index, %dim2: index) -> (vector<2x3x4xi1>, vector<4x2x3xi1>) {
  //     CHECK: vector.create_mask %[[DIM0]], %[[DIM1]], %[[DIM2]] : vector<2x3x4xi1>
  //     CHECK: vector.create_mask %[[DIM2]], %[[DIM0]], %[[DIM1]] : vector<4x2x3xi1>
  // CHECK-NOT: vector.transpose
  %0 = vector.create_mask %dim0, %dim1, %dim2 : vector<2x3x4xi1>
  %1 = vector.transpose %0, [2, 0, 1] : vector<2x3x4xi1> to vector<4x2x3xi1>
  return %0, %1 : vector<2x3x4xi1>, vector<4x2x3xi1>
}

// -----

// CHECK-LABEL: extract_from_create_mask
//  CHECK-SAME: %[[DIM0:.*]]: index, %[[DIM1:.*]]: index
func.func @extract_from_create_mask(%dim0: index, %dim1: index) -> vector<[4]x[4]xi1> {
  %c2 = arith.constant 2 : index
  %mask = vector.create_mask %c2, %dim0, %dim1 : vector<4x[4]x[4]xi1>
  // CHECK: vector.create_mask %[[DIM0]], %[[DIM1]] : vector<[4]x[4]xi1>
  // CHECK-NOT: vector.extract
  %extract = vector.extract %mask[1] : vector<[4]x[4]xi1> from vector<4x[4]x[4]xi1>
  return %extract : vector<[4]x[4]xi1>
}

// -----

// CHECK-LABEL: extract_from_create_mask_all_false
func.func @extract_from_create_mask_all_false(%dim0: index, %dim1: index) -> vector<[4]x[4]xi1> {
  %c2 = arith.constant 2 : index
  %mask = vector.create_mask %c2, %dim0, %dim1 : vector<4x[4]x[4]xi1>
  // CHECK: arith.constant dense<false> : vector<[4]x[4]xi1>
  // CHECK-NOT: vector.extract
  %extract = vector.extract %mask[2] : vector<[4]x[4]xi1> from vector<4x[4]x[4]xi1>
  return %extract : vector<[4]x[4]xi1>
}

// -----

// CHECK-LABEL: extract_from_create_mask_leading_scalable
//  CHECK-SAME: %[[DIM0:.*]]: index
func.func @extract_from_create_mask_leading_scalable(%dim0: index) -> vector<8xi1> {
  %c3 = arith.constant 3 : index
  %mask = vector.create_mask %c3, %dim0 : vector<[4]x8xi1>
  // CHECK: vector.create_mask %[[DIM0]] : vector<8xi1>
  // CHECK-NOT: vector.extract
  %extract = vector.extract %mask[1] : vector<8xi1> from vector<[4]x8xi1>
  return %extract : vector<8xi1>
}

// -----

// CHECK-LABEL: extract_from_create_mask_dynamic_position
//  CHECK-SAME: %[[DIM0:.*]]: index, %[[INDEX:.*]]: index
func.func @extract_from_create_mask_dynamic_position(%dim0: index, %index: index) -> vector<6xi1> {
  %c4 = arith.constant 4 : index
  %c3 = arith.constant 3 : index
  %mask = vector.create_mask %c3, %c4, %dim0 : vector<4x4x6xi1>
  // CHECK: vector.create_mask %[[DIM0]] : vector<6xi1>
  // CHECK-NOT: vector.extract
  %extract = vector.extract %mask[2, %index] : vector<6xi1> from vector<4x4x6xi1>
  return %extract : vector<6xi1>
}

// -----

// CHECK-LABEL: @extract_scalar_poison
func.func @extract_scalar_poison() -> f32 {
  // CHECK-NEXT: %[[UB:.*]] = ub.poison : f32
  //  CHECK-NOT: vector.extract
  // CHECK-NEXT: return %[[UB]] : f32
  %0 = ub.poison : vector<4x8xf32>
  %1 = vector.extract %0[2, 4] : f32 from vector<4x8xf32>
  return %1 : f32
}

// -----

// CHECK-LABEL: @extract_vector_poison
func.func @extract_vector_poison() -> vector<8xf32> {
  // CHECK-NEXT: %[[UB:.*]] = ub.poison : vector<8xf32>
  //  CHECK-NOT: vector.extract
  // CHECK-NEXT: return %[[UB]] : vector<8xf32>
  %0 = ub.poison : vector<4x8xf32>
  %1 = vector.extract %0[2] : vector<8xf32> from vector<4x8xf32>
  return %1 : vector<8xf32>
}

// -----

// CHECK-LABEL: @extract_scalar_poison_idx
func.func @extract_scalar_poison_idx(%a: vector<4x5xf32>) -> f32 {
  // CHECK-NEXT: %[[UB:.*]] = ub.poison : f32
  //  CHECK-NOT: vector.extract
  // CHECK-NEXT: return %[[UB]] : f32
  %0 = vector.extract %a[-1, 0] : f32 from vector<4x5xf32>
  return %0 : f32
}

// -----

// Similar to the test above, but the index is not a static constant.

// CHECK-LABEL: @extract_scalar_poison_idx_non_cst
func.func @extract_scalar_poison_idx_non_cst(%a: vector<4x5xf32>) -> f32 {
  // CHECK-NEXT: %[[UB:.*]] = ub.poison : f32
  //  CHECK-NOT: vector.extract
  // CHECK-NEXT: return %[[UB]] : f32
  %c_neg_1 = arith.constant -1 : index
  %0 = vector.extract %a[%c_neg_1, 0] : f32 from vector<4x5xf32>
  return %0 : f32
}

// -----

// Similar to test above, but now the index is out-of-bounds.

// CHECK-LABEL: @no_fold_extract_scalar_oob_idx
func.func @no_fold_extract_scalar_oob_idx(%a: vector<4x5xf32>) -> f32 {
  //  CHECK: vector.extract
  %c_neg_2 = arith.constant -2 : index
  %0 = vector.extract %a[%c_neg_2, 0] : f32 from vector<4x5xf32>
  return %0 : f32
}


// -----

// CHECK-LABEL: @extract_vector_poison_idx
func.func @extract_vector_poison_idx(%a: vector<4x5xf32>) -> vector<5xf32> {
  // CHECK-NEXT: %[[UB:.*]] = ub.poison : vector<5xf32>
  //  CHECK-NOT: vector.extract
  // CHECK-NEXT: return %[[UB]] : vector<5xf32>
  %0 = vector.extract %a[-1] : vector<5xf32> from vector<4x5xf32>
  return %0 : vector<5xf32>
}

// -----

// CHECK-LABEL: @extract_multiple_poison_idx
func.func @extract_multiple_poison_idx(%a: vector<4x5x8xf32>)
    -> vector<8xf32> {
  // CHECK-NEXT: %[[UB:.*]] = ub.poison : vector<8xf32>
  //  CHECK-NOT: vector.extract
  // CHECK-NEXT: return %[[UB]] : vector<8xf32>
  %0 = vector.extract %a[-1, -1] : vector<8xf32> from vector<4x5x8xf32>
  return %0 : vector<8xf32>
}

// -----

// CHECK-LABEL: extract_from_create_mask_dynamic_position_all_false
//  CHECK-SAME: %[[DIM0:.*]]: index, %[[INDEX:.*]]: index
func.func @extract_from_create_mask_dynamic_position_all_false(%dim0: index, %index: index) -> vector<6xi1> {
  %c0 = arith.constant 0 : index
  %c1 = arith.constant 1 : index
  %mask = vector.create_mask %c1, %c0, %dim0 : vector<1x4x6xi1>
  // CHECK: arith.constant dense<false> : vector<6xi1>
  // CHECK-NOT: vector.extract
  %extract = vector.extract %mask[0, %index] : vector<6xi1> from vector<1x4x6xi1>
  return %extract : vector<6xi1>
}

// -----

// CHECK-LABEL: extract_from_create_mask_dynamic_position_unknown
//  CHECK-SAME: %[[DIM0:.*]]: index, %[[INDEX:.*]]: index
func.func @extract_from_create_mask_dynamic_position_unknown(%dim0: index, %index: index) -> vector<6xi1> {
  %c2 = arith.constant 2 : index
  %mask = vector.create_mask %c2, %dim0 : vector<4x6xi1>
  // CHECK: %[[C2:.*]] = arith.constant 2 : index
  // CHECK-NEXT: %[[MASK:.*]] = vector.create_mask %[[C2]], %[[DIM0]] : vector<4x6xi1>
  // CHECK-NEXT: vector.extract %[[MASK]][%[[INDEX]]] : vector<6xi1> from vector<4x6xi1>
  %extract = vector.extract %mask[%index] : vector<6xi1> from vector<4x6xi1>
  return %extract : vector<6xi1>
}

// -----

// CHECK-LABEL: extract_from_create_mask_mixed_position_unknown
//  CHECK-SAME: %[[DIM0:.*]]: index, %[[INDEX:.*]]: index
func.func @extract_from_create_mask_mixed_position_unknown(%dim0: index, %index0: index) -> vector<4xi1> {
  %c2 = arith.constant 2 : index
  %mask = vector.create_mask %c2, %c2, %dim0 : vector<2x4x4xi1>
  // CHECK: %[[C2:.*]] = arith.constant 2 : index
  // CHECK-NEXT: %[[MASK:.*]] = vector.create_mask %[[C2]], %[[C2]], %[[DIM0]] : vector<2x4x4xi1>
  // CHECK-NEXT: vector.extract %[[MASK]][1, %[[INDEX]]] : vector<4xi1> from vector<2x4x4xi1>
  %extract = vector.extract %mask[1, %index0] : vector<4xi1> from vector<2x4x4xi1>
  return %extract : vector<4xi1>
}

// -----

// CHECK-LABEL: extract_from_non_constant_create_mask
//  CHECK-SAME: %[[DIM0:.*]]: index
func.func @extract_from_non_constant_create_mask(%dim0: index) -> vector<[2]xi1> {
  %mask = vector.create_mask %dim0, %dim0 : vector<[2]x[2]xi1>
  // CHECK: %[[MASK:.*]] = vector.create_mask %[[DIM0]], %[[DIM0]] : vector<[2]x[2]xi1>
  // CHECK-NEXT: vector.extract %[[MASK]][0] : vector<[2]xi1> from vector<[2]x[2]xi1>
  %extract = vector.extract %mask[0] : vector<[2]xi1> from vector<[2]x[2]xi1>
  return %extract : vector<[2]xi1>
}

// -----

// CHECK-LABEL: constant_mask_to_true_splat
func.func @constant_mask_to_true_splat() -> vector<2x4xi1> {
  // CHECK: arith.constant dense<true>
  // CHECK-NOT: vector.constant_mask
  %0 = vector.constant_mask [2, 4] : vector<2x4xi1>
  return %0 : vector<2x4xi1>
}

// CHECK-LABEL: constant_mask_to_false_splat
func.func @constant_mask_to_false_splat() -> vector<2x4xi1> {
  // CHECK: arith.constant dense<false>
  // CHECK-NOT: vector.constant_mask
  %0 = vector.constant_mask [0, 0] : vector<2x4xi1>
  return %0 : vector<2x4xi1>
}

// CHECK-LABEL: constant_mask_to_true_splat_0d
func.func @constant_mask_to_true_splat_0d() -> vector<i1> {
  // CHECK: arith.constant dense<true>
  // CHECK-NOT: vector.constant_mask
  %0 = vector.constant_mask [1] : vector<i1>
  return %0 : vector<i1>
}

// CHECK-LABEL: constant_mask_transpose_to_transposed_constant_mask
func.func @constant_mask_transpose_to_transposed_constant_mask() -> (vector<2x3x4xi1>, vector<4x2x3xi1>) {
  //     CHECK: vector.constant_mask [1, 2, 3] : vector<2x3x4xi1>
  //     CHECK: vector.constant_mask [3, 1, 2] : vector<4x2x3xi1>
  // CHECK-NOT: vector.transpose
  %0 = vector.constant_mask [1, 2, 3] : vector<2x3x4xi1>
  %1 = vector.transpose %0, [2, 0, 1] : vector<2x3x4xi1> to vector<4x2x3xi1>
  return %0, %1 : vector<2x3x4xi1>, vector<4x2x3xi1>
}

// -----

func.func @extract_strided_slice_of_constant_mask() -> (vector<2x2xi1>) {
  %0 = vector.constant_mask [2, 2] : vector<4x3xi1>
  %1 = vector.extract_strided_slice %0
    {offsets = [0, 0], sizes = [2, 2], strides = [1, 1]}
      : vector<4x3xi1> to vector<2x2xi1>
  // CHECK: arith.constant dense<true> : vector<2x2xi1>
  return %1 : vector<2x2xi1>
}

// -----

func.func @extract_strided_slice_of_constant_mask() -> (vector<2x2xi1>) {
  %0 = vector.constant_mask [2, 2] : vector<4x3xi1>
  %1 = vector.extract_strided_slice %0
    {offsets = [1, 0], sizes = [2, 2], strides = [1, 1]}
      : vector<4x3xi1> to vector<2x2xi1>
  // CHECK: vector.constant_mask [1, 2] : vector<2x2xi1>
  return %1 : vector<2x2xi1>
}

// -----

func.func @extract_strided_slice_of_constant_mask() -> (vector<2x2xi1>) {
  %0 = vector.constant_mask [2, 2] : vector<4x3xi1>
  %1 = vector.extract_strided_slice %0
    {offsets = [0, 1], sizes = [2, 2], strides = [1, 1]}
      : vector<4x3xi1> to vector<2x2xi1>
  // CHECK: vector.constant_mask [2, 1] : vector<2x2xi1>
  return %1 : vector<2x2xi1>
}

// -----

func.func @extract_strided_slice_of_constant_mask() -> (vector<2x2xi1>) {
  %0 = vector.constant_mask [2, 2] : vector<4x3xi1>
  %1 = vector.extract_strided_slice %0
    {offsets = [2, 0], sizes = [2, 2], strides = [1, 1]}
      : vector<4x3xi1> to vector<2x2xi1>
  // CHECK: arith.constant dense<false> : vector<2x2xi1>
  return %1 : vector<2x2xi1>
}

// -----

func.func @extract_strided_slice_of_constant_mask() -> (vector<2x1xi1>) {
  %0 = vector.constant_mask [2, 2] : vector<4x3xi1>
  %1 = vector.extract_strided_slice %0
    {offsets = [0, 2], sizes = [2, 1], strides = [1, 1]}
      : vector<4x3xi1> to vector<2x1xi1>
  // CHECK: arith.constant dense<false> : vector<2x1xi1>
  return %1 : vector<2x1xi1>
}

// -----

func.func @extract_strided_slice_of_constant_mask() -> (vector<2x1xi1>) {
  %0 = vector.constant_mask [2, 2] : vector<4x3xi1>
  %1 = vector.extract_strided_slice %0
    {offsets = [0, 1], sizes = [2, 1], strides = [1, 1]}
      : vector<4x3xi1> to vector<2x1xi1>
  // CHECK: arith.constant dense<true> : vector<2x1xi1>
  return %1 : vector<2x1xi1>
}

// -----

func.func @extract_strided_slice_of_constant_mask() -> (vector<2x1xi1>) {
  %0 = vector.constant_mask [2, 2] : vector<4x3xi1>
  %1 = vector.extract_strided_slice %0
    {offsets = [1, 1], sizes = [2, 1], strides = [1, 1]}
      : vector<4x3xi1> to vector<2x1xi1>
  // CHECK: vector.constant_mask [1, 1] : vector<2x1xi1>
  return %1 : vector<2x1xi1>
}

// -----

// CHECK-LABEL: func.func @extract_strided_slice_of_create_mask
// CHECK-SAME: (%[[DIM0:.+]]: index, %[[DIM1:.+]]: index)
func.func @extract_strided_slice_of_create_mask(%dim0: index, %dim1: index) -> (vector<2x2xi1>) {
  %0 = vector.create_mask %dim0, %dim1 : vector<4x3xi1>
  %1 = vector.extract_strided_slice %0
    {offsets = [2, 1], sizes = [2, 2], strides = [1, 1]}
      : vector<4x3xi1> to vector<2x2xi1>
  // CHECK-DAG: %[[C1:.+]] = arith.constant 1 : index
  // CHECK-DAG: %[[C2:.+]] = arith.constant 2 : index
  // CHECK-DAG: %[[A:.+]] = arith.subi %[[DIM0]], %[[C2]]
  // CHECK-DAG: %[[B:.+]] = arith.subi %[[DIM1]], %[[C1]]
  // CHECK: vector.create_mask %[[A]], %[[B]] : vector<2x2xi1>
  return %1 : vector<2x2xi1>
}

// -----

// CHECK-LABEL: func.func @extract_strided_slice_partial_of_create_mask
// CHECK-SAME: (%[[DIM0:.+]]: index, %[[DIM1:.+]]: index, %[[DIM2:.+]]: index)
func.func @extract_strided_slice_partial_of_create_mask(
  %dim0: index, %dim1: index, %dim2 : index) -> (vector<2x2x8xi1>) {
  %0 = vector.create_mask %dim0, %dim1, %dim2 : vector<4x3x8xi1>
  %1 = vector.extract_strided_slice %0
    {offsets = [2, 1], sizes = [2, 2], strides = [1, 1]}
      : vector<4x3x8xi1> to vector<2x2x8xi1>
  // CHECK-DAG: %[[C1:.+]] = arith.constant 1 : index
  // CHECK-DAG: %[[C2:.+]] = arith.constant 2 : index
  // CHECK-DAG: %[[A:.+]] = arith.subi %[[DIM0]], %[[C2]]
  // CHECK-DAG: %[[B:.+]] = arith.subi %[[DIM1]], %[[C1]]
  // CHECK: vector.create_mask %[[A]], %[[B]], %[[DIM2]] : vector<2x2x8xi1>
  return %1 : vector<2x2x8xi1>
}

// -----

// CHECK-LABEL: extract_strided_fold
//  CHECK-SAME: (%[[ARG:.*]]: vector<4x3xi1>)
//  CHECK-NEXT:   return %[[ARG]] : vector<4x3xi1>
func.func @extract_strided_fold(%arg : vector<4x3xi1>) -> (vector<4x3xi1>) {
  %0 = vector.extract_strided_slice %arg
    {offsets = [0, 0], sizes = [4, 3], strides = [1, 1]}
      : vector<4x3xi1> to vector<4x3xi1>
  return %0 : vector<4x3xi1>
}

// -----

// CHECK-LABEL: extract_strided_fold_insert
//  CHECK-SAME: (%[[ARG:.*]]: vector<4x4xf32>
//  CHECK-NEXT:   return %[[ARG]] : vector<4x4xf32>
func.func @extract_strided_fold_insert(%a: vector<4x4xf32>, %b: vector<8x16xf32>)
  -> (vector<4x4xf32>) {
  %0 = vector.insert_strided_slice %a, %b {offsets = [2, 2], strides = [1, 1]}
    : vector<4x4xf32> into vector<8x16xf32>
  %1 = vector.extract_strided_slice %0
    {offsets = [2, 2], sizes = [4, 4], strides = [1, 1]}
      : vector<8x16xf32> to vector<4x4xf32>
  return %1 : vector<4x4xf32>
}

// -----

// Case where the vector inserted is a subset of the vector extracted.
// CHECK-LABEL: extract_strided_fold_insert
//  CHECK-SAME: (%[[ARG0:.*]]: vector<6x4xf32>
//  CHECK-NEXT:   %[[EXT:.*]] = vector.extract_strided_slice %[[ARG0]]
//  CHECK-SAME:     {offsets = [0, 0], sizes = [4, 4], strides = [1, 1]}
//  CHECK-SAME:       : vector<6x4xf32> to vector<4x4xf32>
//  CHECK-NEXT:   return %[[EXT]] : vector<4x4xf32>
func.func @extract_strided_fold_insert(%a: vector<6x4xf32>, %b: vector<8x16xf32>)
  -> (vector<4x4xf32>) {
  %0 = vector.insert_strided_slice %a, %b {offsets = [2, 2], strides = [1, 1]}
    : vector<6x4xf32> into vector<8x16xf32>
  %1 = vector.extract_strided_slice %0
    {offsets = [2, 2], sizes = [4, 4], strides = [1, 1]}
      : vector<8x16xf32> to vector<4x4xf32>
  return %1 : vector<4x4xf32>
}

// -----

// Negative test where the extract is not a subset of the element inserted.
// CHECK-LABEL: negative_extract_strided_fold
//  CHECK-SAME: (%[[ARG0:.*]]: vector<4x4xf32>, %[[ARG1:.*]]: vector<8x16xf32>
//       CHECK:   %[[INS:.*]] = vector.insert_strided_slice %[[ARG0]], %[[ARG1]]
//  CHECK-SAME:     {offsets = [2, 2], strides = [1, 1]}
//  CHECK-SAME:       : vector<4x4xf32> into vector<8x16xf32>
//       CHECK:   %[[EXT:.*]] = vector.extract_strided_slice %[[INS]]
//  CHECK-SAME:     {offsets = [2, 2], sizes = [6, 4], strides = [1, 1]}
//  CHECK-SAME:       : vector<8x16xf32> to vector<6x4xf32>
//  CHECK-NEXT:   return %[[EXT]] : vector<6x4xf32>
func.func @negative_extract_strided_fold(%a: vector<4x4xf32>, %b: vector<8x16xf32>)
  -> (vector<6x4xf32>) {
  %0 = vector.insert_strided_slice %a, %b {offsets = [2, 2], strides = [1, 1]}
    : vector<4x4xf32> into vector<8x16xf32>
  %1 = vector.extract_strided_slice %0
    {offsets = [2, 2], sizes = [6, 4], strides = [1, 1]}
      : vector<8x16xf32> to vector<6x4xf32>
  return %1 : vector<6x4xf32>
}

// -----

// Case where we need to go through 2 level of insert element.
// CHECK-LABEL: extract_strided_fold_insert
//  CHECK-SAME: (%[[ARG0:.*]]: vector<2x8xf32>, %[[ARG1:.*]]: vector<1x4xf32>,
//  CHECK-NEXT:   %[[EXT:.*]] = vector.extract_strided_slice %[[ARG1]]
//  CHECK-SAME:     {offsets = [0, 0], sizes = [1, 1], strides = [1, 1]}
//  CHECK-SAME:       : vector<1x4xf32> to vector<1x1xf32>
//  CHECK-NEXT:   return %[[EXT]] : vector<1x1xf32>
func.func @extract_strided_fold_insert(%a: vector<2x8xf32>, %b: vector<1x4xf32>,
                                  %c : vector<1x4xf32>) -> (vector<1x1xf32>) {
  %0 = vector.insert_strided_slice %b, %a {offsets = [0, 1], strides = [1, 1]}
    : vector<1x4xf32> into vector<2x8xf32>
  %1 = vector.insert_strided_slice %c, %0 {offsets = [1, 0], strides = [1, 1]}
    : vector<1x4xf32> into vector<2x8xf32>
  %2 = vector.extract_strided_slice %1
      {offsets = [0, 1], sizes = [1, 1], strides = [1, 1]}
        : vector<2x8xf32> to vector<1x1xf32>
  return %2 : vector<1x1xf32>
}

// -----

// CHECK-LABEL: transpose_3D_identity
// CHECK-SAME: ([[ARG:%.*]]: vector<4x3x2xf32>)
func.func @transpose_3D_identity(%arg : vector<4x3x2xf32>) -> vector<4x3x2xf32> {
  // CHECK-NOT: transpose
  %0 = vector.transpose %arg, [0, 1, 2] : vector<4x3x2xf32> to vector<4x3x2xf32>
  // CHECK-NEXT: return [[ARG]]
  return %0 : vector<4x3x2xf32>
}

// -----

// CHECK-LABEL: transpose_2D_sequence
// CHECK-SAME: ([[ARG:%.*]]: vector<4x3xf32>)
func.func @transpose_2D_sequence(%arg : vector<4x3xf32>) -> vector<4x3xf32> {
  // CHECK-NOT: transpose
  %0 = vector.transpose %arg, [1, 0] : vector<4x3xf32> to vector<3x4xf32>
  %1 = vector.transpose %0, [0, 1] : vector<3x4xf32> to vector<3x4xf32>
  %2 = vector.transpose %1, [1, 0] : vector<3x4xf32> to vector<4x3xf32>
  %3 = vector.transpose %2, [0, 1] : vector<4x3xf32> to vector<4x3xf32>
  // CHECK: [[ADD:%.*]] = arith.addf [[ARG]], [[ARG]]
  %4 = arith.addf %2, %3 : vector<4x3xf32>
  // CHECK-NEXT: return [[ADD]]
  return %4 : vector<4x3xf32>
}

// -----

// CHECK-LABEL: transpose_3D_sequence
// CHECK-SAME: ([[ARG:%.*]]: vector<4x3x2xf32>)
func.func @transpose_3D_sequence(%arg : vector<4x3x2xf32>) -> vector<4x3x2xf32> {
  // CHECK: [[T0:%.*]] = vector.transpose [[ARG]], [2, 1, 0]
  %0 = vector.transpose %arg, [1, 2, 0] : vector<4x3x2xf32> to vector<3x2x4xf32>
  %1 = vector.transpose %0, [1, 0, 2] : vector<3x2x4xf32> to vector<2x3x4xf32>
  // CHECK: [[T1:%.*]] = vector.transpose %arg0, [2, 1, 0]
  %2 = vector.transpose %1, [2, 1, 0] : vector<2x3x4xf32> to vector<4x3x2xf32>
  %3 = vector.transpose %2, [2, 1, 0] : vector<4x3x2xf32> to vector<2x3x4xf32>
  // CHECK: [[MUL:%.*]] = arith.mulf [[T0]], [[T1]]
  %4 = arith.mulf %1, %3 : vector<2x3x4xf32>
  // CHECK: [[T5:%.*]] = vector.transpose [[MUL]], [2, 1, 0]
  %5 = vector.transpose %4, [2, 1, 0] : vector<2x3x4xf32> to vector<4x3x2xf32>
  // CHECK-NOT: transpose
  %6 = vector.transpose %3, [2, 1, 0] : vector<2x3x4xf32> to vector<4x3x2xf32>
  // CHECK: [[ADD:%.*]] = arith.addf [[T5]], [[ARG]]
  %7 = arith.addf %5, %6 : vector<4x3x2xf32>
  // CHECK-NEXT: return [[ADD]]
  return %7 : vector<4x3x2xf32>
}

// -----

// CHECK-LABEL: cast_transfers
func.func @cast_transfers(%A: memref<4x8xf32>) -> (vector<4x8xf32>) {
  %c0 = arith.constant 0 : index
  %f0 = arith.constant 0.0 : f32
  %0 = memref.cast %A : memref<4x8xf32> to memref<?x?xf32>

  // CHECK: vector.transfer_read %{{.*}} {in_bounds = [true, true]} : memref<4x8xf32>, vector<4x8xf32>
  %1 = vector.transfer_read %0[%c0, %c0], %f0 : memref<?x?xf32>, vector<4x8xf32>

  // CHECK: vector.transfer_write %{{.*}} {in_bounds = [true, true]} : vector<4x8xf32>, memref<4x8xf32>
  vector.transfer_write %1, %0[%c0, %c0] : vector<4x8xf32>, memref<?x?xf32>
  return %1 : vector<4x8xf32>
}

// -----

// CHECK-LABEL: cast_transfers
func.func @cast_transfers(%A: tensor<4x8xf32>) -> (vector<4x8xf32>) {
  %c0 = arith.constant 0 : index
  %f0 = arith.constant 0.0 : f32
  %0 = tensor.cast %A : tensor<4x8xf32> to tensor<?x?xf32>

  // CHECK: vector.transfer_read %{{.*}} {in_bounds = [true, true]} : tensor<4x8xf32>, vector<4x8xf32>
  %1 = vector.transfer_read %0[%c0, %c0], %f0 : tensor<?x?xf32>, vector<4x8xf32>

  return %1 : vector<4x8xf32>
}

// -----

// CHECK-LABEL: func @insert_extract_transpose_2d(
//  CHECK-SAME: %[[V:[a-zA-Z0-9]*]]: vector<2x3xf32>,
//  CHECK-SAME: %[[F0:[a-zA-Z0-9]*]]: f32,
//  CHECK-SAME: %[[F1:[a-zA-Z0-9]*]]: f32,
//  CHECK-SAME: %[[F2:[a-zA-Z0-9]*]]: f32,
//  CHECK-SAME: %[[F3:[a-zA-Z0-9]*]]: f32
func.func @insert_extract_transpose_2d(
    %v: vector<2x3xf32>, %f0: f32, %f1: f32, %f2: f32, %f3: f32)
-> (f32, f32, f32)
{
  %0 = vector.insert %f0, %v[0, 0] : f32 into vector<2x3xf32>
  %1 = vector.insert %f1, %0[0, 1] : f32 into vector<2x3xf32>
  %2 = vector.insert %f2, %1[1, 0] : f32 into vector<2x3xf32>
  %3 = vector.insert %f3, %2[1, 1] : f32 into vector<2x3xf32>
  %4 = vector.transpose %3, [1, 0] : vector<2x3xf32> to vector<3x2xf32>
  %5 = vector.insert %f3, %4[1, 0] : f32 into vector<3x2xf32>
  %6 = vector.transpose %5, [1, 0] : vector<3x2xf32> to vector<2x3xf32>

  // Expected %f2 from %2 = vector.insert %f2, %1[1, 0].
  %r1 = vector.extract %3[1, 0] : f32 from vector<2x3xf32>

  // Expected %f1 from %1 = vector.insert %f1, %0[0, 1] followed by
  // transpose [1, 0].
  %r2 = vector.extract %4[1, 0] : f32 from vector<3x2xf32>

  // Expected %f2 from %2 = vector.insert %f2, %1[1, 0] followed by double
  // transpose [1, 0].
  %r3 = vector.extract %6[1, 0] : f32 from vector<2x3xf32>

  // CHECK-NEXT: return %[[F2]], %[[F1]], %[[F2]] : f32, f32, f32
  return %r1, %r2, %r3 : f32, f32, f32
}

// -----

// CHECK-LABEL: insert_extract_chain
//  CHECK-SAME: %[[V334:[a-zA-Z0-9]*]]: vector<3x3x4xf32>
//  CHECK-SAME: %[[V34:[a-zA-Z0-9]*]]: vector<3x4xf32>
//  CHECK-SAME: %[[V4:[a-zA-Z0-9]*]]: vector<4xf32>
func.func @insert_extract_chain(%v334: vector<3x3x4xf32>, %v34: vector<3x4xf32>, %v4: vector<4xf32>)
    -> (vector<4xf32>, vector<4xf32>, vector<3x4xf32>, vector<3x4xf32>) {
  // CHECK-NEXT: %[[A34:.*]] = vector.insert
  %A34 = vector.insert %v34, %v334[0]: vector<3x4xf32> into vector<3x3x4xf32>
  // CHECK-NEXT: %[[B34:.*]] = vector.insert
  %B34 = vector.insert %v34, %A34[1]: vector<3x4xf32> into vector<3x3x4xf32>
  // CHECK-NEXT: %[[A4:.*]] = vector.insert
  %A4 = vector.insert %v4, %B34[1, 0]: vector<4xf32> into vector<3x3x4xf32>
  // CHECK-NEXT: %[[B4:.*]] = vector.insert
  %B4 = vector.insert %v4, %A4[1, 1]: vector<4xf32> into vector<3x3x4xf32>

  // Case 2.a. [1, 1] == insertpos ([1, 1])
  // Match %A4 insertionpos and fold to its source(i.e. %V4).
   %r0 = vector.extract %B4[1, 1]: vector<4xf32> from vector<3x3x4xf32>

  // Case 3.a. insertpos ([1]) is a prefix of [1, 0].
  // Traverse %B34 to its source(i.e. %V34@[*0*]).
  // CHECK-NEXT: %[[R1:.*]] = vector.extract %[[V34]][0]
   %r1 = vector.extract %B34[1, 0]: vector<4xf32> from vector<3x3x4xf32>

  // Case 4. [1] is a prefix of insertpos ([1, 1]).
  // Cannot traverse %B4.
  // CHECK-NEXT: %[[R2:.*]] = vector.extract %[[B4]][1]
   %r2 = vector.extract %B4[1]: vector<3x4xf32> from vector<3x3x4xf32>

  // Case 5. [0] is disjoint from insertpos ([1, 1]).
  // Traverse %B4 to its dest(i.e. %A4@[0]).
  // Traverse %A4 to its dest(i.e. %B34@[0]).
  // Traverse %B34 to its dest(i.e. %A34@[0]).
  // Match %A34 insertionpos and fold to its source(i.e. %V34).
   %r3 = vector.extract %B4[0]: vector<3x4xf32> from vector<3x3x4xf32>

  // CHECK: return %[[V4]], %[[R1]], %[[R2]], %[[V34]]
  return %r0, %r1, %r2, %r3:
    vector<4xf32>, vector<4xf32>, vector<3x4xf32>, vector<3x4xf32>
}

// -----

// CHECK-LABEL: func @insert_extract_transpose_3d(
//  CHECK-SAME: %[[V234:[a-zA-Z0-9]*]]: vector<2x3x4xf32>
func.func @insert_extract_transpose_3d(
  %v234: vector<2x3x4xf32>, %v43: vector<4x3xf32>, %f0: f32)
    -> (vector<4xf32>, vector<4xf32>, vector<4xf32>, vector<3x4xf32>) {

  %a432 = vector.transpose %v234, [2, 1, 0] : vector<2x3x4xf32> to vector<4x3x2xf32>
  %b432 = vector.insert %f0, %a432[0, 0, 1] : f32 into vector<4x3x2xf32>
  %c234 = vector.transpose %b432, [2, 1, 0] : vector<4x3x2xf32> to vector<2x3x4xf32>
  // Case 1. %c234 = transpose [2,1,0] posWithSentinels [1,2,-1] -> [-1,2,1]
  // Case 5. %b432 = insert [0,0,1] (inter([.,2,1], [.,0,1]) == 0) prop to %v432
  // Case 1. %a432 = transpose [2,1,0] posWithSentinels [-1,2,1] -> [1,2,-1]
  // can extract directly from %v234, the rest folds.
  // CHECK: %[[R0:.*]] = vector.extract %[[V234]][1, 2]
  %r0 = vector.extract %c234[1, 2] : vector<4xf32> from vector<2x3x4xf32>

  // CHECK-NEXT: vector.transpose
  // CHECK-NEXT: vector.insert
  // CHECK-NEXT: %[[F234:.*]] = vector.transpose
  %d432 = vector.transpose %v234, [2, 1, 0] : vector<2x3x4xf32> to vector<4x3x2xf32>
  %e432 = vector.insert %f0, %d432[0, 2, 1] : f32 into vector<4x3x2xf32>
  %f234 = vector.transpose %e432, [2, 1, 0] : vector<4x3x2xf32> to vector<2x3x4xf32>
  // Case 1. %c234 = transpose [2,1,0] posWithSentinels [1,2,-1] -> [-1,2,1]
  // Case 4. %b432 = insert [0,0,1] (inter([.,2,1], [.,2,1]) != 0)
  // Bail, cannot do better than the current.
  // CHECK: %[[R1:.*]] = vector.extract %[[F234]]
  %r1 = vector.extract %f234[1, 2] : vector<4xf32> from vector<2x3x4xf32>

  // CHECK-NEXT: vector.transpose
  // CHECK-NEXT: vector.insert
  // CHECK-NEXT: %[[H234:.*]] = vector.transpose
  %g243 = vector.transpose %v234, [0, 2, 1] : vector<2x3x4xf32> to vector<2x4x3xf32>
  %h243 = vector.insert %v43, %g243[0] : vector<4x3xf32> into vector<2x4x3xf32>
  %i234 = vector.transpose %h243, [0, 2, 1] : vector<2x4x3xf32> to vector<2x3x4xf32>
  // Case 1. %i234 = transpose [0,2,1] posWithSentinels [0,-1,-2] -> [0,-2,-1]
  // Case 3.b. %b432 = insert [0] is prefix of [0,.,.] but internal transpose.
  // Bail, cannot do better than the current.
  // CHECK: %[[R2:.*]] = vector.extract %[[H234]][0, 1]
  %r2 = vector.extract %i234[0, 1] : vector<4xf32> from vector<2x3x4xf32>

  // CHECK-NEXT: vector.transpose
  // CHECK-NEXT: vector.insert
  // CHECK-NEXT: %[[K234:.*]] = vector.transpose
  %j243 = vector.transpose %v234, [0, 2, 1] : vector<2x3x4xf32> to vector<2x4x3xf32>
  %k243 = vector.insert %v43, %j243[0] : vector<4x3xf32> into vector<2x4x3xf32>
  %l234 = vector.transpose %k243, [0, 2, 1] : vector<2x4x3xf32> to vector<2x3x4xf32>
  // Case 1. %i234 = transpose [0,2,1] posWithSentinels [0,-1,-2] -> [0,-2,-1]
  // Case 2.b. %b432 = insert [0] == [0,.,.] but internal transpose.
  // Bail, cannot do better than the current.
  // CHECK: %[[R3:.*]] = vector.extract %[[K234]][0]
  %r3 = vector.extract %l234[0] : vector<3x4xf32> from vector<2x3x4xf32>

  // CHECK-NEXT: return %[[R0]], %[[R1]], %[[R2]], %[[R3]]
  return %r0, %r1, %r2, %r3: vector<4xf32>, vector<4xf32>, vector<4xf32>, vector<3x4xf32>
}

// -----

// CHECK-LABEL: fold_extracts
//  CHECK-SAME:   %[[A:[a-zA-Z0-9]*]]: vector<3x4x5x6xf32>
func.func @fold_extracts(%a : vector<3x4x5x6xf32>) -> (f32, vector<4x5x6xf32>) {
  %b = vector.extract %a[0] : vector<4x5x6xf32> from vector<3x4x5x6xf32>
  %c = vector.extract %b[1, 2] : vector<6xf32> from vector<4x5x6xf32>
  //  CHECK-NEXT: vector.extract %[[A]][0, 1, 2, 3] : f32 from vector<3x4x5x6xf32>
  %d = vector.extract %c[3] : f32 from vector<6xf32>

  //  CHECK-NEXT: vector.extract %[[A]][0] : vector<4x5x6xf32> from vector<3x4x5x6xf32>
  %e = vector.extract %a[0] : vector<4x5x6xf32> from vector<3x4x5x6xf32>

  //  CHECK-NEXT: return
  return %d, %e : f32, vector<4x5x6xf32>
}

// -----

// CHECK-LABEL: fold_extract_transpose
//  CHECK-SAME:   %[[A:[a-zA-Z0-9]*]]: vector<3x4x5x6xf32>
//  CHECK-SAME:   %[[B:[a-zA-Z0-9]*]]: vector<3x6x5x6xf32>
func.func @fold_extract_transpose(
    %a : vector<3x4x5x6xf32>, %b : vector<3x6x5x6xf32>) -> (
      vector<6xf32>, vector<6xf32>, vector<6xf32>) {
  // [3] is a proper most minor identity map in transpose.
  // Permutation is a self inverse and we have.
  // [0, 2, 1] ^ -1 o [0, 1, 2] = [0, 2, 1] o [0, 1, 2]
  //                            = [0, 2, 1]
  //  CHECK-NEXT: vector.extract %[[A]][0, 2, 1] : vector<6xf32> from vector<3x4x5x6xf32>
  %0 = vector.transpose %a, [0, 2, 1, 3] : vector<3x4x5x6xf32> to vector<3x5x4x6xf32>
  %1 = vector.extract %0[0, 1, 2] : vector<6xf32> from vector<3x5x4x6xf32>

  // [3] is a proper most minor identity map in transpose.
  // Permutation is a not self inverse and we have.
  // [1, 2, 0] ^ -1 o [0, 1, 2] = [2, 0, 1] o [0, 1, 2]
  //                            = [2, 0, 1]
  //  CHECK-NEXT: vector.extract %[[A]][2, 0, 1] : vector<6xf32> from vector<3x4x5x6xf32>
  %2 = vector.transpose %a, [1, 2, 0, 3] : vector<3x4x5x6xf32> to vector<4x5x3x6xf32>
  %3 = vector.extract %2[0, 1, 2] : vector<6xf32> from vector<4x5x3x6xf32>

  // Not a minor identity map so intra-vector level has been permuted
  //  CHECK-NEXT: vector.transpose %[[B]], [0, 2, 3, 1]
  //  CHECK-NEXT: vector.extract %{{.*}}[0, 1, 2]
  %4 = vector.transpose %b, [0, 2, 3, 1] : vector<3x6x5x6xf32> to vector<3x5x6x6xf32>
  %5 = vector.extract %4[0, 1, 2] : vector<6xf32> from vector<3x5x6x6xf32>

  return %1, %3, %5 : vector<6xf32>, vector<6xf32>, vector<6xf32>
}

// -----

// CHECK-LABEL: fold_extract_broadcast_same_input_output_scalar
//  CHECK-SAME:   %[[A:.*]]: f32
//       CHECK:   return %[[A]] : f32
func.func @fold_extract_broadcast_same_input_output_scalar(%a : f32,
  %idx0 : index, %idx1 : index, %idx2 : index) -> f32 {
  %b = vector.broadcast %a : f32 to vector<1x2x4xf32>
  %r = vector.extract %b[%idx0, %idx1, %idx2] : f32 from vector<1x2x4xf32>
  return %r : f32
}

// -----

// CHECK-LABEL: fold_extract_broadcast_same_input_output_vec
//  CHECK-SAME:   %[[A:.*]]: vector<4xf32>
//       CHECK:   return %[[A]] : vector<4xf32>
func.func @fold_extract_broadcast_same_input_output_vec(%a : vector<4xf32>,
  %idx0 : index, %idx1 : index) -> vector<4xf32> {
  %b = vector.broadcast %a : vector<4xf32> to vector<1x2x4xf32>
  %r = vector.extract %b[%idx0, %idx1] : vector<4xf32> from vector<1x2x4xf32>
  return %r : vector<4xf32>
}

// -----

// CHECK-LABEL: fold_extract_broadcast_0dvec_input_scalar_output
//  CHECK-SAME:   %[[A:.*]]: vector<f32>
//       CHECK:   %[[B:.+]] = vector.extract %[[A]][] : f32 from vector<f32>
//       CHECK:   return %[[B]] : f32
func.func @fold_extract_broadcast_0dvec_input_scalar_output(%a : vector<f32>,
  %idx0 : index, %idx1 : index, %idx2: index) -> f32 {
  %b = vector.broadcast %a : vector<f32> to vector<1x2x4xf32>
  %r = vector.extract %b[%idx0, %idx1, %idx2] : f32 from vector<1x2x4xf32>
  return %r : f32
}

// -----

// CHECK-LABEL: negative_fold_extract_broadcast
//       CHECK:   vector.broadcast %{{.*}} : vector<1x1xf32> to vector<1x1x4xf32>
//       CHECK:   vector.extract %{{.*}}[0, 0] : vector<4xf32> from vector<1x1x4xf32>
func.func @negative_fold_extract_broadcast(%a : vector<1x1xf32>) -> vector<4xf32> {
  %b = vector.broadcast %a : vector<1x1xf32> to vector<1x1x4xf32>
  %r = vector.extract %b[0, 0] : vector<4xf32> from vector<1x1x4xf32>
  return %r : vector<4xf32>
}

// -----

// CHECK-LABEL: fold_extract_splatlike
//  CHECK-SAME:   %[[A:.*]]: f32
//       CHECK:   return %[[A]] : f32
func.func @fold_extract_splatlike(%a : f32, %idx0 : index, %idx1 : index, %idx2 : index) -> f32 {
  %b = vector.broadcast %a : f32 to vector<1x2x4xf32>
  %r = vector.extract %b[%idx0, %idx1, %idx2] : f32 from vector<1x2x4xf32>
  return %r : f32
}

// -----

// CHECK-LABEL: fold_extract_vector_from_splat
//       CHECK: vector.broadcast {{.*}} f32 to vector<4xf32>
func.func @fold_extract_vector_from_splat(%a : f32, %idx0 : index, %idx1 : index) -> vector<4xf32> {
  %b = vector.splat %a : vector<1x2x4xf32>
  %r = vector.extract %b[%idx0, %idx1] : vector<4xf32> from vector<1x2x4xf32>
  return %r : vector<4xf32>
}

// -----

// CHECK-LABEL: fold_extract_broadcast_dim1_broadcasting
//  CHECK-SAME:   %[[A:.*]]: vector<2x1xf32>
//  CHECK-SAME:   %[[IDX:.*]]: index, %[[IDX1:.*]]: index, %[[IDX2:.*]]: index
//       CHECK:   %[[R:.*]] = vector.extract %[[A]][%[[IDX1]], 0] : f32 from vector<2x1xf32>
//       CHECK:   return %[[R]] : f32
func.func @fold_extract_broadcast_dim1_broadcasting(%a : vector<2x1xf32>,
  %idx : index, %idx1 : index, %idx2 : index) -> f32 {
  %b = vector.broadcast %a : vector<2x1xf32> to vector<1x2x4xf32>
  %r = vector.extract %b[%idx, %idx1, %idx2] : f32 from vector<1x2x4xf32>
  return %r : f32
}

// -----

// CHECK-LABEL: fold_extract_broadcast_to_lower_rank
//  CHECK-SAME:   %[[A:.*]]: vector<2x4xf32>
//  CHECK-SAME:   %[[IDX0:.*]]: index, %[[IDX1:.*]]: index
//       CHECK:   %[[B:.+]] = vector.extract %[[A]][%[[IDX1]]] : vector<4xf32> from vector<2x4xf32>
//       CHECK:   return %[[B]] : vector<4xf32>
// rank(extract_output) < rank(broadcast_input)
func.func @fold_extract_broadcast_to_lower_rank(%a : vector<2x4xf32>,
  %idx0 : index, %idx1 : index) -> vector<4xf32> {
  %b = vector.broadcast %a : vector<2x4xf32> to vector<1x2x4xf32>
  %r = vector.extract %b[%idx0, %idx1] : vector<4xf32> from vector<1x2x4xf32>
  return %r : vector<4xf32>
}

// -----

// Test where the shape_cast is broadcast-like.
// CHECK-LABEL: fold_extract_shape_cast_to_lower_rank
//  CHECK-SAME:   %[[A:.*]]: vector<2x4xf32>
//  CHECK-SAME:   %[[IDX0:.*]]: index, %[[IDX1:.*]]: index
//       CHECK:   %[[B:.+]] = vector.extract %[[A]][%[[IDX1]]] : vector<4xf32> from vector<2x4xf32>
//       CHECK:   return %[[B]] : vector<4xf32>
func.func @fold_extract_shape_cast_to_lower_rank(%a : vector<2x4xf32>,
  %idx0 : index, %idx1 : index) -> vector<4xf32> {
  %b = vector.shape_cast %a : vector<2x4xf32> to vector<1x2x4xf32>
  %r = vector.extract %b[%idx0, %idx1] : vector<4xf32> from vector<1x2x4xf32>
  return %r : vector<4xf32>
}

// -----

// Test where the shape_cast is not broadcast-like, even though it prepends 1s.
// CHECK-LABEL: negative_fold_extract_shape_cast_to_lower_rank
//  CHECK-NEXT: vector.shape_cast
//  CHECK-NEXT: vector.extract
//  CHECK-NEXT: return
func.func @negative_fold_extract_shape_cast_to_lower_rank(%a : vector<2x4xf32>,
  %idx0 : index, %idx1 : index) -> vector<2xf32> {
  %b = vector.shape_cast %a : vector<2x4xf32> to vector<1x4x2xf32>
  %r = vector.extract %b[%idx0, %idx1] : vector<2xf32> from vector<1x4x2xf32>
  return %r : vector<2xf32>
}

// -----

// CHECK-LABEL: fold_extract_broadcast_to_higher_rank
//       CHECK:   %[[B:.*]] = vector.broadcast %{{.*}} : f32 to vector<4xf32>
//       CHECK:   return %[[B]] : vector<4xf32>
// rank(extract_output) > rank(broadcast_input)
func.func @fold_extract_broadcast_to_higher_rank(%a : f32, %idx0 : index, %idx1 : index)
  -> vector<4xf32> {
  %b = vector.broadcast %a : f32 to vector<1x2x4xf32>
  %r = vector.extract %b[%idx0, %idx1] : vector<4xf32> from vector<1x2x4xf32>
  return %r : vector<4xf32>
}

// -----

// CHECK-LABEL: fold_extract_broadcast_to_equal_rank
//  CHECK-SAME:   %[[A:.*]]: vector<1xf32>
//       CHECK:   %[[R:.*]] = vector.broadcast %[[A]] : vector<1xf32> to vector<8xf32>
//       CHECK:   return %[[R]] : vector<8xf32>
// rank(extract_output) == rank(broadcast_input)
func.func @fold_extract_broadcast_to_equal_rank(%a : vector<1xf32>, %idx0 : index)
  -> vector<8xf32> {
  %b = vector.broadcast %a : vector<1xf32> to vector<1x8xf32>
  %r = vector.extract %b[%idx0] : vector<8xf32> from vector<1x8xf32>
  return %r : vector<8xf32>
}

// -----

// CHECK-LABEL: fold_extract_broadcastlike_shape_cast
//  CHECK-SAME:   %[[A:.*]]: vector<1xf32>
//       CHECK:   %[[R:.*]] = vector.broadcast %[[A]] : vector<1xf32> to vector<1x1xf32>
//       CHECK:   return %[[R]] : vector<1x1xf32>
func.func @fold_extract_broadcastlike_shape_cast(%a : vector<1xf32>, %idx0 : index)
  -> vector<1x1xf32> {
  %s = vector.shape_cast %a : vector<1xf32> to vector<1x1x1xf32>
  %r = vector.extract %s[%idx0] : vector<1x1xf32> from vector<1x1x1xf32>
  return %r : vector<1x1xf32>
}

// -----

// CHECK-LABEL: @fold_extract_shuffle
//  CHECK-SAME:   %[[A:.*]]: vector<8xf32>, %[[B:.*]]: vector<8xf32>
//   CHECK-NOT:   vector.shuffle
//       CHECK:   vector.extract %[[A]][0] : f32 from vector<8xf32>
//       CHECK:   vector.extract %[[B]][0] : f32 from vector<8xf32>
//       CHECK:   vector.extract %[[A]][7] : f32 from vector<8xf32>
//       CHECK:   vector.extract %[[B]][7] : f32 from vector<8xf32>
func.func @fold_extract_shuffle(%a : vector<8xf32>, %b : vector<8xf32>)
                                -> (f32, f32, f32, f32) {
  %shuffle = vector.shuffle %a, %b [0, 8, 7, 15] : vector<8xf32>, vector<8xf32>
  %e0 = vector.extract %shuffle[0] : f32 from vector<4xf32>
  %e1 = vector.extract %shuffle[1] : f32 from vector<4xf32>
  %e2 = vector.extract %shuffle[2] : f32 from vector<4xf32>
  %e3 = vector.extract %shuffle[3] : f32 from vector<4xf32>
  return %e0, %e1, %e2, %e3 : f32, f32, f32, f32
}

// -----

// CHECK-LABEL: func @fold_extract_shapecast
//  CHECK-SAME: (%[[A0:.*]]: vector<5x1x3x2xf32>, %[[A1:.*]]: vector<8x4x2xf32>
//       CHECK:   %[[R0:.*]] = vector.extract %[[A0]][1, 0, 1, 1] : f32 from vector<5x1x3x2xf32>
//       CHECK:   %[[R1:.*]] = vector.extract %[[A0]][1, 0, 2] : vector<2xf32> from vector<5x1x3x2xf32>
//       CHECK:   %[[R2:.*]] = vector.extract %[[A1]][7] : vector<4x2xf32> from vector<8x4x2xf32>
//       CHECK:   return %[[R0]], %[[R1]], %[[R2]], %[[A1]] : f32, vector<2xf32>, vector<4x2xf32>, vector<8x4x2xf32>
func.func @fold_extract_shapecast(%arg0 : vector<5x1x3x2xf32>,
                             %arg1 : vector<8x4x2xf32>)
  -> (f32, vector<2xf32>, vector<4x2xf32>, vector<8x4x2xf32>) {
  %0 = vector.shape_cast %arg0 : vector<5x1x3x2xf32> to vector<15x2xf32>
  %1 = vector.shape_cast %arg1 : vector<8x4x2xf32> to vector<4x2x4x2xf32>
  %2 = vector.shape_cast %arg1 : vector<8x4x2xf32> to vector<1x8x4x2xf32>
  %r1 = vector.extract %0[4, 1] : f32 from vector<15x2xf32>
  %r2 = vector.extract %0[5] : vector<2xf32> from vector<15x2xf32>
  %r3 = vector.extract %1[3, 1] : vector<4x2xf32> from vector<4x2x4x2xf32>
  %r4 = vector.extract %2[0] : vector<8x4x2xf32> from vector<1x8x4x2xf32>
  return %r1, %r2, %r3, %r4 : f32, vector<2xf32>, vector<4x2xf32>, vector<8x4x2xf32>
}

// -----

// CHECK-LABEL: fold_extract_shapecast_0d_result
//  CHECK-SAME: %[[IN:.*]]: vector<1x1x1xf32>
//       CHECK:   %[[R:.*]] = vector.extract %[[IN]][0, 0, 0] : f32 from vector<1x1x1xf32>
//       CHECK:   return %[[R]] : f32
func.func @fold_extract_shapecast_0d_result(%arg0 : vector<1x1x1xf32>) -> f32 {
  %0 = vector.shape_cast %arg0 : vector<1x1x1xf32> to vector<f32>
  %r = vector.extract %0[] : f32 from vector<f32>
  return %r : f32
}

// -----

// CHECK-LABEL: fold_extract_shapecast_0d_source
//  CHECK-SAME: %[[IN:.*]]: vector<f32>
//       CHECK:   %[[R:.*]] = vector.extract %[[IN]][] : f32 from vector<f32>
//       CHECK:   return %[[R]] : f32
func.func @fold_extract_shapecast_0d_source(%arg0 : vector<f32>) -> f32 {
  %0 = vector.shape_cast %arg0 : vector<f32> to vector<1xf32>
  %r = vector.extract %0[0] : f32 from vector<1xf32>
  return %r : f32
}

// -----

// CHECK-LABEL: negative_fold_extract_shapecast
//       CHECK:   %[[V:.*]] = vector.shape_cast %{{.*}} : vector<16xf32> to vector<2x4x2xf32>
//       CHECK:   %[[R:.*]] = vector.extract %[[V]][1] : vector<4x2xf32> from vector<2x4x2xf32>
//       CHECK:   return %[[R]] : vector<4x2xf32>
func.func @negative_fold_extract_shapecast(%arg0 : vector<16xf32>) -> vector<4x2xf32> {
  %0 = vector.shape_cast %arg0 : vector<16xf32> to vector<2x4x2xf32>
  %r = vector.extract %0[1] : vector<4x2xf32> from vector<2x4x2xf32>
  return %r : vector<4x2xf32>
}

// -----

// CHECK-LABEL: fold_extract_shapecast_to_shapecast
//  CHECK-SAME: (%[[ARG:.+]]: vector<3x4xf32>)
//       CHECK:   %[[R:.+]] = vector.shape_cast %[[ARG]] : vector<3x4xf32> to vector<12xf32>
//       CHECK:   return %[[R]]
func.func @fold_extract_shapecast_to_shapecast(%arg0 : vector<3x4xf32>) -> vector<12xf32> {
  %0 = vector.shape_cast %arg0 : vector<3x4xf32> to vector<1x12xf32>
  %r = vector.extract %0[0] : vector<12xf32> from vector<1x12xf32>
  return %r : vector<12xf32>
}

// -----

// CHECK-LABEL: func @extract_no_fold_scalar_to_0d(
//  CHECK-SAME:     %[[v:.*]]: vector<f32>)
//       CHECK:   %[[extract:.*]] = vector.extract %[[v]][] : f32 from vector<f32>
//       CHECK:   return %[[extract]]
func.func @extract_no_fold_scalar_to_0d(%v: vector<f32>) -> f32 {
  %0 = vector.extract %v[] : f32 from vector<f32>
  return %0 : f32
}

// -----

// CHECK-LABEL: func @insert_fold_same_rank(
//  CHECK-SAME:     %[[v:.*]]: vector<2x2xf32>)
//       CHECK:      %[[CST:.+]] = arith.constant
//  CHECK-SAME:                    : vector<2x2xf32>
//       CHECK-NOT:  vector.insert
//       CHECK:   return %[[CST]]
func.func @insert_fold_same_rank(%v: vector<2x2xf32>) -> vector<2x2xf32> {
  %cst = arith.constant dense<0.000000e+00> : vector<2x2xf32>
  %0 = vector.insert %cst, %v [] : vector<2x2xf32> into vector<2x2xf32>
  return %0 : vector<2x2xf32>
}

// -----

// CHECK-LABEL: func @insert_no_fold_scalar_to_0d(
//  CHECK-SAME:     %[[v:.*]]: vector<f32>)
//       CHECK:   %[[cst:.*]] = arith.constant dense<0.000000e+00> : vector<f32>
//       CHECK:   return %[[cst]]
func.func @insert_no_fold_scalar_to_0d(%v: vector<f32>) -> vector<f32> {
  %cst = arith.constant 0.000000e+00 : f32
  %0 = vector.insert %cst, %v [] : f32 into vector<f32>
  return %0 : vector<f32>
}

// -----

// CHECK-LABEL: fold_expand_collapse
//       CHECK:   %[[A:.*]] = vector.shape_cast %{{.*}} : vector<1x1x64xf32> to vector<8x8xf32>
//       CHECK:   return %[[A]] : vector<8x8xf32>
func.func @dont_fold_expand_collapse(%arg0: vector<1x1x64xf32>) -> vector<8x8xf32> {
    %0 = vector.shape_cast %arg0 : vector<1x1x64xf32> to vector<1x1x8x8xf32>
    %1 = vector.shape_cast %0 : vector<1x1x8x8xf32> to vector<8x8xf32>
    return %1 : vector<8x8xf32>
}

// -----

// CHECK-LABEL: func @fold_broadcast_shapecast
//  CHECK-SAME: (%[[V:.+]]: vector<4xf32>)
//       CHECK:   return %[[V]]
func.func @fold_broadcast_shapecast(%arg0: vector<4xf32>) -> vector<4xf32> {
    %0 = vector.broadcast %arg0 : vector<4xf32> to vector<1x1x4xf32>
    %1 = vector.shape_cast %0 : vector<1x1x4xf32> to vector<4xf32>
    return %1 : vector<4xf32>
}

// -----

// CHECK-LABEL: func @canonicalize_broadcast_shapecast_scalar
//       CHECK:   vector.broadcast
//   CHECK-NOT:   vector.shape_cast
func.func @canonicalize_broadcast_shapecast_scalar(%arg0: f32) -> vector<1xf32> {
    %0 = vector.broadcast %arg0 : f32 to vector<1x1x1xf32>
    %1 = vector.shape_cast %0 : vector<1x1x1xf32> to vector<1xf32>
    return %1 : vector<1xf32>
}

// -----

// CHECK-LABEL: func @dont_fold_broadcast_shapecast_diff_shape
//       CHECK:   vector.broadcast
//       CHECK:   vector.shape_cast
func.func @dont_fold_broadcast_shapecast_diff_shape(%arg0: vector<4xf32>) -> vector<8xf32> {
    %0 = vector.broadcast %arg0 : vector<4xf32> to vector<1x2x4xf32>
    %1 = vector.shape_cast %0 : vector<1x2x4xf32> to vector<8xf32>
    return %1 : vector<8xf32>
}

// -----

// CHECK-LABEL: func @canonicalize_broadcast_shapecast_to_broadcast
//       CHECK:   vector.broadcast
//   CHECK-NOT:   vector.shape_cast
func.func @canonicalize_broadcast_shapecast_to_broadcast(%arg0: vector<3xf32>) -> vector<8x3xf32> {
    %0 = vector.broadcast %arg0 : vector<3xf32> to vector<2x4x3xf32>
    %1 = vector.shape_cast %0 : vector<2x4x3xf32> to vector<8x3xf32>
    return %1 : vector<8x3xf32>
}

// -----

// CHECK-LABEL: func @canonicalize_broadcast_shapecast_to_broadcast_ones
//       CHECK:   vector.broadcast {{.*}} vector<1x1xi8> to vector<1x1x6x1x4xi8>
//   CHECK-NOT:   vector.shape_cast
func.func @canonicalize_broadcast_shapecast_to_broadcast_ones(%arg0: vector<1x1xi8>) -> vector<1x1x6x1x4xi8> {
  %0 = vector.broadcast %arg0 : vector<1x1xi8> to vector<6x4xi8>
  %1 = vector.shape_cast %0 : vector<6x4xi8> to vector<1x1x6x1x4xi8>
  return %1 : vector<1x1x6x1x4xi8>
}

// -----

// CHECK-LABEL: func @canonicalize_broadcast_shapecast_to_broadcast_scalar
//       CHECK:   vector.broadcast {{.*}} f32 to vector<3x4x1xf32>
//   CHECK-NOT:   vector.shape_cast
func.func @canonicalize_broadcast_shapecast_to_broadcast_scalar(%arg0: f32) -> vector<3x4x1xf32> {
  %0 = vector.broadcast %arg0 : f32 to vector<12xf32>
  %1 = vector.shape_cast %0 : vector<12xf32> to vector<3x4x1xf32>
  return %1 : vector<3x4x1xf32>
}

// -----

// In this test, broadcast (2)->(1,2,1) is not legal, but shape_cast (2)->(1,2,1) is.
// CHECK-LABEL: func @canonicalize_broadcast_shapecast_to_shapcast
//   CHECK-NOT:   vector.broadcast
//       CHECK:   vector.shape_cast {{.+}} : vector<2xf32> to vector<1x2x1xf32>
func.func @canonicalize_broadcast_shapecast_to_shapcast(%arg0 : vector<2xf32>) -> vector<1x2x1xf32> {
  %0 = vector.broadcast %arg0 : vector<2xf32> to vector<1x2xf32>
  %1 = vector.shape_cast %0 : vector<1x2xf32> to vector<1x2x1xf32>
  return %1 : vector<1x2x1xf32>
}

// -----

// In this test, broadcast (1)->(1,1) and shape_cast (1)->(1,1) are both legal. shape_cast is chosen.
// CHECK-LABEL: func @canonicalize_broadcast_shapecast_both_possible
//   CHECK-NOT:   vector.broadcast
//       CHECK:   vector.shape_cast {{.+}} : vector<1xf32> to vector<1x1xf32>
func.func @canonicalize_broadcast_shapecast_both_possible(%arg0: vector<1xf32>) -> vector<1x1xf32> {
    %0 = vector.broadcast %arg0 : vector<1xf32> to vector<1x1x1xf32>
    %1 = vector.shape_cast %0 : vector<1x1x1xf32> to vector<1x1xf32>
    return %1 : vector<1x1xf32>
}

// -----

// CHECK-LABEL: func @canonicalize_shapecast_broadcast_to_broadcast_prepend_dim
//   CHECK-NOT:   vector.shape_cast
//       CHECK:   vector.broadcast {{.+}} : vector<2xf32> to vector<32x2xf32>
func.func @canonicalize_shapecast_broadcast_to_broadcast_prepend_dim(%arg0 : vector<2xf32>) -> vector<32x2xf32> {
  %0 = vector.shape_cast %arg0 : vector<2xf32> to vector<1x2xf32>
  %1 = vector.broadcast %0 : vector<1x2xf32> to vector<32x2xf32>
  return %1 : vector<32x2xf32>
}

// -----

// CHECK-LABEL:   func.func @canonicalize_shapecast_broadcast_to_broadcast_prepend_dim2(
// CHECK-SAME:      %[[ARG0:.*]]: vector<2x1xf32>) -> vector<32x2x1xf32> {
// CHECK:           %[[VAL_0:.*]] = vector.broadcast %[[ARG0]] : vector<2x1xf32> to vector<32x2x1xf32>
// CHECK:           return %[[VAL_0]] : vector<32x2x1xf32>
// CHECK:         }
func.func @canonicalize_shapecast_broadcast_to_broadcast_prepend_dim2(%arg0 : vector<2x1xf32>) -> vector<32x2x1xf32> {
  %0 = vector.shape_cast %arg0 : vector<2x1xf32> to vector<1x2x1xf32>
  %1 = vector.broadcast %0 : vector<1x2x1xf32> to vector<32x2x1xf32>
  return %1 : vector<32x2x1xf32>
}

// -----

// CHECK-LABEL:   func.func @canonicalize_shapecast_broadcast_to_broadcast_prepend_dim3(
// CHECK-SAME:      %[[ARG0:.*]]: vector<2x1xf32>) -> vector<32x2x4xf32> {
// CHECK:           %[[VAL_0:.*]] = vector.broadcast %[[ARG0]] : vector<2x1xf32> to vector<32x2x4xf32>
// CHECK:           return %[[VAL_0]] : vector<32x2x4xf32>
// CHECK:         }
func.func @canonicalize_shapecast_broadcast_to_broadcast_prepend_dim3(%arg0 : vector<2x1xf32>) -> vector<32x2x4xf32> {
  %0 = vector.shape_cast %arg0 : vector<2x1xf32> to vector<1x2x1xf32>
  %1 = vector.broadcast %0 : vector<1x2x1xf32> to vector<32x2x4xf32>
  return %1 : vector<32x2x4xf32>
}

// -----

// CHECK-LABEL:   func.func @canonicalize_shapecast_broadcast_to_broadcast_remove_leading_dim(
// CHECK-SAME:      %[[ARG0:.*]]: vector<1x2xf32>) -> vector<32x2xf32> {
// CHECK:           %[[VAL_0:.*]] = vector.broadcast %[[ARG0]] : vector<1x2xf32> to vector<32x2xf32>
// CHECK:           return %[[VAL_0]] : vector<32x2xf32>
// CHECK:         }
func.func @canonicalize_shapecast_broadcast_to_broadcast_remove_leading_dim(%arg0 : vector<1x2xf32>) -> vector<32x2xf32> {
  %0 = vector.shape_cast %arg0 : vector<1x2xf32> to vector<2xf32>
  %1 = vector.broadcast %0 : vector<2xf32> to vector<32x2xf32>
  return %1 : vector<32x2xf32>
}

// -----

// CHECK-LABEL: func @negative_canonicalize_shapecast_broadcast_invalid_shape
//       CHECK:   vector.shape_cast {{.+}} : vector<64xf32> to vector<4x16xf32>
//       CHECK:   vector.broadcast {{.+}} : vector<4x16xf32> to vector<2x4x16xf32>
func.func @negative_canonicalize_shapecast_broadcast_invalid_shape(%arg0 : vector<64xf32>) -> vector<2x4x16xf32> {
  %0 = vector.shape_cast %arg0 : vector<64xf32> to vector<4x16xf32>
  %1 = vector.broadcast %0 : vector<4x16xf32> to vector<2x4x16xf32>
  return %1 : vector<2x4x16xf32>
}

// -----

// CHECK-LABEL: func @negative_canonicalize_shapecast_broadcast_invalid_broadcasted_dims
//       CHECK:   vector.shape_cast {{.+}} : vector<2x1xf32> to vector<1x2xf32>
//       CHECK:   vector.broadcast {{.+}} : vector<1x2xf32> to vector<2x2xf32>
func.func @negative_canonicalize_shapecast_broadcast_invalid_broadcasted_dims(%arg0 : vector<2x1xf32>) -> vector<2x2xf32> {
  %0 = vector.shape_cast %arg0 : vector<2x1xf32> to vector<1x2xf32>
  %1 = vector.broadcast %0 : vector<1x2xf32> to vector<2x2xf32>
  return %1 : vector<2x2xf32>
}

// -----

// CHECK-LABEL:   func.func @negative_canonicalize_shapecast_broadcast_to_broadcast_append_dim(
// CHECK-SAME:      %[[ARG0:.*]]: vector<2xf32>) -> vector<2x4xf32> {
// CHECK:           %[[VAL_0:.*]] = vector.shape_cast %[[ARG0]] : vector<2xf32> to vector<2x1xf32>
// CHECK:           %[[VAL_1:.*]] = vector.broadcast %[[VAL_0]] : vector<2x1xf32> to vector<2x4xf32>
// CHECK:           return %[[VAL_1]] : vector<2x4xf32>
// CHECK:         }
func.func @negative_canonicalize_shapecast_broadcast_to_broadcast_append_dim(%arg0 : vector<2xf32>) -> vector<2x4xf32> {
  %0 = vector.shape_cast %arg0 : vector<2xf32> to vector<2x1xf32>
  %1 = vector.broadcast %0 : vector<2x1xf32> to vector<2x4xf32>
  return %1 : vector<2x4xf32>
}

// -----

// CHECK-LABEL:   func.func @negative_canonicalize_shapecast_broadcast_to_broadcast_remove_trailing_dim(
// CHECK-SAME:      %[[ARG0:.*]]: vector<2x1xf32>) -> vector<32x2xf32> {
// CHECK:           %[[VAL_0:.*]] = vector.shape_cast %[[ARG0]] : vector<2x1xf32> to vector<2xf32>
// CHECK:           %[[VAL_1:.*]] = vector.broadcast %[[VAL_0]] : vector<2xf32> to vector<32x2xf32>
// CHECK:           return %[[VAL_1]] : vector<32x2xf32>
// CHECK:         }
func.func @negative_canonicalize_shapecast_broadcast_to_broadcast_remove_trailing_dim(%arg0 : vector<2x1xf32>) -> vector<32x2xf32> {
  %0 = vector.shape_cast %arg0 : vector<2x1xf32> to vector<2xf32>
  %1 = vector.broadcast %0 : vector<2xf32> to vector<32x2xf32>
  return %1 : vector<32x2xf32>
}

// -----

// CHECK-LABEL: fold_vector_transfer_masks
func.func @fold_vector_transfer_masks(%A: memref<?x?xf32>) -> (vector<4x8xf32>, vector<4x[4]xf32>) {
  // CHECK: %[[C0:.+]] = arith.constant 0 : index
  %c0 = arith.constant 0 : index
  // CHECK: %[[F0:.+]] = arith.constant 0.000000e+00 : f32
  %f0 = arith.constant 0.0 : f32

  %mask = vector.constant_mask [8, 4] : vector<8x4xi1>

  %arith_all_true_mask = arith.constant dense<true> : vector<4x[4]xi1>

  // CHECK: vector.transfer_read %{{.*}}, %[[F0]] {permutation_map
  %1 = vector.transfer_read %A[%c0, %c0], %f0, %mask
      {permutation_map = affine_map<(d0, d1) -> (d1, d0)>} : memref<?x?xf32>, vector<4x8xf32>

  // CHECK: vector.transfer_write {{.*}}[%[[C0]], %[[C0]]] {permutation_map
  vector.transfer_write %1, %A[%c0, %c0], %mask
      {permutation_map = affine_map<(d0, d1) -> (d1, d0)>} : vector<4x8xf32>, memref<?x?xf32>

  // CHECK: vector.transfer_read %{{.*}}, %[[F0]] :
  %2 = vector.transfer_read %A[%c0, %c0], %f0, %arith_all_true_mask : memref<?x?xf32>, vector<4x[4]xf32>

  // CHECK: vector.transfer_write {{.*}}[%[[C0]], %[[C0]]] :
  vector.transfer_write %2, %A[%c0, %c0], %arith_all_true_mask : vector<4x[4]xf32>, memref<?x?xf32>

  // CHECK: return
  return %1, %2 : vector<4x8xf32>, vector<4x[4]xf32>
}

// -----

// CHECK-LABEL: fold_vector_transfers
func.func @fold_vector_transfers(%A: memref<?x8xf32>) -> (vector<4x8xf32>, vector<4x9xf32>) {
  %c0 = arith.constant 0 : index
  %f0 = arith.constant 0.0 : f32

  // CHECK: vector.transfer_read %{{.*}} {in_bounds = [false, true]}
  %1 = vector.transfer_read %A[%c0, %c0], %f0 : memref<?x8xf32>, vector<4x8xf32>

  // CHECK: vector.transfer_write %{{.*}} {in_bounds = [false, true]}
  vector.transfer_write %1, %A[%c0, %c0] : vector<4x8xf32>, memref<?x8xf32>

  // Both dims may be out-of-bounds, attribute is elided.
  // CHECK: vector.transfer_read %{{.*}}
  // CHECK-NOT: in_bounds
  %2 = vector.transfer_read %A[%c0, %c0], %f0 : memref<?x8xf32>, vector<4x9xf32>

  // Both dims may be out-of-bounds, attribute is elided.
  // CHECK: vector.transfer_write %{{.*}}
  // CHECK-NOT: in_bounds
  vector.transfer_write %2, %A[%c0, %c0] : vector<4x9xf32>, memref<?x8xf32>

  // CHECK: return
  return %1, %2 : vector<4x8xf32>, vector<4x9xf32>
}

// -----

// CHECK-LABEL: bitcast_folding
//  CHECK-SAME:   %[[A:.*]]: vector<4x8xf32>
//  CHECK-SAME:   %[[B:.*]]: vector<2xi32>
//  CHECK:        return %[[A]], %[[B]] : vector<4x8xf32>, vector<2xi32>
func.func @bitcast_folding(%I1: vector<4x8xf32>, %I2: vector<2xi32>) -> (vector<4x8xf32>, vector<2xi32>) {
  %0 = vector.bitcast %I1 : vector<4x8xf32> to vector<4x8xf32>
  %1 = vector.bitcast %I2 : vector<2xi32> to vector<4xi16>
  %2 = vector.bitcast %1 : vector<4xi16> to vector<2xi32>
  return %0, %2 : vector<4x8xf32>, vector<2xi32>
}

// -----

// CHECK-LABEL: func @bitcast_f16_to_f32
//              bit pattern: 0x40004000
//       CHECK-DAG: %[[CST1:.+]] = arith.constant dense<2.00390625> : vector<4xf32>
//              bit pattern: 0x00000000
//       CHECK-DAG: %[[CST0:.+]] = arith.constant dense<0.000000e+00> : vector<4xf32>
//       CHECK: return %[[CST0]], %[[CST1]]
func.func @bitcast_f16_to_f32() -> (vector<4xf32>, vector<4xf32>) {
  %cst0 = arith.constant dense<0.0> : vector<8xf16> // bit pattern: 0x0000
  %cst1 = arith.constant dense<2.0> : vector<8xf16> // bit pattern: 0x4000
  %cast0 = vector.bitcast %cst0: vector<8xf16> to vector<4xf32>
  %cast1 = vector.bitcast %cst1: vector<8xf16> to vector<4xf32>
  return %cast0, %cast1: vector<4xf32>, vector<4xf32>
}

// -----

// CHECK-LABEL: func @bitcast_i8_to_i32
//              bit pattern: 0xA0A0A0A0
//       CHECK-DAG: %[[CST1:.+]] = arith.constant dense<-1600085856> : vector<4xi32>
//              bit pattern: 0x00000000
//       CHECK-DAG: %[[CST0:.+]] = arith.constant dense<0> : vector<4xi32>
//       CHECK: return %[[CST0]], %[[CST1]]
func.func @bitcast_i8_to_i32() -> (vector<4xi32>, vector<4xi32>) {
  %cst0 = arith.constant dense<0> : vector<16xi8> // bit pattern: 0x00
  %cst1 = arith.constant dense<160> : vector<16xi8> // bit pattern: 0xA0
  %cast0 = vector.bitcast %cst0: vector<16xi8> to vector<4xi32>
  %cast1 = vector.bitcast %cst1: vector<16xi8> to vector<4xi32>
  return %cast0, %cast1: vector<4xi32>, vector<4xi32>
}

// -----

// CHECK-LABEL: broadcast_poison
//       CHECK:  %[[POISON:.*]] = ub.poison : vector<4x6xi8>
//       CHECK:  return %[[POISON]] : vector<4x6xi8>
func.func @broadcast_poison() -> vector<4x6xi8> {
  %poison = ub.poison : vector<6xi8>
  %broadcast = vector.broadcast %poison : vector<6xi8> to vector<4x6xi8>
  return %broadcast : vector<4x6xi8>
}

// -----

// CHECK-LABEL:  broadcast_splat_constant
//       CHECK:  %[[CONST:.*]] = arith.constant dense<1> : vector<4x6xi8>
//       CHECK:  return %[[CONST]] : vector<4x6xi8>
func.func @broadcast_splat_constant() -> vector<4x6xi8> {
  %cst = arith.constant dense<1> : vector<6xi8>
  %broadcast = vector.broadcast %cst : vector<6xi8> to vector<4x6xi8>
  return %broadcast : vector<4x6xi8>
}

// -----

// CHECK-LABEL: broadcast_folding1
//       CHECK: %[[CST:.*]] = arith.constant dense<42> : vector<4xi32>
//   CHECK-NOT: vector.broadcast
//       CHECK: return %[[CST]]
func.func @broadcast_folding1() -> vector<4xi32> {
  %0 = arith.constant 42 : i32
  %1 = vector.broadcast %0 : i32 to vector<4xi32>
  return %1 : vector<4xi32>
}

// -----

// CHECK-LABEL: @broadcast_folding2
//       CHECK: %[[CST:.*]] = arith.constant dense<42> : vector<4x16xi32>
//   CHECK-NOT: vector.broadcast
//       CHECK: return %[[CST]]
func.func @broadcast_folding2() -> vector<4x16xi32> {
  %0 = arith.constant 42 : i32
  %1 = vector.broadcast %0 : i32 to vector<16xi32>
  %2 = vector.broadcast %1 : vector<16xi32> to vector<4x16xi32>
  return %2 : vector<4x16xi32>
}

// -----

// CHECK-LABEL: @fold_consecutive_broadcasts(
//  CHECK-SAME:                              %[[ARG0:.*]]: i32
//       CHECK: %[[RESULT:.*]] = vector.broadcast %[[ARG0]] : i32 to vector<4x16xi32>
//       CHECK: return %[[RESULT]]
func.func @fold_consecutive_broadcasts(%a : i32) -> vector<4x16xi32> {
  %1 = vector.broadcast %a : i32 to vector<16xi32>
  %2 = vector.broadcast %1 : vector<16xi32> to vector<4x16xi32>
  return %2 : vector<4x16xi32>
}

// -----

// CHECK-LABEL: shape_cast_splat_constant
//       CHECK-DAG: %[[CST1:.*]] = arith.constant dense<1> : vector<3x4x2xi32>
//       CHECK-DAG: %[[CST0:.*]] = arith.constant dense<2.000000e+00> : vector<20x2xf32>
//       CHECK: return %[[CST0]], %[[CST1]] : vector<20x2xf32>, vector<3x4x2xi32>
func.func @shape_cast_splat_constant() -> (vector<20x2xf32>, vector<3x4x2xi32>) {
  %cst = arith.constant dense<2.000000e+00> : vector<5x4x2xf32>
  %cst_1 = arith.constant dense<1> : vector<12x2xi32>
  %0 = vector.shape_cast %cst : vector<5x4x2xf32> to vector<20x2xf32>
  %1 = vector.shape_cast %cst_1 : vector<12x2xi32> to vector<3x4x2xi32>
  return %0, %1 : vector<20x2xf32>, vector<3x4x2xi32>
}

// -----

// Test of shape_cast's fold method:
// shape_cast(constant) -> constant.
//
// CHECK-LABEL: @shape_cast_dense_int_constant
//               CHECK: %[[CST:.*]] = arith.constant
// CHECK-SAME{LITERAL}: dense<[[2, 3, 5], [7, 11, 13]]>
//               CHECK: return %[[CST]] : vector<2x3xi8>
func.func @shape_cast_dense_int_constant() -> vector<2x3xi8> {
  %cst = arith.constant dense<[2, 3, 5, 7, 11, 13]> : vector<6xi8>
  %0 = vector.shape_cast %cst : vector<6xi8> to vector<2x3xi8>
  return %0 : vector<2x3xi8>
}

// -----

// Test of shape_cast fold's method:
// (shape_cast(const_x), const_x) -> (const_x_folded, const_x)
//
// CHECK-LABEL: @shape_cast_dense_float_constant
//  CHECK-DAG: %[[CST0:.*]] = {{.*}}1.000000e+00, 2.000000e+00{{.*}} vector<1x2xf32>
//  CHECK-DAG: %[[CST1:.*]] = {{.*}}1.000000e+00, 2.000000e+00{{.*}} vector<2xf32>
//      CHECK: return %[[CST1]], %[[CST0]] : vector<2xf32>, vector<1x2xf32>
func.func @shape_cast_dense_float_constant() -> (vector<2xf32>, vector<1x2xf32>){
  %cst = arith.constant dense<[[1.0, 2.0]]> : vector<1x2xf32>
  %0 = vector.shape_cast %cst : vector<1x2xf32> to vector<2xf32>
  return %0, %cst : vector<2xf32>, vector<1x2xf32>
}

// -----

// CHECK-LABEL: shape_cast_poison
//       CHECK-DAG: %[[CST1:.*]] = ub.poison : vector<3x4x2xi32>
//       CHECK-DAG: %[[CST0:.*]] = ub.poison : vector<20x2xf32>
//       CHECK: return %[[CST0]], %[[CST1]] : vector<20x2xf32>, vector<3x4x2xi32>
func.func @shape_cast_poison() -> (vector<20x2xf32>, vector<3x4x2xi32>) {
  %poison = ub.poison : vector<5x4x2xf32>
  %poison_1 = ub.poison : vector<12x2xi32>
  %0 = vector.shape_cast %poison : vector<5x4x2xf32> to vector<20x2xf32>
  %1 = vector.shape_cast %poison_1 : vector<12x2xi32> to vector<3x4x2xi32>
  return %0, %1 : vector<20x2xf32>, vector<3x4x2xi32>
}

// -----

// CHECK-LABEL: extract_strided_constant
//       CHECK-DAG: %[[CST1:.*]] = arith.constant dense<1> : vector<2x13x3xi32>
//       CHECK-DAG: %[[CST0:.*]] = arith.constant dense<2.000000e+00> : vector<12x2xf32>
//       CHECK: return %[[CST0]], %[[CST1]] : vector<12x2xf32>, vector<2x13x3xi32>
func.func @extract_strided_constant() -> (vector<12x2xf32>, vector<2x13x3xi32>) {
  %cst = arith.constant dense<2.000000e+00> : vector<29x7xf32>
  %cst_1 = arith.constant dense<1> : vector<4x37x9xi32>
  %0 = vector.extract_strided_slice %cst
    {offsets = [2, 3], sizes = [12, 2], strides = [1, 1]}
      : vector<29x7xf32> to vector<12x2xf32>
  %1 = vector.extract_strided_slice %cst_1
    {offsets = [1, 2, 5], sizes = [2, 13, 3], strides = [1, 1, 1]}
      : vector<4x37x9xi32> to vector<2x13x3xi32>
  return %0, %1 : vector<12x2xf32>, vector<2x13x3xi32>
}

// -----

// CHECK-LABEL: extract_strided_broadcast
//       CHECK:   %[[B:.*]] = vector.broadcast %{{.*}} : vector<4xf16> to vector<2x4xf16>
//  CHECK-NEXT:   return %[[B]] : vector<2x4xf16>
func.func @extract_strided_broadcast(%arg0: vector<4xf16>) -> vector<2x4xf16> {
 %0 = vector.broadcast %arg0 : vector<4xf16> to vector<16x4xf16>
 %1 = vector.extract_strided_slice %0
  {offsets = [0, 0], sizes = [2, 4], strides = [1, 1]} :
  vector<16x4xf16> to vector<2x4xf16>
  return %1 : vector<2x4xf16>
}

// -----

// CHECK-LABEL: extract_strided_broadcast2
//       CHECK:   %[[E:.*]] = vector.extract_strided_slice %{{.*}} {offsets = [0], sizes = [2], strides = [1]} : vector<4xf16> to vector<2xf16>
//  CHECK-NEXT:   %[[B:.*]] = vector.broadcast %[[E]] : vector<2xf16> to vector<2x2xf16>
//  CHECK-NEXT:   return %[[B]] : vector<2x2xf16>
func.func @extract_strided_broadcast2(%arg0: vector<4xf16>) -> vector<2x2xf16> {
 %0 = vector.broadcast %arg0 : vector<4xf16> to vector<16x4xf16>
 %1 = vector.extract_strided_slice %0
  {offsets = [0, 0], sizes = [2, 2], strides = [1, 1]} :
  vector<16x4xf16> to vector<2x2xf16>
  return %1 : vector<2x2xf16>
}

// -----

// CHECK-LABEL: func @extract_strided_broadcast3
//  CHECK-SAME: (%[[ARG:.+]]: vector<1xf32>)
//       CHECK: %[[V:.+]] = vector.broadcast %[[ARG]] : vector<1xf32> to vector<1x4xf32>
//       CHECK: return %[[V]]
func.func @extract_strided_broadcast3(%arg0: vector<1xf32>) -> vector<1x4xf32> {
 %0 = vector.broadcast %arg0 : vector<1xf32> to vector<1x8xf32>
 %1 = vector.extract_strided_slice %0
      {offsets = [0, 4], sizes = [1, 4], strides = [1, 1]}
      : vector<1x8xf32> to vector<1x4xf32>
  return %1 : vector<1x4xf32>
}

// -----

// CHECK-LABEL: func @extract_strided_broadcast4
//  CHECK-SAME: (%[[ARG:.+]]: f32)
//       CHECK: %[[V:.+]] = vector.broadcast %[[ARG]] : f32 to vector<1x4xf32>
//       CHECK: return %[[V]]
func.func @extract_strided_broadcast4(%arg0: f32) -> vector<1x4xf32> {
 %0 = vector.broadcast %arg0 : f32 to vector<1x8xf32>
 %1 = vector.extract_strided_slice %0
      {offsets = [0, 4], sizes = [1, 4], strides = [1, 1]}
      : vector<1x8xf32> to vector<1x4xf32>
  return %1 : vector<1x4xf32>
}

// -----

// Check the case where the same dimension is both broadcasted and sliced 
// CHECK-LABEL: func @extract_strided_broadcast5
//  CHECK-SAME: (%[[ARG:.+]]: vector<2x1xf32>)
//       CHECK: %[[V:.+]] = vector.broadcast %[[ARG]] : vector<2x1xf32> to vector<2x4xf32>
//       CHECK: return %[[V]]
func.func @extract_strided_broadcast5(%arg0: vector<2x1xf32>) -> vector<2x4xf32> {
 %0 = vector.broadcast %arg0 : vector<2x1xf32> to vector<2x8xf32>
 %1 = vector.extract_strided_slice %0
      {offsets = [0, 4], sizes = [2, 4], strides = [1, 1]}
      : vector<2x8xf32> to vector<2x4xf32>
  return %1 : vector<2x4xf32>
}

// -----

// CHECK-LABEL: consecutive_shape_cast
//       CHECK:   %[[C:.*]] = vector.shape_cast %{{.*}} : vector<16xf16> to vector<4x4xf16>
//  CHECK-NEXT:   return %[[C]] : vector<4x4xf16>
func.func @consecutive_shape_cast(%arg0: vector<16xf16>) -> vector<4x4xf16> {
  %0 = vector.shape_cast %arg0 : vector<16xf16> to vector<2x8xf16>
  %1 = vector.shape_cast %0 : vector<2x8xf16> to vector<4x4xf16>
  return %1 : vector<4x4xf16>
}

// -----

// CHECK-LABEL: func @dead_transfer_op
//   CHECK-NOT:   vector.transfer_read
//   CHECK-NOT:   vector.transfer_write
//       CHECK:   return
func.func @dead_transfer_op(%arg0 : tensor<4x4xf32>, %arg1 : memref<4x4xf32>,
                       %v0 : vector<1x4xf32>) {
  %c0 = arith.constant 0 : index
  %cf0 = arith.constant 0.0 : f32
  %r = vector.transfer_read %arg1[%c0, %c0], %cf0 :
    memref<4x4xf32>, vector<1x4xf32>
  %w = vector.transfer_write %v0, %arg0[%c0, %c0] :
    vector<1x4xf32>, tensor<4x4xf32>
  return
}

// -----

// CHECK-LABEL: func @dead_load
//   CHECK-NOT:   vector.maskedload
//   CHECK-NOT:   vector.gather
//   CHECK-NOT:   vector.expandload
//       CHECK:   return
func.func @dead_load(%base: memref<?xf32>, %indices: vector<16xi32>,
                          %mask: vector<16xi1>, %passthru: vector<16xf32>) {
  %c0 = arith.constant 0 : index
  %0 = vector.maskedload %base[%c0], %mask, %passthru :
    memref<?xf32>, vector<16xi1>, vector<16xf32> into vector<16xf32>
  %1 = vector.gather %base[%c0][%indices], %mask, %passthru :
    memref<?xf32>, vector<16xi32>, vector<16xi1>, vector<16xf32> into vector<16xf32>
  %2 = vector.expandload %base[%c0], %mask, %passthru :
    memref<?xf32>, vector<16xi1>, vector<16xf32> into vector<16xf32>
  return
}

// -----

#contraction_accesses0 = [
  affine_map<(i, j, k) -> (i, k)>,
  affine_map<(i, j, k) -> (k, j)>,
  affine_map<(i, j, k) -> (i, j)>
]
#contraction_trait0 = {
  indexing_maps = #contraction_accesses0,
  iterator_types = ["parallel", "parallel", "reduction"]
}

// CHECK-LABEL: func @contractions
//  CHECK-SAME:   %[[A:[0-9a-zA-Z]+]]: vector<2x3xf32>
//  CHECK-SAME:   %[[B:[0-9a-zA-Z]+]]: vector<3x4xf32>
//  CHECK-SAME:   %[[C:[0-9a-zA-Z]+]]: vector<2x4xf32>
//  CHECK-SAME:   %[[A_I8:[0-9a-zA-Z]+]]: vector<2x3xi8>
//  CHECK-SAME:   %[[B_I8:[0-9a-zA-Z]+]]: vector<3x4xi8>
//  CHECK-SAME:   %[[C_I8:[0-9a-zA-Z]+]]: vector<2x4xi8>
func.func @contractions(%a: vector<2x3xf32>, %b: vector<3x4xf32>, %c: vector<2x4xf32>,
                   %a_i8: vector<2x3xi8>, %b_i8: vector<3x4xi8>, %c_i8: vector<2x4xi8>)
  -> (vector<2x4xf32>, vector<2x4xi8>)
{
  // CHECK-NOT: arith.constant
  %vf_0 = arith.constant dense <0.0>: vector<2x4xf32>
  // CHECK-NOT: arith.addf
  //     CHECK: %[[D:.*]] = vector.contract {{.*}} %[[A]], %[[B]], %[[C]]
  %0 = vector.contract #contraction_trait0 %a, %b, %vf_0:
    vector<2x3xf32>, vector<3x4xf32> into vector<2x4xf32>
  // CHECK-NOT: arith.addf
  %1 = arith.addf %0, %c: vector<2x4xf32>

  // CHECK-NOT: arith.constant
  %vi8_0 = arith.constant dense <0>: vector<2x4xi8>
  // CHECK-NOT: arith.addi
  //     CHECK: %[[D_I8:.*]] = vector.contract {{.*}} %[[A_I8]], %[[B_I8]], %[[C_I8]]
  %i8_0 = vector.contract #contraction_trait0 %a_i8, %b_i8, %vi8_0:
    vector<2x3xi8>, vector<3x4xi8> into vector<2x4xi8>
  // CHECK-NOT: arith.addi
  %i8_1 = arith.addi %i8_0, %c_i8: vector<2x4xi8>

  // CHECK: return %[[D]], %[[D_I8]]
  return %1, %i8_1: vector<2x4xf32>, vector<2x4xi8>
}

// -----

// CHECK-LABEL: func @transfer_folding_1
//  CHECK-SAME:   %[[T0:[0-9a-zA-Z]+]]: tensor<2x3x4xf32>
//  CHECK-SAME:   %[[T1:[0-9a-zA-Z]+]]: tensor<2x3x4xf32>
func.func @transfer_folding_1(%t0: tensor<2x3x4xf32>, %t1: tensor<2x3x4xf32>)
  -> (tensor<2x3x4xf32>, tensor<2x3x4xf32>, tensor<2x3x4xf32>)
{
  %c0 = arith.constant 0 : index
  %pad = arith.constant 0.0 : f32
  %v = vector.transfer_read %t0[%c0, %c0, %c0], %pad {in_bounds = [true, true, true]} :
    tensor<2x3x4xf32>, vector<2x3x4xf32>

  %r0 = vector.transfer_write %v, %t1[%c0, %c0, %c0] {in_bounds = [true, true, true]} :
    vector<2x3x4xf32>, tensor<2x3x4xf32>

  %t2 = "test.constant"() { value = dense<6.0> : tensor<2x3x4xf32>} : () -> (tensor<2x3x4xf32>)
  %r1 = vector.transfer_write %v, %t2[%c0, %c0, %c0] {in_bounds = [true, true, true]} :
    vector<2x3x4xf32>, tensor<2x3x4xf32>


  // CHECK-NEXT: some_op_that_may_have_side_effects
  %t3 = "some_op_that_may_have_side_effects"() : () -> (tensor<2x3x4xf32>)
  %r2 = vector.transfer_write %v, %t0[%c0, %c0, %c0] {in_bounds = [true, true, true]} :
    vector<2x3x4xf32>, tensor<2x3x4xf32>

  // CHECK-NEXT: return %[[T0]], %[[T0]], %[[T0]]
  return %r0, %r1, %r2: tensor<2x3x4xf32>, tensor<2x3x4xf32>, tensor<2x3x4xf32>
}

// -----

// CHECK-LABEL: func @store_after_load_tensor
//  CHECK-SAME: (%[[ARG:.*]]: tensor<4x4xf32>)
//   CHECK-NOT:   vector.transfer_read
//   CHECK-NOT:   vector.transfer_write
//       CHECK:   return %[[ARG]] : tensor<4x4xf32>
func.func @store_after_load_tensor(%arg0 : tensor<4x4xf32>) -> tensor<4x4xf32> {
  %c1 = arith.constant 1 : index
  %c0 = arith.constant 0 : index
  %cf0 = arith.constant 0.0 : f32
  %0 = vector.transfer_read %arg0[%c1, %c0], %cf0 :
    tensor<4x4xf32>, vector<1x4xf32>
  %w0 = vector.transfer_write %0, %arg0[%c1, %c0] :
    vector<1x4xf32>, tensor<4x4xf32>
  return %w0 : tensor<4x4xf32>
}

// -----

// CHECK-LABEL: func @negative_store_after_load_tensor
//       CHECK:   vector.transfer_read
//       CHECK:   vector.transfer_write
//       CHECK:   return
func.func @negative_store_after_load_tensor(%arg0 : tensor<4x4xf32>) -> tensor<4x4xf32> {
  %c1 = arith.constant 1 : index
  %c0 = arith.constant 0 : index
  %cf0 = arith.constant 0.0 : f32
  %0 = vector.transfer_read %arg0[%c1, %c0], %cf0 :
    tensor<4x4xf32>, vector<1x4xf32>
  %w0 = vector.transfer_write %0, %arg0[%c0, %c0] :
    vector<1x4xf32>, tensor<4x4xf32>
  return %w0 : tensor<4x4xf32>
}

// -----

// CHECK-LABEL: func @store_to_load_tensor
//  CHECK-SAME: (%[[ARG:.*]]: tensor<4x4xf32>, %[[V0:.*]]: vector<1x4xf32>, %[[V1:.*]]: vector<1x4xf32>)
//   CHECK-NOT:   vector.transfer_write
//   CHECK-NOT:   vector.transfer_read
//       CHECK:   return %[[V0]] : vector<1x4xf32>
func.func @store_to_load_tensor(%arg0 : tensor<4x4xf32>,
  %v0 : vector<1x4xf32>, %v1 : vector<1x4xf32>) -> vector<1x4xf32> {
  %c1 = arith.constant 1 : index
  %c2 = arith.constant 2 : index
  %c0 = arith.constant 0 : index
  %cf0 = arith.constant 0.0 : f32
  %w0 = vector.transfer_write %v0, %arg0[%c1, %c0] {in_bounds = [true, true]} :
    vector<1x4xf32>, tensor<4x4xf32>
  %w1 = vector.transfer_write %v1, %w0[%c2, %c0] {in_bounds = [true, true]} :
    vector<1x4xf32>, tensor<4x4xf32>
  %0 = vector.transfer_read %w1[%c1, %c0], %cf0 {in_bounds = [true, true]} :
    tensor<4x4xf32>, vector<1x4xf32>
  return %0 : vector<1x4xf32>
}

// -----

// CHECK-LABEL: func @negative_store_to_load_tensor
//       CHECK:   vector.transfer_write
//       CHECK:   vector.transfer_write
//       CHECK:   %[[V:.*]] = vector.transfer_read
//       CHECK:   return %[[V]] : vector<1x4xf32>
func.func @negative_store_to_load_tensor(%arg0 : tensor<4x4xf32>,
  %v0 : vector<1x4xf32>, %v1 : vector<1x4xf32>, %i : index) -> vector<1x4xf32> {
  %c1 = arith.constant 1 : index
  %c2 = arith.constant 2 : index
  %c0 = arith.constant 0 : index
  %cf0 = arith.constant 0.0 : f32
  %w0 = vector.transfer_write %v0, %arg0[%c1, %c0] {in_bounds = [true, true]} :
    vector<1x4xf32>, tensor<4x4xf32>
  %w1 = vector.transfer_write %v0, %w0[%i, %i] {in_bounds = [true, true]} :
    vector<1x4xf32>, tensor<4x4xf32>
  %0 = vector.transfer_read %w1[%c1, %c0], %cf0 {in_bounds = [true, true]} :
    tensor<4x4xf32>, vector<1x4xf32>
  return %0 : vector<1x4xf32>
}

// -----

// CHECK-LABEL: func @store_to_load_tensor_broadcast
//  CHECK-SAME: (%[[ARG:.*]]: tensor<4x4xf32>, %[[V0:.*]]: vector<4x2xf32>)
//       CHECK:   %[[B:.*]] = vector.broadcast %[[V0]] : vector<4x2xf32> to vector<6x4x2xf32>
//       CHECK:   %[[T:.*]] = vector.transpose %[[B]], [1, 2, 0] : vector<6x4x2xf32> to vector<4x2x6xf32>
//       CHECK:   return %[[T]] : vector<4x2x6xf32>
func.func @store_to_load_tensor_broadcast(%arg0 : tensor<4x4xf32>,
  %v0 : vector<4x2xf32>) -> vector<4x2x6xf32> {
  %c0 = arith.constant 0 : index
  %cf0 = arith.constant 0.0 : f32
  %w0 = vector.transfer_write %v0, %arg0[%c0, %c0] {in_bounds = [true, true]} :
    vector<4x2xf32>, tensor<4x4xf32>
  %0 = vector.transfer_read %w0[%c0, %c0], %cf0 {in_bounds = [true, true, true],
  permutation_map = affine_map<(d0, d1) -> (d0, d1, 0)>} :
    tensor<4x4xf32>, vector<4x2x6xf32>
  return %0 : vector<4x2x6xf32>
}

// -----

// CHECK-LABEL: func @negative_store_to_load_tensor_memref
//   CHECK-NOT:   vector.broadcast
//   CHECK-NOT:   vector.transpose
//       CHECK:   vector.transfer_write
//       CHECK:   vector.transfer_read
func.func @negative_store_to_load_tensor_memref(
    %arg0 : tensor<?x?xf32>,
    %arg1 : memref<?x?xf32>,
    %v0 : vector<4x2xf32>
  ) -> vector<4x2xf32>
{
  %c0 = arith.constant 0 : index
  %cf0 = arith.constant 0.0 : f32
  vector.transfer_write %v0, %arg1[%c0, %c0] {in_bounds = [true, true]} :
    vector<4x2xf32>, memref<?x?xf32>
  %0 = vector.transfer_read %arg0[%c0, %c0], %cf0 {in_bounds = [true, true]} :
    tensor<?x?xf32>, vector<4x2xf32>
  return %0 : vector<4x2xf32>
}

// -----

// CHECK-LABEL: func @negative_store_to_load_tensor_no_actual_broadcast
//   CHECK-NOT:   vector.broadcast
//   CHECK-NOT:   vector.transpose
//       CHECK:   vector.transfer_write
//       CHECK:   vector.transfer_read
func.func @negative_store_to_load_tensor_no_actual_broadcast(%arg0 : tensor<?x?xf32>,
  %v0 : vector<4x2xf32>) -> vector<4x2xf32> {
  %c0 = arith.constant 0 : index
  %cf0 = arith.constant 0.0 : f32
  %w0 = vector.transfer_write %v0, %arg0[%c0, %c0] :
    vector<4x2xf32>, tensor<?x?xf32>
  %0 = vector.transfer_read %w0[%c0, %c0], %cf0 {in_bounds = [true, true]} :
    tensor<?x?xf32>, vector<4x2xf32>
  return %0 : vector<4x2xf32>
}

// -----

// CHECK-LABEL: func @negative_store_to_load_tensor_broadcast_out_of_bounds
//   CHECK-NOT:   vector.broadcast
//   CHECK-NOT:   vector.transpose
//       CHECK:   vector.transfer_write
//       CHECK:   vector.transfer_read
func.func @negative_store_to_load_tensor_broadcast_out_of_bounds(%arg0 : tensor<?x?xf32>,
  %v0 : vector<4x2xf32>) -> vector<4x2x6xf32> {
  %c0 = arith.constant 0 : index
  %cf0 = arith.constant 0.0 : f32
  %w0 = vector.transfer_write %v0, %arg0[%c0, %c0] :
    vector<4x2xf32>, tensor<?x?xf32>
  %0 = vector.transfer_read %w0[%c0, %c0], %cf0 {in_bounds = [true, true, true],
  permutation_map = affine_map<(d0, d1) -> (d0, d1, 0)>} :
    tensor<?x?xf32>, vector<4x2x6xf32>
  return %0 : vector<4x2x6xf32>
}

// -----

// CHECK-LABEL: func @negative_store_to_load_tensor_broadcast_masked
//   CHECK-NOT:   vector.broadcast
//   CHECK-NOT:   vector.transpose
//       CHECK:   vector.transfer_write
//       CHECK:   vector.transfer_read
func.func @negative_store_to_load_tensor_broadcast_masked(
    %arg0 : tensor<?x?xf32>, %v0 : vector<4x2xf32>, %mask : vector<4x2xi1>)
  -> vector<4x2x6xf32>
{
  %c0 = arith.constant 0 : index
  %cf0 = arith.constant 0.0 : f32
  %w0 = vector.transfer_write %v0, %arg0[%c0, %c0], %mask {in_bounds = [true, true]} :
    vector<4x2xf32>, tensor<?x?xf32>
  %0 = vector.transfer_read %w0[%c0, %c0], %cf0 {in_bounds = [true, true, true],
  permutation_map = affine_map<(d0, d1) -> (d0, d1, 0)>} :
    tensor<?x?xf32>, vector<4x2x6xf32>
  return %0 : vector<4x2x6xf32>
}

// -----

// CHECK-LABEL: func @store_to_load_tensor_broadcast_scalable
//  CHECK-SAME: (%[[ARG:.*]]: tensor<?xf32>, %[[V0:.*]]: vector<[4]xf32>)
//       CHECK:   %[[B:.*]] = vector.broadcast %[[V0]] : vector<[4]xf32> to vector<6x[4]xf32>
//       CHECK:   return %[[B]] : vector<6x[4]xf32>
func.func @store_to_load_tensor_broadcast_scalable(%arg0 : tensor<?xf32>,
  %v0 : vector<[4]xf32>) -> vector<6x[4]xf32> {
  %c0 = arith.constant 0 : index
  %cf0 = arith.constant 0.0 : f32
  %w0 = vector.transfer_write %v0, %arg0[%c0] {in_bounds = [true]} :
    vector<[4]xf32>, tensor<?xf32>
  %0 = vector.transfer_read %w0[%c0], %cf0 {in_bounds = [true, true],
  permutation_map = affine_map<(d0) -> (0, d0)>} :
    tensor<?xf32>, vector<6x[4]xf32>
  return %0 : vector<6x[4]xf32>
}

// -----

// CHECK-LABEL: func @store_to_load_tensor_perm_broadcast
//  CHECK-SAME: (%[[ARG:.*]]: tensor<4x4x4xf32>, %[[V0:.*]]: vector<4x1xf32>)
//       CHECK:   %[[B:.*]] = vector.broadcast %[[V0]] : vector<4x1xf32> to vector<100x5x4x1xf32>
//       CHECK:   %[[T:.*]] = vector.transpose %[[B]], [3, 0, 2, 1] : vector<100x5x4x1xf32> to vector<1x100x4x5xf32>
//       CHECK:   return %[[T]] : vector<1x100x4x5xf32>
func.func @store_to_load_tensor_perm_broadcast(%arg0 : tensor<4x4x4xf32>,
  %v0 : vector<4x1xf32>) -> vector<1x100x4x5xf32> {
  %c0 = arith.constant 0 : index
  %cf0 = arith.constant 0.0 : f32
  %w0 = vector.transfer_write %v0, %arg0[%c0, %c0, %c0] {in_bounds = [true, true],
  permutation_map = affine_map<(d0, d1, d2) -> (d2, d1)>} :
    vector<4x1xf32>, tensor<4x4x4xf32>
  %0 = vector.transfer_read %w0[%c0, %c0, %c0], %cf0 {in_bounds = [true, true, true, true],
  permutation_map = affine_map<(d0, d1, d2) -> (d1, 0, d2, 0)>} :
    tensor<4x4x4xf32>, vector<1x100x4x5xf32>
  return %0 : vector<1x100x4x5xf32>
}

// -----


// CHECK-LABEL: func @dead_store_tensor
//   CHECK-DAG:      %[[C0:.*]] = arith.constant 0 : index
//   CHECK-DAG:      %[[C1:.*]] = arith.constant 1 : index
//   CHECK-DAG:      %[[C2:.*]] = arith.constant 2 : index
//   CHECK-NOT:   vector.transfer_write {{.*}}, {{.*}}[%[[C1]], %[[C0]]
//       CHECK:   vector.transfer_write {{.*}}, {{.*}}[%[[C2]], %[[C0]]
//       CHECK:   %[[VTW:.*]] = vector.transfer_write {{.*}}, {{.*}}[%[[C1]], %[[C0]]
//       CHECK:   return %[[VTW]] : tensor<4x4xf32>
func.func @dead_store_tensor(%arg0 : tensor<4x4xf32>,
  %v0 : vector<1x4xf32>, %v1 : vector<1x4xf32>, %i : index) -> tensor<4x4xf32> {
  %c1 = arith.constant 1 : index
  %c2 = arith.constant 2 : index
  %c0 = arith.constant 0 : index
  %cf0 = arith.constant 0.0 : f32
  %w0 = vector.transfer_write %v0, %arg0[%c1, %c0] {in_bounds = [true, true]} :
    vector<1x4xf32>, tensor<4x4xf32>
  %w1 = vector.transfer_write %v0, %w0[%c2, %c0] {in_bounds = [true, true]} :
    vector<1x4xf32>, tensor<4x4xf32>
  %w2 = vector.transfer_write %v1, %w1[%c1, %c0] {in_bounds = [true, true]} :
    vector<1x4xf32>, tensor<4x4xf32>
  return %w2 : tensor<4x4xf32>
}

// -----

// CHECK-LABEL: func @negative_dead_store_tensor
//   CHECK-DAG:      %[[C0:.*]] = arith.constant 0 : index
//   CHECK-DAG:      %[[C1:.*]] = arith.constant 1 : index
//       CHECK:   vector.transfer_write
//       CHECK:   vector.transfer_write
//       CHECK:   vector.transfer_read
//       CHECK:   %[[VTW:.*]] = vector.transfer_write {{.*}}, {{.*}}[%[[C1]], %[[C0]]]
//       CHECK:   return %[[VTW]] : tensor<4x4xf32>
func.func @negative_dead_store_tensor(%arg0 : tensor<4x4xf32>,
  %v0 : vector<1x4xf32>, %v1 : vector<1x4xf32>, %i : index) -> tensor<4x4xf32> {
  %c1 = arith.constant 1 : index
  %c2 = arith.constant 2 : index
  %c0 = arith.constant 0 : index
  %cf0 = arith.constant 0.0 : f32
  %w0 = vector.transfer_write %v0, %arg0[%c1, %c0] {in_bounds = [true, true]} :
    vector<1x4xf32>, tensor<4x4xf32>
  %w1 = vector.transfer_write %v0, %w0[%c2, %c0] {in_bounds = [true, true]} :
    vector<1x4xf32>, tensor<4x4xf32>
  %0 = vector.transfer_read %w1[%i, %i], %cf0 {in_bounds = [true, true]} :
    tensor<4x4xf32>, vector<1x4xf32>
  %x = arith.addf %0, %0 : vector<1x4xf32>
  %w2 = vector.transfer_write %x, %w0[%c1, %c0] {in_bounds = [true, true]} :
    vector<1x4xf32>, tensor<4x4xf32>
  return %w2 : tensor<4x4xf32>
}

// -----

//       CHECK: #[[$MAP:[0-9a-z]+]] = affine_map<(d0, d1) -> (d1, d0)>

// CHECK-LABEL: func @swap_extract_slice_transfer_write
//  CHECK-SAME:   %[[VEC:.*]]: vector<8x4xf32>
//  CHECK-SAME:   %[[INIT_TENSOR:.*]]: tensor<4x8xf32>,
//  CHECK-SAME:   %[[ITER_ARG:.*]]: tensor<64x64xf32>,
//  CHECK-SAME:   %[[IV:.*]]: index, %[[SZ:.*]]: index)
func.func @swap_extract_slice_transfer_write(%arg0 : vector<8x4xf32>,
                                             %arg1 : tensor<4x8xf32>,
                                             %arg2 : tensor<64x64xf32>,
                                             %iv : index, %sz : index) -> tensor<64x64xf32> {
  //       CHECK:   %[[C0:.*]] = arith.constant 0 : index
  %c0 = arith.constant 0 : index

  //       CHECK:   %[[T0:.*]] = tensor.extract_slice %[[ITER_ARG]]
  //  CHECK-SAME:                 [%[[IV]], 16] [%[[SZ]], 8]
  //       CHECK:   %[[T1:.*]] = vector.transfer_write %[[VEC]]
  //  CHECK-SAME:                 %[[T0]][%[[C0]], %[[C0]]]
  //  CHECK-SAME:                 in_bounds = [true, false]
  //  CHECK-SAME:                 permutation_map = #[[$MAP]]
  //       CHECK:   %[[T2:.*]] = tensor.insert_slice %[[T1]] into %[[ITER_ARG]]
  //  CHECK-SAME:                 [%[[IV]], 16] [%[[SZ]], 8]
  %0 = vector.transfer_write %arg0, %arg1[%c0, %c0] {in_bounds = [true, true], permutation_map = affine_map<(d0, d1) -> (d1, d0)>} : vector<8x4xf32>, tensor<4x8xf32>
  %1 = tensor.extract_slice %0[0, 0] [%sz, 8] [1, 1] : tensor<4x8xf32> to tensor<?x8xf32>
  %2 = tensor.insert_slice %1 into %arg2[%iv, 16] [%sz, 8] [1, 1] : tensor<?x8xf32> into tensor<64x64xf32>

  //       CHECK:   return %[[T2]]
  func.return %2 : tensor<64x64xf32>
}

// -----

// CHECK-LABEL: func @do_not_swap_extract_slice_transfer_write
//  CHECK-SAME:   %[[VEC:.*]]: vector<8xf32>,
//  CHECK-SAME:   %[[VEC_SMALL:.*]]: vector<4xf32>,
//  CHECK-SAME:   %[[INIT_TENSOR:.*]]: tensor<8xf32>,
//  CHECK-SAME:   %[[ITER_ARG:.*]]: tensor<64xf32>,
//  CHECK-SAME:   %[[IV:.*]]: index, %[[SZ:.*]]: index)
func.func @do_not_swap_extract_slice_transfer_write(%arg0 : vector<8xf32>,
                                                    %arg1 : vector<4xf32>,
                                                    %arg2 : tensor<8xf32>,
                                                    %arg3 : tensor<64xf32>,
                                                    %iv : index, %sz : index) -> (tensor<64xf32>, tensor<64xf32>, tensor<64xf32>) {
  //       CHECK:   %[[C0:.*]] = arith.constant 0 : index
  %c0 = arith.constant 0 : index

  // Don't swap if the extracted and inserted slices do not match.
  //       CHECK:   %[[T0:.*]] = vector.transfer_write %[[VEC]]
  //       CHECK:   %[[T1:.*]] = tensor.extract_slice %[[T0]]
  //       CHECK:   %[[T2:.*]] = tensor.insert_slice %[[T1]]
  %0 = vector.transfer_write %arg0, %arg2[%c0] {in_bounds = [true]} : vector<8xf32>, tensor<8xf32>
  %1 = tensor.extract_slice %0[0] [%iv] [1] : tensor<8xf32> to tensor<?xf32>
  %2 = tensor.insert_slice %1 into %arg3[%iv] [%sz] [1] : tensor<?xf32> into tensor<64xf32>

  // Don't swap if the TransferWriteOp takes a small vector.
  //       CHECK:   %[[T3:.*]] = vector.transfer_write %[[VEC_SMALL]]
  //       CHECK:   %[[T4:.*]] = tensor.extract_slice %[[T3]]
  //       CHECK:   %[[T5:.*]] = tensor.insert_slice %[[T4]]
  %3 = vector.transfer_write %arg1, %arg2[%c0] {in_bounds = [true]} : vector<4xf32>, tensor<8xf32>
  %4 = tensor.extract_slice %3[0] [%sz] [1] : tensor<8xf32> to tensor<?xf32>
  %5 = tensor.insert_slice %4 into %arg3[%iv] [%sz] [1] : tensor<?xf32> into tensor<64xf32>

  // Don't swap if the one of the operations is rank-reducing.
  //       CHECK:   %[[T6:.*]] = vector.transfer_write %[[VEC]]
  //       CHECK:   %[[T7:.*]] = tensor.extract_slice %[[T6]]
  //       CHECK:   %[[T8:.*]] = tensor.insert_slice %[[T7]]
  %6 = vector.transfer_write %arg0, %arg2[%c0] {in_bounds = [true]} : vector<8xf32>, tensor<8xf32>
  %7 = tensor.extract_slice %6[0] [1] [1] : tensor<8xf32> to tensor<f32>
  %8 = tensor.insert_slice %7 into %arg3[%iv] [1] [1] : tensor<f32> into tensor<64xf32>

  //       CHECK:   return %[[T2]], %[[T5]], %[[T8]]
  func.return %2, %5, %8 : tensor<64xf32>, tensor<64xf32>, tensor<64xf32>
}

// -----

// CHECK-LABEL: func @vector_multi_reduction_single_parallel(
//  CHECK-SAME:     %[[v:.*]]: vector<2xf32>,
func.func @vector_multi_reduction_single_parallel(%arg0: vector<2xf32>, %acc: vector<2xf32>) -> vector<2xf32> {
    %0 = vector.multi_reduction <mul>, %arg0, %acc [] : vector<2xf32> to vector<2xf32>

//       CHECK:     return %[[v]] : vector<2xf32>
    return %0 : vector<2xf32>
}

// -----

// CHECK-LABEL: func @masked_vector_multi_reduction_single_parallel(
//  CHECK-SAME:     %[[VAL_0:.*]]: vector<2xf32>, %{{.*}}: vector<2xf32>,
func.func @masked_vector_multi_reduction_single_parallel(%arg0: vector<2xf32>, %acc: vector<2xf32>, %mask: vector<2xi1>) -> vector<2xf32> {
    %0 = vector.mask %mask { vector.multi_reduction <mul>, %arg0, %acc [] : vector<2xf32> to vector<2xf32> } : vector<2xi1> -> vector<2xf32>
//       CHECK:   return %[[VAL_0]] : vector<2xf32>
    return %0 : vector<2xf32>
}

// -----

// CHECK-LABEL: func @vector_multi_reduction_unit_dimensions(
//  CHECK-SAME: %[[SOURCE:.+]]: vector<5x1x4x1x20xf32>, %[[ACC:.+]]: vector<5x4x20xf32>
func.func @vector_multi_reduction_unit_dimensions(%source: vector<5x1x4x1x20xf32>, %acc: vector<5x4x20xf32>) -> vector<5x4x20xf32> {
//       CHECK:   %[[CAST:.+]] = vector.shape_cast  %[[SOURCE]] : vector<5x1x4x1x20xf32> to vector<5x4x20xf32>
//       CHECK:   %[[RESULT:.+]] = arith.mulf  %[[ACC]], %[[CAST]] : vector<5x4x20xf32>
    %0 = vector.multi_reduction <mul>, %source, %acc [1, 3] : vector<5x1x4x1x20xf32> to vector<5x4x20xf32>

//       CHECK:     return %[[RESULT]] : vector<5x4x20xf32>
    return %0 : vector<5x4x20xf32>
}

// -----

// CHECK-LABEL:   func.func @vector_multi_reduction_scalable(
// CHECK-SAME:     %[[VAL_0:.*]]: vector<1x[4]x1xf32>,
// CHECK-SAME:     %[[VAL_1:.*]]: vector<1x[4]xf32>,
// CHECK-SAME:     %[[VAL_2:.*]]: vector<1x[4]x1xi1>)
func.func @vector_multi_reduction_scalable(%source: vector<1x[4]x1xf32>,
                                           %acc: vector<1x[4]xf32>,
                                           %mask: vector<1x[4]x1xi1>) -> vector<1x[4]xf32> {
// CHECK:           %[[VAL_3:.*]] = vector.shape_cast %[[VAL_2]] : vector<1x[4]x1xi1> to vector<1x[4]xi1>
// CHECK:           %[[VAL_4:.*]] = vector.shape_cast %[[VAL_0]] : vector<1x[4]x1xf32> to vector<1x[4]xf32>
// CHECK:           %[[VAL_5:.*]] = arith.addf %[[VAL_1]], %[[VAL_4]] : vector<1x[4]xf32>
// CHECK:           %[[VAL_6:.*]] = arith.select %[[VAL_3]], %[[VAL_5]], %[[VAL_4]] : vector<1x[4]xi1>, vector<1x[4]xf32>
    %0 = vector.mask %mask { vector.multi_reduction <add>, %source, %acc [2] : vector<1x[4]x1xf32> to vector<1x[4]xf32> } :
          vector<1x[4]x1xi1> -> vector<1x[4]xf32>

    return %0 : vector<1x[4]xf32>
}

// -----

// CHECK-LABEL: func @masked_vector_multi_reduction_unit_dimensions
//  CHECK-SAME: %[[VAL_0:.*]]: vector<5x1x4x1x20xf32>, %[[VAL_1:.*]]: vector<5x4x20xf32>,
//  CHECK-SAME: %[[VAL_2:.*]]: vector<5x1x4x1x20xi1>)
func.func @masked_vector_multi_reduction_unit_dimensions(%source: vector<5x1x4x1x20xf32>,
                                                         %acc: vector<5x4x20xf32>,
                                                         %mask: vector<5x1x4x1x20xi1>) -> vector<5x4x20xf32> {
//       CHECK:   %[[VAL_3:.*]] = vector.shape_cast %[[VAL_2]] : vector<5x1x4x1x20xi1> to vector<5x4x20xi1>
//       CHECK:   %[[VAL_4:.*]] = vector.shape_cast %[[VAL_0]] : vector<5x1x4x1x20xf32> to vector<5x4x20xf32>
//       CHECK:   %[[VAL_5:.*]] = arith.mulf %[[VAL_1]], %[[VAL_4]] : vector<5x4x20xf32>
//       CHECK:   %[[VAL_6:.*]] = arith.select %[[VAL_3]], %[[VAL_5]], %[[VAL_4]] : vector<5x4x20xi1>, vector<5x4x20xf32>
%0 = vector.mask %mask { vector.multi_reduction <mul>, %source, %acc [1, 3] : vector<5x1x4x1x20xf32> to vector<5x4x20xf32> } :
           vector<5x1x4x1x20xi1> -> vector<5x4x20xf32>
    return %0 : vector<5x4x20xf32>
}

// -----

// CHECK-LABEL: func @vector_multi_reduction_unit_dimensions_fail(
//  CHECK-SAME: %[[SRC:.+]]: vector<5x1x4x1x20xf32>, %[[ACCUM:.+]]: vector<5x1x20xf32>
func.func @vector_multi_reduction_unit_dimensions_fail(%source: vector<5x1x4x1x20xf32>, %acc: vector<5x1x20xf32>) -> vector<5x1x20xf32> {
//       CHECK:   %[[RES:.+]] = vector.multi_reduction  <mul>, %[[SRC]], %[[ACCUM]] [1, 2] : vector<5x1x4x1x20xf32> to vector<5x1x20xf32>
    %0 = vector.multi_reduction <mul>, %source, %acc [1, 2] : vector<5x1x4x1x20xf32> to vector<5x1x20xf32>

//       CHECK:     return %[[RES]] : vector<5x1x20xf32>
    return %0 : vector<5x1x20xf32>
}

// -----

// CHECK-LABEL: func @vector_multi_reduction_unit_dimensions_single_elem(
//  CHECK-SAME: %[[SOURCE:.+]]: vector<1x1x1xf32>, %[[ACC:.+]]: f32
func.func @vector_multi_reduction_unit_dimensions_single_elem(%source: vector<1x1x1xf32>, %acc: f32) -> f32 {
//       CHECK:   %[[CAST:.+]] = vector.extract  %[[SOURCE]][0, 0, 0] : f32 from vector<1x1x1xf32>
//       CHECK:   %[[RESULT:.+]] = arith.mulf  %[[ACC]], %[[CAST]] : f32
    %0 = vector.multi_reduction <mul>, %source, %acc [0,1,2] : vector<1x1x1xf32> to f32

//       CHECK:     return %[[RESULT]] : f32
    return %0 : f32
}

// -----

// CHECK-LABEL: func @masked_vector_multi_reduction_unit_dimensions_single_elem(
//  CHECK-SAME: %[[VAL_0:.*]]: vector<1x1x1xf32>, %[[VAL_1:.*]]: f32,
//  CHECK-SAME: %[[VAL_2:.*]]: vector<1x1x1xi1>)
func.func @masked_vector_multi_reduction_unit_dimensions_single_elem(%source: vector<1x1x1xf32>, %acc: f32, %mask: vector<1x1x1xi1>) -> f32 {
      // CHECK:           %[[VAL_3:.*]] = vector.extract %[[VAL_2]][0, 0, 0] : i1 from vector<1x1x1xi1>
      // CHECK:           %[[VAL_4:.*]] = vector.extract %[[VAL_0]][0, 0, 0] : f32 from vector<1x1x1xf32>
      // CHECK:           %[[VAL_5:.*]] = arith.mulf %[[VAL_1]], %[[VAL_4]] : f32
      // CHECK:           %[[VAL_6:.*]] = arith.select %[[VAL_3]], %[[VAL_5]], %[[VAL_4]] : f32
  %0 = vector.mask %mask { vector.multi_reduction <mul>, %source, %acc [0,1,2] : vector<1x1x1xf32> to f32 } : vector<1x1x1xi1> -> f32
    return %0 : f32
}

// -----

// CHECK-LABEL: func @insert_strided_slice_full_range
//  CHECK-SAME: %[[SOURCE:.+]]: vector<16x16xf16>, %{{.+}}: vector<16x16xf16>
func.func @insert_strided_slice_full_range(%source: vector<16x16xf16>, %dest: vector<16x16xf16>) -> vector<16x16xf16> {
  %0 = vector.insert_strided_slice %source, %dest {offsets = [0, 0], strides = [1, 1]} : vector<16x16xf16> into vector<16x16xf16>
  // CHECK: return %[[SOURCE]]
  return %0: vector<16x16xf16>
}

// -----

// CHECK-LABEL: extract_strided_splatlike
//       CHECK:   %[[B:.*]] = vector.broadcast %{{.*}} f16 to vector<2x4xf16>
//  CHECK-NEXT:   return %[[B]] : vector<2x4xf16>
func.func @extract_strided_splatlike(%arg0: f16) -> vector<2x4xf16> {
 %0 = vector.broadcast %arg0 : f16 to vector<16x4xf16>
 %1 = vector.extract_strided_slice %0
  {offsets = [1, 0], sizes = [2, 4], strides = [1, 1]} :
  vector<16x4xf16> to vector<2x4xf16>
  return %1 : vector<2x4xf16>
}

// -----

// CHECK-LABEL: func @insert_extract_to_broadcast
//  CHECK-SAME: (%[[ARG0:.*]]: vector<1x1x4xf32>, %[[ARG1:.*]]: vector<4xf32>)
//       CHECK:   %[[V0:.*]] = vector.extract %[[ARG0]][0, 0] : vector<4xf32> from vector<1x1x4xf32>
//       CHECK:   %[[V1:.*]] = vector.broadcast %[[ARG1]] : vector<4xf32> to vector<1x1x4xf32>
//       CHECK:   return %[[V0]], %[[V1]] : vector<4xf32>, vector<1x1x4xf32>
func.func @insert_extract_to_broadcast(%arg0 : vector<1x1x4xf32>,
  %arg1 : vector<4xf32>) -> (vector<4xf32>, vector<1x1x4xf32>) {
  %0 = vector.extract %arg0[0, 0] : vector<4xf32> from vector<1x1x4xf32>
  %1 = vector.insert %arg1, %arg0 [0, 0] : vector<4xf32> into vector<1x1x4xf32>
  return %0, %1 : vector<4xf32>, vector<1x1x4xf32>
}

// -----

// CHECK-LABEL: func.func @extract_splat_constant
//   CHECK-DAG:   %[[CST1:.*]] = arith.constant 1 : i32
//   CHECK-DAG:   %[[CST0:.*]] = arith.constant dense<2.000000e+00> : vector<7xf32>
//  CHECK-NEXT:   return %[[CST0]], %[[CST1]] : vector<7xf32>, i32
func.func @extract_splat_constant() -> (vector<7xf32>, i32) {
  %cst = arith.constant dense<2.000000e+00> : vector<29x7xf32>
  %cst_1 = arith.constant dense<1> : vector<4x37x9xi32>
  %0 = vector.extract %cst[2] : vector<7xf32> from vector<29x7xf32>
  %1 = vector.extract %cst_1[1, 4, 5] : i32 from vector<4x37x9xi32>
  return %0, %1 : vector<7xf32>, i32
}

// -----

// CHECK-LABEL: func.func @extract_1d_constant
//   CHECK-DAG: %[[I32CST:.*]] = arith.constant 3 : i32
//   CHECK-DAG: %[[IDXCST:.*]] = arith.constant 1 : index
//   CHECK-DAG: %[[F32CST:.*]] = arith.constant 2.000000e+00 : f32
//  CHECK-NEXT: return %[[I32CST]], %[[IDXCST]], %[[F32CST]] : i32, index, f32
func.func @extract_1d_constant() -> (i32, index, f32) {
  %icst = arith.constant dense<[1, 2, 3, 4]> : vector<4xi32>
  %e = vector.extract %icst[2] : i32 from vector<4xi32>
  %idx_cst = arith.constant dense<[0, 1, 2]> : vector<3xindex>
  %f = vector.extract %idx_cst[1] : index from vector<3xindex>
  %fcst = arith.constant dense<[2.000000e+00, 3.000000e+00, 4.000000e+00]> : vector<3xf32>
  %g = vector.extract %fcst[0] : f32 from vector<3xf32>
  return %e, %f, %g : i32, index, f32
}

// -----

// CHECK-LABEL: func.func @extract_2d_constant
//   CHECK-DAG: %[[ACST:.*]] = arith.constant 0 : i32
//   CHECK-DAG: %[[BCST:.*]] = arith.constant 2 : i32
//   CHECK-DAG: %[[CCST:.*]] = arith.constant 3 : i32
//   CHECK-DAG: %[[DCST:.*]] = arith.constant 5 : i32
//  CHECK-NEXT: return %[[ACST]], %[[BCST]], %[[CCST]], %[[DCST]] : i32, i32, i32, i32
func.func @extract_2d_constant() -> (i32, i32, i32, i32) {
  %cst = arith.constant dense<[[0, 1, 2], [3, 4, 5]]> : vector<2x3xi32>
  %a = vector.extract %cst[0, 0] : i32 from vector<2x3xi32>
  %b = vector.extract %cst[0, 2] : i32 from vector<2x3xi32>
  %c = vector.extract %cst[1, 0] : i32 from vector<2x3xi32>
  %d = vector.extract %cst[1, 2] : i32 from vector<2x3xi32>
  return %a, %b, %c, %d : i32, i32, i32, i32
}

// -----

// CHECK-LABEL: func.func @extract_vector_2d_constant
//   CHECK-DAG: %[[ACST:.*]] = arith.constant dense<[0, 1, 2]> : vector<3xi32>
//   CHECK-DAG: %[[BCST:.*]] = arith.constant dense<[3, 4, 5]> : vector<3xi32>
//  CHECK-NEXT: return %[[ACST]], %[[BCST]] : vector<3xi32>, vector<3xi32>
func.func @extract_vector_2d_constant() -> (vector<3xi32>, vector<3xi32>) {
  %cst = arith.constant dense<[[0, 1, 2], [3, 4, 5]]> : vector<2x3xi32>
  %a = vector.extract %cst[0] : vector<3xi32> from vector<2x3xi32>
  %b = vector.extract %cst[1] : vector<3xi32> from vector<2x3xi32>
  return %a, %b : vector<3xi32>, vector<3xi32>
}

// -----

// CHECK-LABEL: func.func @extract_3d_constant
//   CHECK-DAG: %[[ACST:.*]] = arith.constant 0 : i32
//   CHECK-DAG: %[[BCST:.*]] = arith.constant 1 : i32
//   CHECK-DAG: %[[CCST:.*]] = arith.constant 9 : i32
//   CHECK-DAG: %[[DCST:.*]] = arith.constant 10 : i32
//  CHECK-NEXT: return %[[ACST]], %[[BCST]], %[[CCST]], %[[DCST]] : i32, i32, i32, i32
func.func @extract_3d_constant() -> (i32, i32, i32, i32) {
  %cst = arith.constant dense<[[[0, 1], [2, 3], [4, 5]], [[6, 7], [8, 9], [10, 11]]]> : vector<2x3x2xi32>
  %a = vector.extract %cst[0, 0, 0] : i32 from vector<2x3x2xi32>
  %b = vector.extract %cst[0, 0, 1] : i32 from vector<2x3x2xi32>
  %c = vector.extract %cst[1, 1, 1] : i32 from vector<2x3x2xi32>
  %d = vector.extract %cst[1, 2, 0] : i32 from vector<2x3x2xi32>
  return %a, %b, %c, %d : i32, i32, i32, i32
}

// -----

// CHECK-LABEL: func.func @extract_vector_3d_constant
//   CHECK-DAG: %[[ACST:.*]] = arith.constant dense<{{\[\[0, 1\], \[2, 3\], \[4, 5\]\]}}> : vector<3x2xi32>
//   CHECK-DAG: %[[BCST:.*]] = arith.constant dense<{{\[\[6, 7\], \[8, 9\], \[10, 11\]\]}}> : vector<3x2xi32>
//   CHECK-DAG: %[[CCST:.*]] = arith.constant dense<[8, 9]> : vector<2xi32>
//   CHECK-DAG: %[[DCST:.*]] = arith.constant dense<[10, 11]> : vector<2xi32>
//  CHECK-NEXT: return %[[ACST]], %[[BCST]], %[[CCST]], %[[DCST]] : vector<3x2xi32>, vector<3x2xi32>, vector<2xi32>, vector<2xi32>
func.func @extract_vector_3d_constant() -> (vector<3x2xi32>, vector<3x2xi32>, vector<2xi32>, vector<2xi32>) {
  %cst = arith.constant dense<[[[0, 1], [2, 3], [4, 5]], [[6, 7], [8, 9], [10, 11]]]> : vector<2x3x2xi32>
  %a = vector.extract %cst[0] : vector<3x2xi32> from vector<2x3x2xi32>
  %b = vector.extract %cst[1] : vector<3x2xi32> from vector<2x3x2xi32>
  %c = vector.extract %cst[1, 1] : vector<2xi32> from vector<2x3x2xi32>
  %d = vector.extract %cst[1, 2] : vector<2xi32> from vector<2x3x2xi32>
  return %a, %b, %c, %d : vector<3x2xi32>, vector<3x2xi32>, vector<2xi32>, vector<2xi32>
}

// -----

// CHECK-LABEL: func.func @extract_splat_vector_3d_constant
//   CHECK-DAG: %[[ACST:.*]] = arith.constant dense<0> : vector<2xi32>
//   CHECK-DAG: %[[BCST:.*]] = arith.constant dense<4> : vector<2xi32>
//   CHECK-DAG: %[[CCST:.*]] = arith.constant dense<5> : vector<2xi32>
//  CHECK-NEXT: return %[[ACST]], %[[BCST]], %[[CCST]] : vector<2xi32>, vector<2xi32>, vector<2xi32>
func.func @extract_splat_vector_3d_constant() -> (vector<2xi32>, vector<2xi32>, vector<2xi32>) {
  %cst = arith.constant dense<[[[0, 0], [1, 1], [2, 2]], [[3, 3], [4, 4], [5, 5]]]> : vector<2x3x2xi32>
  %a = vector.extract %cst[0, 0] : vector<2xi32> from vector<2x3x2xi32>
  %b = vector.extract %cst[1, 1] : vector<2xi32> from vector<2x3x2xi32>
  %c = vector.extract %cst[1, 2] : vector<2xi32> from vector<2x3x2xi32>
  return %a, %b, %c : vector<2xi32>, vector<2xi32>, vector<2xi32>
}

// -----

// CHECK-LABEL: func.func @extract_strided_slice_1d_constant
//   CHECK-DAG: %[[ACST:.*]] = arith.constant dense<[0, 1, 2]> : vector<3xi32>
//   CHECK-DAG: %[[BCST:.*]] = arith.constant dense<[1, 2]> : vector<2xi32>
//   CHECK-DAG: %[[CCST:.*]] = arith.constant dense<2> : vector<1xi32>
//  CHECK-NEXT: return %[[ACST]], %[[BCST]], %[[CCST]] : vector<3xi32>, vector<2xi32>, vector<1xi32>
func.func @extract_strided_slice_1d_constant() -> (vector<3xi32>, vector<2xi32>, vector<1xi32>) {
  %cst = arith.constant dense<[0, 1, 2]> : vector<3xi32>
  %a = vector.extract_strided_slice %cst
   {offsets = [0], sizes = [3], strides = [1]} : vector<3xi32> to vector<3xi32>
  %b = vector.extract_strided_slice %cst
   {offsets = [1], sizes = [2], strides = [1]} : vector<3xi32> to vector<2xi32>
  %c = vector.extract_strided_slice %cst
   {offsets = [2], sizes = [1], strides = [1]} : vector<3xi32> to vector<1xi32>
  return %a, %b, %c : vector<3xi32>, vector<2xi32>, vector<1xi32>
}

// -----

// CHECK-LABEL: func.func @extract_strided_slice_2d_constant
//   CHECK-DAG: %[[ACST:.*]] = arith.constant dense<0> : vector<1x1xi32>
//   CHECK-DAG: %[[BCST:.*]] = arith.constant dense<{{\[\[4, 5\]\]}}> : vector<1x2xi32>
//   CHECK-DAG: %[[CCST:.*]] = arith.constant dense<{{\[\[1, 2\], \[4, 5\]\]}}> : vector<2x2xi32>
//  CHECK-NEXT: return %[[ACST]], %[[BCST]], %[[CCST]] : vector<1x1xi32>, vector<1x2xi32>, vector<2x2xi32>
func.func @extract_strided_slice_2d_constant() -> (vector<1x1xi32>, vector<1x2xi32>, vector<2x2xi32>) {
  %cst = arith.constant dense<[[0, 1, 2], [3, 4, 5]]> : vector<2x3xi32>
  %a = vector.extract_strided_slice %cst
   {offsets = [0, 0], sizes = [1, 1], strides = [1, 1]} : vector<2x3xi32> to vector<1x1xi32>
  %b = vector.extract_strided_slice %cst
   {offsets = [1, 1], sizes = [1, 2], strides = [1, 1]} : vector<2x3xi32> to vector<1x2xi32>
  %c = vector.extract_strided_slice %cst
   {offsets = [0, 1], sizes = [2, 2], strides = [1, 1]} : vector<2x3xi32> to vector<2x2xi32>
  return %a, %b, %c : vector<1x1xi32>, vector<1x2xi32>, vector<2x2xi32>
}

// -----

// CHECK-LABEL: func.func @extract_strided_slice_3d_constant
//   CHECK-DAG: %[[ACST:.*]] = arith.constant dense<{{\[\[\[8, 9\], \[10, 11\]\]\]}}> : vector<1x2x2xi32>
//   CHECK-DAG: %[[BCST:.*]] = arith.constant dense<{{\[\[\[2, 3\]\]\]}}> : vector<1x1x2xi32>
//   CHECK-DAG: %[[CCST:.*]] = arith.constant dense<{{\[\[\[6, 7\]\], \[\[10, 11\]\]\]}}> : vector<2x1x2xi32>
//   CHECK-DAG: %[[DCST:.*]] = arith.constant dense<11> : vector<1x1x1xi32>
//  CHECK-NEXT: return %[[ACST]], %[[BCST]], %[[CCST]], %[[DCST]]
func.func @extract_strided_slice_3d_constant() -> (vector<1x2x2xi32>, vector<1x1x2xi32>, vector<2x1x2xi32>, vector<1x1x1xi32>) {
  %cst = arith.constant dense<[[[0, 1], [2, 3]], [[4, 5], [6, 7]], [[8, 9], [10, 11]]]> : vector<3x2x2xi32>
  %a = vector.extract_strided_slice %cst
   {offsets = [2], sizes = [1], strides = [1]} : vector<3x2x2xi32> to vector<1x2x2xi32>
  %b = vector.extract_strided_slice %cst
   {offsets = [0, 1], sizes = [1, 1], strides = [1, 1]} : vector<3x2x2xi32> to vector<1x1x2xi32>
  %c = vector.extract_strided_slice %cst
   {offsets = [1, 1, 0], sizes = [2, 1, 2], strides = [1, 1, 1]} : vector<3x2x2xi32> to vector<2x1x2xi32>
  %d = vector.extract_strided_slice %cst
   {offsets = [2, 1, 1], sizes = [1, 1, 1], strides = [1, 1, 1]} : vector<3x2x2xi32> to vector<1x1x1xi32>
  return %a, %b, %c, %d : vector<1x2x2xi32>, vector<1x1x2xi32>, vector<2x1x2xi32>, vector<1x1x1xi32>
}

// -----

// CHECK-LABEL: extract_extract_strided
//  CHECK-SAME: %[[A:.*]]: vector<32x16x4xf16>
//       CHECK: %[[V:.*]] = vector.extract %[[A]][9, 7] : vector<4xf16> from vector<32x16x4xf16>
//       CHECK: return %[[V]] : vector<4xf16>
func.func @extract_extract_strided(%arg0: vector<32x16x4xf16>) -> vector<4xf16> {
 %1 = vector.extract_strided_slice %arg0
  {offsets = [7, 3], sizes = [10, 8], strides = [1, 1]} :
  vector<32x16x4xf16> to vector<10x8x4xf16>
  %2 = vector.extract %1[2, 4] : vector<4xf16> from vector<10x8x4xf16>
  return %2 : vector<4xf16>
}

// -----

// CHECK-LABEL: extract_insert_strided
//  CHECK-SAME: %[[A:.*]]: vector<6x4xf32>
//       CHECK: %[[V:.*]] = vector.extract %[[A]][0, 2] : f32 from vector<6x4xf32>
//       CHECK: return %[[V]] : f32
func.func @extract_insert_strided(%a: vector<6x4xf32>, %b: vector<8x16xf32>)
  -> f32 {
  %0 = vector.insert_strided_slice %a, %b {offsets = [2, 2], strides = [1, 1]}
    : vector<6x4xf32> into vector<8x16xf32>
  %2 = vector.extract %0[2, 4] : f32 from vector<8x16xf32>
  return %2 : f32
}

// -----

// CHECK-LABEL: extract_insert_rank_reduce
//  CHECK-SAME: %[[A:.*]]: vector<4xf32>
//       CHECK: %[[V:.*]] = vector.extract %[[A]][2] : f32 from vector<4xf32>
//       CHECK: return %[[V]] : f32
func.func @extract_insert_rank_reduce(%a: vector<4xf32>, %b: vector<8x16xf32>)
  -> f32 {
  %0 = vector.insert_strided_slice %a, %b {offsets = [2, 2], strides = [1]}
    : vector<4xf32> into vector<8x16xf32>
  %2 = vector.extract %0[2, 4] : f32 from vector<8x16xf32>
  return %2 : f32
}

// -----

// CHECK-LABEL: negative_extract_insert
//       CHECK: vector.insert_strided_slice
//       CHECK: vector.extract
func.func @negative_extract_insert(%a: vector<2x15xf32>, %b: vector<12x8x16xf32>)
  -> vector<16xf32> {
  %0 = vector.insert_strided_slice %a, %b {offsets = [4, 2, 0], strides = [1, 1]}
    : vector<2x15xf32> into vector<12x8x16xf32>
  %2 = vector.extract %0[4, 2] : vector<16xf32> from vector<12x8x16xf32>
  return %2 : vector<16xf32>
}

// -----

// CHECK-LABEL: extract_insert_chain
//  CHECK-SAME: (%[[A:.*]]: vector<2x16xf32>, %[[B:.*]]: vector<12x8x16xf32>, %[[C:.*]]: vector<2x16xf32>)
//       CHECK: %[[V:.*]] = vector.extract %[[C]][0] : vector<16xf32> from vector<2x16xf32>
//       CHECK: return %[[V]] : vector<16xf32>
func.func @extract_insert_chain(%a: vector<2x16xf32>, %b: vector<12x8x16xf32>, %c: vector<2x16xf32>)
  -> vector<16xf32> {
  %0 = vector.insert_strided_slice %c, %b {offsets = [4, 2, 0], strides = [1, 1]}
    : vector<2x16xf32> into vector<12x8x16xf32>
  %1 = vector.insert_strided_slice %a, %0 {offsets = [0, 2, 0], strides = [1, 1]}
    : vector<2x16xf32> into vector<12x8x16xf32>
  %2 = vector.extract %1[4, 2] : vector<16xf32> from vector<12x8x16xf32>
  return %2 : vector<16xf32>
}

// -----

// CHECK-LABEL: extract_from_extract_chain_should_not_fold_dynamic_extracts
//  CHECK-SAME: (%[[VEC:.*]]: vector<2x4xf32>, %[[IDX:.*]]: index)
//       CHECK: %[[A:.*]] = vector.extract %[[VEC]][%[[IDX]]] : vector<4xf32> from vector<2x4xf32>
//       CHECK: %[[B:.*]] = vector.extract %[[A]][1] : f32 from vector<4xf32>
func.func @extract_from_extract_chain_should_not_fold_dynamic_extracts(%v: vector<2x4xf32>, %index: index) -> f32 {
  %0 = vector.extract %v[%index] : vector<4xf32> from vector<2x4xf32>
  %1 = vector.extract %0[1] : f32 from vector<4xf32>
  return %1 : f32
}

// -----

// CHECK-LABEL: extract_extract_strided2
//  CHECK-SAME: %[[A:.*]]: vector<2x4xf32>
//       CHECK: %[[V:.*]] = vector.extract %[[A]][1] : vector<4xf32> from vector<2x4xf32>
//       CHECK: return %[[V]] : vector<4xf32>
func.func @extract_extract_strided2(%A: vector<2x4xf32>)
  -> (vector<4xf32>) {
 %0 = vector.extract_strided_slice %A {offsets = [1, 0], sizes = [1, 4], strides = [1, 1]} : vector<2x4xf32> to vector<1x4xf32>
 %1 = vector.extract %0[0] : vector<4xf32> from vector<1x4xf32>
 return %1 : vector<4xf32>
}

// -----

// CHECK-LABEL: func @splatlike_fold
//  CHECK-NEXT: [[V:%.*]] = arith.constant dense<1.000000e+00> : vector<4xf32>
//  CHECK-NEXT: return [[V]] : vector<4xf32>
func.func @splatlike_fold() -> vector<4xf32> {
  %c = arith.constant 1.0 : f32
  %v = vector.broadcast %c : f32 to vector<4xf32>
  return %v : vector<4xf32>

}

// -----

// CHECK-LABEL: func @shuffle_1d
//       CHECK:   %[[V:.+]] = arith.constant dense<[3, 2, 5, 1]> : vector<4xi32>
//       CHECK:   return %[[V]]
func.func @shuffle_1d() -> vector<4xi32> {
  %v0 = arith.constant dense<[0, 1, 2]> : vector<3xi32>
  %v1 = arith.constant dense<[3, 4, 5]> : vector<3xi32>
  %shuffle = vector.shuffle %v0, %v1 [3, 2, 5, 1] : vector<3xi32>, vector<3xi32>
  return %shuffle : vector<4xi32>
}

// -----

// Ensure shuffle dense resource elements not crash.

// CHECK-LABEL: func.func @shuffle_1d_dense_resource
//       CHECK:    vector.shuffle
func.func @shuffle_1d_dense_resource() -> vector<4xi32> {
  %v0 = arith.constant dense_resource<__elided__> : vector<3xi32>
  %v1 = arith.constant dense_resource<__elided__> : vector<3xi32>
  %shuffle = vector.shuffle %v0, %v1 [3, 2, 5, 1] : vector<3xi32>, vector<3xi32>
  return %shuffle : vector<4xi32>
}

// -----

// Check that poison indices pick the first element of the first non-poison
// input vector. That is, %v[0] (i.e., 5) in this test.

// CHECK-LABEL: func @shuffle_1d_poison_idx
//       CHECK:   %[[V:.+]] = arith.constant dense<[13, 10, 15, 10]> : vector<4xi32>
//       CHECK:   return %[[V]]
func.func @shuffle_1d_poison_idx() -> vector<4xi32> {
  %v0 = arith.constant dense<[10, 11, 12]> : vector<3xi32>
  %v1 = arith.constant dense<[13, 14, 15]> : vector<3xi32>
  %shuffle = vector.shuffle %v0, %v1 [3, -1, 5, -1] : vector<3xi32>, vector<3xi32>
  return %shuffle : vector<4xi32>
}

// -----

// CHECK-LABEL: func @shuffle_1d_rhs_lhs_poison
//   CHECK-NOT:   vector.shuffle
//       CHECK:   %[[V:.+]] = ub.poison : vector<4xi32>
//       CHECK:   return %[[V]]
func.func @shuffle_1d_rhs_lhs_poison() -> vector<4xi32> {
  %v0 = ub.poison : vector<3xi32>
  %v1 = ub.poison : vector<3xi32>
  %shuffle = vector.shuffle %v0, %v1 [3, 1, 5, 4] : vector<3xi32>, vector<3xi32>
  return %shuffle : vector<4xi32>
}

// -----

// CHECK-LABEL: func @shuffle_1d_lhs_poison
//   CHECK-NOT:   vector.shuffle
//       CHECK:   %[[V:.+]] = arith.constant dense<[11, 12, 11, 11]> : vector<4xi32>
//       CHECK:   return %[[V]]
func.func @shuffle_1d_lhs_poison() -> vector<4xi32> {
  %v0 = arith.constant dense<[11, 12, 13]> : vector<3xi32>
  %v1 = ub.poison : vector<3xi32>
  %shuffle = vector.shuffle %v0, %v1 [3, 1, 5, 4] : vector<3xi32>, vector<3xi32>
  return %shuffle : vector<4xi32>
}

// -----

// CHECK-LABEL: func @shuffle_1d_rhs_poison
//   CHECK-NOT:   vector.shuffle
//       CHECK:   %[[V:.+]] = arith.constant dense<[11, 11, 13, 12]> : vector<4xi32>
//       CHECK:   return %[[V]]
func.func @shuffle_1d_rhs_poison() -> vector<4xi32> {
  %v0 = ub.poison : vector<3xi32>
  %v1 = arith.constant dense<[11, 12, 13]> : vector<3xi32>
  %shuffle = vector.shuffle %v0, %v1 [3, 1, 5, 4] : vector<3xi32>, vector<3xi32>
  return %shuffle : vector<4xi32>
}

// -----

// CHECK-LABEL: func @shuffle_canonicalize_0d
func.func @shuffle_canonicalize_0d(%v0 : vector<i32>, %v1 : vector<i32>) -> vector<1xi32> {
  // CHECK: vector.broadcast %{{.*}} : vector<i32> to vector<1xi32>
  %shuffle = vector.shuffle %v0, %v1 [0] : vector<i32>, vector<i32>
  return %shuffle : vector<1xi32>
}

// -----

// CHECK-LABEL: func @shuffle_fold1
//       CHECK:   %arg0 : vector<4xi32>
func.func @shuffle_fold1(%v0 : vector<4xi32>, %v1 : vector<2xi32>) -> vector<4xi32> {
  %shuffle = vector.shuffle %v0, %v1 [0, 1, 2, 3] : vector<4xi32>, vector<2xi32>
  return %shuffle : vector<4xi32>
}

// -----

// CHECK-LABEL: func @shuffle_fold2
//       CHECK:   %arg1 : vector<2xi32>
func.func @shuffle_fold2(%v0 : vector<4xi32>, %v1 : vector<2xi32>) -> vector<2xi32> {
  %shuffle = vector.shuffle %v0, %v1 [4, 5] : vector<4xi32>, vector<2xi32>
  return %shuffle : vector<2xi32>
}

// -----

// CHECK-LABEL: func @shuffle_fold3
//       CHECK:   return %arg0 : vector<4x5x6xi32>
func.func @shuffle_fold3(%v0 : vector<4x5x6xi32>, %v1 : vector<2x5x6xi32>) -> vector<4x5x6xi32> {
  %shuffle = vector.shuffle %v0, %v1 [0, 1, 2, 3] : vector<4x5x6xi32>, vector<2x5x6xi32>
  return %shuffle : vector<4x5x6xi32>
}

// -----

// CHECK-LABEL: func @shuffle_fold4
//       CHECK:   return %arg1 : vector<2x5x6xi32>
func.func @shuffle_fold4(%v0 : vector<4x5x6xi32>, %v1 : vector<2x5x6xi32>) -> vector<2x5x6xi32> {
  %shuffle = vector.shuffle %v0, %v1 [4, 5] : vector<4x5x6xi32>, vector<2x5x6xi32>
  return %shuffle : vector<2x5x6xi32>
}

// -----

// CHECK-LABEL: func @shuffle_nofold1
//       CHECK:   %[[V:.+]] = vector.shuffle %arg0, %arg1 [0, 1, 2, 3, 4] : vector<4xi32>, vector<2xi32>
//       CHECK:   return %[[V]]
func.func @shuffle_nofold1(%v0 : vector<4xi32>, %v1 : vector<2xi32>) -> vector<5xi32> {
  %shuffle = vector.shuffle %v0, %v1 [0, 1, 2, 3, 4] : vector<4xi32>, vector<2xi32>
  return %shuffle : vector<5xi32>
}

// -----

// CHECK-LABEL: func @transpose_splatlike_constant
//       CHECK:   %[[CST:.+]] = arith.constant dense<5.000000e+00> : vector<8x4xf32>
//       CHECK:   return %[[CST]]
func.func @transpose_splatlike_constant() -> vector<8x4xf32> {
  %cst = arith.constant dense<5.0> : vector<4x8xf32>
  %0 = vector.transpose %cst, [1, 0] : vector<4x8xf32> to vector<8x4xf32>
  return %0 : vector<8x4xf32>
}

// -----

// CHECK-LABEL:   func @transpose_splatlike2(
//  CHECK-SAME:     %[[VAL_0:.*]]: f32) -> vector<3x4xf32> {
//       CHECK:     %[[VAL_1:.*]] = vector.broadcast %[[VAL_0]] : f32 to vector<3x4xf32>
//       CHECK:     return %[[VAL_1]] : vector<3x4xf32>
//       CHECK:     }
func.func @transpose_splatlike2(%arg : f32) -> vector<3x4xf32> {
  %splat = vector.broadcast %arg : f32 to vector<4x3xf32>
  %0 = vector.transpose %splat, [1, 0] : vector<4x3xf32> to vector<3x4xf32>
  return %0 : vector<3x4xf32>
}

// -----

// CHECK-LABEL: transpose_poison
//       CHECK:  %[[POISON:.*]] = ub.poison : vector<4x6xi8>
//       CHECK:  return %[[POISON]] : vector<4x6xi8>
func.func @transpose_poison() -> vector<4x6xi8> {
  %poison = ub.poison : vector<6x4xi8>
  %transpose = vector.transpose %poison, [1, 0] : vector<6x4xi8> to vector<4x6xi8>
  return %transpose : vector<4x6xi8>
}

// -----

// CHECK-LABEL: func.func @insert_1d_constant
//   CHECK-DAG: %[[ACST:.*]] = arith.constant dense<[9, 1, 2]> : vector<3xi32>
//   CHECK-DAG: %[[BCST:.*]] = arith.constant dense<[0, 9, 2]> : vector<3xi32>
//   CHECK-DAG: %[[CCST:.*]] = arith.constant dense<[0, 1, 9]> : vector<3xi32>
//  CHECK-NEXT: return %[[ACST]], %[[BCST]], %[[CCST]] : vector<3xi32>, vector<3xi32>, vector<3xi32>
func.func @insert_1d_constant() -> (vector<3xi32>, vector<3xi32>, vector<3xi32>) {
  %vcst = arith.constant dense<[0, 1, 2]> : vector<3xi32>
  %icst = arith.constant 9 : i32
  %a = vector.insert %icst, %vcst[0] : i32 into vector<3xi32>
  %b = vector.insert %icst, %vcst[1] : i32 into vector<3xi32>
  %c = vector.insert %icst, %vcst[2] : i32 into vector<3xi32>
  return %a, %b, %c : vector<3xi32>, vector<3xi32>, vector<3xi32>
}

// -----

// CHECK-LABEL: func.func @insert_2d_constant
//   CHECK-DAG: %[[ACST:.*]] = arith.constant dense<{{\[\[99, 1, 2\], \[3, 4, 5\]\]}}> : vector<2x3xi32>
//   CHECK-DAG: %[[BCST:.*]] = arith.constant dense<{{\[\[0, 1, 2\], \[3, 4, 99\]\]}}> : vector<2x3xi32>
//   CHECK-DAG: %[[CCST:.*]] = arith.constant dense<{{\[\[90, 91, 92\], \[3, 4, 5\]\]}}> : vector<2x3xi32>
//   CHECK-DAG: %[[DCST:.*]] = arith.constant dense<{{\[\[0, 1, 2\], \[90, 91, 92\]\]}}> : vector<2x3xi32>
//  CHECK-NEXT: return %[[ACST]], %[[BCST]], %[[CCST]], %[[DCST]]
func.func @insert_2d_constant() -> (vector<2x3xi32>, vector<2x3xi32>, vector<2x3xi32>, vector<2x3xi32>) {
  %vcst = arith.constant dense<[[0, 1, 2], [3, 4, 5]]> : vector<2x3xi32>
  %cst_scalar = arith.constant 99 : i32
  %cst_1d = arith.constant dense<[90, 91, 92]> : vector<3xi32>
  %a = vector.insert %cst_scalar, %vcst[0, 0] : i32 into vector<2x3xi32>
  %b = vector.insert %cst_scalar, %vcst[1, 2] : i32 into vector<2x3xi32>
  %c = vector.insert %cst_1d, %vcst[0] : vector<3xi32> into vector<2x3xi32>
  %d = vector.insert %cst_1d, %vcst[1] : vector<3xi32> into vector<2x3xi32>
  return %a, %b, %c, %d : vector<2x3xi32>, vector<2x3xi32>, vector<2x3xi32>, vector<2x3xi32>
}

// -----

// +---------------------------------------------------------------------------
// Tests for InsertChainFullyInitialized .
// +---------------------------------------------------------------------------
// This pattern should fire when all vector elements are overwritten by vector.insert
// at static positions, replacing the insert chain with vector.from_elements.
// CHECK-LABEL: func.func @fully_insert_scalar_to_vector(
//  CHECK-SAME: %[[DEST:.+]]: vector<2xi64>, %[[SRC1:.+]]: i64, %[[SRC2:.+]]: i64)
//       CHECK: %[[RES:.+]] = vector.from_elements %[[SRC1]], %[[SRC2]] : vector<2xi64>
//  CHECK-NEXT: return %[[RES]]
func.func @fully_insert_scalar_to_vector(%dest : vector<2xi64>, %src1 : i64, %src2 : i64) -> vector<2xi64> {
  %v1 = vector.insert %src1, %dest[0] : i64 into vector<2xi64>
  %v2 = vector.insert %src2, %v1[1] : i64 into vector<2xi64>
  return %v2 : vector<2xi64>
}

// -----

<<<<<<< HEAD
=======
// Same as the above test, but with vector insertions.
// CHECK-LABEL: func.func @fully_insert_vector_to_vector(
//  CHECK-SAME: %[[DEST:.+]]: vector<2x2xi64>, %[[SRC1:.+]]: vector<2xi64>, %[[SRC2:.+]]: vector<2xi64>)
//       CHECK: %[[ELE1:.+]]:2 = vector.to_elements %[[SRC1]] : vector<2xi64>
//       CHECK: %[[ELE2:.+]]:2 = vector.to_elements %[[SRC2]] : vector<2xi64>
//       CHECK: %[[RES:.+]] = vector.from_elements %[[ELE1]]#0, %[[ELE1]]#1, %[[ELE2]]#0, %[[ELE2]]#1 : vector<2x2xi64>
//  CHECK-NEXT: return %[[RES]]
func.func @fully_insert_vector_to_vector(%dest : vector<2x2xi64>, %src1 : vector<2xi64>, %src2 : vector<2xi64>) -> vector<2x2xi64> {
  %v1 = vector.insert %src1, %dest[0] : vector<2xi64> into vector<2x2xi64>
  %v2 = vector.insert %src2, %v1[1] : vector<2xi64> into vector<2x2xi64>
  return %v2 : vector<2x2xi64>
}

// -----

// Test InsertChainFullyInitialized pattern with overlapping insertions.
// 1. The first op inserts %src2 at [0,0].
// 2. The second op inserts %src1 at [0,0], [0,1], overwriting %src2 at [0,0].
// 3. The third op inserts %src1 at [1,0], [1,1].
// 4. The fourth op inserts %src2 at [1,1], overwriting the existing value at [1,1].
// CHECK-LABEL: func.func @fully_insert_to_vector_overlap_1(
//  CHECK-SAME: %[[DEST:.+]]: vector<2x2xi64>, %[[SRC1:.+]]: vector<2xi64>, %[[SRC2:.+]]: i64)
//       CHECK: %[[ELE1:.+]]:2 = vector.to_elements %[[SRC1]] : vector<2xi64>
//       CHECK: %[[ELE2:.+]]:2 = vector.to_elements %[[SRC1]] : vector<2xi64>
//       CHECK: %[[RES:.+]] = vector.from_elements %[[ELE1]]#0, %[[ELE1]]#1, %[[ELE2]]#0, %[[SRC2]] : vector<2x2xi64>
//  CHECK-NEXT: return %[[RES]]
func.func @fully_insert_to_vector_overlap_1(%dest : vector<2x2xi64>, %src1 : vector<2xi64>, %src2 : i64) -> vector<2x2xi64> {
  %v0 = vector.insert %src2, %dest[0, 0] : i64 into vector<2x2xi64>
  %v1 = vector.insert %src1, %v0[0] : vector<2xi64> into vector<2x2xi64>
  %v2 = vector.insert %src1, %v1[1] : vector<2xi64> into vector<2x2xi64>
  %v3 = vector.insert %src2, %v2[1, 1] : i64 into vector<2x2xi64>
  return %v3 : vector<2x2xi64>
}

// -----

// Test InsertChainFullyInitialized pattern with overlapping insertions.
// The vector inserted at last should overwrite the previously inserted scalars.
// CHECK-LABEL: func.func @fully_insert_to_vector_overlap_2(
//  CHECK-SAME: %[[DEST:.+]]: vector<2x2xi64>, %[[SRC1:.+]]: i64, %[[SRC2:.+]]: i64, %[[SRC3:.+]]: vector<2xi64>, %[[SRC4:.+]]: vector<2xi64>)
//       CHECK: %[[ELE1:.+]]:2 = vector.to_elements %[[SRC3]] : vector<2xi64>
//       CHECK: %[[ELE2:.+]]:2 = vector.to_elements %[[SRC4]] : vector<2xi64>
//       CHECK: %[[RES:.+]] = vector.from_elements %[[ELE1]]#0, %[[ELE1]]#1, %[[ELE2]]#0, %[[ELE2]]#1 : vector<2x2xi64>
//  CHECK-NEXT: return %[[RES]]
func.func @fully_insert_to_vector_overlap_2(%dest : vector<2x2xi64>, %src1 : i64, %src2 : i64, %src3 : vector<2xi64>, %src4 : vector<2xi64>) -> vector<2x2xi64> {
  %v0 = vector.insert %src1, %dest[0, 0] : i64 into vector<2x2xi64>
  %v1 = vector.insert %src2, %v0[0, 1] : i64 into vector<2x2xi64>
  %v2 = vector.insert %src3, %v1[0] : vector<2xi64> into vector<2x2xi64>
  %v3 = vector.insert %src4, %v2[1] : vector<2xi64> into vector<2x2xi64>
  return %v3 : vector<2x2xi64>
}

// -----

// Negative test for InsertChainFullyInitialized pattern when only some elements are overwritten.
// CHECK-LABEL: func.func @negative_partially_insert_vector_to_vector(
//  CHECK-SAME: %[[DEST:.+]]: vector<2x2xi64>, %[[SRC1:.+]]: vector<2xi64>, %[[SRC2:.+]]: i64)
//       CHECK: %[[V0:.+]] = vector.insert %[[SRC1]], %[[DEST]] [0] : vector<2xi64> into vector<2x2xi64>
//       CHECK: %[[V1:.+]] = vector.insert %[[SRC2]], %[[V0]] [0, 0] : i64 into vector<2x2xi64>
//       CHECK: return %[[V1]]
func.func @negative_partially_insert_vector_to_vector(%dest : vector<2x2xi64>, %src1 : vector<2xi64>, %src2 : i64) -> vector<2x2xi64> {
  %v1 = vector.insert %src1, %dest[0] : vector<2xi64> into vector<2x2xi64>
  %v2 = vector.insert %src2, %v1[0, 0] : i64 into vector<2x2xi64>
  return %v2 : vector<2x2xi64>
}

// -----

// Negative test when intermediate results have more than one user.
// CHECK-LABEL: func.func @negative_intermediate_insert_multiple_users(
//  CHECK-SAME: %[[DEST:.+]]: vector<3xi64>, %[[SRC1:.+]]: i64, %[[SRC2:.+]]: i64, %[[SRC3:.+]]: i64, %[[SRC4:.+]]: i64)
//       CHECK: %[[V0:.+]] = vector.insert %[[SRC1]], %[[DEST]] [0] : i64 into vector<3xi64>
//       CHECK: %[[V1:.+]] = vector.insert %[[SRC2]], %[[V0]] [1] : i64 into vector<3xi64>
//       CHECK: %[[V2:.+]] = vector.insert %[[SRC3]], %[[V1]] [2] : i64 into vector<3xi64>
//       CHECK: %[[V3:.+]] = vector.insert %[[SRC4]], %[[V1]] [2] : i64 into vector<3xi64>
func.func @negative_intermediate_insert_multiple_users(%dest : vector<3xi64>, %src1 : i64, %src2 : i64, %src3 : i64, %src4 : i64) -> (vector<3xi64>, vector<3xi64>) {
  %v1 = vector.insert %src1, %dest[0] : i64 into vector<3xi64>
  %v2 = vector.insert %src2, %v1[1] : i64 into vector<3xi64>
  %v3_0 = vector.insert %src3, %v2[2] : i64 into vector<3xi64>
  %v3_1 = vector.insert %src4, %v2[2] : i64 into vector<3xi64>
  return %v3_0, %v3_1 : vector<3xi64>, vector<3xi64>
}

// +---------------------------------------------------------------------------
// End of  Tests For InsertChainFullyInitialized.
// +---------------------------------------------------------------------------

// -----

// CHECK-LABEL: func.func @insert_2d_splat_constant
//   CHECK-DAG: %[[ACST:.*]] = arith.constant dense<0> : vector<2x3xi32>
//   CHECK-DAG: %[[BCST:.*]] = arith.constant dense<{{\[\[99, 0, 0\], \[0, 0, 0\]\]}}> : vector<2x3xi32>
//   CHECK-DAG: %[[CCST:.*]] = arith.constant dense<{{\[\[0, 0, 0\], \[0, 99, 0\]\]}}> : vector<2x3xi32>
//   CHECK-DAG: %[[DCST:.*]] = arith.constant dense<{{\[\[33, 33, 33\], \[0, 0, 0\]\]}}> : vector<2x3xi32>
//   CHECK-DAG: %[[ECST:.*]] = arith.constant dense<{{\[\[0, 0, 0\], \[33, 33, 33\]\]}}> : vector<2x3xi32>
//  CHECK-NEXT: return %[[ACST]], %[[BCST]], %[[CCST]], %[[DCST]], %[[ECST]]
func.func @insert_2d_splat_constant()
  -> (vector<2x3xi32>, vector<2x3xi32>, vector<2x3xi32>, vector<2x3xi32>, vector<2x3xi32>) {
  %vcst = arith.constant dense<0> : vector<2x3xi32>
  %cst_zero = arith.constant 0 : i32
  %cst_scalar = arith.constant 99 : i32
  %cst_1d = arith.constant dense<33> : vector<3xi32>
  %a = vector.insert %cst_zero, %vcst[0, 0] : i32 into vector<2x3xi32>
  %b = vector.insert %cst_scalar, %vcst[0, 0] : i32 into vector<2x3xi32>
  %c = vector.insert %cst_scalar, %vcst[1, 1] : i32 into vector<2x3xi32>
  %d = vector.insert %cst_1d, %vcst[0] : vector<3xi32> into vector<2x3xi32>
  %e = vector.insert %cst_1d, %vcst[1] : vector<3xi32> into vector<2x3xi32>
  return %a, %b, %c, %d, %e : vector<2x3xi32>, vector<2x3xi32>, vector<2x3xi32>, vector<2x3xi32>, vector<2x3xi32>
}

// -----

>>>>>>> 35227056
// CHECK-LABEL: func @reduce_one_element_vector_extract
//  CHECK-SAME: (%[[V:.+]]: vector<1xf32>)
//       CHECK:   %[[S:.+]] = vector.extract %[[V]][0] : f32 from vector<1xf32>
//       CHECK:   return %[[S]] : f32
func.func @reduce_one_element_vector_extract(%a : vector<1xf32>) -> f32 {
  %s = vector.reduction <add>, %a : vector<1xf32> into f32
  return %s : f32
}

// -----

// CHECK-LABEL: func @masked_reduce_one_element_vector_extract
//  CHECK-SAME: %[[VAL_0:.*]]: vector<1xf32>, %[[VAL_1:.*]]: vector<1xi1>)
func.func @masked_reduce_one_element_vector_extract(%a : vector<1xf32>, %mask : vector<1xi1>) -> f32 {
//       CHECK:   %[[VAL_2:.*]] = vector.extract %[[VAL_0]][0] : f32 from vector<1xf32>
  %s = vector.mask %mask { vector.reduction <add>, %a : vector<1xf32> into f32 }
         : vector<1xi1> -> f32
  return %s : f32
}

// -----

// CHECK-LABEL: func @reduce_one_element_vector_addf
//  CHECK-SAME: (%[[V:.+]]: vector<1xf32>, %[[B:.+]]: f32)
//       CHECK:   %[[A:.+]] = vector.extract %[[V]][0] : f32 from vector<1xf32>
//       CHECK:   %[[S:.+]] = arith.addf %[[A]], %arg1 : f32
//       CHECK:   return %[[S]]
func.func @reduce_one_element_vector_addf(%a : vector<1xf32>, %b: f32) -> f32 {
  %s = vector.reduction <add>, %a, %b : vector<1xf32> into f32
  return %s : f32
}

// -----

// CHECK-LABEL: func @reduce_one_element_vector_addf_fastmath
//  CHECK-SAME: (%[[V:.+]]: vector<1xf32>, %[[B:.+]]: f32)
//       CHECK:   %[[A:.+]] = vector.extract %[[V]][0] : f32 from vector<1xf32>
//       CHECK:   %[[S:.+]] = arith.addf %[[A]], %arg1 fastmath<nnan,ninf> : f32
//       CHECK:   return %[[S]]
func.func @reduce_one_element_vector_addf_fastmath(%a : vector<1xf32>, %b: f32) -> f32 {
  %s = vector.reduction <add>, %a, %b fastmath<nnan,ninf> : vector<1xf32> into f32
  return %s : f32
}

// -----

// CHECK-LABEL: func @masked_reduce_one_element_vector_addf
//  CHECK-SAME: %[[VAL_0:.*]]: vector<1xf32>, %[[VAL_1:.*]]: f32,
//  CHECK-SAME: %[[VAL_2:.*]]: vector<1xi1>)
func.func @masked_reduce_one_element_vector_addf(%a: vector<1xf32>,
                                                 %b: f32,
                                                 %mask: vector<1xi1>) -> f32 {
//       CHECK:   %[[VAL_3:.*]] = vector.extract %[[VAL_2]][0] : i1 from vector<1xi1>
//       CHECK:   %[[VAL_4:.*]] = vector.extract %[[VAL_0]][0] : f32 from vector<1xf32>
//       CHECK:   %[[VAL_5:.*]] = arith.addf %[[VAL_4]], %[[VAL_1]] : f32
//       CHECK:   %[[VAL_6:.*]] = arith.select %[[VAL_3]], %[[VAL_5]], %[[VAL_1]] : f32
  %s = vector.mask %mask { vector.reduction <add>, %a, %b : vector<1xf32> into f32 }
         : vector<1xi1> -> f32
  return %s : f32
}

// -----

// CHECK-LABEL: func @reduce_one_element_vector_mulf
//  CHECK-SAME: (%[[V:.+]]: vector<1xf32>, %[[B:.+]]: f32)
//       CHECK:   %[[A:.+]] = vector.extract %[[V]][0] : f32 from vector<1xf32>
//       CHECK:   %[[S:.+]] = arith.mulf %[[A]], %arg1 : f32
//       CHECK:   return %[[S]]
func.func @reduce_one_element_vector_mulf(%a : vector<1xf32>, %b: f32) -> f32 {
  %s = vector.reduction <mul>, %a, %b : vector<1xf32> into f32
  return %s : f32
}

// -----

// CHECK-LABEL: func @dont_reduce_one_element_vector
//       CHECK: vector.reduction
func.func @dont_reduce_one_element_vector(%a : vector<4xf32>) -> f32 {
  %s = vector.reduction <add>, %a : vector<4xf32> into f32
  return %s : f32
}

// -----

// CHECK-LABEL: func @reduce_one_element_vector_maximumf
//  CHECK-SAME: (%[[V:.+]]: vector<1xf32>, %[[B:.+]]: f32)
//       CHECK:   %[[A:.+]] = vector.extract %[[V]][0] : f32 from vector<1xf32>
//       CHECK:   %[[S:.+]] = arith.maximumf %[[A]], %[[B]] : f32
//       CHECK:   return %[[S]]
func.func @reduce_one_element_vector_maximumf(%a : vector<1xf32>, %b: f32) -> f32 {
  %s = vector.reduction <maximumf>, %a, %b : vector<1xf32> into f32
  return %s : f32
}

// -----

// CHECK-LABEL: func @bitcast(
//  CHECK-SAME:               %[[ARG:.*]]: vector<4x8xf32>) -> vector<4x16xi16> {
//       CHECK: vector.bitcast %[[ARG:.*]] : vector<4x8xf32> to vector<4x16xi16>
func.func @bitcast(%a: vector<4x8xf32>) -> vector<4x16xi16> {
  %0 = vector.bitcast %a : vector<4x8xf32> to vector<4x8xi32>
  %1 = vector.bitcast %0 : vector<4x8xi32> to vector<4x16xi16>
  return %1 : vector<4x16xi16>
}

// -----

// CHECK-LABEL: @insert_strided_slice_splatlike
//  CHECK-SAME: (%[[ARG:.*]]: f32)
//  CHECK-NEXT:   %[[SPLAT:.*]] = vector.broadcast %[[ARG]] : f32 to vector<8x16xf32>
//  CHECK-NEXT:   return %[[SPLAT]] : vector<8x16xf32>
func.func @insert_strided_slice_splatlike(%x: f32) -> (vector<8x16xf32>) {
  %splat0 = vector.broadcast %x : f32 to vector<4x4xf32>
  %splat1 = vector.broadcast %x : f32 to vector<8x16xf32>
  %0 = vector.insert_strided_slice %splat0, %splat1 {offsets = [2, 2], strides = [1, 1]}
    : vector<4x4xf32> into vector<8x16xf32>
  return %0 : vector<8x16xf32>
}


// -----

// CHECK-LABEL: @insert_extract_strided_slice
//  CHECK-SAME: (%[[ARG:.*]]: vector<8x16xf32>)
//  CHECK-NEXT:   return %[[ARG]] : vector<8x16xf32>
func.func @insert_extract_strided_slice(%x: vector<8x16xf32>) -> (vector<8x16xf32>) {
  %0 = vector.extract_strided_slice %x {offsets = [0, 8], sizes = [2, 4], strides = [1, 1]}
        : vector<8x16xf32> to vector<2x4xf32>
  %1 = vector.insert_strided_slice %0, %x {offsets = [0, 8], strides = [1, 1]}
        : vector<2x4xf32> into vector<8x16xf32>
  return %1 : vector<8x16xf32>
}

// -----

// CHECK-LABEL: func.func @insert_strided_1d_constant
//   CHECK-DAG: %[[ACST:.*]] = arith.constant dense<[4, 1, 2]> : vector<3xi32>
//   CHECK-DAG: %[[BCST:.*]] = arith.constant dense<[0, 1, 4]> : vector<3xi32>
//   CHECK-DAG: %[[CCST:.*]] = arith.constant dense<[5, 6, 2]> : vector<3xi32>
//   CHECK-DAG: %[[DCST:.*]] = arith.constant dense<[0, 5, 6]> : vector<3xi32>
//   CHECK-DAG: %[[ECST:.*]] = arith.constant dense<[7, 8, 9]> : vector<3xi32>
//  CHECK-NEXT: return %[[ACST]], %[[BCST]], %[[CCST]], %[[DCST]], %[[ECST]]
func.func @insert_strided_1d_constant() ->
  (vector<3xi32>, vector<3xi32>, vector<3xi32>, vector<3xi32>, vector<3xi32>) {
  %vcst = arith.constant dense<[0, 1, 2]> : vector<3xi32>
  %cst_1 = arith.constant dense<4> : vector<1xi32>
  %cst_2 = arith.constant dense<[5, 6]> : vector<2xi32>
  %cst_3 = arith.constant dense<[7, 8, 9]> : vector<3xi32>
  %a = vector.insert_strided_slice %cst_1, %vcst {offsets = [0], strides = [1]} : vector<1xi32> into vector<3xi32>
  %b = vector.insert_strided_slice %cst_1, %vcst {offsets = [2], strides = [1]} : vector<1xi32> into vector<3xi32>
  %c = vector.insert_strided_slice %cst_2, %vcst {offsets = [0], strides = [1]} : vector<2xi32> into vector<3xi32>
  %d = vector.insert_strided_slice %cst_2, %vcst {offsets = [1], strides = [1]} : vector<2xi32> into vector<3xi32>
  %e = vector.insert_strided_slice %cst_3, %vcst {offsets = [0], strides = [1]} : vector<3xi32> into vector<3xi32>
  return %a, %b, %c, %d, %e : vector<3xi32>, vector<3xi32>, vector<3xi32>, vector<3xi32>, vector<3xi32>
}

// -----

// CHECK-LABEL: func.func @insert_strided_2d_constant
//   CHECK-DAG: %[[ACST:.*]] = arith.constant dense<{{\[\[0, 1\], \[9, 3\], \[4, 5\]\]}}> : vector<3x2xi32>
//   CHECK-DAG: %[[BCST:.*]] = arith.constant dense<{{\[\[0, 1\], \[2, 3\], \[4, 9\]\]}}> : vector<3x2xi32>
//   CHECK-DAG: %[[CCST:.*]] = arith.constant dense<{{\[\[18, 19\], \[2, 3\], \[4, 5\]\]}}> : vector<3x2xi32>
//   CHECK-DAG: %[[DCST:.*]] = arith.constant dense<{{\[\[0, 1\], \[18, 19\], \[4, 5\]\]}}> : vector<3x2xi32>
//   CHECK-DAG: %[[ECST:.*]] = arith.constant dense<{{\[\[0, 1\], \[2, 3\], \[18, 19\]\]}}> : vector<3x2xi32>
//   CHECK-DAG: %[[FCST:.*]] = arith.constant dense<{{\[\[28, 29\], \[38, 39\], \[4, 5\]\]}}> : vector<3x2xi32>
//   CHECK-DAG: %[[GCST:.*]] = arith.constant dense<{{\[\[0, 1\], \[28, 29\], \[38, 39\]\]}}> : vector<3x2xi32>
//  CHECK-NEXT: return %[[ACST]], %[[BCST]], %[[CCST]], %[[DCST]], %[[ECST]], %[[FCST]], %[[GCST]]
func.func @insert_strided_2d_constant() ->
  (vector<3x2xi32>, vector<3x2xi32>, vector<3x2xi32>, vector<3x2xi32>, vector<3x2xi32>, vector<3x2xi32>, vector<3x2xi32>) {
  %vcst = arith.constant dense<[[0, 1], [2, 3], [4, 5]]> : vector<3x2xi32>
  %cst_1 = arith.constant dense<9> : vector<1xi32>
  %cst_2 = arith.constant dense<[18, 19]> : vector<2xi32>
  %cst_3 = arith.constant dense<[[28, 29], [38, 39]]> : vector<2x2xi32>
  %a = vector.insert_strided_slice %cst_1, %vcst {offsets = [1, 0], strides = [1]} : vector<1xi32> into vector<3x2xi32>
  %b = vector.insert_strided_slice %cst_1, %vcst {offsets = [2, 1], strides = [1]} : vector<1xi32> into vector<3x2xi32>
  %c = vector.insert_strided_slice %cst_2, %vcst {offsets = [0, 0], strides = [1]} : vector<2xi32> into vector<3x2xi32>
  %d = vector.insert_strided_slice %cst_2, %vcst {offsets = [1, 0], strides = [1]} : vector<2xi32> into vector<3x2xi32>
  %e = vector.insert_strided_slice %cst_2, %vcst {offsets = [2, 0], strides = [1]} : vector<2xi32> into vector<3x2xi32>
  %f = vector.insert_strided_slice %cst_3, %vcst {offsets = [0, 0], strides = [1, 1]} : vector<2x2xi32> into vector<3x2xi32>
  %g = vector.insert_strided_slice %cst_3, %vcst {offsets = [1, 0], strides = [1, 1]} : vector<2x2xi32> into vector<3x2xi32>
  return %a, %b, %c, %d, %e, %f, %g :
    vector<3x2xi32>, vector<3x2xi32>, vector<3x2xi32>, vector<3x2xi32>, vector<3x2xi32>, vector<3x2xi32>, vector<3x2xi32>
}

// -----

// CHECK-LABEL: func @shuffle_splatlike
//  CHECK-SAME:   (%[[ARG:.*]]: i32)
//  CHECK-NEXT:   %[[SPLAT:.*]] = vector.broadcast %[[ARG]] : i32 to vector<4xi32>
//  CHECK-NEXT:   return %[[SPLAT]] : vector<4xi32>
func.func @shuffle_splatlike(%x : i32) -> vector<4xi32> {
  %v0 = vector.broadcast %x : i32 to vector<4xi32>
  %v1 = vector.broadcast %x : i32 to vector<2xi32>
  %shuffle = vector.shuffle %v0, %v1 [2, 3, 4, 5] : vector<4xi32>, vector<2xi32>
  return %shuffle : vector<4xi32>
}


// -----

// CHECK-LABEL: func @insert_splatlike
//  CHECK-SAME:   (%[[ARG:.*]]: i32)
//  CHECK-NEXT:   %[[SPLAT:.*]] = vector.broadcast %[[ARG]] : i32 to vector<2x4x3xi32>
//  CHECK-NEXT:   return %[[SPLAT]] : vector<2x4x3xi32>
func.func @insert_splatlike(%x : i32) -> vector<2x4x3xi32> {
  %v0 = vector.broadcast %x : i32 to vector<4x3xi32>
  %v1 = vector.broadcast %x : i32 to vector<2x4x3xi32>
  %insert = vector.insert %v0, %v1[0] : vector<4x3xi32> into vector<2x4x3xi32>
  return %insert : vector<2x4x3xi32>
}

// -----

// CHECK-LABEL: func.func @transfer_read_from_rank_reducing_extract_slice
//       CHECK:   tensor.extract_slice
//       CHECK:   vector.transfer_read
func.func @transfer_read_from_rank_reducing_extract_slice(%src: tensor<1x8x8x8xf32>, %i1: index, %i2: index, %i3: index, %i4: index) -> vector<4xf32> {
  %c0 = arith.constant 0 : index
  %f0 = arith.constant 0.000000e+00 : f32
  %0 = tensor.extract_slice %src[0, %i1, %i2, %i3] [1, 4, 1, 4] [1, 1, 1, 1] : tensor<1x8x8x8xf32> to tensor<1x4x4xf32>
  %1 = vector.transfer_read %0[%c0, %i4, %c0], %f0 {in_bounds = [true]} : tensor<1x4x4xf32>, vector<4xf32>
  return %1 : vector<4xf32>
}

// -----

// CHECK-LABEL: func.func @extract_from_broadcast
func.func @extract_from_broadcast(%src: vector<1x1x1xf32>) -> vector<1xf32> {
  %0 = vector.broadcast %src : vector<1x1x1xf32> to vector<1x1x32x1xf32>

  //  CHECK-NEXT:   %0 = vector.extract {{.*}}[0, 0] : vector<1xf32> from vector<1x1x1xf32>
  //  CHECK-NEXT:   return %0 : vector<1xf32>
  %1 = vector.extract %0[0, 0, 31] : vector<1xf32> from vector<1x1x32x1xf32>
  return %1: vector<1xf32>
}

// CHECK-LABEL: func.func @extract_from_stretch_broadcast
func.func @extract_from_stretch_broadcast(%src: vector<3x1x2xf32>) -> f32 {
  //  CHECK-NEXT:  %0 = vector.extract {{.*}}[0, 0, 0] : f32 from vector<3x1x2xf32>
  //  CHECK-NEXT:  return %0 : f32
  %0 = vector.broadcast %src : vector<3x1x2xf32> to vector<3x4x2xf32>
  %1 = vector.extract %0[0, 2, 0] : f32 from vector<3x4x2xf32>
  return %1: f32
}

// -----
// CHECK-LABEL: func.func @extract_strided_slice_of_constant_mask
func.func @extract_strided_slice_of_constant_mask() -> vector<5x7xi1>{
  //  CHECK-NEXT:   %[[RES:.*]] = vector.constant_mask [5, 4] : vector<5x7xi1>
  //  CHECK-NEXT:   return %[[RES]] : vector<5x7xi1>
  %c4 = arith.constant 4 : index
  %c10 = arith.constant 10 : index
  %mask = vector.create_mask %c10, %c4 : vector<12x7xi1>
  %res = vector.extract_strided_slice %mask {offsets = [3], sizes = [5], strides = [1]} : vector<12x7xi1> to vector<5x7xi1>
  return %res : vector<5x7xi1>
}

// -----

// CHECK-LABEL: func.func @fold_0d_vector_reduction
func.func @fold_0d_vector_reduction(%arg0: vector<f32>) -> f32 {
  // CHECK-NEXT: %[[RES:.*]] = vector.extract %arg{{.*}}[] : f32 from vector<f32>
  // CHECK-NEXT: return %[[RES]] : f32
  %0 = vector.reduction <add>, %arg0 : vector<f32> into f32
  return %0 : f32
}

// -----

// CHECK-LABEL: func @empty_vector_mask
func.func @empty_vector_mask(%mask : vector<8xi1>) {
//   CHECK-NOT:   vector.mask
  vector.mask %mask { } : vector<8xi1>
  return
}

// -----

// CHECK-LABEL: func @empty_vector_mask_with_return
//  CHECK-SAME:     %[[IN:.*]]: vector<8xf32>
func.func @empty_vector_mask_with_return(%a : vector<8xf32>, %mask : vector<8xi1>) -> vector<8xf32> {
//   CHECK-NOT:   vector.mask
//       CHECK:   return %[[IN]] : vector<8xf32>
  %0 = vector.mask %mask { vector.yield %a : vector<8xf32> } : vector<8xi1> -> vector<8xf32>
  return %0 : vector<8xf32>
}

// -----

// CHECK-LABEL: func @empty_vector_mask_with_passthru
//  CHECK-SAME:     %[[IN:.*]]: vector<8xf32>, %[[MASK:.*]]: vector<8xi1>, %[[PASSTHRU:.*]]: vector<8xf32>
func.func @empty_vector_mask_with_passthru(%a : vector<8xf32>, %mask : vector<8xi1>,
                                           %passthru : vector<8xf32>) -> vector<8xf32> {
//   CHECK-NOT:   vector.mask
//       CHECK:   %[[SEL:.*]] = arith.select %[[MASK]], %[[IN]], %[[PASSTHRU]] : vector<8xi1>, vector<8xf32>
//       CHECK:   return %[[SEL]] : vector<8xf32>
  %0 = vector.mask %mask, %passthru { vector.yield %a : vector<8xf32> } : vector<8xi1> -> vector<8xf32>
  return %0 : vector<8xf32>
}

// -----

// CHECK-LABEL: func @all_true_vector_mask
//  CHECK-SAME:     %[[IN:.*]]: tensor<3x4xf32>
func.func @all_true_vector_mask(%ta : tensor<3x4xf32>) -> vector<3x4xf32> {
//   CHECK-NOT:   vector.mask
//       CHECK:   %[[LD:.*]] = vector.transfer_read %[[IN]]
//       CHECK:   return %[[LD]] : vector<3x4xf32>
  %c0 = arith.constant 0 : index
  %cf0 = arith.constant 0.0 : f32
  %all_true = vector.constant_mask [3, 4] : vector<3x4xi1>
  %0 = vector.mask %all_true { vector.transfer_read %ta[%c0, %c0], %cf0 : tensor<3x4xf32>, vector<3x4xf32> } : vector<3x4xi1> -> vector<3x4xf32>
  return %0 : vector<3x4xf32>
}

// -----

// CHECK-LABEL: func @all_true_vector_mask_no_result(
func.func @all_true_vector_mask_no_result(%a : vector<3x4xf32>, %m : memref<3x4xf32>) {
//   CHECK-NOT:   vector.mask
//       CHECK:   vector.transfer_write
  %c0 = arith.constant 0 : index
  %all_true = vector.constant_mask [3, 4] : vector<3x4xi1>
  vector.mask %all_true { vector.transfer_write %a, %m[%c0, %c0] : vector<3x4xf32>, memref<3x4xf32> } : vector<3x4xi1>
  return
}

// -----

// CHECK-LABEL:   func.func @fold_shape_cast_with_mask(
// CHECK-SAME:     %[[VAL_0:.*]]: tensor<1x?xf32>) -> vector<1x4xi1> {
func.func @fold_shape_cast_with_mask(%arg0: tensor<1x?xf32>) -> vector<1x4xi1> {
// CHECK-NOT: vector.shape_cast
// CHECK:     %[[VAL_1:.*]] = arith.constant 1 : index
// CHECK:     %[[VAL_2:.*]] = tensor.dim %[[VAL_0]], %[[VAL_1]] : tensor<1x?xf32>
// CHECK:     %[[VAL_3:.*]] = vector.create_mask %[[VAL_1]], %[[VAL_2]] : vector<1x4xi1>
// CHECK:     return %[[VAL_3]] : vector<1x4xi1>
  %c1 = arith.constant 1 : index
  %dim = tensor.dim %arg0, %c1 : tensor<1x?xf32>
  %1 = vector.create_mask %c1, %dim, %c1, %c1 : vector<1x4x1x1xi1>
  %2 = vector.shape_cast %1 : vector<1x4x1x1xi1> to vector<1x4xi1>
  return %2 : vector<1x4xi1>
}

// -----

// CHECK-LABEL:   func.func @fold_shape_cast_with_mask_scalable(
// CHECK-SAME:    %[[VAL_0:.*]]: tensor<1x?xf32>) -> vector<1x[4]xi1> {
func.func @fold_shape_cast_with_mask_scalable(%arg0: tensor<1x?xf32>) -> vector<1x[4]xi1> {
// CHECK-NOT: vector.shape_cast
// CHECK:           %[[VAL_1:.*]] = arith.constant 1 : index
// CHECK:           %[[VAL_2:.*]] = tensor.dim %[[VAL_0]], %[[VAL_1]] : tensor<1x?xf32>
// CHECK:           %[[VAL_3:.*]] = vector.create_mask %[[VAL_1]], %[[VAL_2]] : vector<1x[4]xi1>
// CHECK:           return %[[VAL_3]] : vector<1x[4]xi1>
  %c1 = arith.constant 1 : index
  %dim = tensor.dim %arg0, %c1 : tensor<1x?xf32>
  %1 = vector.create_mask %c1, %dim, %c1, %c1 : vector<1x[4]x1x1xi1>
  %2 = vector.shape_cast %1 : vector<1x[4]x1x1xi1> to vector<1x[4]xi1>
  return %2 : vector<1x[4]xi1>
}

// -----

// Check that scalable "1" (i.e. [1]) is not folded
// CHECK-LABEL:   func.func @fold_shape_cast_with_mask_scalable_one(
// CHECK-SAME:    %[[VAL_0:.*]]: tensor<1x?xf32>) -> vector<1x[1]xi1> {
func.func @fold_shape_cast_with_mask_scalable_one(%arg0: tensor<1x?xf32>) -> vector<1x[1]xi1>{
// CHECK:           %[[VAL_1:.*]] = arith.constant 1 : index
// CHECK:           %[[VAL_2:.*]] = tensor.dim %[[VAL_0]], %[[VAL_1]] : tensor<1x?xf32>
// CHECK:           %[[VAL_3:.*]] = vector.create_mask %[[VAL_1]], %[[VAL_2]] : vector<1x[1]xi1>
// CHECK:           return %[[VAL_3]] : vector<1x[1]xi1>
  %c1 = arith.constant 1 : index
  %dim = tensor.dim %arg0, %c1 : tensor<1x?xf32>
  %1 = vector.create_mask %c1, %dim, %c1 : vector<1x[1]x1xi1>
  %2 = vector.shape_cast %1 : vector<1x[1]x1xi1> to vector<1x[1]xi1>
  return %2 : vector<1x[1]xi1>
}

// -----

// CHECK-LABEL:   func.func @fold_shape_cast_with_constant_mask() -> vector<4xi1> {
func.func @fold_shape_cast_with_constant_mask() -> vector<4xi1>{
// CHECK-NOT: vector.shape_cast
// CHECK:           %[[VAL_0:.*]] = vector.constant_mask [1] : vector<4xi1>
// CHECK:           return %[[VAL_0]] : vector<4xi1>
  %1 = vector.constant_mask [1, 1, 1] : vector<4x1x1xi1>
  %2 = vector.shape_cast %1 : vector<4x1x1xi1> to vector<4xi1>
  return %2 : vector<4xi1>
}

// -----

// TODO: This IR could be canonicalized but the canonicalization pattern is not
// smart enough. For now, just make sure that we do not crash.

// CHECK-LABEL: func.func @load_store_forwarding_rank_mismatch(
//       CHECK:   vector.transfer_write
//       CHECK:   vector.transfer_read
func.func @load_store_forwarding_rank_mismatch(%v0: vector<4x1x1xf32>, %arg0: tensor<4x4x4xf32>) -> (vector<1x100x4x5xf32>) {
  %c0 = arith.constant 0 : index
  %cf0 = arith.constant 0.0 : f32
  // d0 is explicitly written.
  %w0 = vector.transfer_write %v0, %arg0[%c0, %c0, %c0]
      {in_bounds = [true, true, true],
      permutation_map = affine_map<(d0, d1, d2) -> (d2, d1, d0)>} :
      vector<4x1x1xf32>, tensor<4x4x4xf32>
  // d0 is implicitly read (rank-reduction of unit dim).
  %r = vector.transfer_read %w0[%c0, %c0, %c0], %cf0
      {in_bounds = [true, true, true, true],
      permutation_map = affine_map<(d0, d1, d2) -> (d1, 0, d2, 0)>} :
      tensor<4x4x4xf32>, vector<1x100x4x5xf32>
  return %r : vector<1x100x4x5xf32>
}

// -----

// CHECK-LABEL: func.func @rank_0_shuffle_to_interleave(
//  CHECK-SAME:     %[[LHS:.*]]: vector<f64>, %[[RHS:.*]]: vector<f64>)
func.func @rank_0_shuffle_to_interleave(%arg0: vector<f64>, %arg1: vector<f64>) -> vector<2xf64> {
  // CHECK: %[[ZIP:.*]] = vector.interleave %[[LHS]], %[[RHS]] : vector<f64> -> vector<2xf64>
  // CHECK: return %[[ZIP]]
  %0 = vector.shuffle %arg0, %arg1 [0, 1] : vector<f64>, vector<f64>
  return %0 : vector<2xf64>
}

// -----

// CHECK-LABEL: func.func @rank_1_shuffle_to_interleave(
//  CHECK-SAME:     %[[LHS:.*]]: vector<6xi32>, %[[RHS:.*]]: vector<6xi32>)
func.func @rank_1_shuffle_to_interleave(%arg0: vector<6xi32>, %arg1: vector<6xi32>) -> vector<12xi32> {
  // CHECK: %[[ZIP:.*]] = vector.interleave %[[LHS]], %[[RHS]] : vector<6xi32> -> vector<12xi32>
  // CHECK: return %[[ZIP]]
  %0 = vector.shuffle %arg0, %arg1 [0, 6, 1, 7, 2, 8, 3, 9, 4, 10, 5, 11] : vector<6xi32>, vector<6xi32>
  return %0 : vector<12xi32>
}

// -----

// CHECK-LABEL: func @extract_from_0d_splatlike_broadcast_regression(
//  CHECK-SAME:     %[[A:.*]]: f32, %[[B:.*]]: vector<f32>, %[[C:.*]]: vector<2xf32>)
func.func @extract_from_0d_splatlike_broadcast_regression(%a: f32, %b: vector<f32>, %c: vector<2xf32>) -> (f32, f32, f32, f32, f32, vector<6x7xf32>, vector<3xf32>) {
  // Splat/broadcast scalar to 0D and extract scalar.
  %0 = vector.broadcast %a : f32 to vector<f32>
  %1 = vector.extract %0[] : f32 from vector<f32>

  // Broadcast scalar to 0D and extract scalar.
  %2 = vector.broadcast %a : f32 to vector<f32>
  %3 = vector.extract %2[] : f32 from vector<f32>

  // Broadcast 0D to 3D and extract scalar.
  // CHECK: %[[EXTRACT1:.*]] = vector.extract %[[B]][] : f32 from vector<f32>
  %4 = vector.broadcast %b : vector<f32> to vector<1x2x4xf32>
  %5 = vector.extract %4[0, 0, 1] : f32 from vector<1x2x4xf32>

  // Splat/broadcast scalar to 2D and extract scalar.
  %6 = vector.broadcast %a : f32 to vector<2x3xf32>
  %7 = vector.extract %6[0, 1] : f32 from vector<2x3xf32>

  // Broadcast scalar to 3D and extract scalar.
  %8 = vector.broadcast %a : f32 to vector<5x6x7xf32>
  %9 = vector.extract %8[2, 1, 5] : f32 from vector<5x6x7xf32>

  // Extract 2D from 3D that was broadcasted from a scalar.
  // CHECK: %[[EXTRACT2:.*]] = vector.broadcast %[[A]] : f32 to vector<6x7xf32>
  %10 = vector.extract %8[2] : vector<6x7xf32> from vector<5x6x7xf32>

  // Extract 1D from 2D that was splat'ed from a scalar.
  // CHECK: %[[EXTRACT3:.*]] = vector.broadcast %[[A]] : f32 to vector<3xf32>
  %11 = vector.extract %6[1] : vector<3xf32> from vector<2x3xf32>

  // CHECK:   return %[[A]], %[[A]], %[[EXTRACT1]], %[[A]], %[[A]], %[[EXTRACT2]], %[[EXTRACT3]]
  return %1, %3, %5, %7, %9, %10, %11 : f32, f32, f32, f32, f32, vector<6x7xf32>, vector<3xf32>
}

// -----

// CHECK-LABEL: func @to_elements_from_elements_no_op(
// CHECK-SAME:     %[[A:.*]]: f32, %[[B:.*]]: f32
func.func @to_elements_from_elements_no_op(%a: f32, %b: f32) -> (f32, f32) {
  // CHECK-NOT: vector.from_elements
  // CHECK-NOT: vector.to_elements
  %0 = vector.from_elements %b, %a : vector<2xf32>
  %1:2 = vector.to_elements %0 : vector<2xf32>
  // CHECK: return %[[B]], %[[A]]
  return %1#0, %1#1 : f32, f32
}

// -----

// CHECK-LABEL: func @from_elements_to_elements_no_op(
// CHECK-SAME:     %[[A:.*]]: vector<4x2xf32>
func.func @from_elements_to_elements_no_op(%a: vector<4x2xf32>) -> vector<4x2xf32> {
  // CHECK-NOT: vector.from_elements
  // CHECK-NOT: vector.to_elements
  %0:8 = vector.to_elements %a : vector<4x2xf32>
  %1 = vector.from_elements %0#0, %0#1, %0#2, %0#3, %0#4, %0#5, %0#6, %0#7 : vector<4x2xf32>
  // CHECK: return %[[A]]
  return %1 : vector<4x2xf32>
}

// -----

// CHECK-LABEL: func @from_elements_to_elements_dup_elems(
// CHECK-SAME:     %[[A:.*]]: vector<4xf32>
func.func @from_elements_to_elements_dup_elems(%a: vector<4xf32>) -> vector<4x2xf32> {
  // CHECK: %[[TO_EL:.*]]:4 = vector.to_elements %[[A]]
  // CHECK: %[[FROM_EL:.*]] = vector.from_elements %[[TO_EL]]#0, %[[TO_EL]]#1, %[[TO_EL]]#2
  %0:4 = vector.to_elements %a : vector<4xf32> // 4 elements
  %1 = vector.from_elements %0#0, %0#1, %0#2, %0#3, %0#0, %0#1, %0#2, %0#3 : vector<4x2xf32>
  // CHECK: return %[[FROM_EL]]
  return %1 : vector<4x2xf32>
}

// -----

// CHECK-LABEL: func @from_elements_to_elements_shuffle(
// CHECK-SAME:     %[[A:.*]]: vector<4x2xf32>
func.func @from_elements_to_elements_shuffle(%a: vector<4x2xf32>) -> vector<4x2xf32> {
  // CHECK: %[[TO_EL:.*]]:8 = vector.to_elements %[[A]]
  // CHECK: %[[FROM_EL:.*]] = vector.from_elements %[[TO_EL]]#7, %[[TO_EL]]#0, %[[TO_EL]]#6
  %0:8 = vector.to_elements %a : vector<4x2xf32>
  %1 = vector.from_elements %0#7, %0#0, %0#6, %0#1, %0#5, %0#2, %0#4, %0#3 : vector<4x2xf32>
  // CHECK: return %[[FROM_EL]]
  return %1 : vector<4x2xf32>
}

// -----

// CHECK-LABEL: func @from_elements_all_elements_constant(
func.func @from_elements_all_elements_constant() -> vector<2x2xi32> {
  %c0_i32 = arith.constant 0 : i32
  %c1_i32 = arith.constant 1 : i32
  %c2_i32 = arith.constant 2 : i32
  %c3_i32 = arith.constant 3 : i32
  // CHECK: %[[RES:.*]] = arith.constant dense<{{\[\[0, 1\], \[2, 3\]\]}}> : vector<2x2xi32>
  %res = vector.from_elements %c0_i32, %c1_i32, %c2_i32, %c3_i32 : vector<2x2xi32>
  // CHECK: return %[[RES]]
  return %res : vector<2x2xi32>
}

// -----

// CHECK-LABEL: func @from_elements_partial_elements_constant(
// CHECK-SAME:     %[[A:.*]]: f32
func.func @from_elements_partial_elements_constant(%arg0: f32) -> vector<2xf32> {
  // CHECK: %[[C:.*]] = arith.constant 1.000000e+00 : f32
  %c = arith.constant 1.0 : f32
  // CHECK: %[[RES:.*]] = vector.from_elements %[[A]], %[[C]] : vector<2xf32>
  %res = vector.from_elements %arg0, %c : vector<2xf32>
  // CHECK: return %[[RES]]
  return %res : vector<2xf32>
}

// -----

// CHECK-LABEL: func @vector_insert_const_regression(
//       CHECK:   llvm.mlir.undef
//       CHECK:   vector.insert
func.func @vector_insert_const_regression(%arg0: i8) -> vector<4xi8> {
  %0 = llvm.mlir.undef : vector<4xi8>
  %1 = vector.insert %arg0, %0 [0] : i8 into vector<4xi8>
  return %1 : vector<4xi8>
}

// -----

// Insert a poison value shouldn't be folded as the resulting vector is not
// fully poison.

// CHECK-LABEL: @insert_scalar_poison
func.func @insert_scalar_poison(%a: vector<4x8xf32>)
    -> vector<4x8xf32> {
  //  CHECK-NEXT: %[[UB:.*]] = ub.poison : f32
  //  CHECK-NEXT: %[[RES:.*]] = vector.insert %[[UB]]
  //  CHECK-NEXT: return %[[RES]] : vector<4x8xf32>
  %0 = ub.poison : f32
  %1 = vector.insert %0, %a[2, 3] : f32 into vector<4x8xf32>
  return %1 : vector<4x8xf32>
}

// -----

// Insert a poison value shouldn't be folded as the resulting vector is not
// fully poison.

// CHECK-LABEL: @insert_vector_poison
func.func @insert_vector_poison(%a: vector<4x8xf32>)
    -> vector<4x8xf32> {
  //  CHECK-NEXT: %[[UB:.*]] = ub.poison : vector<8xf32>
  //  CHECK-NEXT: %[[RES:.*]] = vector.insert %[[UB]]
  //  CHECK-NEXT: return %[[RES]] : vector<4x8xf32>
  %0 = ub.poison : vector<8xf32>
  %1 = vector.insert %0, %a[2] : vector<8xf32> into vector<4x8xf32>
  return %1 : vector<4x8xf32>
}

// -----

// CHECK-LABEL: @insert_scalar_poison_idx
func.func @insert_scalar_poison_idx(%a: vector<4x5xf32>, %b: f32)
    -> vector<4x5xf32> {
  // CHECK-NEXT: %[[UB:.*]] = ub.poison : vector<4x5xf32>
  //  CHECK-NOT: vector.insert
  // CHECK-NEXT: return %[[UB]] : vector<4x5xf32>
  %0 = vector.insert %b, %a[-1, 0] : f32 into vector<4x5xf32>
  return %0 : vector<4x5xf32>
}

// -----

// CHECK-LABEL: @insert_vector_poison_idx
func.func @insert_vector_poison_idx(%a: vector<4x5xf32>, %b: vector<5xf32>)
    -> vector<4x5xf32> {
  // CHECK-NEXT: %[[UB:.*]] = ub.poison : vector<4x5xf32>
  //  CHECK-NOT: vector.insert
  // CHECK-NEXT: return %[[UB]] : vector<4x5xf32>
  %0 = vector.insert %b, %a[-1] : vector<5xf32> into vector<4x5xf32>
  return %0 : vector<4x5xf32>
}

// -----

// Similar to the test above, but the index is not a static constant.

// CHECK-LABEL: @insert_vector_poison_idx_non_cst
func.func @insert_vector_poison_idx_non_cst(%a: vector<4x5xf32>, %b: vector<5xf32>)
    -> vector<4x5xf32> {
  // CHECK-NEXT: %[[UB:.*]] = ub.poison : vector<4x5xf32>
  //  CHECK-NOT: vector.insert
  // CHECK-NEXT: return %[[UB]] : vector<4x5xf32>
  %c_neg_1 = arith.constant -1 : index
  %0 = vector.insert %b, %a[%c_neg_1] : vector<5xf32> into vector<4x5xf32>
  return %0 : vector<4x5xf32>
}

// -----

// Similar to test above, but now the index is out-of-bounds.

// CHECK-LABEL: @no_fold_insert_scalar_idx_oob
func.func @no_fold_insert_scalar_idx_oob(%a: vector<4x5xf32>, %b: vector<5xf32>)
    -> vector<4x5xf32> {
  //  CHECK: vector.insert
  %c_neg_2 = arith.constant -2 : index
  %0 = vector.insert %b, %a[%c_neg_2] : vector<5xf32> into vector<4x5xf32>
  return %0 : vector<4x5xf32>
}

// -----

// CHECK-LABEL: @insert_multiple_poison_idx
func.func @insert_multiple_poison_idx(%a: vector<4x5x8xf32>, %b: vector<8xf32>)
    -> vector<4x5x8xf32> {
  // CHECK-NEXT: %[[UB:.*]] = ub.poison : vector<4x5x8xf32>
  //  CHECK-NOT: vector.insert
  // CHECK-NEXT: return %[[UB]] : vector<4x5x8xf32>
  %0 = vector.insert %b, %a[-1, -1] : vector<8xf32> into vector<4x5x8xf32>
  return %0 : vector<4x5x8xf32>
}

// -----

// CHECK-LABEL: @contiguous_extract_strided_slices_to_extract_sizes_and_outer_source_dims_overlap
// CHECK:        %[[EXTRACT:.+]] = vector.extract {{.*}}[0, 0, 0, 0, 0] : vector<4xi32> from vector<8x1x2x1x1x4xi32>
// CHECK-NEXT:   return %[[EXTRACT]] :  vector<4xi32>
func.func @contiguous_extract_strided_slices_to_extract_sizes_and_outer_source_dims_overlap(%arg0 : vector<8x1x2x1x1x4xi32>) -> vector<4xi32> {
  %1 = vector.extract_strided_slice %arg0 {offsets = [0, 0, 0, 0, 0, 0], sizes = [1, 1, 1, 1, 1, 4], strides = [1, 1, 1, 1, 1, 1]} : vector<8x1x2x1x1x4xi32> to vector<1x1x1x1x1x4xi32>
  %2 = vector.shape_cast %1 : vector<1x1x1x1x1x4xi32> to vector<4xi32>
  return %2 : vector<4xi32>
}

// -----

// CHECK-LABEL: @contiguous_extract_strided_slices_to_extract_sizes_and_outer_source_dims_no_overlap
// CHECK:        %[[EXTRACT:.+]] = vector.extract {{.*}}[0, 0] : vector<4xi32> from vector<8x2x4xi32>
// CHECK-NEXT:   return %[[EXTRACT]] :  vector<4xi32>
func.func @contiguous_extract_strided_slices_to_extract_sizes_and_outer_source_dims_no_overlap(%arg0 : vector<8x2x4xi32>) -> vector<4xi32> {
  %1 = vector.extract_strided_slice %arg0 {offsets = [0, 0], sizes = [1, 1], strides = [1, 1]} : vector<8x2x4xi32> to vector<1x1x4xi32>
  %2 = vector.shape_cast %1 : vector<1x1x4xi32> to vector<4xi32>
  return %2 : vector<4xi32>
}

// -----

// CHECK-LABEL: @contiguous_extract_strided_slices_to_extract_shorter_size_list
// CHECK:        %[[EXTRACT:.+]] = vector.extract {{.*}}[0, 0, 0, 0] : vector<1x4xi32> from vector<8x1x2x1x1x4xi32>
// CHECK-NEXT:   return %[[EXTRACT]] :  vector<1x4xi32>
func.func @contiguous_extract_strided_slices_to_extract_shorter_size_list(%arg0 : vector<8x1x2x1x1x4xi32>) -> vector<1x4xi32> {
  %1 = vector.extract_strided_slice %arg0 {offsets = [0, 0, 0, 0, 0], sizes = [1, 1, 1, 1, 1], strides = [1, 1, 1, 1, 1]} : vector<8x1x2x1x1x4xi32> to vector<1x1x1x1x1x4xi32>
  %2 = vector.shape_cast %1 : vector<1x1x1x1x1x4xi32> to vector<1x4xi32>
  return %2 : vector<1x4xi32>
}

// -----

// CHECK-LABEL: @contiguous_extract_strided_slices_to_extract_failure_non_unit_outer_size
// CHECK-NEXT:   vector.extract_strided_slice
func.func @contiguous_extract_strided_slices_to_extract_failure_non_unit_outer_size(%arg0 : vector<8x1x2x1x1x4xi32>) -> vector<8x1x1x1x1x4xi32> {
  %1 = vector.extract_strided_slice %arg0 {offsets = [0, 0, 0, 0, 0, 0], sizes = [8, 1, 1, 1, 1, 4], strides = [1, 1, 1, 1, 1, 1]} : vector<8x1x2x1x1x4xi32> to vector<8x1x1x1x1x4xi32>
  return %1 : vector<8x1x1x1x1x4xi32>
}

// -----

// CHECK-LABEL: @contiguous_extract_strided_slices_to_extract_failure_non_full_size
// CHECK-NEXT:   vector.extract_strided_slice
func.func @contiguous_extract_strided_slices_to_extract_failure_non_full_size(%arg0 : vector<8x1x2x1x1x4xi32>) -> vector<1x1x1x1x1x2xi32> {
  %1 = vector.extract_strided_slice %arg0 {offsets = [0, 0, 0, 0, 0, 0], sizes = [1, 1, 1, 1, 1, 2], strides = [1, 1, 1, 1, 1, 1]} : vector<8x1x2x1x1x4xi32> to vector<1x1x1x1x1x2xi32>
  return %1 : vector<1x1x1x1x1x2xi32>
}

// -----

// CHECK-LABEL: @contiguous_extract_strided_slices_to_extract_failure_non_full_inner_size
// CHECK-NEXT:    vector.extract_strided_slice
func.func @contiguous_extract_strided_slices_to_extract_failure_non_full_inner_size(%arg0 : vector<8x1x2x1x1x4xi32>) -> vector<1x1x2x1x1x1xi32> {
  %1 = vector.extract_strided_slice %arg0 {offsets = [0, 0, 0, 0, 0, 0], sizes = [1, 1, 2, 1, 1, 1], strides = [1, 1, 1, 1, 1, 1]} : vector<8x1x2x1x1x4xi32> to vector<1x1x2x1x1x1xi32>
  return %1 : vector<1x1x2x1x1x1xi32>
}

// -----

// CHECK-LABEL: @contiguous_gather
//  CHECK-SAME:   (%[[BASE:.*]]: memref<?xf32>, %[[MASK:.*]]: vector<16xi1>, %[[PASSTHRU:.*]]: vector<16xf32>)
//       CHECK:   %[[C0:.*]] = arith.constant 0 : index
//       CHECK:   %[[R:.*]] = vector.maskedload %[[BASE]][%[[C0]]], %[[MASK]], %[[PASSTHRU]] : memref<?xf32>, vector<16xi1>, vector<16xf32> into vector<16xf32>
//       CHECK:   return %[[R]]
func.func @contiguous_gather(%base: memref<?xf32>,
                             %mask: vector<16xi1>, %passthru: vector<16xf32>) -> vector<16xf32> {
  %c0 = arith.constant 0 : index
  %indices = arith.constant dense<[0, 1, 2, 3, 4, 5, 6, 7, 8, 9, 10, 11, 12, 13, 14, 15]> : vector<16xi32>
  %1 = vector.gather %base[%c0][%indices], %mask, %passthru :
    memref<?xf32>, vector<16xi32>, vector<16xi1>, vector<16xf32> into vector<16xf32>
  return %1 : vector<16xf32>
}

// -----

// CHECK-LABEL: @contiguous_gather_non_zero_start(
//  TODO: Non-zero start is not supported yet.
//       CHECK:   %[[R:.*]] = vector.gather
//       CHECK:   return %[[R]]
func.func @contiguous_gather_non_zero_start(%base: memref<?xf32>,
                                            %mask: vector<16xi1>,
                                            %passthru: vector<16xf32>) -> vector<16xf32> {
  %c0 = arith.constant 0 : index
  %indices = arith.constant dense<[1, 2, 3, 4, 5, 6, 7, 8, 9, 10, 11, 12, 13, 14, 15, 16]> : vector<16xi32>
  %1 = vector.gather %base[%c0][%indices], %mask, %passthru :
    memref<?xf32>, vector<16xi32>, vector<16xi1>, vector<16xf32> into vector<16xf32>
  return %1 : vector<16xf32>
}

// -----

// CHECK-LABEL: @contiguous_gather_2d(
// TODO: Only 1D vectors are supported.
//       CHECK:   %[[R:.*]] = vector.gather
//       CHECK:   return %[[R]]
func.func @contiguous_gather_2d(%base: memref<?x?xf32>,
                                %mask: vector<4x4xi1>, %passthru: vector<4x4xf32>) -> vector<4x4xf32> {
  %c0 = arith.constant 0 : index
  %indices = arith.constant dense<[[0, 1, 2, 3], [4, 5, 6, 7], [8, 9, 10, 11], [12, 13, 14, 15]]> : vector<4x4xi32>
  %1 = vector.gather %base[%c0, %c0][%indices], %mask, %passthru :
    memref<?x?xf32>, vector<4x4xi32>, vector<4x4xi1>, vector<4x4xf32> into vector<4x4xf32>
  return %1 : vector<4x4xf32>
}

// -----

// CHECK-LABEL: @contiguous_gather_const_mask
//  CHECK-SAME:   (%[[BASE:.*]]: memref<?xf32>, %[[PASSTHRU:.*]]: vector<16xf32>)
//       CHECK:   %[[C0:.*]] = arith.constant 0 : index
//       CHECK:   %[[R:.*]] = vector.load %[[BASE]][%[[C0]]] : memref<?xf32>, vector<16xf32>
//       CHECK:   return %[[R]]
func.func @contiguous_gather_const_mask(%base: memref<?xf32>,
                                        %passthru: vector<16xf32>) -> vector<16xf32> {
  %c0 = arith.constant 0 : index
  %indices = arith.constant dense<[0, 1, 2, 3, 4, 5, 6, 7, 8, 9, 10, 11, 12, 13, 14, 15]> : vector<16xi32>
  %mask = arith.constant dense<true> : vector<16xi1>
  %1 = vector.gather %base[%c0][%indices], %mask, %passthru :
    memref<?xf32>, vector<16xi32>, vector<16xi1>, vector<16xf32> into vector<16xf32>
  return %1 : vector<16xf32>
}

// -----

// CHECK-LABEL: @contiguous_gather_step
//  CHECK-SAME:   (%[[BASE:.*]]: memref<?xf32>, %[[MASK:.*]]: vector<16xi1>, %[[PASSTHRU:.*]]: vector<16xf32>)
//       CHECK:   %[[C0:.*]] = arith.constant 0 : index
//       CHECK:   %[[R:.*]] = vector.maskedload %[[BASE]][%[[C0]]], %[[MASK]], %[[PASSTHRU]] : memref<?xf32>, vector<16xi1>, vector<16xf32> into vector<16xf32>
//       CHECK:   return %[[R]]
func.func @contiguous_gather_step(%base: memref<?xf32>,
                                  %mask: vector<16xi1>, %passthru: vector<16xf32>) -> vector<16xf32> {
  %c0 = arith.constant 0 : index
  %indices = vector.step : vector<16xindex>
  %1 = vector.gather %base[%c0][%indices], %mask, %passthru :
    memref<?xf32>, vector<16xindex>, vector<16xi1>, vector<16xf32> into vector<16xf32>
  return %1 : vector<16xf32>
}

// -----

// CHECK-LABEL: @no_fold_contiguous_gather_tensor
func.func @no_fold_contiguous_gather_tensor(%base: tensor<8xf32>, %mask: vector<4xi1>, %pass_thru: vector<4xf32>) -> vector<4xf32> {
  %c0 = arith.constant 0 : index
  %indices = arith.constant dense<[0, 1, 2, 3]> : vector<4xindex>
  // CHECK: vector.gather
  // CHECK-NOT: vector.maskedload
  %0 = vector.gather %base[%c0][%indices], %mask, %pass_thru :
    tensor<8xf32>, vector<4xindex>, vector<4xi1>, vector<4xf32> into vector<4xf32>
  return %0 : vector<4xf32>
}

// -----

// CHECK-LABEL: @gather_broadcast(
// TODO: Broadcast is not supported yet
//       CHECK:   %[[R:.*]] = vector.gather
//       CHECK:   return %[[R]]
func.func @gather_broadcast(%base: memref<?xf32>,
                             %mask: vector<16xi1>, %passthru: vector<16xf32>) -> vector<16xf32> {
  %c0 = arith.constant 0 : index
  %indices = arith.constant dense<0> : vector<16xi32>
  %1 = vector.gather %base[%c0][%indices], %mask, %passthru :
    memref<?xf32>, vector<16xi32>, vector<16xi1>, vector<16xf32> into vector<16xf32>
  return %1 : vector<16xf32>
}

// -----

// CHECK-LABEL: @contiguous_scatter
//  CHECK-SAME:   (%[[BASE:.*]]: memref<?xf32>, %[[MASK:.*]]: vector<16xi1>, %[[VALUE:.*]]: vector<16xf32>)
//       CHECK:   %[[C0:.*]] = arith.constant 0 : index
//       CHECK:   vector.maskedstore %[[BASE]][%[[C0]]], %[[MASK]], %[[VALUE]] : memref<?xf32>, vector<16xi1>, vector<16xf32>
func.func @contiguous_scatter(%base: memref<?xf32>,
                              %mask: vector<16xi1>, %value: vector<16xf32>) {
  %c0 = arith.constant 0 : index
  %indices = arith.constant dense<[0, 1, 2, 3, 4, 5, 6, 7, 8, 9, 10, 11, 12, 13, 14, 15]> : vector<16xi32>
  vector.scatter %base[%c0][%indices], %mask, %value :
    memref<?xf32>, vector<16xi32>, vector<16xi1>, vector<16xf32>
  return
}

// -----

// CHECK-LABEL: @contiguous_scatter_const_mask
//  CHECK-SAME:   (%[[BASE:.*]]: memref<?xf32>, %[[VALUE:.*]]: vector<16xf32>)
//       CHECK:   %[[C0:.*]] = arith.constant 0 : index
//       CHECK:   vector.store %[[VALUE]], %[[BASE]][%[[C0]]] : memref<?xf32>, vector<16xf32>
func.func @contiguous_scatter_const_mask(%base: memref<?xf32>,
                                         %value: vector<16xf32>) {
  %c0 = arith.constant 0 : index
  %indices = arith.constant dense<[0, 1, 2, 3, 4, 5, 6, 7, 8, 9, 10, 11, 12, 13, 14, 15]> : vector<16xi32>
  %mask = vector.constant_mask [16] : vector<16xi1>
  vector.scatter %base[%c0][%indices], %mask, %value :
    memref<?xf32>, vector<16xi32>, vector<16xi1>, vector<16xf32>
  return
}

// -----

// CHECK-LABEL: @contiguous_scatter_step
//  CHECK-SAME:   (%[[BASE:.*]]: memref<?xf32>, %[[MASK:.*]]: vector<16xi1>, %[[VALUE:.*]]: vector<16xf32>)
//       CHECK:   %[[C0:.*]] = arith.constant 0 : index
//       CHECK:   vector.maskedstore %[[BASE]][%[[C0]]], %[[MASK]], %[[VALUE]] : memref<?xf32>, vector<16xi1>, vector<16xf32>
func.func @contiguous_scatter_step(%base: memref<?xf32>,
                                   %mask: vector<16xi1>, %value: vector<16xf32>) {
  %c0 = arith.constant 0 : index
  %indices = vector.step : vector<16xindex>
  vector.scatter %base[%c0][%indices], %mask, %value :
    memref<?xf32>, vector<16xindex>, vector<16xi1>, vector<16xf32>
  return
}

// -----

// CHECK-LABEL: @fold_extract_constant_indices
//   CHECK-SAME:   %[[ARG:.*]]: vector<32x1xi32>) -> i32 {
//        CHECK:   %[[RES:.*]] = vector.extract %[[ARG]][0, 0] : i32 from vector<32x1xi32>
//        CHECK:   return %[[RES]] : i32
func.func @fold_extract_constant_indices(%arg : vector<32x1xi32>) -> i32 {
  %0 = arith.constant 0 : index
  %1 = vector.extract %arg[%0, %0] : i32 from vector<32x1xi32>
  return %1 : i32
}

// -----

// CHECK-LABEL: @fold_insert_constant_indices
//  CHECK-SAME:   %[[ARG:.*]]: vector<4x1xi32>) -> vector<4x1xi32> {
//       CHECK:   %[[VAL:.*]] = arith.constant 1 : i32
//       CHECK:   %[[RES:.*]] = vector.insert %[[VAL]], %[[ARG]] [0, 0] : i32 into vector<4x1xi32>
//       CHECK:   return %[[RES]] : vector<4x1xi32>
func.func @fold_insert_constant_indices(%arg : vector<4x1xi32>) -> vector<4x1xi32> {
  %0 = arith.constant 0 : index
  %1 = arith.constant 1 : i32
  %res = vector.insert %1, %arg[%0, %0] : i32 into vector<4x1xi32>
  return %res : vector<4x1xi32>
}

// -----

// CHECK-LABEL: @fold_insert_use_chain(
//  CHECK-SAME:   %[[ARG:.*]]: vector<4x4xf32>,
//  CHECK-SAME:   %[[VAL:.*]]: f32,
//  CHECK-SAME:   %[[POS:.*]]: index) -> vector<4x4xf32> {
//  CHECK-NEXT:   %[[RES:.*]] = vector.insert %[[VAL]], %[[ARG]] {{\[}}%[[POS]], 0] : f32 into vector<4x4xf32>
//  CHECK-NEXT:   return %[[RES]] : vector<4x4xf32>
func.func @fold_insert_use_chain(%arg : vector<4x4xf32>, %val : f32, %pos: index) -> vector<4x4xf32> {
  %v_0 = vector.insert %val, %arg[%pos, 0] : f32 into vector<4x4xf32>
  %v_1 = vector.insert %val, %v_0[%pos, 0] : f32 into vector<4x4xf32>
  %v_2 = vector.insert %val, %v_1[%pos, 0] : f32 into vector<4x4xf32>
  return %v_2 : vector<4x4xf32>
}

// -----

// CHECK-LABEL: @no_fold_insert_use_chain_mismatch_static_position(
//  CHECK-SAME:   %[[ARG:.*]]: vector<4xf32>,
//  CHECK-SAME:   %[[VAL:.*]]: f32) -> vector<4xf32> {
//       CHECK:   %[[V_0:.*]] = vector.insert %[[VAL]], %[[ARG]] [0] : f32 into vector<4xf32>
//       CHECK:   %[[V_1:.*]] = vector.insert %[[VAL]], %[[V_0]] [1] : f32 into vector<4xf32>
//       CHECK:   return %[[V_1]] : vector<4xf32>
func.func @no_fold_insert_use_chain_mismatch_static_position(%arg : vector<4xf32>, %val : f32) -> vector<4xf32> {
  %v_0 = vector.insert %val, %arg[0] : f32 into vector<4xf32>
  %v_1 = vector.insert %val, %v_0[1] : f32 into vector<4xf32>
  return %v_1 : vector<4xf32>
<<<<<<< HEAD
=======
}

// -----

llvm.mlir.global constant @my_symbol() : i32

// CHECK-LABEL: func @from_address_of_regression
//       CHECK:   %[[a:.*]] = llvm.mlir.addressof @my_symbol
//       CHECK:   %[[b:.*]] = vector.broadcast %[[a]] : !llvm.ptr to vector<1x!llvm.ptr>
//       CHECK:   return %[[b]]
func.func @from_address_of_regression() -> vector<1x!llvm.ptr> {
  %a = llvm.mlir.addressof @my_symbol : !llvm.ptr
  %b = vector.from_elements %a : vector<1x!llvm.ptr>
  return %b : vector<1x!llvm.ptr>
>>>>>>> 35227056
}<|MERGE_RESOLUTION|>--- conflicted
+++ resolved
@@ -2686,8 +2686,6 @@
 
 // -----
 
-<<<<<<< HEAD
-=======
 // Same as the above test, but with vector insertions.
 // CHECK-LABEL: func.func @fully_insert_vector_to_vector(
 //  CHECK-SAME: %[[DEST:.+]]: vector<2x2xi64>, %[[SRC1:.+]]: vector<2xi64>, %[[SRC2:.+]]: vector<2xi64>)
@@ -2800,7 +2798,6 @@
 
 // -----
 
->>>>>>> 35227056
 // CHECK-LABEL: func @reduce_one_element_vector_extract
 //  CHECK-SAME: (%[[V:.+]]: vector<1xf32>)
 //       CHECK:   %[[S:.+]] = vector.extract %[[V]][0] : f32 from vector<1xf32>
@@ -3728,8 +3725,6 @@
   %v_0 = vector.insert %val, %arg[0] : f32 into vector<4xf32>
   %v_1 = vector.insert %val, %v_0[1] : f32 into vector<4xf32>
   return %v_1 : vector<4xf32>
-<<<<<<< HEAD
-=======
 }
 
 // -----
@@ -3744,5 +3739,4 @@
   %a = llvm.mlir.addressof @my_symbol : !llvm.ptr
   %b = vector.from_elements %a : vector<1x!llvm.ptr>
   return %b : vector<1x!llvm.ptr>
->>>>>>> 35227056
 }