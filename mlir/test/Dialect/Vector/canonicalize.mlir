// RUN: mlir-opt %s -canonicalize="test-convergence" -split-input-file -allow-unregistered-dialect | FileCheck %s

// CHECK-LABEL: create_vector_mask_to_constant_mask
func.func @create_vector_mask_to_constant_mask() -> (vector<4x3xi1>) {
  %c2 = arith.constant 2 : index
  %c3 = arith.constant 3 : index
  // CHECK: vector.constant_mask [3, 2] : vector<4x3xi1>
  %0 = vector.create_mask %c3, %c2 : vector<4x3xi1>
  return %0 : vector<4x3xi1>
}

// -----

// CHECK-LABEL: create_scalable_vector_mask_to_constant_mask
func.func @create_scalable_vector_mask_to_constant_mask() -> (vector<[8]xi1>) {
  %c-1 = arith.constant -1 : index
  // CHECK: arith.constant dense<false> : vector<[8]xi1>
  %0 = vector.create_mask %c-1 : vector<[8]xi1>
  return %0 : vector<[8]xi1>
}

// -----

// CHECK-LABEL: create_vector_mask_to_constant_mask_truncation
func.func @create_vector_mask_to_constant_mask_truncation() -> (vector<4x3xi1>) {
  %c2 = arith.constant 2 : index
  %c5 = arith.constant 5 : index
  // CHECK: vector.constant_mask [4, 2] : vector<4x3xi1>
  %0 = vector.create_mask %c5, %c2 : vector<4x3xi1>
  return %0 : vector<4x3xi1>
}

// -----

// CHECK-LABEL: create_vector_mask_to_constant_mask_truncation_neg
func.func @create_vector_mask_to_constant_mask_truncation_neg() -> (vector<4x3xi1>) {
  %cneg2 = arith.constant -2 : index
  %c5 = arith.constant 5 : index
  // CHECK: arith.constant dense<false> : vector<4x3xi1>
  %0 = vector.create_mask %c5, %cneg2 : vector<4x3xi1>
  return %0 : vector<4x3xi1>
}

// -----

// CHECK-LABEL: create_vector_mask_to_constant_mask_truncation_zero
func.func @create_vector_mask_to_constant_mask_truncation_zero() -> (vector<4x3xi1>) {
  %c2 = arith.constant 2 : index
  %c0 = arith.constant 0 : index
  // CHECK: arith.constant dense<false> : vector<4x3xi1>
  %0 = vector.create_mask %c0, %c2 : vector<4x3xi1>
  return %0 : vector<4x3xi1>
}

// -----

// CHECK-LABEL: create_vector_mask_to_constant_mask_scalable_all_true
func.func @create_vector_mask_to_constant_mask_scalable_all_true() -> (vector<8x[16]xi1>) {
  %c8 = arith.constant 8 : index
  %c16 = arith.constant 16 : index
  %0 = vector.vscale
  %1 = arith.muli %0, %c16 : index
  // CHECK: arith.constant dense<true> : vector<8x[16]xi1>
  %10 = vector.create_mask %c8, %1 : vector<8x[16]xi1>
  return %10 : vector<8x[16]xi1>
}

// -----

// CHECK-LABEL: create_mask_transpose_to_transposed_create_mask
//  CHECK-SAME: %[[DIM0:.*]]: index, %[[DIM1:.*]]: index, %[[DIM2:.*]]: index
func.func @create_mask_transpose_to_transposed_create_mask(
  %dim0: index, %dim1: index, %dim2: index) -> (vector<2x3x4xi1>, vector<4x2x3xi1>) {
  //     CHECK: vector.create_mask %[[DIM0]], %[[DIM1]], %[[DIM2]] : vector<2x3x4xi1>
  //     CHECK: vector.create_mask %[[DIM2]], %[[DIM0]], %[[DIM1]] : vector<4x2x3xi1>
  // CHECK-NOT: vector.transpose
  %0 = vector.create_mask %dim0, %dim1, %dim2 : vector<2x3x4xi1>
  %1 = vector.transpose %0, [2, 0, 1] : vector<2x3x4xi1> to vector<4x2x3xi1>
  return %0, %1 : vector<2x3x4xi1>, vector<4x2x3xi1>
}

// -----

// CHECK-LABEL: extract_from_create_mask
//  CHECK-SAME: %[[DIM0:.*]]: index, %[[DIM1:.*]]: index
func.func @extract_from_create_mask(%dim0: index, %dim1: index) -> vector<[4]x[4]xi1> {
  %c2 = arith.constant 2 : index
  %mask = vector.create_mask %c2, %dim0, %dim1 : vector<4x[4]x[4]xi1>
  // CHECK: vector.create_mask %[[DIM0]], %[[DIM1]] : vector<[4]x[4]xi1>
  // CHECK-NOT: vector.extract
  %extract = vector.extract %mask[1] : vector<[4]x[4]xi1> from vector<4x[4]x[4]xi1>
  return %extract : vector<[4]x[4]xi1>
}

// -----

// CHECK-LABEL: extract_from_create_mask_all_false
func.func @extract_from_create_mask_all_false(%dim0: index, %dim1: index) -> vector<[4]x[4]xi1> {
  %c2 = arith.constant 2 : index
  %mask = vector.create_mask %c2, %dim0, %dim1 : vector<4x[4]x[4]xi1>
  // CHECK: arith.constant dense<false> : vector<[4]x[4]xi1>
  // CHECK-NOT: vector.extract
  %extract = vector.extract %mask[2] : vector<[4]x[4]xi1> from vector<4x[4]x[4]xi1>
  return %extract : vector<[4]x[4]xi1>
}

// -----

// CHECK-LABEL: extract_from_create_mask_leading_scalable
//  CHECK-SAME: %[[DIM0:.*]]: index
func.func @extract_from_create_mask_leading_scalable(%dim0: index) -> vector<8xi1> {
  %c3 = arith.constant 3 : index
  %mask = vector.create_mask %c3, %dim0 : vector<[4]x8xi1>
  // CHECK: vector.create_mask %[[DIM0]] : vector<8xi1>
  // CHECK-NOT: vector.extract
  %extract = vector.extract %mask[1] : vector<8xi1> from vector<[4]x8xi1>
  return %extract : vector<8xi1>
}

// -----

// CHECK-LABEL: extract_from_create_mask_dynamic_position
//  CHECK-SAME: %[[DIM0:.*]]: index, %[[INDEX:.*]]: index
func.func @extract_from_create_mask_dynamic_position(%dim0: index, %index: index) -> vector<6xi1> {
  %c4 = arith.constant 4 : index
  %c3 = arith.constant 3 : index
  %mask = vector.create_mask %c3, %c4, %dim0 : vector<4x4x6xi1>
  // CHECK: vector.create_mask %[[DIM0]] : vector<6xi1>
  // CHECK-NOT: vector.extract
  %extract = vector.extract %mask[2, %index] : vector<6xi1> from vector<4x4x6xi1>
  return %extract : vector<6xi1>
}

// -----

// CHECK-LABEL: @extract_scalar_poison
func.func @extract_scalar_poison() -> f32 {
  // CHECK-NEXT: %[[UB:.*]] = ub.poison : f32
  //  CHECK-NOT: vector.extract
  // CHECK-NEXT: return %[[UB]] : f32
  %0 = ub.poison : vector<4x8xf32>
  %1 = vector.extract %0[2, 4] : f32 from vector<4x8xf32>
  return %1 : f32
}

// -----

// CHECK-LABEL: @extract_vector_poison
func.func @extract_vector_poison() -> vector<8xf32> {
  // CHECK-NEXT: %[[UB:.*]] = ub.poison : vector<8xf32>
  //  CHECK-NOT: vector.extract
  // CHECK-NEXT: return %[[UB]] : vector<8xf32>
  %0 = ub.poison : vector<4x8xf32>
  %1 = vector.extract %0[2] : vector<8xf32> from vector<4x8xf32>
  return %1 : vector<8xf32>
}

// -----

// CHECK-LABEL: @extract_scalar_poison_idx
func.func @extract_scalar_poison_idx(%a: vector<4x5xf32>) -> f32 {
  // CHECK-NEXT: %[[UB:.*]] = ub.poison : f32
  //  CHECK-NOT: vector.extract
  // CHECK-NEXT: return %[[UB]] : f32
  %0 = vector.extract %a[-1, 0] : f32 from vector<4x5xf32>
  return %0 : f32
}

// -----

// Similar to the test above, but the index is not a static constant.

// CHECK-LABEL: @extract_scalar_poison_idx_non_cst
func.func @extract_scalar_poison_idx_non_cst(%a: vector<4x5xf32>) -> f32 {
  // CHECK-NEXT: %[[UB:.*]] = ub.poison : f32
  //  CHECK-NOT: vector.extract
  // CHECK-NEXT: return %[[UB]] : f32
  %c_neg_1 = arith.constant -1 : index
  %0 = vector.extract %a[%c_neg_1, 0] : f32 from vector<4x5xf32>
  return %0 : f32
}

// -----

// Similar to test above, but now the index is out-of-bounds.

// CHECK-LABEL: @no_fold_extract_scalar_oob_idx
func.func @no_fold_extract_scalar_oob_idx(%a: vector<4x5xf32>) -> f32 {
  //  CHECK: vector.extract
  %c_neg_2 = arith.constant -2 : index
  %0 = vector.extract %a[%c_neg_2, 0] : f32 from vector<4x5xf32>
  return %0 : f32
}


// -----

// CHECK-LABEL: @extract_vector_poison_idx
func.func @extract_vector_poison_idx(%a: vector<4x5xf32>) -> vector<5xf32> {
  // CHECK-NEXT: %[[UB:.*]] = ub.poison : vector<5xf32>
  //  CHECK-NOT: vector.extract
  // CHECK-NEXT: return %[[UB]] : vector<5xf32>
  %0 = vector.extract %a[-1] : vector<5xf32> from vector<4x5xf32>
  return %0 : vector<5xf32>
}

// -----

// CHECK-LABEL: @extract_multiple_poison_idx
func.func @extract_multiple_poison_idx(%a: vector<4x5x8xf32>)
    -> vector<8xf32> {
  // CHECK-NEXT: %[[UB:.*]] = ub.poison : vector<8xf32>
  //  CHECK-NOT: vector.extract
  // CHECK-NEXT: return %[[UB]] : vector<8xf32>
  %0 = vector.extract %a[-1, -1] : vector<8xf32> from vector<4x5x8xf32>
  return %0 : vector<8xf32>
}

// -----

// CHECK-LABEL: extract_from_create_mask_dynamic_position_all_false
//  CHECK-SAME: %[[DIM0:.*]]: index, %[[INDEX:.*]]: index
func.func @extract_from_create_mask_dynamic_position_all_false(%dim0: index, %index: index) -> vector<6xi1> {
  %c0 = arith.constant 0 : index
  %c1 = arith.constant 1 : index
  %mask = vector.create_mask %c1, %c0, %dim0 : vector<1x4x6xi1>
  // CHECK: arith.constant dense<false> : vector<6xi1>
  // CHECK-NOT: vector.extract
  %extract = vector.extract %mask[0, %index] : vector<6xi1> from vector<1x4x6xi1>
  return %extract : vector<6xi1>
}

// -----

// CHECK-LABEL: extract_from_create_mask_dynamic_position_unknown
//  CHECK-SAME: %[[DIM0:.*]]: index, %[[INDEX:.*]]: index
func.func @extract_from_create_mask_dynamic_position_unknown(%dim0: index, %index: index) -> vector<6xi1> {
  %c2 = arith.constant 2 : index
  %mask = vector.create_mask %c2, %dim0 : vector<4x6xi1>
  // CHECK: %[[C2:.*]] = arith.constant 2 : index
  // CHECK-NEXT: %[[MASK:.*]] = vector.create_mask %[[C2]], %[[DIM0]] : vector<4x6xi1>
  // CHECK-NEXT: vector.extract %[[MASK]][%[[INDEX]]] : vector<6xi1> from vector<4x6xi1>
  %extract = vector.extract %mask[%index] : vector<6xi1> from vector<4x6xi1>
  return %extract : vector<6xi1>
}

// -----

// CHECK-LABEL: extract_from_create_mask_mixed_position_unknown
//  CHECK-SAME: %[[DIM0:.*]]: index, %[[INDEX:.*]]: index
func.func @extract_from_create_mask_mixed_position_unknown(%dim0: index, %index0: index) -> vector<4xi1> {
  %c2 = arith.constant 2 : index
  %mask = vector.create_mask %c2, %c2, %dim0 : vector<2x4x4xi1>
  // CHECK: %[[C2:.*]] = arith.constant 2 : index
  // CHECK-NEXT: %[[MASK:.*]] = vector.create_mask %[[C2]], %[[C2]], %[[DIM0]] : vector<2x4x4xi1>
  // CHECK-NEXT: vector.extract %[[MASK]][1, %[[INDEX]]] : vector<4xi1> from vector<2x4x4xi1>
  %extract = vector.extract %mask[1, %index0] : vector<4xi1> from vector<2x4x4xi1>
  return %extract : vector<4xi1>
}

// -----

// CHECK-LABEL: extract_from_non_constant_create_mask
//  CHECK-SAME: %[[DIM0:.*]]: index
func.func @extract_from_non_constant_create_mask(%dim0: index) -> vector<[2]xi1> {
  %mask = vector.create_mask %dim0, %dim0 : vector<[2]x[2]xi1>
  // CHECK: %[[MASK:.*]] = vector.create_mask %[[DIM0]], %[[DIM0]] : vector<[2]x[2]xi1>
  // CHECK-NEXT: vector.extract %[[MASK]][0] : vector<[2]xi1> from vector<[2]x[2]xi1>
  %extract = vector.extract %mask[0] : vector<[2]xi1> from vector<[2]x[2]xi1>
  return %extract : vector<[2]xi1>
}

// -----

// CHECK-LABEL: constant_mask_to_true_splat
func.func @constant_mask_to_true_splat() -> vector<2x4xi1> {
  // CHECK: arith.constant dense<true>
  // CHECK-NOT: vector.constant_mask
  %0 = vector.constant_mask [2, 4] : vector<2x4xi1>
  return %0 : vector<2x4xi1>
}

// CHECK-LABEL: constant_mask_to_false_splat
func.func @constant_mask_to_false_splat() -> vector<2x4xi1> {
  // CHECK: arith.constant dense<false>
  // CHECK-NOT: vector.constant_mask
  %0 = vector.constant_mask [0, 0] : vector<2x4xi1>
  return %0 : vector<2x4xi1>
}

// CHECK-LABEL: constant_mask_to_true_splat_0d
func.func @constant_mask_to_true_splat_0d() -> vector<i1> {
  // CHECK: arith.constant dense<true>
  // CHECK-NOT: vector.constant_mask
  %0 = vector.constant_mask [1] : vector<i1>
  return %0 : vector<i1>
}

// CHECK-LABEL: constant_mask_transpose_to_transposed_constant_mask
func.func @constant_mask_transpose_to_transposed_constant_mask() -> (vector<2x3x4xi1>, vector<4x2x3xi1>) {
  //     CHECK: vector.constant_mask [1, 2, 3] : vector<2x3x4xi1>
  //     CHECK: vector.constant_mask [3, 1, 2] : vector<4x2x3xi1>
  // CHECK-NOT: vector.transpose
  %0 = vector.constant_mask [1, 2, 3] : vector<2x3x4xi1>
  %1 = vector.transpose %0, [2, 0, 1] : vector<2x3x4xi1> to vector<4x2x3xi1>
  return %0, %1 : vector<2x3x4xi1>, vector<4x2x3xi1>
}

// -----

func.func @extract_strided_slice_of_constant_mask() -> (vector<2x2xi1>) {
  %0 = vector.constant_mask [2, 2] : vector<4x3xi1>
  %1 = vector.extract_strided_slice %0
    {offsets = [0, 0], sizes = [2, 2], strides = [1, 1]}
      : vector<4x3xi1> to vector<2x2xi1>
  // CHECK: arith.constant dense<true> : vector<2x2xi1>
  return %1 : vector<2x2xi1>
}

// -----

func.func @extract_strided_slice_of_constant_mask() -> (vector<2x2xi1>) {
  %0 = vector.constant_mask [2, 2] : vector<4x3xi1>
  %1 = vector.extract_strided_slice %0
    {offsets = [1, 0], sizes = [2, 2], strides = [1, 1]}
      : vector<4x3xi1> to vector<2x2xi1>
  // CHECK: vector.constant_mask [1, 2] : vector<2x2xi1>
  return %1 : vector<2x2xi1>
}

// -----

func.func @extract_strided_slice_of_constant_mask() -> (vector<2x2xi1>) {
  %0 = vector.constant_mask [2, 2] : vector<4x3xi1>
  %1 = vector.extract_strided_slice %0
    {offsets = [0, 1], sizes = [2, 2], strides = [1, 1]}
      : vector<4x3xi1> to vector<2x2xi1>
  // CHECK: vector.constant_mask [2, 1] : vector<2x2xi1>
  return %1 : vector<2x2xi1>
}

// -----

func.func @extract_strided_slice_of_constant_mask() -> (vector<2x2xi1>) {
  %0 = vector.constant_mask [2, 2] : vector<4x3xi1>
  %1 = vector.extract_strided_slice %0
    {offsets = [2, 0], sizes = [2, 2], strides = [1, 1]}
      : vector<4x3xi1> to vector<2x2xi1>
  // CHECK: arith.constant dense<false> : vector<2x2xi1>
  return %1 : vector<2x2xi1>
}

// -----

func.func @extract_strided_slice_of_constant_mask() -> (vector<2x1xi1>) {
  %0 = vector.constant_mask [2, 2] : vector<4x3xi1>
  %1 = vector.extract_strided_slice %0
    {offsets = [0, 2], sizes = [2, 1], strides = [1, 1]}
      : vector<4x3xi1> to vector<2x1xi1>
  // CHECK: arith.constant dense<false> : vector<2x1xi1>
  return %1 : vector<2x1xi1>
}

// -----

func.func @extract_strided_slice_of_constant_mask() -> (vector<2x1xi1>) {
  %0 = vector.constant_mask [2, 2] : vector<4x3xi1>
  %1 = vector.extract_strided_slice %0
    {offsets = [0, 1], sizes = [2, 1], strides = [1, 1]}
      : vector<4x3xi1> to vector<2x1xi1>
  // CHECK: arith.constant dense<true> : vector<2x1xi1>
  return %1 : vector<2x1xi1>
}

// -----

func.func @extract_strided_slice_of_constant_mask() -> (vector<2x1xi1>) {
  %0 = vector.constant_mask [2, 2] : vector<4x3xi1>
  %1 = vector.extract_strided_slice %0
    {offsets = [1, 1], sizes = [2, 1], strides = [1, 1]}
      : vector<4x3xi1> to vector<2x1xi1>
  // CHECK: vector.constant_mask [1, 1] : vector<2x1xi1>
  return %1 : vector<2x1xi1>
}

// -----

// CHECK-LABEL: func.func @extract_strided_slice_of_create_mask
// CHECK-SAME: (%[[DIM0:.+]]: index, %[[DIM1:.+]]: index)
func.func @extract_strided_slice_of_create_mask(%dim0: index, %dim1: index) -> (vector<2x2xi1>) {
  %0 = vector.create_mask %dim0, %dim1 : vector<4x3xi1>
  %1 = vector.extract_strided_slice %0
    {offsets = [2, 1], sizes = [2, 2], strides = [1, 1]}
      : vector<4x3xi1> to vector<2x2xi1>
  // CHECK-DAG: %[[C1:.+]] = arith.constant 1 : index
  // CHECK-DAG: %[[C2:.+]] = arith.constant 2 : index
  // CHECK-DAG: %[[A:.+]] = arith.subi %[[DIM0]], %[[C2]]
  // CHECK-DAG: %[[B:.+]] = arith.subi %[[DIM1]], %[[C1]]
  // CHECK: vector.create_mask %[[A]], %[[B]] : vector<2x2xi1>
  return %1 : vector<2x2xi1>
}

// -----

// CHECK-LABEL: func.func @extract_strided_slice_partial_of_create_mask
// CHECK-SAME: (%[[DIM0:.+]]: index, %[[DIM1:.+]]: index, %[[DIM2:.+]]: index)
func.func @extract_strided_slice_partial_of_create_mask(
  %dim0: index, %dim1: index, %dim2 : index) -> (vector<2x2x8xi1>) {
  %0 = vector.create_mask %dim0, %dim1, %dim2 : vector<4x3x8xi1>
  %1 = vector.extract_strided_slice %0
    {offsets = [2, 1], sizes = [2, 2], strides = [1, 1]}
      : vector<4x3x8xi1> to vector<2x2x8xi1>
  // CHECK-DAG: %[[C1:.+]] = arith.constant 1 : index
  // CHECK-DAG: %[[C2:.+]] = arith.constant 2 : index
  // CHECK-DAG: %[[A:.+]] = arith.subi %[[DIM0]], %[[C2]]
  // CHECK-DAG: %[[B:.+]] = arith.subi %[[DIM1]], %[[C1]]
  // CHECK: vector.create_mask %[[A]], %[[B]], %[[DIM2]] : vector<2x2x8xi1>
  return %1 : vector<2x2x8xi1>
}

// -----

// CHECK-LABEL: extract_strided_fold
//  CHECK-SAME: (%[[ARG:.*]]: vector<4x3xi1>)
//  CHECK-NEXT:   return %[[ARG]] : vector<4x3xi1>
func.func @extract_strided_fold(%arg : vector<4x3xi1>) -> (vector<4x3xi1>) {
  %0 = vector.extract_strided_slice %arg
    {offsets = [0, 0], sizes = [4, 3], strides = [1, 1]}
      : vector<4x3xi1> to vector<4x3xi1>
  return %0 : vector<4x3xi1>
}

// -----

// CHECK-LABEL: extract_strided_fold_insert
//  CHECK-SAME: (%[[ARG:.*]]: vector<4x4xf32>
//  CHECK-NEXT:   return %[[ARG]] : vector<4x4xf32>
func.func @extract_strided_fold_insert(%a: vector<4x4xf32>, %b: vector<8x16xf32>)
  -> (vector<4x4xf32>) {
  %0 = vector.insert_strided_slice %a, %b {offsets = [2, 2], strides = [1, 1]}
    : vector<4x4xf32> into vector<8x16xf32>
  %1 = vector.extract_strided_slice %0
    {offsets = [2, 2], sizes = [4, 4], strides = [1, 1]}
      : vector<8x16xf32> to vector<4x4xf32>
  return %1 : vector<4x4xf32>
}

// -----

// Case where the vector inserted is a subset of the vector extracted.
// CHECK-LABEL: extract_strided_fold_insert
//  CHECK-SAME: (%[[ARG0:.*]]: vector<6x4xf32>
//  CHECK-NEXT:   %[[EXT:.*]] = vector.extract_strided_slice %[[ARG0]]
//  CHECK-SAME:     {offsets = [0, 0], sizes = [4, 4], strides = [1, 1]}
//  CHECK-SAME:       : vector<6x4xf32> to vector<4x4xf32>
//  CHECK-NEXT:   return %[[EXT]] : vector<4x4xf32>
func.func @extract_strided_fold_insert(%a: vector<6x4xf32>, %b: vector<8x16xf32>)
  -> (vector<4x4xf32>) {
  %0 = vector.insert_strided_slice %a, %b {offsets = [2, 2], strides = [1, 1]}
    : vector<6x4xf32> into vector<8x16xf32>
  %1 = vector.extract_strided_slice %0
    {offsets = [2, 2], sizes = [4, 4], strides = [1, 1]}
      : vector<8x16xf32> to vector<4x4xf32>
  return %1 : vector<4x4xf32>
}

// -----

// Negative test where the extract is not a subset of the element inserted.
// CHECK-LABEL: negative_extract_strided_fold
//  CHECK-SAME: (%[[ARG0:.*]]: vector<4x4xf32>, %[[ARG1:.*]]: vector<8x16xf32>
//       CHECK:   %[[INS:.*]] = vector.insert_strided_slice %[[ARG0]], %[[ARG1]]
//  CHECK-SAME:     {offsets = [2, 2], strides = [1, 1]}
//  CHECK-SAME:       : vector<4x4xf32> into vector<8x16xf32>
//       CHECK:   %[[EXT:.*]] = vector.extract_strided_slice %[[INS]]
//  CHECK-SAME:     {offsets = [2, 2], sizes = [6, 4], strides = [1, 1]}
//  CHECK-SAME:       : vector<8x16xf32> to vector<6x4xf32>
//  CHECK-NEXT:   return %[[EXT]] : vector<6x4xf32>
func.func @negative_extract_strided_fold(%a: vector<4x4xf32>, %b: vector<8x16xf32>)
  -> (vector<6x4xf32>) {
  %0 = vector.insert_strided_slice %a, %b {offsets = [2, 2], strides = [1, 1]}
    : vector<4x4xf32> into vector<8x16xf32>
  %1 = vector.extract_strided_slice %0
    {offsets = [2, 2], sizes = [6, 4], strides = [1, 1]}
      : vector<8x16xf32> to vector<6x4xf32>
  return %1 : vector<6x4xf32>
}

// -----

// Case where we need to go through 2 level of insert element.
// CHECK-LABEL: extract_strided_fold_insert
//  CHECK-SAME: (%[[ARG0:.*]]: vector<2x8xf32>, %[[ARG1:.*]]: vector<1x4xf32>,
//  CHECK-NEXT:   %[[EXT:.*]] = vector.extract_strided_slice %[[ARG1]]
//  CHECK-SAME:     {offsets = [0, 0], sizes = [1, 1], strides = [1, 1]}
//  CHECK-SAME:       : vector<1x4xf32> to vector<1x1xf32>
//  CHECK-NEXT:   return %[[EXT]] : vector<1x1xf32>
func.func @extract_strided_fold_insert(%a: vector<2x8xf32>, %b: vector<1x4xf32>,
                                  %c : vector<1x4xf32>) -> (vector<1x1xf32>) {
  %0 = vector.insert_strided_slice %b, %a {offsets = [0, 1], strides = [1, 1]}
    : vector<1x4xf32> into vector<2x8xf32>
  %1 = vector.insert_strided_slice %c, %0 {offsets = [1, 0], strides = [1, 1]}
    : vector<1x4xf32> into vector<2x8xf32>
  %2 = vector.extract_strided_slice %1
      {offsets = [0, 1], sizes = [1, 1], strides = [1, 1]}
        : vector<2x8xf32> to vector<1x1xf32>
  return %2 : vector<1x1xf32>
}

// -----

// CHECK-LABEL: transpose_3D_identity
// CHECK-SAME: ([[ARG:%.*]]: vector<4x3x2xf32>)
func.func @transpose_3D_identity(%arg : vector<4x3x2xf32>) -> vector<4x3x2xf32> {
  // CHECK-NOT: transpose
  %0 = vector.transpose %arg, [0, 1, 2] : vector<4x3x2xf32> to vector<4x3x2xf32>
  // CHECK-NEXT: return [[ARG]]
  return %0 : vector<4x3x2xf32>
}

// -----

// CHECK-LABEL: transpose_2D_sequence
// CHECK-SAME: ([[ARG:%.*]]: vector<4x3xf32>)
func.func @transpose_2D_sequence(%arg : vector<4x3xf32>) -> vector<4x3xf32> {
  // CHECK-NOT: transpose
  %0 = vector.transpose %arg, [1, 0] : vector<4x3xf32> to vector<3x4xf32>
  %1 = vector.transpose %0, [0, 1] : vector<3x4xf32> to vector<3x4xf32>
  %2 = vector.transpose %1, [1, 0] : vector<3x4xf32> to vector<4x3xf32>
  %3 = vector.transpose %2, [0, 1] : vector<4x3xf32> to vector<4x3xf32>
  // CHECK: [[ADD:%.*]] = arith.addf [[ARG]], [[ARG]]
  %4 = arith.addf %2, %3 : vector<4x3xf32>
  // CHECK-NEXT: return [[ADD]]
  return %4 : vector<4x3xf32>
}

// -----

// CHECK-LABEL: transpose_3D_sequence
// CHECK-SAME: ([[ARG:%.*]]: vector<4x3x2xf32>)
func.func @transpose_3D_sequence(%arg : vector<4x3x2xf32>) -> vector<4x3x2xf32> {
  // CHECK: [[T0:%.*]] = vector.transpose [[ARG]], [2, 1, 0]
  %0 = vector.transpose %arg, [1, 2, 0] : vector<4x3x2xf32> to vector<3x2x4xf32>
  %1 = vector.transpose %0, [1, 0, 2] : vector<3x2x4xf32> to vector<2x3x4xf32>
  // CHECK: [[T1:%.*]] = vector.transpose %arg0, [2, 1, 0]
  %2 = vector.transpose %1, [2, 1, 0] : vector<2x3x4xf32> to vector<4x3x2xf32>
  %3 = vector.transpose %2, [2, 1, 0] : vector<4x3x2xf32> to vector<2x3x4xf32>
  // CHECK: [[MUL:%.*]] = arith.mulf [[T0]], [[T1]]
  %4 = arith.mulf %1, %3 : vector<2x3x4xf32>
  // CHECK: [[T5:%.*]] = vector.transpose [[MUL]], [2, 1, 0]
  %5 = vector.transpose %4, [2, 1, 0] : vector<2x3x4xf32> to vector<4x3x2xf32>
  // CHECK-NOT: transpose
  %6 = vector.transpose %3, [2, 1, 0] : vector<2x3x4xf32> to vector<4x3x2xf32>
  // CHECK: [[ADD:%.*]] = arith.addf [[T5]], [[ARG]]
  %7 = arith.addf %5, %6 : vector<4x3x2xf32>
  // CHECK-NEXT: return [[ADD]]
  return %7 : vector<4x3x2xf32>
}

// -----

// CHECK-LABEL: cast_transfers
func.func @cast_transfers(%A: memref<4x8xf32>) -> (vector<4x8xf32>) {
  %c0 = arith.constant 0 : index
  %f0 = arith.constant 0.0 : f32
  %0 = memref.cast %A : memref<4x8xf32> to memref<?x?xf32>

  // CHECK: vector.transfer_read %{{.*}} {in_bounds = [true, true]} : memref<4x8xf32>, vector<4x8xf32>
  %1 = vector.transfer_read %0[%c0, %c0], %f0 : memref<?x?xf32>, vector<4x8xf32>

  // CHECK: vector.transfer_write %{{.*}} {in_bounds = [true, true]} : vector<4x8xf32>, memref<4x8xf32>
  vector.transfer_write %1, %0[%c0, %c0] : vector<4x8xf32>, memref<?x?xf32>
  return %1 : vector<4x8xf32>
}

// -----

// CHECK-LABEL: cast_transfers
func.func @cast_transfers(%A: tensor<4x8xf32>) -> (vector<4x8xf32>) {
  %c0 = arith.constant 0 : index
  %f0 = arith.constant 0.0 : f32
  %0 = tensor.cast %A : tensor<4x8xf32> to tensor<?x?xf32>

  // CHECK: vector.transfer_read %{{.*}} {in_bounds = [true, true]} : tensor<4x8xf32>, vector<4x8xf32>
  %1 = vector.transfer_read %0[%c0, %c0], %f0 : tensor<?x?xf32>, vector<4x8xf32>

  return %1 : vector<4x8xf32>
}

// -----

// CHECK-LABEL: func @insert_extract_transpose_2d(
//  CHECK-SAME: %[[V:[a-zA-Z0-9]*]]: vector<2x3xf32>,
//  CHECK-SAME: %[[F0:[a-zA-Z0-9]*]]: f32,
//  CHECK-SAME: %[[F1:[a-zA-Z0-9]*]]: f32,
//  CHECK-SAME: %[[F2:[a-zA-Z0-9]*]]: f32,
//  CHECK-SAME: %[[F3:[a-zA-Z0-9]*]]: f32
func.func @insert_extract_transpose_2d(
    %v: vector<2x3xf32>, %f0: f32, %f1: f32, %f2: f32, %f3: f32)
-> (f32, f32, f32)
{
  %0 = vector.insert %f0, %v[0, 0] : f32 into vector<2x3xf32>
  %1 = vector.insert %f1, %0[0, 1] : f32 into vector<2x3xf32>
  %2 = vector.insert %f2, %1[1, 0] : f32 into vector<2x3xf32>
  %3 = vector.insert %f3, %2[1, 1] : f32 into vector<2x3xf32>
  %4 = vector.transpose %3, [1, 0] : vector<2x3xf32> to vector<3x2xf32>
  %5 = vector.insert %f3, %4[1, 0] : f32 into vector<3x2xf32>
  %6 = vector.transpose %5, [1, 0] : vector<3x2xf32> to vector<2x3xf32>

  // Expected %f2 from %2 = vector.insert %f2, %1[1, 0].
  %r1 = vector.extract %3[1, 0] : f32 from vector<2x3xf32>

  // Expected %f1 from %1 = vector.insert %f1, %0[0, 1] followed by
  // transpose [1, 0].
  %r2 = vector.extract %4[1, 0] : f32 from vector<3x2xf32>

  // Expected %f2 from %2 = vector.insert %f2, %1[1, 0] followed by double
  // transpose [1, 0].
  %r3 = vector.extract %6[1, 0] : f32 from vector<2x3xf32>

  // CHECK-NEXT: return %[[F2]], %[[F1]], %[[F2]] : f32, f32, f32
  return %r1, %r2, %r3 : f32, f32, f32
}

// -----

// CHECK-LABEL: insert_extract_chain
//  CHECK-SAME: %[[V334:[a-zA-Z0-9]*]]: vector<3x3x4xf32>
//  CHECK-SAME: %[[V34:[a-zA-Z0-9]*]]: vector<3x4xf32>
//  CHECK-SAME: %[[V4:[a-zA-Z0-9]*]]: vector<4xf32>
func.func @insert_extract_chain(%v334: vector<3x3x4xf32>, %v34: vector<3x4xf32>, %v4: vector<4xf32>)
    -> (vector<4xf32>, vector<4xf32>, vector<3x4xf32>, vector<3x4xf32>) {
  // CHECK-NEXT: %[[A34:.*]] = vector.insert
  %A34 = vector.insert %v34, %v334[0]: vector<3x4xf32> into vector<3x3x4xf32>
  // CHECK-NEXT: %[[B34:.*]] = vector.insert
  %B34 = vector.insert %v34, %A34[1]: vector<3x4xf32> into vector<3x3x4xf32>
  // CHECK-NEXT: %[[A4:.*]] = vector.insert
  %A4 = vector.insert %v4, %B34[1, 0]: vector<4xf32> into vector<3x3x4xf32>
  // CHECK-NEXT: %[[B4:.*]] = vector.insert
  %B4 = vector.insert %v4, %A4[1, 1]: vector<4xf32> into vector<3x3x4xf32>

  // Case 2.a. [1, 1] == insertpos ([1, 1])
  // Match %A4 insertionpos and fold to its source(i.e. %V4).
   %r0 = vector.extract %B4[1, 1]: vector<4xf32> from vector<3x3x4xf32>

  // Case 3.a. insertpos ([1]) is a prefix of [1, 0].
  // Traverse %B34 to its source(i.e. %V34@[*0*]).
  // CHECK-NEXT: %[[R1:.*]] = vector.extract %[[V34]][0]
   %r1 = vector.extract %B34[1, 0]: vector<4xf32> from vector<3x3x4xf32>

  // Case 4. [1] is a prefix of insertpos ([1, 1]).
  // Cannot traverse %B4.
  // CHECK-NEXT: %[[R2:.*]] = vector.extract %[[B4]][1]
   %r2 = vector.extract %B4[1]: vector<3x4xf32> from vector<3x3x4xf32>

  // Case 5. [0] is disjoint from insertpos ([1, 1]).
  // Traverse %B4 to its dest(i.e. %A4@[0]).
  // Traverse %A4 to its dest(i.e. %B34@[0]).
  // Traverse %B34 to its dest(i.e. %A34@[0]).
  // Match %A34 insertionpos and fold to its source(i.e. %V34).
   %r3 = vector.extract %B4[0]: vector<3x4xf32> from vector<3x3x4xf32>

  // CHECK: return %[[V4]], %[[R1]], %[[R2]], %[[V34]]
  return %r0, %r1, %r2, %r3:
    vector<4xf32>, vector<4xf32>, vector<3x4xf32>, vector<3x4xf32>
}

// -----

// CHECK-LABEL: func @insert_extract_transpose_3d(
//  CHECK-SAME: %[[V234:[a-zA-Z0-9]*]]: vector<2x3x4xf32>
func.func @insert_extract_transpose_3d(
  %v234: vector<2x3x4xf32>, %v43: vector<4x3xf32>, %f0: f32)
    -> (vector<4xf32>, vector<4xf32>, vector<4xf32>, vector<3x4xf32>) {

  %a432 = vector.transpose %v234, [2, 1, 0] : vector<2x3x4xf32> to vector<4x3x2xf32>
  %b432 = vector.insert %f0, %a432[0, 0, 1] : f32 into vector<4x3x2xf32>
  %c234 = vector.transpose %b432, [2, 1, 0] : vector<4x3x2xf32> to vector<2x3x4xf32>
  // Case 1. %c234 = transpose [2,1,0] posWithSentinels [1,2,-1] -> [-1,2,1]
  // Case 5. %b432 = insert [0,0,1] (inter([.,2,1], [.,0,1]) == 0) prop to %v432
  // Case 1. %a432 = transpose [2,1,0] posWithSentinels [-1,2,1] -> [1,2,-1]
  // can extract directly from %v234, the rest folds.
  // CHECK: %[[R0:.*]] = vector.extract %[[V234]][1, 2]
  %r0 = vector.extract %c234[1, 2] : vector<4xf32> from vector<2x3x4xf32>

  // CHECK-NEXT: vector.transpose
  // CHECK-NEXT: vector.insert
  // CHECK-NEXT: %[[F234:.*]] = vector.transpose
  %d432 = vector.transpose %v234, [2, 1, 0] : vector<2x3x4xf32> to vector<4x3x2xf32>
  %e432 = vector.insert %f0, %d432[0, 2, 1] : f32 into vector<4x3x2xf32>
  %f234 = vector.transpose %e432, [2, 1, 0] : vector<4x3x2xf32> to vector<2x3x4xf32>
  // Case 1. %c234 = transpose [2,1,0] posWithSentinels [1,2,-1] -> [-1,2,1]
  // Case 4. %b432 = insert [0,0,1] (inter([.,2,1], [.,2,1]) != 0)
  // Bail, cannot do better than the current.
  // CHECK: %[[R1:.*]] = vector.extract %[[F234]]
  %r1 = vector.extract %f234[1, 2] : vector<4xf32> from vector<2x3x4xf32>

  // CHECK-NEXT: vector.transpose
  // CHECK-NEXT: vector.insert
  // CHECK-NEXT: %[[H234:.*]] = vector.transpose
  %g243 = vector.transpose %v234, [0, 2, 1] : vector<2x3x4xf32> to vector<2x4x3xf32>
  %h243 = vector.insert %v43, %g243[0] : vector<4x3xf32> into vector<2x4x3xf32>
  %i234 = vector.transpose %h243, [0, 2, 1] : vector<2x4x3xf32> to vector<2x3x4xf32>
  // Case 1. %i234 = transpose [0,2,1] posWithSentinels [0,-1,-2] -> [0,-2,-1]
  // Case 3.b. %b432 = insert [0] is prefix of [0,.,.] but internal transpose.
  // Bail, cannot do better than the current.
  // CHECK: %[[R2:.*]] = vector.extract %[[H234]][0, 1]
  %r2 = vector.extract %i234[0, 1] : vector<4xf32> from vector<2x3x4xf32>

  // CHECK-NEXT: vector.transpose
  // CHECK-NEXT: vector.insert
  // CHECK-NEXT: %[[K234:.*]] = vector.transpose
  %j243 = vector.transpose %v234, [0, 2, 1] : vector<2x3x4xf32> to vector<2x4x3xf32>
  %k243 = vector.insert %v43, %j243[0] : vector<4x3xf32> into vector<2x4x3xf32>
  %l234 = vector.transpose %k243, [0, 2, 1] : vector<2x4x3xf32> to vector<2x3x4xf32>
  // Case 1. %i234 = transpose [0,2,1] posWithSentinels [0,-1,-2] -> [0,-2,-1]
  // Case 2.b. %b432 = insert [0] == [0,.,.] but internal transpose.
  // Bail, cannot do better than the current.
  // CHECK: %[[R3:.*]] = vector.extract %[[K234]][0]
  %r3 = vector.extract %l234[0] : vector<3x4xf32> from vector<2x3x4xf32>

  // CHECK-NEXT: return %[[R0]], %[[R1]], %[[R2]], %[[R3]]
  return %r0, %r1, %r2, %r3: vector<4xf32>, vector<4xf32>, vector<4xf32>, vector<3x4xf32>
}

// -----

// CHECK-LABEL: fold_extracts
//  CHECK-SAME:   %[[A:[a-zA-Z0-9]*]]: vector<3x4x5x6xf32>
func.func @fold_extracts(%a : vector<3x4x5x6xf32>) -> (f32, vector<4x5x6xf32>) {
  %b = vector.extract %a[0] : vector<4x5x6xf32> from vector<3x4x5x6xf32>
  %c = vector.extract %b[1, 2] : vector<6xf32> from vector<4x5x6xf32>
  //  CHECK-NEXT: vector.extract %[[A]][0, 1, 2, 3] : f32 from vector<3x4x5x6xf32>
  %d = vector.extract %c[3] : f32 from vector<6xf32>

  //  CHECK-NEXT: vector.extract %[[A]][0] : vector<4x5x6xf32> from vector<3x4x5x6xf32>
  %e = vector.extract %a[0] : vector<4x5x6xf32> from vector<3x4x5x6xf32>

  //  CHECK-NEXT: return
  return %d, %e : f32, vector<4x5x6xf32>
}

// -----

// CHECK-LABEL: fold_extract_transpose
//  CHECK-SAME:   %[[A:[a-zA-Z0-9]*]]: vector<3x4x5x6xf32>
//  CHECK-SAME:   %[[B:[a-zA-Z0-9]*]]: vector<3x6x5x6xf32>
func.func @fold_extract_transpose(
    %a : vector<3x4x5x6xf32>, %b : vector<3x6x5x6xf32>) -> (
      vector<6xf32>, vector<6xf32>, vector<6xf32>) {
  // [3] is a proper most minor identity map in transpose.
  // Permutation is a self inverse and we have.
  // [0, 2, 1] ^ -1 o [0, 1, 2] = [0, 2, 1] o [0, 1, 2]
  //                            = [0, 2, 1]
  //  CHECK-NEXT: vector.extract %[[A]][0, 2, 1] : vector<6xf32> from vector<3x4x5x6xf32>
  %0 = vector.transpose %a, [0, 2, 1, 3] : vector<3x4x5x6xf32> to vector<3x5x4x6xf32>
  %1 = vector.extract %0[0, 1, 2] : vector<6xf32> from vector<3x5x4x6xf32>

  // [3] is a proper most minor identity map in transpose.
  // Permutation is a not self inverse and we have.
  // [1, 2, 0] ^ -1 o [0, 1, 2] = [2, 0, 1] o [0, 1, 2]
  //                            = [2, 0, 1]
  //  CHECK-NEXT: vector.extract %[[A]][2, 0, 1] : vector<6xf32> from vector<3x4x5x6xf32>
  %2 = vector.transpose %a, [1, 2, 0, 3] : vector<3x4x5x6xf32> to vector<4x5x3x6xf32>
  %3 = vector.extract %2[0, 1, 2] : vector<6xf32> from vector<4x5x3x6xf32>

  // Not a minor identity map so intra-vector level has been permuted
  //  CHECK-NEXT: vector.transpose %[[B]], [0, 2, 3, 1]
  //  CHECK-NEXT: vector.extract %{{.*}}[0, 1, 2]
  %4 = vector.transpose %b, [0, 2, 3, 1] : vector<3x6x5x6xf32> to vector<3x5x6x6xf32>
  %5 = vector.extract %4[0, 1, 2] : vector<6xf32> from vector<3x5x6x6xf32>

  return %1, %3, %5 : vector<6xf32>, vector<6xf32>, vector<6xf32>
}

// -----

// CHECK-LABEL: fold_extract_broadcast_same_input_output_scalar
//  CHECK-SAME:   %[[A:.*]]: f32
//       CHECK:   return %[[A]] : f32
func.func @fold_extract_broadcast_same_input_output_scalar(%a : f32,
  %idx0 : index, %idx1 : index, %idx2 : index) -> f32 {
  %b = vector.broadcast %a : f32 to vector<1x2x4xf32>
  %r = vector.extract %b[%idx0, %idx1, %idx2] : f32 from vector<1x2x4xf32>
  return %r : f32
}

// -----

// CHECK-LABEL: fold_extract_broadcast_same_input_output_vec
//  CHECK-SAME:   %[[A:.*]]: vector<4xf32>
//       CHECK:   return %[[A]] : vector<4xf32>
func.func @fold_extract_broadcast_same_input_output_vec(%a : vector<4xf32>,
  %idx0 : index, %idx1 : index) -> vector<4xf32> {
  %b = vector.broadcast %a : vector<4xf32> to vector<1x2x4xf32>
  %r = vector.extract %b[%idx0, %idx1] : vector<4xf32> from vector<1x2x4xf32>
  return %r : vector<4xf32>
}

// -----

// CHECK-LABEL: fold_extract_broadcast_0dvec_input_scalar_output
//  CHECK-SAME:   %[[A:.*]]: vector<f32>
//       CHECK:   %[[B:.+]] = vector.extract %[[A]][] : f32 from vector<f32>
//       CHECK:   return %[[B]] : f32
func.func @fold_extract_broadcast_0dvec_input_scalar_output(%a : vector<f32>,
  %idx0 : index, %idx1 : index, %idx2: index) -> f32 {
  %b = vector.broadcast %a : vector<f32> to vector<1x2x4xf32>
  %r = vector.extract %b[%idx0, %idx1, %idx2] : f32 from vector<1x2x4xf32>
  return %r : f32
}

// -----

// CHECK-LABEL: negative_fold_extract_broadcast
//       CHECK:   vector.broadcast %{{.*}} : vector<1x1xf32> to vector<1x1x4xf32>
//       CHECK:   vector.extract %{{.*}}[0, 0] : vector<4xf32> from vector<1x1x4xf32>
func.func @negative_fold_extract_broadcast(%a : vector<1x1xf32>) -> vector<4xf32> {
  %b = vector.broadcast %a : vector<1x1xf32> to vector<1x1x4xf32>
  %r = vector.extract %b[0, 0] : vector<4xf32> from vector<1x1x4xf32>
  return %r : vector<4xf32>
}

// -----

// CHECK-LABEL: fold_extract_splatlike
//  CHECK-SAME:   %[[A:.*]]: f32
//       CHECK:   return %[[A]] : f32
func.func @fold_extract_splatlike(%a : f32, %idx0 : index, %idx1 : index, %idx2 : index) -> f32 {
  %b = vector.broadcast %a : f32 to vector<1x2x4xf32>
  %r = vector.extract %b[%idx0, %idx1, %idx2] : f32 from vector<1x2x4xf32>
  return %r : f32
}

// -----

// CHECK-LABEL: fold_extract_vector_from_splat
//       CHECK: vector.broadcast {{.*}} f32 to vector<4xf32>
func.func @fold_extract_vector_from_splat(%a : f32, %idx0 : index, %idx1 : index) -> vector<4xf32> {
  %b = vector.broadcast %a : f32 to vector<1x2x4xf32>
  %r = vector.extract %b[%idx0, %idx1] : vector<4xf32> from vector<1x2x4xf32>
  return %r : vector<4xf32>
}

// -----

// CHECK-LABEL: fold_extract_broadcast_dim1_broadcasting
//  CHECK-SAME:   %[[A:.*]]: vector<2x1xf32>
//  CHECK-SAME:   %[[IDX:.*]]: index, %[[IDX1:.*]]: index, %[[IDX2:.*]]: index
//       CHECK:   %[[R:.*]] = vector.extract %[[A]][%[[IDX1]], 0] : f32 from vector<2x1xf32>
//       CHECK:   return %[[R]] : f32
func.func @fold_extract_broadcast_dim1_broadcasting(%a : vector<2x1xf32>,
  %idx : index, %idx1 : index, %idx2 : index) -> f32 {
  %b = vector.broadcast %a : vector<2x1xf32> to vector<1x2x4xf32>
  %r = vector.extract %b[%idx, %idx1, %idx2] : f32 from vector<1x2x4xf32>
  return %r : f32
}

// -----

// CHECK-LABEL: fold_extract_broadcast_to_lower_rank
//  CHECK-SAME:   %[[A:.*]]: vector<2x4xf32>
//  CHECK-SAME:   %[[IDX0:.*]]: index, %[[IDX1:.*]]: index
//       CHECK:   %[[B:.+]] = vector.extract %[[A]][%[[IDX1]]] : vector<4xf32> from vector<2x4xf32>
//       CHECK:   return %[[B]] : vector<4xf32>
// rank(extract_output) < rank(broadcast_input)
func.func @fold_extract_broadcast_to_lower_rank(%a : vector<2x4xf32>,
  %idx0 : index, %idx1 : index) -> vector<4xf32> {
  %b = vector.broadcast %a : vector<2x4xf32> to vector<1x2x4xf32>
  %r = vector.extract %b[%idx0, %idx1] : vector<4xf32> from vector<1x2x4xf32>
  return %r : vector<4xf32>
}

// -----

// Test where the shape_cast is broadcast-like.
// CHECK-LABEL: fold_extract_shape_cast_to_lower_rank
//  CHECK-SAME:   %[[A:.*]]: vector<2x4xf32>
//  CHECK-SAME:   %[[IDX0:.*]]: index, %[[IDX1:.*]]: index
//       CHECK:   %[[B:.+]] = vector.extract %[[A]][%[[IDX1]]] : vector<4xf32> from vector<2x4xf32>
//       CHECK:   return %[[B]] : vector<4xf32>
func.func @fold_extract_shape_cast_to_lower_rank(%a : vector<2x4xf32>,
  %idx0 : index, %idx1 : index) -> vector<4xf32> {
  %b = vector.shape_cast %a : vector<2x4xf32> to vector<1x2x4xf32>
  %r = vector.extract %b[%idx0, %idx1] : vector<4xf32> from vector<1x2x4xf32>
  return %r : vector<4xf32>
}

// -----

// Test where the shape_cast is not broadcast-like, even though it prepends 1s.
// CHECK-LABEL: negative_fold_extract_shape_cast_to_lower_rank
//  CHECK-NEXT: vector.shape_cast
//  CHECK-NEXT: vector.extract
//  CHECK-NEXT: return
func.func @negative_fold_extract_shape_cast_to_lower_rank(%a : vector<2x4xf32>,
  %idx0 : index, %idx1 : index) -> vector<2xf32> {
  %b = vector.shape_cast %a : vector<2x4xf32> to vector<1x4x2xf32>
  %r = vector.extract %b[%idx0, %idx1] : vector<2xf32> from vector<1x4x2xf32>
  return %r : vector<2xf32>
}

// -----

// CHECK-LABEL: fold_extract_broadcast_to_higher_rank
//       CHECK:   %[[B:.*]] = vector.broadcast %{{.*}} : f32 to vector<4xf32>
//       CHECK:   return %[[B]] : vector<4xf32>
// rank(extract_output) > rank(broadcast_input)
func.func @fold_extract_broadcast_to_higher_rank(%a : f32, %idx0 : index, %idx1 : index)
  -> vector<4xf32> {
  %b = vector.broadcast %a : f32 to vector<1x2x4xf32>
  %r = vector.extract %b[%idx0, %idx1] : vector<4xf32> from vector<1x2x4xf32>
  return %r : vector<4xf32>
}

// -----

// CHECK-LABEL: fold_extract_broadcast_to_equal_rank
//  CHECK-SAME:   %[[A:.*]]: vector<1xf32>
//       CHECK:   %[[R:.*]] = vector.broadcast %[[A]] : vector<1xf32> to vector<8xf32>
//       CHECK:   return %[[R]] : vector<8xf32>
// rank(extract_output) == rank(broadcast_input)
func.func @fold_extract_broadcast_to_equal_rank(%a : vector<1xf32>, %idx0 : index)
  -> vector<8xf32> {
  %b = vector.broadcast %a : vector<1xf32> to vector<1x8xf32>
  %r = vector.extract %b[%idx0] : vector<8xf32> from vector<1x8xf32>
  return %r : vector<8xf32>
}

// -----

// CHECK-LABEL: fold_extract_broadcastlike_shape_cast
//  CHECK-SAME:   %[[A:.*]]: vector<1xf32>
//       CHECK:   %[[R:.*]] = vector.broadcast %[[A]] : vector<1xf32> to vector<1x1xf32>
//       CHECK:   return %[[R]] : vector<1x1xf32>
func.func @fold_extract_broadcastlike_shape_cast(%a : vector<1xf32>, %idx0 : index)
  -> vector<1x1xf32> {
  %s = vector.shape_cast %a : vector<1xf32> to vector<1x1x1xf32>
  %r = vector.extract %s[%idx0] : vector<1x1xf32> from vector<1x1x1xf32>
  return %r : vector<1x1xf32>
}

// -----

// CHECK-LABEL: @fold_extract_shuffle
//  CHECK-SAME:   %[[A:.*]]: vector<8xf32>, %[[B:.*]]: vector<8xf32>
//   CHECK-NOT:   vector.shuffle
//       CHECK:   vector.extract %[[A]][0] : f32 from vector<8xf32>
//       CHECK:   vector.extract %[[B]][0] : f32 from vector<8xf32>
//       CHECK:   vector.extract %[[A]][7] : f32 from vector<8xf32>
//       CHECK:   vector.extract %[[B]][7] : f32 from vector<8xf32>
func.func @fold_extract_shuffle(%a : vector<8xf32>, %b : vector<8xf32>)
                                -> (f32, f32, f32, f32) {
  %shuffle = vector.shuffle %a, %b [0, 8, 7, 15] : vector<8xf32>, vector<8xf32>
  %e0 = vector.extract %shuffle[0] : f32 from vector<4xf32>
  %e1 = vector.extract %shuffle[1] : f32 from vector<4xf32>
  %e2 = vector.extract %shuffle[2] : f32 from vector<4xf32>
  %e3 = vector.extract %shuffle[3] : f32 from vector<4xf32>
  return %e0, %e1, %e2, %e3 : f32, f32, f32, f32
}

// -----

// CHECK-LABEL: func @fold_extract_shapecast
//  CHECK-SAME: (%[[A0:.*]]: vector<5x1x3x2xf32>, %[[A1:.*]]: vector<8x4x2xf32>
//       CHECK:   %[[R0:.*]] = vector.extract %[[A0]][1, 0, 1, 1] : f32 from vector<5x1x3x2xf32>
//       CHECK:   %[[R1:.*]] = vector.extract %[[A0]][1, 0, 2] : vector<2xf32> from vector<5x1x3x2xf32>
//       CHECK:   %[[R2:.*]] = vector.extract %[[A1]][7] : vector<4x2xf32> from vector<8x4x2xf32>
//       CHECK:   return %[[R0]], %[[R1]], %[[R2]], %[[A1]] : f32, vector<2xf32>, vector<4x2xf32>, vector<8x4x2xf32>
func.func @fold_extract_shapecast(%arg0 : vector<5x1x3x2xf32>,
                             %arg1 : vector<8x4x2xf32>)
  -> (f32, vector<2xf32>, vector<4x2xf32>, vector<8x4x2xf32>) {
  %0 = vector.shape_cast %arg0 : vector<5x1x3x2xf32> to vector<15x2xf32>
  %1 = vector.shape_cast %arg1 : vector<8x4x2xf32> to vector<4x2x4x2xf32>
  %2 = vector.shape_cast %arg1 : vector<8x4x2xf32> to vector<1x8x4x2xf32>
  %r1 = vector.extract %0[4, 1] : f32 from vector<15x2xf32>
  %r2 = vector.extract %0[5] : vector<2xf32> from vector<15x2xf32>
  %r3 = vector.extract %1[3, 1] : vector<4x2xf32> from vector<4x2x4x2xf32>
  %r4 = vector.extract %2[0] : vector<8x4x2xf32> from vector<1x8x4x2xf32>
  return %r1, %r2, %r3, %r4 : f32, vector<2xf32>, vector<4x2xf32>, vector<8x4x2xf32>
}

// -----

// CHECK-LABEL: fold_extract_shapecast_0d_result
//  CHECK-SAME: %[[IN:.*]]: vector<1x1x1xf32>
//       CHECK:   %[[R:.*]] = vector.extract %[[IN]][0, 0, 0] : f32 from vector<1x1x1xf32>
//       CHECK:   return %[[R]] : f32
func.func @fold_extract_shapecast_0d_result(%arg0 : vector<1x1x1xf32>) -> f32 {
  %0 = vector.shape_cast %arg0 : vector<1x1x1xf32> to vector<f32>
  %r = vector.extract %0[] : f32 from vector<f32>
  return %r : f32
}

// -----

// CHECK-LABEL: fold_extract_shapecast_0d_source
//  CHECK-SAME: %[[IN:.*]]: vector<f32>
//       CHECK:   %[[R:.*]] = vector.extract %[[IN]][] : f32 from vector<f32>
//       CHECK:   return %[[R]] : f32
func.func @fold_extract_shapecast_0d_source(%arg0 : vector<f32>) -> f32 {
  %0 = vector.shape_cast %arg0 : vector<f32> to vector<1xf32>
  %r = vector.extract %0[0] : f32 from vector<1xf32>
  return %r : f32
}

// -----

// CHECK-LABEL: negative_fold_extract_shapecast
//       CHECK:   %[[V:.*]] = vector.shape_cast %{{.*}} : vector<16xf32> to vector<2x4x2xf32>
//       CHECK:   %[[R:.*]] = vector.extract %[[V]][1] : vector<4x2xf32> from vector<2x4x2xf32>
//       CHECK:   return %[[R]] : vector<4x2xf32>
func.func @negative_fold_extract_shapecast(%arg0 : vector<16xf32>) -> vector<4x2xf32> {
  %0 = vector.shape_cast %arg0 : vector<16xf32> to vector<2x4x2xf32>
  %r = vector.extract %0[1] : vector<4x2xf32> from vector<2x4x2xf32>
  return %r : vector<4x2xf32>
}

// -----

// CHECK-LABEL: fold_extract_shapecast_to_shapecast
//  CHECK-SAME: (%[[ARG:.+]]: vector<3x4xf32>)
//       CHECK:   %[[R:.+]] = vector.shape_cast %[[ARG]] : vector<3x4xf32> to vector<12xf32>
//       CHECK:   return %[[R]]
func.func @fold_extract_shapecast_to_shapecast(%arg0 : vector<3x4xf32>) -> vector<12xf32> {
  %0 = vector.shape_cast %arg0 : vector<3x4xf32> to vector<1x12xf32>
  %r = vector.extract %0[0] : vector<12xf32> from vector<1x12xf32>
  return %r : vector<12xf32>
}

// -----

// CHECK-LABEL: func @extract_no_fold_scalar_to_0d(
//  CHECK-SAME:     %[[v:.*]]: vector<f32>)
//       CHECK:   %[[extract:.*]] = vector.extract %[[v]][] : f32 from vector<f32>
//       CHECK:   return %[[extract]]
func.func @extract_no_fold_scalar_to_0d(%v: vector<f32>) -> f32 {
  %0 = vector.extract %v[] : f32 from vector<f32>
  return %0 : f32
}

// -----

// CHECK-LABEL: func @insert_fold_same_rank(
//  CHECK-SAME:     %[[v:.*]]: vector<2x2xf32>)
//       CHECK:      %[[CST:.+]] = arith.constant
//  CHECK-SAME:                    : vector<2x2xf32>
//       CHECK-NOT:  vector.insert
//       CHECK:   return %[[CST]]
func.func @insert_fold_same_rank(%v: vector<2x2xf32>) -> vector<2x2xf32> {
  %cst = arith.constant dense<0.000000e+00> : vector<2x2xf32>
  %0 = vector.insert %cst, %v [] : vector<2x2xf32> into vector<2x2xf32>
  return %0 : vector<2x2xf32>
}

// -----

// CHECK-LABEL: func @insert_no_fold_scalar_to_0d(
//  CHECK-SAME:     %[[v:.*]]: vector<f32>)
//       CHECK:   %[[cst:.*]] = arith.constant dense<0.000000e+00> : vector<f32>
//       CHECK:   return %[[cst]]
func.func @insert_no_fold_scalar_to_0d(%v: vector<f32>) -> vector<f32> {
  %cst = arith.constant 0.000000e+00 : f32
  %0 = vector.insert %cst, %v [] : f32 into vector<f32>
  return %0 : vector<f32>
}

// -----

// CHECK-LABEL: fold_expand_collapse
//       CHECK:   %[[A:.*]] = vector.shape_cast %{{.*}} : vector<1x1x64xf32> to vector<8x8xf32>
//       CHECK:   return %[[A]] : vector<8x8xf32>
func.func @dont_fold_expand_collapse(%arg0: vector<1x1x64xf32>) -> vector<8x8xf32> {
    %0 = vector.shape_cast %arg0 : vector<1x1x64xf32> to vector<1x1x8x8xf32>
    %1 = vector.shape_cast %0 : vector<1x1x8x8xf32> to vector<8x8xf32>
    return %1 : vector<8x8xf32>
}

// -----

// CHECK-LABEL: func @fold_broadcast_shapecast
//  CHECK-SAME: (%[[V:.+]]: vector<4xf32>)
//       CHECK:   return %[[V]]
func.func @fold_broadcast_shapecast(%arg0: vector<4xf32>) -> vector<4xf32> {
    %0 = vector.broadcast %arg0 : vector<4xf32> to vector<1x1x4xf32>
    %1 = vector.shape_cast %0 : vector<1x1x4xf32> to vector<4xf32>
    return %1 : vector<4xf32>
}

// -----

// CHECK-LABEL: func @canonicalize_broadcast_shapecast_scalar
//       CHECK:   vector.broadcast
//   CHECK-NOT:   vector.shape_cast
func.func @canonicalize_broadcast_shapecast_scalar(%arg0: f32) -> vector<1xf32> {
    %0 = vector.broadcast %arg0 : f32 to vector<1x1x1xf32>
    %1 = vector.shape_cast %0 : vector<1x1x1xf32> to vector<1xf32>
    return %1 : vector<1xf32>
}

// -----

// CHECK-LABEL: func @dont_fold_broadcast_shapecast_diff_shape
//       CHECK:   vector.broadcast
//       CHECK:   vector.shape_cast
func.func @dont_fold_broadcast_shapecast_diff_shape(%arg0: vector<4xf32>) -> vector<8xf32> {
    %0 = vector.broadcast %arg0 : vector<4xf32> to vector<1x2x4xf32>
    %1 = vector.shape_cast %0 : vector<1x2x4xf32> to vector<8xf32>
    return %1 : vector<8xf32>
}

// -----

// CHECK-LABEL: func @canonicalize_broadcast_shapecast_to_broadcast
//       CHECK:   vector.broadcast
//   CHECK-NOT:   vector.shape_cast
func.func @canonicalize_broadcast_shapecast_to_broadcast(%arg0: vector<3xf32>) -> vector<8x3xf32> {
    %0 = vector.broadcast %arg0 : vector<3xf32> to vector<2x4x3xf32>
    %1 = vector.shape_cast %0 : vector<2x4x3xf32> to vector<8x3xf32>
    return %1 : vector<8x3xf32>
}

// -----

// CHECK-LABEL: func @canonicalize_broadcast_shapecast_to_broadcast_ones
//       CHECK:   vector.broadcast {{.*}} vector<1x1xi8> to vector<1x1x6x1x4xi8>
//   CHECK-NOT:   vector.shape_cast
func.func @canonicalize_broadcast_shapecast_to_broadcast_ones(%arg0: vector<1x1xi8>) -> vector<1x1x6x1x4xi8> {
  %0 = vector.broadcast %arg0 : vector<1x1xi8> to vector<6x4xi8>
  %1 = vector.shape_cast %0 : vector<6x4xi8> to vector<1x1x6x1x4xi8>
  return %1 : vector<1x1x6x1x4xi8>
}

// -----

// CHECK-LABEL: func @canonicalize_broadcast_shapecast_to_broadcast_scalar
//       CHECK:   vector.broadcast {{.*}} f32 to vector<3x4x1xf32>
//   CHECK-NOT:   vector.shape_cast
func.func @canonicalize_broadcast_shapecast_to_broadcast_scalar(%arg0: f32) -> vector<3x4x1xf32> {
  %0 = vector.broadcast %arg0 : f32 to vector<12xf32>
  %1 = vector.shape_cast %0 : vector<12xf32> to vector<3x4x1xf32>
  return %1 : vector<3x4x1xf32>
}

// -----

// In this test, broadcast (2)->(1,2,1) is not legal, but shape_cast (2)->(1,2,1) is.
// CHECK-LABEL: func @canonicalize_broadcast_shapecast_to_shapcast
//   CHECK-NOT:   vector.broadcast
//       CHECK:   vector.shape_cast {{.+}} : vector<2xf32> to vector<1x2x1xf32>
func.func @canonicalize_broadcast_shapecast_to_shapcast(%arg0 : vector<2xf32>) -> vector<1x2x1xf32> {
  %0 = vector.broadcast %arg0 : vector<2xf32> to vector<1x2xf32>
  %1 = vector.shape_cast %0 : vector<1x2xf32> to vector<1x2x1xf32>
  return %1 : vector<1x2x1xf32>
}

// -----

// In this test, broadcast (1)->(1,1) and shape_cast (1)->(1,1) are both legal. shape_cast is chosen.
// CHECK-LABEL: func @canonicalize_broadcast_shapecast_both_possible
//   CHECK-NOT:   vector.broadcast
//       CHECK:   vector.shape_cast {{.+}} : vector<1xf32> to vector<1x1xf32>
func.func @canonicalize_broadcast_shapecast_both_possible(%arg0: vector<1xf32>) -> vector<1x1xf32> {
    %0 = vector.broadcast %arg0 : vector<1xf32> to vector<1x1x1xf32>
    %1 = vector.shape_cast %0 : vector<1x1x1xf32> to vector<1x1xf32>
    return %1 : vector<1x1xf32>
}

// -----

// CHECK-LABEL: func @canonicalize_shapecast_broadcast_to_broadcast_prepend_dim
//   CHECK-NOT:   vector.shape_cast
//       CHECK:   vector.broadcast {{.+}} : vector<2xf32> to vector<32x2xf32>
func.func @canonicalize_shapecast_broadcast_to_broadcast_prepend_dim(%arg0 : vector<2xf32>) -> vector<32x2xf32> {
  %0 = vector.shape_cast %arg0 : vector<2xf32> to vector<1x2xf32>
  %1 = vector.broadcast %0 : vector<1x2xf32> to vector<32x2xf32>
  return %1 : vector<32x2xf32>
}

// -----

// CHECK-LABEL:   func.func @canonicalize_shapecast_broadcast_to_broadcast_prepend_dim2(
// CHECK-SAME:      %[[ARG0:.*]]: vector<2x1xf32>) -> vector<32x2x1xf32> {
// CHECK:           %[[VAL_0:.*]] = vector.broadcast %[[ARG0]] : vector<2x1xf32> to vector<32x2x1xf32>
// CHECK:           return %[[VAL_0]] : vector<32x2x1xf32>
// CHECK:         }
func.func @canonicalize_shapecast_broadcast_to_broadcast_prepend_dim2(%arg0 : vector<2x1xf32>) -> vector<32x2x1xf32> {
  %0 = vector.shape_cast %arg0 : vector<2x1xf32> to vector<1x2x1xf32>
  %1 = vector.broadcast %0 : vector<1x2x1xf32> to vector<32x2x1xf32>
  return %1 : vector<32x2x1xf32>
}

// -----

// CHECK-LABEL:   func.func @canonicalize_shapecast_broadcast_to_broadcast_prepend_dim3(
// CHECK-SAME:      %[[ARG0:.*]]: vector<2x1xf32>) -> vector<32x2x4xf32> {
// CHECK:           %[[VAL_0:.*]] = vector.broadcast %[[ARG0]] : vector<2x1xf32> to vector<32x2x4xf32>
// CHECK:           return %[[VAL_0]] : vector<32x2x4xf32>
// CHECK:         }
func.func @canonicalize_shapecast_broadcast_to_broadcast_prepend_dim3(%arg0 : vector<2x1xf32>) -> vector<32x2x4xf32> {
  %0 = vector.shape_cast %arg0 : vector<2x1xf32> to vector<1x2x1xf32>
  %1 = vector.broadcast %0 : vector<1x2x1xf32> to vector<32x2x4xf32>
  return %1 : vector<32x2x4xf32>
}

// -----

// CHECK-LABEL:   func.func @canonicalize_shapecast_broadcast_to_broadcast_remove_leading_dim(
// CHECK-SAME:      %[[ARG0:.*]]: vector<1x2xf32>) -> vector<32x2xf32> {
// CHECK:           %[[VAL_0:.*]] = vector.broadcast %[[ARG0]] : vector<1x2xf32> to vector<32x2xf32>
// CHECK:           return %[[VAL_0]] : vector<32x2xf32>
// CHECK:         }
func.func @canonicalize_shapecast_broadcast_to_broadcast_remove_leading_dim(%arg0 : vector<1x2xf32>) -> vector<32x2xf32> {
  %0 = vector.shape_cast %arg0 : vector<1x2xf32> to vector<2xf32>
  %1 = vector.broadcast %0 : vector<2xf32> to vector<32x2xf32>
  return %1 : vector<32x2xf32>
}

// -----

// CHECK-LABEL: func @negative_canonicalize_shapecast_broadcast_invalid_shape
//       CHECK:   vector.shape_cast {{.+}} : vector<64xf32> to vector<4x16xf32>
//       CHECK:   vector.broadcast {{.+}} : vector<4x16xf32> to vector<2x4x16xf32>
func.func @negative_canonicalize_shapecast_broadcast_invalid_shape(%arg0 : vector<64xf32>) -> vector<2x4x16xf32> {
  %0 = vector.shape_cast %arg0 : vector<64xf32> to vector<4x16xf32>
  %1 = vector.broadcast %0 : vector<4x16xf32> to vector<2x4x16xf32>
  return %1 : vector<2x4x16xf32>
}

// -----

// CHECK-LABEL: func @negative_canonicalize_shapecast_broadcast_invalid_broadcasted_dims
//       CHECK:   vector.shape_cast {{.+}} : vector<2x1xf32> to vector<1x2xf32>
//       CHECK:   vector.broadcast {{.+}} : vector<1x2xf32> to vector<2x2xf32>
func.func @negative_canonicalize_shapecast_broadcast_invalid_broadcasted_dims(%arg0 : vector<2x1xf32>) -> vector<2x2xf32> {
  %0 = vector.shape_cast %arg0 : vector<2x1xf32> to vector<1x2xf32>
  %1 = vector.broadcast %0 : vector<1x2xf32> to vector<2x2xf32>
  return %1 : vector<2x2xf32>
}

// -----

// CHECK-LABEL:   func.func @negative_canonicalize_shapecast_broadcast_to_broadcast_append_dim(
// CHECK-SAME:      %[[ARG0:.*]]: vector<2xf32>) -> vector<2x4xf32> {
// CHECK:           %[[VAL_0:.*]] = vector.shape_cast %[[ARG0]] : vector<2xf32> to vector<2x1xf32>
// CHECK:           %[[VAL_1:.*]] = vector.broadcast %[[VAL_0]] : vector<2x1xf32> to vector<2x4xf32>
// CHECK:           return %[[VAL_1]] : vector<2x4xf32>
// CHECK:         }
func.func @negative_canonicalize_shapecast_broadcast_to_broadcast_append_dim(%arg0 : vector<2xf32>) -> vector<2x4xf32> {
  %0 = vector.shape_cast %arg0 : vector<2xf32> to vector<2x1xf32>
  %1 = vector.broadcast %0 : vector<2x1xf32> to vector<2x4xf32>
  return %1 : vector<2x4xf32>
}

// -----

// CHECK-LABEL:   func.func @negative_canonicalize_shapecast_broadcast_to_broadcast_remove_trailing_dim(
// CHECK-SAME:      %[[ARG0:.*]]: vector<2x1xf32>) -> vector<32x2xf32> {
// CHECK:           %[[VAL_0:.*]] = vector.shape_cast %[[ARG0]] : vector<2x1xf32> to vector<2xf32>
// CHECK:           %[[VAL_1:.*]] = vector.broadcast %[[VAL_0]] : vector<2xf32> to vector<32x2xf32>
// CHECK:           return %[[VAL_1]] : vector<32x2xf32>
// CHECK:         }
func.func @negative_canonicalize_shapecast_broadcast_to_broadcast_remove_trailing_dim(%arg0 : vector<2x1xf32>) -> vector<32x2xf32> {
  %0 = vector.shape_cast %arg0 : vector<2x1xf32> to vector<2xf32>
  %1 = vector.broadcast %0 : vector<2xf32> to vector<32x2xf32>
  return %1 : vector<32x2xf32>
}

// -----

// CHECK-LABEL: fold_vector_transfer_masks
func.func @fold_vector_transfer_masks(%A: memref<?x?xf32>) -> (vector<4x8xf32>, vector<4x[4]xf32>) {
  // CHECK: %[[C0:.+]] = arith.constant 0 : index
  %c0 = arith.constant 0 : index
  // CHECK: %[[F0:.+]] = arith.constant 0.000000e+00 : f32
  %f0 = arith.constant 0.0 : f32

  %mask = vector.constant_mask [8, 4] : vector<8x4xi1>

  %arith_all_true_mask = arith.constant dense<true> : vector<4x[4]xi1>

  // CHECK: vector.transfer_read %{{.*}}, %[[F0]] {permutation_map
  %1 = vector.transfer_read %A[%c0, %c0], %f0, %mask
      {permutation_map = affine_map<(d0, d1) -> (d1, d0)>} : memref<?x?xf32>, vector<4x8xf32>

  // CHECK: vector.transfer_write {{.*}}[%[[C0]], %[[C0]]] {permutation_map
  vector.transfer_write %1, %A[%c0, %c0], %mask
      {permutation_map = affine_map<(d0, d1) -> (d1, d0)>} : vector<4x8xf32>, memref<?x?xf32>

  // CHECK: vector.transfer_read %{{.*}}, %[[F0]] :
  %2 = vector.transfer_read %A[%c0, %c0], %f0, %arith_all_true_mask : memref<?x?xf32>, vector<4x[4]xf32>

  // CHECK: vector.transfer_write {{.*}}[%[[C0]], %[[C0]]] :
  vector.transfer_write %2, %A[%c0, %c0], %arith_all_true_mask : vector<4x[4]xf32>, memref<?x?xf32>

  // CHECK: return
  return %1, %2 : vector<4x8xf32>, vector<4x[4]xf32>
}

// -----

// CHECK-LABEL: fold_vector_transfers
func.func @fold_vector_transfers(%A: memref<?x8xf32>) -> (vector<4x8xf32>, vector<4x9xf32>) {
  %c0 = arith.constant 0 : index
  %f0 = arith.constant 0.0 : f32

  // CHECK: vector.transfer_read %{{.*}} {in_bounds = [false, true]}
  %1 = vector.transfer_read %A[%c0, %c0], %f0 : memref<?x8xf32>, vector<4x8xf32>

  // CHECK: vector.transfer_write %{{.*}} {in_bounds = [false, true]}
  vector.transfer_write %1, %A[%c0, %c0] : vector<4x8xf32>, memref<?x8xf32>

  // Both dims may be out-of-bounds, attribute is elided.
  // CHECK: vector.transfer_read %{{.*}}
  // CHECK-NOT: in_bounds
  %2 = vector.transfer_read %A[%c0, %c0], %f0 : memref<?x8xf32>, vector<4x9xf32>

  // Both dims may be out-of-bounds, attribute is elided.
  // CHECK: vector.transfer_write %{{.*}}
  // CHECK-NOT: in_bounds
  vector.transfer_write %2, %A[%c0, %c0] : vector<4x9xf32>, memref<?x8xf32>

  // CHECK: return
  return %1, %2 : vector<4x8xf32>, vector<4x9xf32>
}

// -----

// CHECK-LABEL: bitcast_folding
//  CHECK-SAME:   %[[A:.*]]: vector<4x8xf32>
//  CHECK-SAME:   %[[B:.*]]: vector<2xi32>
//  CHECK:        return %[[A]], %[[B]] : vector<4x8xf32>, vector<2xi32>
func.func @bitcast_folding(%I1: vector<4x8xf32>, %I2: vector<2xi32>) -> (vector<4x8xf32>, vector<2xi32>) {
  %0 = vector.bitcast %I1 : vector<4x8xf32> to vector<4x8xf32>
  %1 = vector.bitcast %I2 : vector<2xi32> to vector<4xi16>
  %2 = vector.bitcast %1 : vector<4xi16> to vector<2xi32>
  return %0, %2 : vector<4x8xf32>, vector<2xi32>
}

// -----

// CHECK-LABEL: func @bitcast_f16_to_f32
//              bit pattern: 0x40004000
//       CHECK-DAG: %[[CST1:.+]] = arith.constant dense<2.00390625> : vector<4xf32>
//              bit pattern: 0x00000000
//       CHECK-DAG: %[[CST0:.+]] = arith.constant dense<0.000000e+00> : vector<4xf32>
//       CHECK: return %[[CST0]], %[[CST1]]
func.func @bitcast_f16_to_f32() -> (vector<4xf32>, vector<4xf32>) {
  %cst0 = arith.constant dense<0.0> : vector<8xf16> // bit pattern: 0x0000
  %cst1 = arith.constant dense<2.0> : vector<8xf16> // bit pattern: 0x4000
  %cast0 = vector.bitcast %cst0: vector<8xf16> to vector<4xf32>
  %cast1 = vector.bitcast %cst1: vector<8xf16> to vector<4xf32>
  return %cast0, %cast1: vector<4xf32>, vector<4xf32>
}

// -----

// CHECK-LABEL: func @bitcast_i8_to_i32
//              bit pattern: 0xA0A0A0A0
//       CHECK-DAG: %[[CST1:.+]] = arith.constant dense<-1600085856> : vector<4xi32>
//              bit pattern: 0x00000000
//       CHECK-DAG: %[[CST0:.+]] = arith.constant dense<0> : vector<4xi32>
//       CHECK: return %[[CST0]], %[[CST1]]
func.func @bitcast_i8_to_i32() -> (vector<4xi32>, vector<4xi32>) {
  %cst0 = arith.constant dense<0> : vector<16xi8> // bit pattern: 0x00
  %cst1 = arith.constant dense<160> : vector<16xi8> // bit pattern: 0xA0
  %cast0 = vector.bitcast %cst0: vector<16xi8> to vector<4xi32>
  %cast1 = vector.bitcast %cst1: vector<16xi8> to vector<4xi32>
  return %cast0, %cast1: vector<4xi32>, vector<4xi32>
}

// -----

// CHECK-LABEL: broadcast_poison
//       CHECK:  %[[POISON:.*]] = ub.poison : vector<4x6xi8>
//       CHECK:  return %[[POISON]] : vector<4x6xi8>
func.func @broadcast_poison() -> vector<4x6xi8> {
  %poison = ub.poison : vector<6xi8>
  %broadcast = vector.broadcast %poison : vector<6xi8> to vector<4x6xi8>
  return %broadcast : vector<4x6xi8>
}

// -----

// CHECK-LABEL:  broadcast_splat_constant
//       CHECK:  %[[CONST:.*]] = arith.constant dense<1> : vector<4x6xi8>
//       CHECK:  return %[[CONST]] : vector<4x6xi8>
func.func @broadcast_splat_constant() -> vector<4x6xi8> {
  %cst = arith.constant dense<1> : vector<6xi8>
  %broadcast = vector.broadcast %cst : vector<6xi8> to vector<4x6xi8>
  return %broadcast : vector<4x6xi8>
}

// -----

// CHECK-LABEL: broadcast_folding1
//       CHECK: %[[CST:.*]] = arith.constant dense<42> : vector<4xi32>
//   CHECK-NOT: vector.broadcast
//       CHECK: return %[[CST]]
func.func @broadcast_folding1() -> vector<4xi32> {
  %0 = arith.constant 42 : i32
  %1 = vector.broadcast %0 : i32 to vector<4xi32>
  return %1 : vector<4xi32>
}

// -----

// CHECK-LABEL: @broadcast_folding2
//       CHECK: %[[CST:.*]] = arith.constant dense<42> : vector<4x16xi32>
//   CHECK-NOT: vector.broadcast
//       CHECK: return %[[CST]]
func.func @broadcast_folding2() -> vector<4x16xi32> {
  %0 = arith.constant 42 : i32
  %1 = vector.broadcast %0 : i32 to vector<16xi32>
  %2 = vector.broadcast %1 : vector<16xi32> to vector<4x16xi32>
  return %2 : vector<4x16xi32>
}

// -----

// CHECK-LABEL: @fold_consecutive_broadcasts(
//  CHECK-SAME:                              %[[ARG0:.*]]: i32
//       CHECK: %[[RESULT:.*]] = vector.broadcast %[[ARG0]] : i32 to vector<4x16xi32>
//       CHECK: return %[[RESULT]]
func.func @fold_consecutive_broadcasts(%a : i32) -> vector<4x16xi32> {
  %1 = vector.broadcast %a : i32 to vector<16xi32>
  %2 = vector.broadcast %1 : vector<16xi32> to vector<4x16xi32>
  return %2 : vector<4x16xi32>
}

// -----

// CHECK-LABEL: shape_cast_splat_constant
//       CHECK-DAG: %[[CST1:.*]] = arith.constant dense<1> : vector<3x4x2xi32>
//       CHECK-DAG: %[[CST0:.*]] = arith.constant dense<2.000000e+00> : vector<20x2xf32>
//       CHECK: return %[[CST0]], %[[CST1]] : vector<20x2xf32>, vector<3x4x2xi32>
func.func @shape_cast_splat_constant() -> (vector<20x2xf32>, vector<3x4x2xi32>) {
  %cst = arith.constant dense<2.000000e+00> : vector<5x4x2xf32>
  %cst_1 = arith.constant dense<1> : vector<12x2xi32>
  %0 = vector.shape_cast %cst : vector<5x4x2xf32> to vector<20x2xf32>
  %1 = vector.shape_cast %cst_1 : vector<12x2xi32> to vector<3x4x2xi32>
  return %0, %1 : vector<20x2xf32>, vector<3x4x2xi32>
}

// -----

// Test of shape_cast's fold method:
// shape_cast(constant) -> constant.
//
// CHECK-LABEL: @shape_cast_dense_int_constant
//               CHECK: %[[CST:.*]] = arith.constant
// CHECK-SAME{LITERAL}: dense<[[2, 3, 5], [7, 11, 13]]>
//               CHECK: return %[[CST]] : vector<2x3xi8>
func.func @shape_cast_dense_int_constant() -> vector<2x3xi8> {
  %cst = arith.constant dense<[2, 3, 5, 7, 11, 13]> : vector<6xi8>
  %0 = vector.shape_cast %cst : vector<6xi8> to vector<2x3xi8>
  return %0 : vector<2x3xi8>
}

// -----

// Test of shape_cast fold's method:
// (shape_cast(const_x), const_x) -> (const_x_folded, const_x)
//
// CHECK-LABEL: @shape_cast_dense_float_constant
//  CHECK-DAG: %[[CST0:.*]] = {{.*}}1.000000e+00, 2.000000e+00{{.*}} vector<1x2xf32>
//  CHECK-DAG: %[[CST1:.*]] = {{.*}}1.000000e+00, 2.000000e+00{{.*}} vector<2xf32>
//      CHECK: return %[[CST1]], %[[CST0]] : vector<2xf32>, vector<1x2xf32>
func.func @shape_cast_dense_float_constant() -> (vector<2xf32>, vector<1x2xf32>){
  %cst = arith.constant dense<[[1.0, 2.0]]> : vector<1x2xf32>
  %0 = vector.shape_cast %cst : vector<1x2xf32> to vector<2xf32>
  return %0, %cst : vector<2xf32>, vector<1x2xf32>
}

// -----

// CHECK-LABEL: shape_cast_poison
//       CHECK-DAG: %[[CST1:.*]] = ub.poison : vector<3x4x2xi32>
//       CHECK-DAG: %[[CST0:.*]] = ub.poison : vector<20x2xf32>
//       CHECK: return %[[CST0]], %[[CST1]] : vector<20x2xf32>, vector<3x4x2xi32>
func.func @shape_cast_poison() -> (vector<20x2xf32>, vector<3x4x2xi32>) {
  %poison = ub.poison : vector<5x4x2xf32>
  %poison_1 = ub.poison : vector<12x2xi32>
  %0 = vector.shape_cast %poison : vector<5x4x2xf32> to vector<20x2xf32>
  %1 = vector.shape_cast %poison_1 : vector<12x2xi32> to vector<3x4x2xi32>
  return %0, %1 : vector<20x2xf32>, vector<3x4x2xi32>
}

// -----

// CHECK-LABEL: extract_strided_constant
//       CHECK-DAG: %[[CST1:.*]] = arith.constant dense<1> : vector<2x13x3xi32>
//       CHECK-DAG: %[[CST0:.*]] = arith.constant dense<2.000000e+00> : vector<12x2xf32>
//       CHECK: return %[[CST0]], %[[CST1]] : vector<12x2xf32>, vector<2x13x3xi32>
func.func @extract_strided_constant() -> (vector<12x2xf32>, vector<2x13x3xi32>) {
  %cst = arith.constant dense<2.000000e+00> : vector<29x7xf32>
  %cst_1 = arith.constant dense<1> : vector<4x37x9xi32>
  %0 = vector.extract_strided_slice %cst
    {offsets = [2, 3], sizes = [12, 2], strides = [1, 1]}
      : vector<29x7xf32> to vector<12x2xf32>
  %1 = vector.extract_strided_slice %cst_1
    {offsets = [1, 2, 5], sizes = [2, 13, 3], strides = [1, 1, 1]}
      : vector<4x37x9xi32> to vector<2x13x3xi32>
  return %0, %1 : vector<12x2xf32>, vector<2x13x3xi32>
}

// -----

// CHECK-LABEL: extract_strided_broadcast
//       CHECK:   %[[B:.*]] = vector.broadcast %{{.*}} : vector<4xf16> to vector<2x4xf16>
//  CHECK-NEXT:   return %[[B]] : vector<2x4xf16>
func.func @extract_strided_broadcast(%arg0: vector<4xf16>) -> vector<2x4xf16> {
 %0 = vector.broadcast %arg0 : vector<4xf16> to vector<16x4xf16>
 %1 = vector.extract_strided_slice %0
  {offsets = [0, 0], sizes = [2, 4], strides = [1, 1]} :
  vector<16x4xf16> to vector<2x4xf16>
  return %1 : vector<2x4xf16>
}

// -----

// CHECK-LABEL: extract_strided_broadcast2
//       CHECK:   %[[E:.*]] = vector.extract_strided_slice %{{.*}} {offsets = [0], sizes = [2], strides = [1]} : vector<4xf16> to vector<2xf16>
//  CHECK-NEXT:   %[[B:.*]] = vector.broadcast %[[E]] : vector<2xf16> to vector<2x2xf16>
//  CHECK-NEXT:   return %[[B]] : vector<2x2xf16>
func.func @extract_strided_broadcast2(%arg0: vector<4xf16>) -> vector<2x2xf16> {
 %0 = vector.broadcast %arg0 : vector<4xf16> to vector<16x4xf16>
 %1 = vector.extract_strided_slice %0
  {offsets = [0, 0], sizes = [2, 2], strides = [1, 1]} :
  vector<16x4xf16> to vector<2x2xf16>
  return %1 : vector<2x2xf16>
}

// -----

// CHECK-LABEL: func @extract_strided_broadcast3
//  CHECK-SAME: (%[[ARG:.+]]: vector<1xf32>)
//       CHECK: %[[V:.+]] = vector.broadcast %[[ARG]] : vector<1xf32> to vector<1x4xf32>
//       CHECK: return %[[V]]
func.func @extract_strided_broadcast3(%arg0: vector<1xf32>) -> vector<1x4xf32> {
 %0 = vector.broadcast %arg0 : vector<1xf32> to vector<1x8xf32>
 %1 = vector.extract_strided_slice %0
      {offsets = [0, 4], sizes = [1, 4], strides = [1, 1]}
      : vector<1x8xf32> to vector<1x4xf32>
  return %1 : vector<1x4xf32>
}

// -----

// CHECK-LABEL: func @extract_strided_broadcast4
//  CHECK-SAME: (%[[ARG:.+]]: f32)
//       CHECK: %[[V:.+]] = vector.broadcast %[[ARG]] : f32 to vector<1x4xf32>
//       CHECK: return %[[V]]
func.func @extract_strided_broadcast4(%arg0: f32) -> vector<1x4xf32> {
 %0 = vector.broadcast %arg0 : f32 to vector<1x8xf32>
 %1 = vector.extract_strided_slice %0
      {offsets = [0, 4], sizes = [1, 4], strides = [1, 1]}
      : vector<1x8xf32> to vector<1x4xf32>
  return %1 : vector<1x4xf32>
}

// -----

// Check the case where the same dimension is both broadcasted and sliced 
// CHECK-LABEL: func @extract_strided_broadcast5
//  CHECK-SAME: (%[[ARG:.+]]: vector<2x1xf32>)
//       CHECK: %[[V:.+]] = vector.broadcast %[[ARG]] : vector<2x1xf32> to vector<2x4xf32>
//       CHECK: return %[[V]]
func.func @extract_strided_broadcast5(%arg0: vector<2x1xf32>) -> vector<2x4xf32> {
 %0 = vector.broadcast %arg0 : vector<2x1xf32> to vector<2x8xf32>
 %1 = vector.extract_strided_slice %0
      {offsets = [0, 4], sizes = [2, 4], strides = [1, 1]}
      : vector<2x8xf32> to vector<2x4xf32>
  return %1 : vector<2x4xf32>
}

// -----

// CHECK-LABEL: consecutive_shape_cast
//       CHECK:   %[[C:.*]] = vector.shape_cast %{{.*}} : vector<16xf16> to vector<4x4xf16>
//  CHECK-NEXT:   return %[[C]] : vector<4x4xf16>
func.func @consecutive_shape_cast(%arg0: vector<16xf16>) -> vector<4x4xf16> {
  %0 = vector.shape_cast %arg0 : vector<16xf16> to vector<2x8xf16>
  %1 = vector.shape_cast %0 : vector<2x8xf16> to vector<4x4xf16>
  return %1 : vector<4x4xf16>
}

// -----

// CHECK-LABEL: func @dead_transfer_op
//   CHECK-NOT:   vector.transfer_read
//   CHECK-NOT:   vector.transfer_write
//       CHECK:   return
func.func @dead_transfer_op(%arg0 : tensor<4x4xf32>, %arg1 : memref<4x4xf32>,
                       %v0 : vector<1x4xf32>) {
  %c0 = arith.constant 0 : index
  %cf0 = arith.constant 0.0 : f32
  %r = vector.transfer_read %arg1[%c0, %c0], %cf0 :
    memref<4x4xf32>, vector<1x4xf32>
  %w = vector.transfer_write %v0, %arg0[%c0, %c0] :
    vector<1x4xf32>, tensor<4x4xf32>
  return
}

// -----

// CHECK-LABEL: func @dead_load
//   CHECK-NOT:   vector.maskedload
//   CHECK-NOT:   vector.gather
//   CHECK-NOT:   vector.expandload
//       CHECK:   return
func.func @dead_load(%base: memref<?xf32>, %indices: vector<16xi32>,
                          %mask: vector<16xi1>, %passthru: vector<16xf32>) {
  %c0 = arith.constant 0 : index
  %0 = vector.maskedload %base[%c0], %mask, %passthru :
    memref<?xf32>, vector<16xi1>, vector<16xf32> into vector<16xf32>
  %1 = vector.gather %base[%c0][%indices], %mask, %passthru :
    memref<?xf32>, vector<16xi32>, vector<16xi1>, vector<16xf32> into vector<16xf32>
  %2 = vector.expandload %base[%c0], %mask, %passthru :
    memref<?xf32>, vector<16xi1>, vector<16xf32> into vector<16xf32>
  return
}

// -----

#contraction_accesses0 = [
  affine_map<(i, j, k) -> (i, k)>,
  affine_map<(i, j, k) -> (k, j)>,
  affine_map<(i, j, k) -> (i, j)>
]
#contraction_trait0 = {
  indexing_maps = #contraction_accesses0,
  iterator_types = ["parallel", "parallel", "reduction"]
}

// CHECK-LABEL: func @contractions
//  CHECK-SAME:   %[[A:[0-9a-zA-Z]+]]: vector<2x3xf32>
//  CHECK-SAME:   %[[B:[0-9a-zA-Z]+]]: vector<3x4xf32>
//  CHECK-SAME:   %[[C:[0-9a-zA-Z]+]]: vector<2x4xf32>
//  CHECK-SAME:   %[[A_I8:[0-9a-zA-Z]+]]: vector<2x3xi8>
//  CHECK-SAME:   %[[B_I8:[0-9a-zA-Z]+]]: vector<3x4xi8>
//  CHECK-SAME:   %[[C_I8:[0-9a-zA-Z]+]]: vector<2x4xi8>
func.func @contractions(%a: vector<2x3xf32>, %b: vector<3x4xf32>, %c: vector<2x4xf32>,
                   %a_i8: vector<2x3xi8>, %b_i8: vector<3x4xi8>, %c_i8: vector<2x4xi8>)
  -> (vector<2x4xf32>, vector<2x4xi8>)
{
  // CHECK-NOT: arith.constant
  %vf_0 = arith.constant dense <0.0>: vector<2x4xf32>
  // CHECK-NOT: arith.addf
  //     CHECK: %[[D:.*]] = vector.contract {{.*}} %[[A]], %[[B]], %[[C]]
  %0 = vector.contract #contraction_trait0 %a, %b, %vf_0:
    vector<2x3xf32>, vector<3x4xf32> into vector<2x4xf32>
  // CHECK-NOT: arith.addf
  %1 = arith.addf %0, %c: vector<2x4xf32>

  // CHECK-NOT: arith.constant
  %vi8_0 = arith.constant dense <0>: vector<2x4xi8>
  // CHECK-NOT: arith.addi
  //     CHECK: %[[D_I8:.*]] = vector.contract {{.*}} %[[A_I8]], %[[B_I8]], %[[C_I8]]
  %i8_0 = vector.contract #contraction_trait0 %a_i8, %b_i8, %vi8_0:
    vector<2x3xi8>, vector<3x4xi8> into vector<2x4xi8>
  // CHECK-NOT: arith.addi
  %i8_1 = arith.addi %i8_0, %c_i8: vector<2x4xi8>

  // CHECK: return %[[D]], %[[D_I8]]
  return %1, %i8_1: vector<2x4xf32>, vector<2x4xi8>
}

// -----

// CHECK-LABEL: func @transfer_folding_1
//  CHECK-SAME:   %[[T0:[0-9a-zA-Z]+]]: tensor<2x3x4xf32>
//  CHECK-SAME:   %[[T1:[0-9a-zA-Z]+]]: tensor<2x3x4xf32>
func.func @transfer_folding_1(%t0: tensor<2x3x4xf32>, %t1: tensor<2x3x4xf32>)
  -> (tensor<2x3x4xf32>, tensor<2x3x4xf32>, tensor<2x3x4xf32>)
{
  %c0 = arith.constant 0 : index
  %pad = arith.constant 0.0 : f32
  %v = vector.transfer_read %t0[%c0, %c0, %c0], %pad {in_bounds = [true, true, true]} :
    tensor<2x3x4xf32>, vector<2x3x4xf32>

  %r0 = vector.transfer_write %v, %t1[%c0, %c0, %c0] {in_bounds = [true, true, true]} :
    vector<2x3x4xf32>, tensor<2x3x4xf32>

  %t2 = "test.constant"() { value = dense<6.0> : tensor<2x3x4xf32>} : () -> (tensor<2x3x4xf32>)
  %r1 = vector.transfer_write %v, %t2[%c0, %c0, %c0] {in_bounds = [true, true, true]} :
    vector<2x3x4xf32>, tensor<2x3x4xf32>


  // CHECK-NEXT: some_op_that_may_have_side_effects
  %t3 = "some_op_that_may_have_side_effects"() : () -> (tensor<2x3x4xf32>)
  %r2 = vector.transfer_write %v, %t0[%c0, %c0, %c0] {in_bounds = [true, true, true]} :
    vector<2x3x4xf32>, tensor<2x3x4xf32>

  // CHECK-NEXT: return %[[T0]], %[[T0]], %[[T0]]
  return %r0, %r1, %r2: tensor<2x3x4xf32>, tensor<2x3x4xf32>, tensor<2x3x4xf32>
}

// -----

// CHECK-LABEL: func @store_after_load_tensor
//  CHECK-SAME: (%[[ARG:.*]]: tensor<4x4xf32>)
//   CHECK-NOT:   vector.transfer_read
//   CHECK-NOT:   vector.transfer_write
//       CHECK:   return %[[ARG]] : tensor<4x4xf32>
func.func @store_after_load_tensor(%arg0 : tensor<4x4xf32>) -> tensor<4x4xf32> {
  %c1 = arith.constant 1 : index
  %c0 = arith.constant 0 : index
  %cf0 = arith.constant 0.0 : f32
  %0 = vector.transfer_read %arg0[%c1, %c0], %cf0 :
    tensor<4x4xf32>, vector<1x4xf32>
  %w0 = vector.transfer_write %0, %arg0[%c1, %c0] :
    vector<1x4xf32>, tensor<4x4xf32>
  return %w0 : tensor<4x4xf32>
}

// -----

// CHECK-LABEL: func @negative_store_after_load_tensor
//       CHECK:   vector.transfer_read
//       CHECK:   vector.transfer_write
//       CHECK:   return
func.func @negative_store_after_load_tensor(%arg0 : tensor<4x4xf32>) -> tensor<4x4xf32> {
  %c1 = arith.constant 1 : index
  %c0 = arith.constant 0 : index
  %cf0 = arith.constant 0.0 : f32
  %0 = vector.transfer_read %arg0[%c1, %c0], %cf0 :
    tensor<4x4xf32>, vector<1x4xf32>
  %w0 = vector.transfer_write %0, %arg0[%c0, %c0] :
    vector<1x4xf32>, tensor<4x4xf32>
  return %w0 : tensor<4x4xf32>
}

// -----

// CHECK-LABEL: func @store_to_load_tensor
//  CHECK-SAME: (%[[ARG:.*]]: tensor<4x4xf32>, %[[V0:.*]]: vector<1x4xf32>, %[[V1:.*]]: vector<1x4xf32>)
//   CHECK-NOT:   vector.transfer_write
//   CHECK-NOT:   vector.transfer_read
//       CHECK:   return %[[V0]] : vector<1x4xf32>
func.func @store_to_load_tensor(%arg0 : tensor<4x4xf32>,
  %v0 : vector<1x4xf32>, %v1 : vector<1x4xf32>) -> vector<1x4xf32> {
  %c1 = arith.constant 1 : index
  %c2 = arith.constant 2 : index
  %c0 = arith.constant 0 : index
  %cf0 = arith.constant 0.0 : f32
  %w0 = vector.transfer_write %v0, %arg0[%c1, %c0] {in_bounds = [true, true]} :
    vector<1x4xf32>, tensor<4x4xf32>
  %w1 = vector.transfer_write %v1, %w0[%c2, %c0] {in_bounds = [true, true]} :
    vector<1x4xf32>, tensor<4x4xf32>
  %0 = vector.transfer_read %w1[%c1, %c0], %cf0 {in_bounds = [true, true]} :
    tensor<4x4xf32>, vector<1x4xf32>
  return %0 : vector<1x4xf32>
}

// -----

// CHECK-LABEL: func @negative_store_to_load_tensor
//       CHECK:   vector.transfer_write
//       CHECK:   vector.transfer_write
//       CHECK:   %[[V:.*]] = vector.transfer_read
//       CHECK:   return %[[V]] : vector<1x4xf32>
func.func @negative_store_to_load_tensor(%arg0 : tensor<4x4xf32>,
  %v0 : vector<1x4xf32>, %v1 : vector<1x4xf32>, %i : index) -> vector<1x4xf32> {
  %c1 = arith.constant 1 : index
  %c2 = arith.constant 2 : index
  %c0 = arith.constant 0 : index
  %cf0 = arith.constant 0.0 : f32
  %w0 = vector.transfer_write %v0, %arg0[%c1, %c0] {in_bounds = [true, true]} :
    vector<1x4xf32>, tensor<4x4xf32>
  %w1 = vector.transfer_write %v0, %w0[%i, %i] {in_bounds = [true, true]} :
    vector<1x4xf32>, tensor<4x4xf32>
  %0 = vector.transfer_read %w1[%c1, %c0], %cf0 {in_bounds = [true, true]} :
    tensor<4x4xf32>, vector<1x4xf32>
  return %0 : vector<1x4xf32>
}

// -----

// CHECK-LABEL: func @store_to_load_tensor_broadcast
//  CHECK-SAME: (%[[ARG:.*]]: tensor<4x4xf32>, %[[V0:.*]]: vector<4x2xf32>)
//       CHECK:   %[[B:.*]] = vector.broadcast %[[V0]] : vector<4x2xf32> to vector<6x4x2xf32>
//       CHECK:   %[[T:.*]] = vector.transpose %[[B]], [1, 2, 0] : vector<6x4x2xf32> to vector<4x2x6xf32>
//       CHECK:   return %[[T]] : vector<4x2x6xf32>
func.func @store_to_load_tensor_broadcast(%arg0 : tensor<4x4xf32>,
  %v0 : vector<4x2xf32>) -> vector<4x2x6xf32> {
  %c0 = arith.constant 0 : index
  %cf0 = arith.constant 0.0 : f32
  %w0 = vector.transfer_write %v0, %arg0[%c0, %c0] {in_bounds = [true, true]} :
    vector<4x2xf32>, tensor<4x4xf32>
  %0 = vector.transfer_read %w0[%c0, %c0], %cf0 {in_bounds = [true, true, true],
  permutation_map = affine_map<(d0, d1) -> (d0, d1, 0)>} :
    tensor<4x4xf32>, vector<4x2x6xf32>
  return %0 : vector<4x2x6xf32>
}

// -----

// CHECK-LABEL: func @negative_store_to_load_tensor_memref
//   CHECK-NOT:   vector.broadcast
//   CHECK-NOT:   vector.transpose
//       CHECK:   vector.transfer_write
//       CHECK:   vector.transfer_read
func.func @negative_store_to_load_tensor_memref(
    %arg0 : tensor<?x?xf32>,
    %arg1 : memref<?x?xf32>,
    %v0 : vector<4x2xf32>
  ) -> vector<4x2xf32>
{
  %c0 = arith.constant 0 : index
  %cf0 = arith.constant 0.0 : f32
  vector.transfer_write %v0, %arg1[%c0, %c0] {in_bounds = [true, true]} :
    vector<4x2xf32>, memref<?x?xf32>
  %0 = vector.transfer_read %arg0[%c0, %c0], %cf0 {in_bounds = [true, true]} :
    tensor<?x?xf32>, vector<4x2xf32>
  return %0 : vector<4x2xf32>
}

// -----

// CHECK-LABEL: func @negative_store_to_load_tensor_no_actual_broadcast
//   CHECK-NOT:   vector.broadcast
//   CHECK-NOT:   vector.transpose
//       CHECK:   vector.transfer_write
//       CHECK:   vector.transfer_read
func.func @negative_store_to_load_tensor_no_actual_broadcast(%arg0 : tensor<?x?xf32>,
  %v0 : vector<4x2xf32>) -> vector<4x2xf32> {
  %c0 = arith.constant 0 : index
  %cf0 = arith.constant 0.0 : f32
  %w0 = vector.transfer_write %v0, %arg0[%c0, %c0] :
    vector<4x2xf32>, tensor<?x?xf32>
  %0 = vector.transfer_read %w0[%c0, %c0], %cf0 {in_bounds = [true, true]} :
    tensor<?x?xf32>, vector<4x2xf32>
  return %0 : vector<4x2xf32>
}

// -----

// CHECK-LABEL: func @negative_store_to_load_tensor_broadcast_out_of_bounds
//   CHECK-NOT:   vector.broadcast
//   CHECK-NOT:   vector.transpose
//       CHECK:   vector.transfer_write
//       CHECK:   vector.transfer_read
func.func @negative_store_to_load_tensor_broadcast_out_of_bounds(%arg0 : tensor<?x?xf32>,
  %v0 : vector<4x2xf32>) -> vector<4x2x6xf32> {
  %c0 = arith.constant 0 : index
  %cf0 = arith.constant 0.0 : f32
  %w0 = vector.transfer_write %v0, %arg0[%c0, %c0] :
    vector<4x2xf32>, tensor<?x?xf32>
  %0 = vector.transfer_read %w0[%c0, %c0], %cf0 {in_bounds = [true, true, true],
  permutation_map = affine_map<(d0, d1) -> (d0, d1, 0)>} :
    tensor<?x?xf32>, vector<4x2x6xf32>
  return %0 : vector<4x2x6xf32>
}

// -----

// CHECK-LABEL: func @negative_store_to_load_tensor_broadcast_masked
//   CHECK-NOT:   vector.broadcast
//   CHECK-NOT:   vector.transpose
//       CHECK:   vector.transfer_write
//       CHECK:   vector.transfer_read
func.func @negative_store_to_load_tensor_broadcast_masked(
    %arg0 : tensor<?x?xf32>, %v0 : vector<4x2xf32>, %mask : vector<4x2xi1>)
  -> vector<4x2x6xf32>
{
  %c0 = arith.constant 0 : index
  %cf0 = arith.constant 0.0 : f32
  %w0 = vector.transfer_write %v0, %arg0[%c0, %c0], %mask {in_bounds = [true, true]} :
    vector<4x2xf32>, tensor<?x?xf32>
  %0 = vector.transfer_read %w0[%c0, %c0], %cf0 {in_bounds = [true, true, true],
  permutation_map = affine_map<(d0, d1) -> (d0, d1, 0)>} :
    tensor<?x?xf32>, vector<4x2x6xf32>
  return %0 : vector<4x2x6xf32>
}

// -----

// CHECK-LABEL: func @store_to_load_tensor_broadcast_scalable
//  CHECK-SAME: (%[[ARG:.*]]: tensor<?xf32>, %[[V0:.*]]: vector<[4]xf32>)
//       CHECK:   %[[B:.*]] = vector.broadcast %[[V0]] : vector<[4]xf32> to vector<6x[4]xf32>
//       CHECK:   return %[[B]] : vector<6x[4]xf32>
func.func @store_to_load_tensor_broadcast_scalable(%arg0 : tensor<?xf32>,
  %v0 : vector<[4]xf32>) -> vector<6x[4]xf32> {
  %c0 = arith.constant 0 : index
  %cf0 = arith.constant 0.0 : f32
  %w0 = vector.transfer_write %v0, %arg0[%c0] {in_bounds = [true]} :
    vector<[4]xf32>, tensor<?xf32>
  %0 = vector.transfer_read %w0[%c0], %cf0 {in_bounds = [true, true],
  permutation_map = affine_map<(d0) -> (0, d0)>} :
    tensor<?xf32>, vector<6x[4]xf32>
  return %0 : vector<6x[4]xf32>
}

// -----

// CHECK-LABEL: func @store_to_load_tensor_perm_broadcast
//  CHECK-SAME: (%[[ARG:.*]]: tensor<4x4x4xf32>, %[[V0:.*]]: vector<4x1xf32>)
//       CHECK:   %[[B:.*]] = vector.broadcast %[[V0]] : vector<4x1xf32> to vector<100x5x4x1xf32>
//       CHECK:   %[[T:.*]] = vector.transpose %[[B]], [3, 0, 2, 1] : vector<100x5x4x1xf32> to vector<1x100x4x5xf32>
//       CHECK:   return %[[T]] : vector<1x100x4x5xf32>
func.func @store_to_load_tensor_perm_broadcast(%arg0 : tensor<4x4x4xf32>,
  %v0 : vector<4x1xf32>) -> vector<1x100x4x5xf32> {
  %c0 = arith.constant 0 : index
  %cf0 = arith.constant 0.0 : f32
  %w0 = vector.transfer_write %v0, %arg0[%c0, %c0, %c0] {in_bounds = [true, true],
  permutation_map = affine_map<(d0, d1, d2) -> (d2, d1)>} :
    vector<4x1xf32>, tensor<4x4x4xf32>
  %0 = vector.transfer_read %w0[%c0, %c0, %c0], %cf0 {in_bounds = [true, true, true, true],
  permutation_map = affine_map<(d0, d1, d2) -> (d1, 0, d2, 0)>} :
    tensor<4x4x4xf32>, vector<1x100x4x5xf32>
  return %0 : vector<1x100x4x5xf32>
}

// -----


// CHECK-LABEL: func @dead_store_tensor
//   CHECK-DAG:      %[[C0:.*]] = arith.constant 0 : index
//   CHECK-DAG:      %[[C1:.*]] = arith.constant 1 : index
//   CHECK-DAG:      %[[C2:.*]] = arith.constant 2 : index
//   CHECK-NOT:   vector.transfer_write {{.*}}, {{.*}}[%[[C1]], %[[C0]]
//       CHECK:   vector.transfer_write {{.*}}, {{.*}}[%[[C2]], %[[C0]]
//       CHECK:   %[[VTW:.*]] = vector.transfer_write {{.*}}, {{.*}}[%[[C1]], %[[C0]]
//       CHECK:   return %[[VTW]] : tensor<4x4xf32>
func.func @dead_store_tensor(%arg0 : tensor<4x4xf32>,
  %v0 : vector<1x4xf32>, %v1 : vector<1x4xf32>, %i : index) -> tensor<4x4xf32> {
  %c1 = arith.constant 1 : index
  %c2 = arith.constant 2 : index
  %c0 = arith.constant 0 : index
  %cf0 = arith.constant 0.0 : f32
  %w0 = vector.transfer_write %v0, %arg0[%c1, %c0] {in_bounds = [true, true]} :
    vector<1x4xf32>, tensor<4x4xf32>
  %w1 = vector.transfer_write %v0, %w0[%c2, %c0] {in_bounds = [true, true]} :
    vector<1x4xf32>, tensor<4x4xf32>
  %w2 = vector.transfer_write %v1, %w1[%c1, %c0] {in_bounds = [true, true]} :
    vector<1x4xf32>, tensor<4x4xf32>
  return %w2 : tensor<4x4xf32>
}

// -----

// CHECK-LABEL: func @negative_dead_store_tensor
//   CHECK-DAG:      %[[C0:.*]] = arith.constant 0 : index
//   CHECK-DAG:      %[[C1:.*]] = arith.constant 1 : index
//       CHECK:   vector.transfer_write
//       CHECK:   vector.transfer_write
//       CHECK:   vector.transfer_read
//       CHECK:   %[[VTW:.*]] = vector.transfer_write {{.*}}, {{.*}}[%[[C1]], %[[C0]]]
//       CHECK:   return %[[VTW]] : tensor<4x4xf32>
func.func @negative_dead_store_tensor(%arg0 : tensor<4x4xf32>,
  %v0 : vector<1x4xf32>, %v1 : vector<1x4xf32>, %i : index) -> tensor<4x4xf32> {
  %c1 = arith.constant 1 : index
  %c2 = arith.constant 2 : index
  %c0 = arith.constant 0 : index
  %cf0 = arith.constant 0.0 : f32
  %w0 = vector.transfer_write %v0, %arg0[%c1, %c0] {in_bounds = [true, true]} :
    vector<1x4xf32>, tensor<4x4xf32>
  %w1 = vector.transfer_write %v0, %w0[%c2, %c0] {in_bounds = [true, true]} :
    vector<1x4xf32>, tensor<4x4xf32>
  %0 = vector.transfer_read %w1[%i, %i], %cf0 {in_bounds = [true, true]} :
    tensor<4x4xf32>, vector<1x4xf32>
  %x = arith.addf %0, %0 : vector<1x4xf32>
  %w2 = vector.transfer_write %x, %w0[%c1, %c0] {in_bounds = [true, true]} :
    vector<1x4xf32>, tensor<4x4xf32>
  return %w2 : tensor<4x4xf32>
}

// -----

//       CHECK: #[[$MAP:[0-9a-z]+]] = affine_map<(d0, d1) -> (d1, d0)>

// CHECK-LABEL: func @swap_extract_slice_transfer_write
//  CHECK-SAME:   %[[VEC:.*]]: vector<8x4xf32>
//  CHECK-SAME:   %[[INIT_TENSOR:.*]]: tensor<4x8xf32>,
//  CHECK-SAME:   %[[ITER_ARG:.*]]: tensor<64x64xf32>,
//  CHECK-SAME:   %[[IV:.*]]: index, %[[SZ:.*]]: index)
func.func @swap_extract_slice_transfer_write(%arg0 : vector<8x4xf32>,
                                             %arg1 : tensor<4x8xf32>,
                                             %arg2 : tensor<64x64xf32>,
                                             %iv : index, %sz : index) -> tensor<64x64xf32> {
  //       CHECK:   %[[C0:.*]] = arith.constant 0 : index
  %c0 = arith.constant 0 : index

  //       CHECK:   %[[T0:.*]] = tensor.extract_slice %[[ITER_ARG]]
  //  CHECK-SAME:                 [%[[IV]], 16] [%[[SZ]], 8]
  //       CHECK:   %[[T1:.*]] = vector.transfer_write %[[VEC]]
  //  CHECK-SAME:                 %[[T0]][%[[C0]], %[[C0]]]
  //  CHECK-SAME:                 in_bounds = [true, false]
  //  CHECK-SAME:                 permutation_map = #[[$MAP]]
  //       CHECK:   %[[T2:.*]] = tensor.insert_slice %[[T1]] into %[[ITER_ARG]]
  //  CHECK-SAME:                 [%[[IV]], 16] [%[[SZ]], 8]
  %0 = vector.transfer_write %arg0, %arg1[%c0, %c0] {in_bounds = [true, true], permutation_map = affine_map<(d0, d1) -> (d1, d0)>} : vector<8x4xf32>, tensor<4x8xf32>
  %1 = tensor.extract_slice %0[0, 0] [%sz, 8] [1, 1] : tensor<4x8xf32> to tensor<?x8xf32>
  %2 = tensor.insert_slice %1 into %arg2[%iv, 16] [%sz, 8] [1, 1] : tensor<?x8xf32> into tensor<64x64xf32>

  //       CHECK:   return %[[T2]]
  func.return %2 : tensor<64x64xf32>
}

// -----

// CHECK-LABEL: func @do_not_swap_extract_slice_transfer_write
//  CHECK-SAME:   %[[VEC:.*]]: vector<8xf32>,
//  CHECK-SAME:   %[[VEC_SMALL:.*]]: vector<4xf32>,
//  CHECK-SAME:   %[[INIT_TENSOR:.*]]: tensor<8xf32>,
//  CHECK-SAME:   %[[ITER_ARG:.*]]: tensor<64xf32>,
//  CHECK-SAME:   %[[IV:.*]]: index, %[[SZ:.*]]: index)
func.func @do_not_swap_extract_slice_transfer_write(%arg0 : vector<8xf32>,
                                                    %arg1 : vector<4xf32>,
                                                    %arg2 : tensor<8xf32>,
                                                    %arg3 : tensor<64xf32>,
                                                    %iv : index, %sz : index) -> (tensor<64xf32>, tensor<64xf32>, tensor<64xf32>) {
  //       CHECK:   %[[C0:.*]] = arith.constant 0 : index
  %c0 = arith.constant 0 : index

  // Don't swap if the extracted and inserted slices do not match.
  //       CHECK:   %[[T0:.*]] = vector.transfer_write %[[VEC]]
  //       CHECK:   %[[T1:.*]] = tensor.extract_slice %[[T0]]
  //       CHECK:   %[[T2:.*]] = tensor.insert_slice %[[T1]]
  %0 = vector.transfer_write %arg0, %arg2[%c0] {in_bounds = [true]} : vector<8xf32>, tensor<8xf32>
  %1 = tensor.extract_slice %0[0] [%iv] [1] : tensor<8xf32> to tensor<?xf32>
  %2 = tensor.insert_slice %1 into %arg3[%iv] [%sz] [1] : tensor<?xf32> into tensor<64xf32>

  // Don't swap if the TransferWriteOp takes a small vector.
  //       CHECK:   %[[T3:.*]] = vector.transfer_write %[[VEC_SMALL]]
  //       CHECK:   %[[T4:.*]] = tensor.extract_slice %[[T3]]
  //       CHECK:   %[[T5:.*]] = tensor.insert_slice %[[T4]]
  %3 = vector.transfer_write %arg1, %arg2[%c0] {in_bounds = [true]} : vector<4xf32>, tensor<8xf32>
  %4 = tensor.extract_slice %3[0] [%sz] [1] : tensor<8xf32> to tensor<?xf32>
  %5 = tensor.insert_slice %4 into %arg3[%iv] [%sz] [1] : tensor<?xf32> into tensor<64xf32>

  // Don't swap if the one of the operations is rank-reducing.
  //       CHECK:   %[[T6:.*]] = vector.transfer_write %[[VEC]]
  //       CHECK:   %[[T7:.*]] = tensor.extract_slice %[[T6]]
  //       CHECK:   %[[T8:.*]] = tensor.insert_slice %[[T7]]
  %6 = vector.transfer_write %arg0, %arg2[%c0] {in_bounds = [true]} : vector<8xf32>, tensor<8xf32>
  %7 = tensor.extract_slice %6[0] [1] [1] : tensor<8xf32> to tensor<f32>
  %8 = tensor.insert_slice %7 into %arg3[%iv] [1] [1] : tensor<f32> into tensor<64xf32>

  //       CHECK:   return %[[T2]], %[[T5]], %[[T8]]
  func.return %2, %5, %8 : tensor<64xf32>, tensor<64xf32>, tensor<64xf32>
}

// -----

// CHECK-LABEL: func @vector_multi_reduction_single_parallel(
//  CHECK-SAME:     %[[v:.*]]: vector<2xf32>,
func.func @vector_multi_reduction_single_parallel(%arg0: vector<2xf32>, %acc: vector<2xf32>) -> vector<2xf32> {
    %0 = vector.multi_reduction <mul>, %arg0, %acc [] : vector<2xf32> to vector<2xf32>

//       CHECK:     return %[[v]] : vector<2xf32>
    return %0 : vector<2xf32>
}

// -----

// CHECK-LABEL: func @masked_vector_multi_reduction_single_parallel(
//  CHECK-SAME:     %[[VAL_0:.*]]: vector<2xf32>, %{{.*}}: vector<2xf32>,
func.func @masked_vector_multi_reduction_single_parallel(%arg0: vector<2xf32>, %acc: vector<2xf32>, %mask: vector<2xi1>) -> vector<2xf32> {
    %0 = vector.mask %mask { vector.multi_reduction <mul>, %arg0, %acc [] : vector<2xf32> to vector<2xf32> } : vector<2xi1> -> vector<2xf32>
//       CHECK:   return %[[VAL_0]] : vector<2xf32>
    return %0 : vector<2xf32>
}

// -----

// CHECK-LABEL: func @vector_multi_reduction_unit_dimensions(
//  CHECK-SAME: %[[SOURCE:.+]]: vector<5x1x4x1x20xf32>, %[[ACC:.+]]: vector<5x4x20xf32>
func.func @vector_multi_reduction_unit_dimensions(%source: vector<5x1x4x1x20xf32>, %acc: vector<5x4x20xf32>) -> vector<5x4x20xf32> {
//       CHECK:   %[[CAST:.+]] = vector.shape_cast  %[[SOURCE]] : vector<5x1x4x1x20xf32> to vector<5x4x20xf32>
//       CHECK:   %[[RESULT:.+]] = arith.mulf  %[[ACC]], %[[CAST]] : vector<5x4x20xf32>
    %0 = vector.multi_reduction <mul>, %source, %acc [1, 3] : vector<5x1x4x1x20xf32> to vector<5x4x20xf32>

//       CHECK:     return %[[RESULT]] : vector<5x4x20xf32>
    return %0 : vector<5x4x20xf32>
}

// -----

// CHECK-LABEL:   func.func @vector_multi_reduction_scalable(
// CHECK-SAME:     %[[VAL_0:.*]]: vector<1x[4]x1xf32>,
// CHECK-SAME:     %[[VAL_1:.*]]: vector<1x[4]xf32>,
// CHECK-SAME:     %[[VAL_2:.*]]: vector<1x[4]x1xi1>)
func.func @vector_multi_reduction_scalable(%source: vector<1x[4]x1xf32>,
                                           %acc: vector<1x[4]xf32>,
                                           %mask: vector<1x[4]x1xi1>) -> vector<1x[4]xf32> {
// CHECK:           %[[VAL_3:.*]] = vector.shape_cast %[[VAL_2]] : vector<1x[4]x1xi1> to vector<1x[4]xi1>
// CHECK:           %[[VAL_4:.*]] = vector.shape_cast %[[VAL_0]] : vector<1x[4]x1xf32> to vector<1x[4]xf32>
// CHECK:           %[[VAL_5:.*]] = arith.addf %[[VAL_1]], %[[VAL_4]] : vector<1x[4]xf32>
// CHECK:           %[[VAL_6:.*]] = arith.select %[[VAL_3]], %[[VAL_5]], %[[VAL_4]] : vector<1x[4]xi1>, vector<1x[4]xf32>
    %0 = vector.mask %mask { vector.multi_reduction <add>, %source, %acc [2] : vector<1x[4]x1xf32> to vector<1x[4]xf32> } :
          vector<1x[4]x1xi1> -> vector<1x[4]xf32>

    return %0 : vector<1x[4]xf32>
}

// -----

// CHECK-LABEL: func @masked_vector_multi_reduction_unit_dimensions
//  CHECK-SAME: %[[VAL_0:.*]]: vector<5x1x4x1x20xf32>, %[[VAL_1:.*]]: vector<5x4x20xf32>,
//  CHECK-SAME: %[[VAL_2:.*]]: vector<5x1x4x1x20xi1>)
func.func @masked_vector_multi_reduction_unit_dimensions(%source: vector<5x1x4x1x20xf32>,
                                                         %acc: vector<5x4x20xf32>,
                                                         %mask: vector<5x1x4x1x20xi1>) -> vector<5x4x20xf32> {
//       CHECK:   %[[VAL_3:.*]] = vector.shape_cast %[[VAL_2]] : vector<5x1x4x1x20xi1> to vector<5x4x20xi1>
//       CHECK:   %[[VAL_4:.*]] = vector.shape_cast %[[VAL_0]] : vector<5x1x4x1x20xf32> to vector<5x4x20xf32>
//       CHECK:   %[[VAL_5:.*]] = arith.mulf %[[VAL_1]], %[[VAL_4]] : vector<5x4x20xf32>
//       CHECK:   %[[VAL_6:.*]] = arith.select %[[VAL_3]], %[[VAL_5]], %[[VAL_4]] : vector<5x4x20xi1>, vector<5x4x20xf32>
%0 = vector.mask %mask { vector.multi_reduction <mul>, %source, %acc [1, 3] : vector<5x1x4x1x20xf32> to vector<5x4x20xf32> } :
           vector<5x1x4x1x20xi1> -> vector<5x4x20xf32>
    return %0 : vector<5x4x20xf32>
}

// -----

// CHECK-LABEL: func @vector_multi_reduction_unit_dimensions_fail(
//  CHECK-SAME: %[[SRC:.+]]: vector<5x1x4x1x20xf32>, %[[ACCUM:.+]]: vector<5x1x20xf32>
func.func @vector_multi_reduction_unit_dimensions_fail(%source: vector<5x1x4x1x20xf32>, %acc: vector<5x1x20xf32>) -> vector<5x1x20xf32> {
//       CHECK:   %[[RES:.+]] = vector.multi_reduction  <mul>, %[[SRC]], %[[ACCUM]] [1, 2] : vector<5x1x4x1x20xf32> to vector<5x1x20xf32>
    %0 = vector.multi_reduction <mul>, %source, %acc [1, 2] : vector<5x1x4x1x20xf32> to vector<5x1x20xf32>

//       CHECK:     return %[[RES]] : vector<5x1x20xf32>
    return %0 : vector<5x1x20xf32>
}

// -----

// CHECK-LABEL: func @vector_multi_reduction_unit_dimensions_single_elem(
//  CHECK-SAME: %[[SOURCE:.+]]: vector<1x1x1xf32>, %[[ACC:.+]]: f32
func.func @vector_multi_reduction_unit_dimensions_single_elem(%source: vector<1x1x1xf32>, %acc: f32) -> f32 {
//       CHECK:   %[[CAST:.+]] = vector.extract  %[[SOURCE]][0, 0, 0] : f32 from vector<1x1x1xf32>
//       CHECK:   %[[RESULT:.+]] = arith.mulf  %[[ACC]], %[[CAST]] : f32
    %0 = vector.multi_reduction <mul>, %source, %acc [0,1,2] : vector<1x1x1xf32> to f32

//       CHECK:     return %[[RESULT]] : f32
    return %0 : f32
}

// -----

// CHECK-LABEL: func @masked_vector_multi_reduction_unit_dimensions_single_elem(
//  CHECK-SAME: %[[VAL_0:.*]]: vector<1x1x1xf32>, %[[VAL_1:.*]]: f32,
//  CHECK-SAME: %[[VAL_2:.*]]: vector<1x1x1xi1>)
func.func @masked_vector_multi_reduction_unit_dimensions_single_elem(%source: vector<1x1x1xf32>, %acc: f32, %mask: vector<1x1x1xi1>) -> f32 {
      // CHECK:           %[[VAL_3:.*]] = vector.extract %[[VAL_2]][0, 0, 0] : i1 from vector<1x1x1xi1>
      // CHECK:           %[[VAL_4:.*]] = vector.extract %[[VAL_0]][0, 0, 0] : f32 from vector<1x1x1xf32>
      // CHECK:           %[[VAL_5:.*]] = arith.mulf %[[VAL_1]], %[[VAL_4]] : f32
      // CHECK:           %[[VAL_6:.*]] = arith.select %[[VAL_3]], %[[VAL_5]], %[[VAL_4]] : f32
  %0 = vector.mask %mask { vector.multi_reduction <mul>, %source, %acc [0,1,2] : vector<1x1x1xf32> to f32 } : vector<1x1x1xi1> -> f32
    return %0 : f32
}

// -----

// CHECK-LABEL: func @insert_strided_slice_full_range
//  CHECK-SAME: %[[SOURCE:.+]]: vector<16x16xf16>, %{{.+}}: vector<16x16xf16>
func.func @insert_strided_slice_full_range(%source: vector<16x16xf16>, %dest: vector<16x16xf16>) -> vector<16x16xf16> {
  %0 = vector.insert_strided_slice %source, %dest {offsets = [0, 0], strides = [1, 1]} : vector<16x16xf16> into vector<16x16xf16>
  // CHECK: return %[[SOURCE]]
  return %0: vector<16x16xf16>
}

// -----

// CHECK-LABEL: extract_strided_splatlike
//       CHECK:   %[[B:.*]] = vector.broadcast %{{.*}} f16 to vector<2x4xf16>
//  CHECK-NEXT:   return %[[B]] : vector<2x4xf16>
func.func @extract_strided_splatlike(%arg0: f16) -> vector<2x4xf16> {
 %0 = vector.broadcast %arg0 : f16 to vector<16x4xf16>
 %1 = vector.extract_strided_slice %0
  {offsets = [1, 0], sizes = [2, 4], strides = [1, 1]} :
  vector<16x4xf16> to vector<2x4xf16>
  return %1 : vector<2x4xf16>
}

// -----

// CHECK-LABEL: func @insert_extract_to_broadcast
//  CHECK-SAME: (%[[ARG0:.*]]: vector<1x1x4xf32>, %[[ARG1:.*]]: vector<4xf32>)
//       CHECK:   %[[V0:.*]] = vector.extract %[[ARG0]][0, 0] : vector<4xf32> from vector<1x1x4xf32>
//       CHECK:   %[[V1:.*]] = vector.broadcast %[[ARG1]] : vector<4xf32> to vector<1x1x4xf32>
//       CHECK:   return %[[V0]], %[[V1]] : vector<4xf32>, vector<1x1x4xf32>
func.func @insert_extract_to_broadcast(%arg0 : vector<1x1x4xf32>,
  %arg1 : vector<4xf32>) -> (vector<4xf32>, vector<1x1x4xf32>) {
  %0 = vector.extract %arg0[0, 0] : vector<4xf32> from vector<1x1x4xf32>
  %1 = vector.insert %arg1, %arg0 [0, 0] : vector<4xf32> into vector<1x1x4xf32>
  return %0, %1 : vector<4xf32>, vector<1x1x4xf32>
}

// -----

// CHECK-LABEL: func.func @extract_splat_constant
//   CHECK-DAG:   %[[CST1:.*]] = arith.constant 1 : i32
//   CHECK-DAG:   %[[CST0:.*]] = arith.constant dense<2.000000e+00> : vector<7xf32>
//  CHECK-NEXT:   return %[[CST0]], %[[CST1]] : vector<7xf32>, i32
func.func @extract_splat_constant() -> (vector<7xf32>, i32) {
  %cst = arith.constant dense<2.000000e+00> : vector<29x7xf32>
  %cst_1 = arith.constant dense<1> : vector<4x37x9xi32>
  %0 = vector.extract %cst[2] : vector<7xf32> from vector<29x7xf32>
  %1 = vector.extract %cst_1[1, 4, 5] : i32 from vector<4x37x9xi32>
  return %0, %1 : vector<7xf32>, i32
}

// -----

// CHECK-LABEL: func.func @extract_1d_constant
//   CHECK-DAG: %[[I32CST:.*]] = arith.constant 3 : i32
//   CHECK-DAG: %[[IDXCST:.*]] = arith.constant 1 : index
//   CHECK-DAG: %[[F32CST:.*]] = arith.constant 2.000000e+00 : f32
//  CHECK-NEXT: return %[[I32CST]], %[[IDXCST]], %[[F32CST]] : i32, index, f32
func.func @extract_1d_constant() -> (i32, index, f32) {
  %icst = arith.constant dense<[1, 2, 3, 4]> : vector<4xi32>
  %e = vector.extract %icst[2] : i32 from vector<4xi32>
  %idx_cst = arith.constant dense<[0, 1, 2]> : vector<3xindex>
  %f = vector.extract %idx_cst[1] : index from vector<3xindex>
  %fcst = arith.constant dense<[2.000000e+00, 3.000000e+00, 4.000000e+00]> : vector<3xf32>
  %g = vector.extract %fcst[0] : f32 from vector<3xf32>
  return %e, %f, %g : i32, index, f32
}

// -----

// CHECK-LABEL: func.func @extract_2d_constant
//   CHECK-DAG: %[[ACST:.*]] = arith.constant 0 : i32
//   CHECK-DAG: %[[BCST:.*]] = arith.constant 2 : i32
//   CHECK-DAG: %[[CCST:.*]] = arith.constant 3 : i32
//   CHECK-DAG: %[[DCST:.*]] = arith.constant 5 : i32
//  CHECK-NEXT: return %[[ACST]], %[[BCST]], %[[CCST]], %[[DCST]] : i32, i32, i32, i32
func.func @extract_2d_constant() -> (i32, i32, i32, i32) {
  %cst = arith.constant dense<[[0, 1, 2], [3, 4, 5]]> : vector<2x3xi32>
  %a = vector.extract %cst[0, 0] : i32 from vector<2x3xi32>
  %b = vector.extract %cst[0, 2] : i32 from vector<2x3xi32>
  %c = vector.extract %cst[1, 0] : i32 from vector<2x3xi32>
  %d = vector.extract %cst[1, 2] : i32 from vector<2x3xi32>
  return %a, %b, %c, %d : i32, i32, i32, i32
}

// -----

// CHECK-LABEL: func.func @extract_vector_2d_constant
//   CHECK-DAG: %[[ACST:.*]] = arith.constant dense<[0, 1, 2]> : vector<3xi32>
//   CHECK-DAG: %[[BCST:.*]] = arith.constant dense<[3, 4, 5]> : vector<3xi32>
//  CHECK-NEXT: return %[[ACST]], %[[BCST]] : vector<3xi32>, vector<3xi32>
func.func @extract_vector_2d_constant() -> (vector<3xi32>, vector<3xi32>) {
  %cst = arith.constant dense<[[0, 1, 2], [3, 4, 5]]> : vector<2x3xi32>
  %a = vector.extract %cst[0] : vector<3xi32> from vector<2x3xi32>
  %b = vector.extract %cst[1] : vector<3xi32> from vector<2x3xi32>
  return %a, %b : vector<3xi32>, vector<3xi32>
}

// -----

// CHECK-LABEL: func.func @extract_3d_constant
//   CHECK-DAG: %[[ACST:.*]] = arith.constant 0 : i32
//   CHECK-DAG: %[[BCST:.*]] = arith.constant 1 : i32
//   CHECK-DAG: %[[CCST:.*]] = arith.constant 9 : i32
//   CHECK-DAG: %[[DCST:.*]] = arith.constant 10 : i32
//  CHECK-NEXT: return %[[ACST]], %[[BCST]], %[[CCST]], %[[DCST]] : i32, i32, i32, i32
func.func @extract_3d_constant() -> (i32, i32, i32, i32) {
  %cst = arith.constant dense<[[[0, 1], [2, 3], [4, 5]], [[6, 7], [8, 9], [10, 11]]]> : vector<2x3x2xi32>
  %a = vector.extract %cst[0, 0, 0] : i32 from vector<2x3x2xi32>
  %b = vector.extract %cst[0, 0, 1] : i32 from vector<2x3x2xi32>
  %c = vector.extract %cst[1, 1, 1] : i32 from vector<2x3x2xi32>
  %d = vector.extract %cst[1, 2, 0] : i32 from vector<2x3x2xi32>
  return %a, %b, %c, %d : i32, i32, i32, i32
}

// -----

// CHECK-LABEL: func.func @extract_vector_3d_constant
//   CHECK-DAG: %[[ACST:.*]] = arith.constant dense<{{\[\[0, 1\], \[2, 3\], \[4, 5\]\]}}> : vector<3x2xi32>
//   CHECK-DAG: %[[BCST:.*]] = arith.constant dense<{{\[\[6, 7\], \[8, 9\], \[10, 11\]\]}}> : vector<3x2xi32>
//   CHECK-DAG: %[[CCST:.*]] = arith.constant dense<[8, 9]> : vector<2xi32>
//   CHECK-DAG: %[[DCST:.*]] = arith.constant dense<[10, 11]> : vector<2xi32>
//  CHECK-NEXT: return %[[ACST]], %[[BCST]], %[[CCST]], %[[DCST]] : vector<3x2xi32>, vector<3x2xi32>, vector<2xi32>, vector<2xi32>
func.func @extract_vector_3d_constant() -> (vector<3x2xi32>, vector<3x2xi32>, vector<2xi32>, vector<2xi32>) {
  %cst = arith.constant dense<[[[0, 1], [2, 3], [4, 5]], [[6, 7], [8, 9], [10, 11]]]> : vector<2x3x2xi32>
  %a = vector.extract %cst[0] : vector<3x2xi32> from vector<2x3x2xi32>
  %b = vector.extract %cst[1] : vector<3x2xi32> from vector<2x3x2xi32>
  %c = vector.extract %cst[1, 1] : vector<2xi32> from vector<2x3x2xi32>
  %d = vector.extract %cst[1, 2] : vector<2xi32> from vector<2x3x2xi32>
  return %a, %b, %c, %d : vector<3x2xi32>, vector<3x2xi32>, vector<2xi32>, vector<2xi32>
}

// -----

// CHECK-LABEL: func.func @extract_splat_vector_3d_constant
//   CHECK-DAG: %[[ACST:.*]] = arith.constant dense<0> : vector<2xi32>
//   CHECK-DAG: %[[BCST:.*]] = arith.constant dense<4> : vector<2xi32>
//   CHECK-DAG: %[[CCST:.*]] = arith.constant dense<5> : vector<2xi32>
//  CHECK-NEXT: return %[[ACST]], %[[BCST]], %[[CCST]] : vector<2xi32>, vector<2xi32>, vector<2xi32>
func.func @extract_splat_vector_3d_constant() -> (vector<2xi32>, vector<2xi32>, vector<2xi32>) {
  %cst = arith.constant dense<[[[0, 0], [1, 1], [2, 2]], [[3, 3], [4, 4], [5, 5]]]> : vector<2x3x2xi32>
  %a = vector.extract %cst[0, 0] : vector<2xi32> from vector<2x3x2xi32>
  %b = vector.extract %cst[1, 1] : vector<2xi32> from vector<2x3x2xi32>
  %c = vector.extract %cst[1, 2] : vector<2xi32> from vector<2x3x2xi32>
  return %a, %b, %c : vector<2xi32>, vector<2xi32>, vector<2xi32>
}

// -----

// CHECK-LABEL: func.func @extract_strided_slice_1d_constant
//   CHECK-DAG: %[[ACST:.*]] = arith.constant dense<[0, 1, 2]> : vector<3xi32>
//   CHECK-DAG: %[[BCST:.*]] = arith.constant dense<[1, 2]> : vector<2xi32>
//   CHECK-DAG: %[[CCST:.*]] = arith.constant dense<2> : vector<1xi32>
//  CHECK-NEXT: return %[[ACST]], %[[BCST]], %[[CCST]] : vector<3xi32>, vector<2xi32>, vector<1xi32>
func.func @extract_strided_slice_1d_constant() -> (vector<3xi32>, vector<2xi32>, vector<1xi32>) {
  %cst = arith.constant dense<[0, 1, 2]> : vector<3xi32>
  %a = vector.extract_strided_slice %cst
   {offsets = [0], sizes = [3], strides = [1]} : vector<3xi32> to vector<3xi32>
  %b = vector.extract_strided_slice %cst
   {offsets = [1], sizes = [2], strides = [1]} : vector<3xi32> to vector<2xi32>
  %c = vector.extract_strided_slice %cst
   {offsets = [2], sizes = [1], strides = [1]} : vector<3xi32> to vector<1xi32>
  return %a, %b, %c : vector<3xi32>, vector<2xi32>, vector<1xi32>
}

// -----

// CHECK-LABEL: func.func @extract_strided_slice_2d_constant
//   CHECK-DAG: %[[ACST:.*]] = arith.constant dense<0> : vector<1x1xi32>
//   CHECK-DAG: %[[BCST:.*]] = arith.constant dense<{{\[\[4, 5\]\]}}> : vector<1x2xi32>
//   CHECK-DAG: %[[CCST:.*]] = arith.constant dense<{{\[\[1, 2\], \[4, 5\]\]}}> : vector<2x2xi32>
//  CHECK-NEXT: return %[[ACST]], %[[BCST]], %[[CCST]] : vector<1x1xi32>, vector<1x2xi32>, vector<2x2xi32>
func.func @extract_strided_slice_2d_constant() -> (vector<1x1xi32>, vector<1x2xi32>, vector<2x2xi32>) {
  %cst = arith.constant dense<[[0, 1, 2], [3, 4, 5]]> : vector<2x3xi32>
  %a = vector.extract_strided_slice %cst
   {offsets = [0, 0], sizes = [1, 1], strides = [1, 1]} : vector<2x3xi32> to vector<1x1xi32>
  %b = vector.extract_strided_slice %cst
   {offsets = [1, 1], sizes = [1, 2], strides = [1, 1]} : vector<2x3xi32> to vector<1x2xi32>
  %c = vector.extract_strided_slice %cst
   {offsets = [0, 1], sizes = [2, 2], strides = [1, 1]} : vector<2x3xi32> to vector<2x2xi32>
  return %a, %b, %c : vector<1x1xi32>, vector<1x2xi32>, vector<2x2xi32>
}

// -----

// CHECK-LABEL: func.func @extract_strided_slice_3d_constant
//   CHECK-DAG: %[[ACST:.*]] = arith.constant dense<{{\[\[\[8, 9\], \[10, 11\]\]\]}}> : vector<1x2x2xi32>
//   CHECK-DAG: %[[BCST:.*]] = arith.constant dense<{{\[\[\[2, 3\]\]\]}}> : vector<1x1x2xi32>
//   CHECK-DAG: %[[CCST:.*]] = arith.constant dense<{{\[\[\[6, 7\]\], \[\[10, 11\]\]\]}}> : vector<2x1x2xi32>
//   CHECK-DAG: %[[DCST:.*]] = arith.constant dense<11> : vector<1x1x1xi32>
//  CHECK-NEXT: return %[[ACST]], %[[BCST]], %[[CCST]], %[[DCST]]
func.func @extract_strided_slice_3d_constant() -> (vector<1x2x2xi32>, vector<1x1x2xi32>, vector<2x1x2xi32>, vector<1x1x1xi32>) {
  %cst = arith.constant dense<[[[0, 1], [2, 3]], [[4, 5], [6, 7]], [[8, 9], [10, 11]]]> : vector<3x2x2xi32>
  %a = vector.extract_strided_slice %cst
   {offsets = [2], sizes = [1], strides = [1]} : vector<3x2x2xi32> to vector<1x2x2xi32>
  %b = vector.extract_strided_slice %cst
   {offsets = [0, 1], sizes = [1, 1], strides = [1, 1]} : vector<3x2x2xi32> to vector<1x1x2xi32>
  %c = vector.extract_strided_slice %cst
   {offsets = [1, 1, 0], sizes = [2, 1, 2], strides = [1, 1, 1]} : vector<3x2x2xi32> to vector<2x1x2xi32>
  %d = vector.extract_strided_slice %cst
   {offsets = [2, 1, 1], sizes = [1, 1, 1], strides = [1, 1, 1]} : vector<3x2x2xi32> to vector<1x1x1xi32>
  return %a, %b, %c, %d : vector<1x2x2xi32>, vector<1x1x2xi32>, vector<2x1x2xi32>, vector<1x1x1xi32>
}

// -----

// CHECK-LABEL: extract_extract_strided
//  CHECK-SAME: %[[A:.*]]: vector<32x16x4xf16>
//       CHECK: %[[V:.*]] = vector.extract %[[A]][9, 7] : vector<4xf16> from vector<32x16x4xf16>
//       CHECK: return %[[V]] : vector<4xf16>
func.func @extract_extract_strided(%arg0: vector<32x16x4xf16>) -> vector<4xf16> {
 %1 = vector.extract_strided_slice %arg0
  {offsets = [7, 3], sizes = [10, 8], strides = [1, 1]} :
  vector<32x16x4xf16> to vector<10x8x4xf16>
  %2 = vector.extract %1[2, 4] : vector<4xf16> from vector<10x8x4xf16>
  return %2 : vector<4xf16>
}

// -----

// CHECK-LABEL: extract_insert_strided
//  CHECK-SAME: %[[A:.*]]: vector<6x4xf32>
//       CHECK: %[[V:.*]] = vector.extract %[[A]][0, 2] : f32 from vector<6x4xf32>
//       CHECK: return %[[V]] : f32
func.func @extract_insert_strided(%a: vector<6x4xf32>, %b: vector<8x16xf32>)
  -> f32 {
  %0 = vector.insert_strided_slice %a, %b {offsets = [2, 2], strides = [1, 1]}
    : vector<6x4xf32> into vector<8x16xf32>
  %2 = vector.extract %0[2, 4] : f32 from vector<8x16xf32>
  return %2 : f32
}

// -----

// CHECK-LABEL: extract_insert_rank_reduce
//  CHECK-SAME: %[[A:.*]]: vector<4xf32>
//       CHECK: %[[V:.*]] = vector.extract %[[A]][2] : f32 from vector<4xf32>
//       CHECK: return %[[V]] : f32
func.func @extract_insert_rank_reduce(%a: vector<4xf32>, %b: vector<8x16xf32>)
  -> f32 {
  %0 = vector.insert_strided_slice %a, %b {offsets = [2, 2], strides = [1]}
    : vector<4xf32> into vector<8x16xf32>
  %2 = vector.extract %0[2, 4] : f32 from vector<8x16xf32>
  return %2 : f32
}

// -----

// CHECK-LABEL: negative_extract_insert
//       CHECK: vector.insert_strided_slice
//       CHECK: vector.extract
func.func @negative_extract_insert(%a: vector<2x15xf32>, %b: vector<12x8x16xf32>)
  -> vector<16xf32> {
  %0 = vector.insert_strided_slice %a, %b {offsets = [4, 2, 0], strides = [1, 1]}
    : vector<2x15xf32> into vector<12x8x16xf32>
  %2 = vector.extract %0[4, 2] : vector<16xf32> from vector<12x8x16xf32>
  return %2 : vector<16xf32>
}

// -----

// CHECK-LABEL: extract_insert_chain
//  CHECK-SAME: (%[[A:.*]]: vector<2x16xf32>, %[[B:.*]]: vector<12x8x16xf32>, %[[C:.*]]: vector<2x16xf32>)
//       CHECK: %[[V:.*]] = vector.extract %[[C]][0] : vector<16xf32> from vector<2x16xf32>
//       CHECK: return %[[V]] : vector<16xf32>
func.func @extract_insert_chain(%a: vector<2x16xf32>, %b: vector<12x8x16xf32>, %c: vector<2x16xf32>)
  -> vector<16xf32> {
  %0 = vector.insert_strided_slice %c, %b {offsets = [4, 2, 0], strides = [1, 1]}
    : vector<2x16xf32> into vector<12x8x16xf32>
  %1 = vector.insert_strided_slice %a, %0 {offsets = [0, 2, 0], strides = [1, 1]}
    : vector<2x16xf32> into vector<12x8x16xf32>
  %2 = vector.extract %1[4, 2] : vector<16xf32> from vector<12x8x16xf32>
  return %2 : vector<16xf32>
}

// -----

// CHECK-LABEL: extract_from_extract_chain_should_not_fold_dynamic_extracts
//  CHECK-SAME: (%[[VEC:.*]]: vector<2x4xf32>, %[[IDX:.*]]: index)
//       CHECK: %[[A:.*]] = vector.extract %[[VEC]][%[[IDX]]] : vector<4xf32> from vector<2x4xf32>
//       CHECK: %[[B:.*]] = vector.extract %[[A]][1] : f32 from vector<4xf32>
func.func @extract_from_extract_chain_should_not_fold_dynamic_extracts(%v: vector<2x4xf32>, %index: index) -> f32 {
  %0 = vector.extract %v[%index] : vector<4xf32> from vector<2x4xf32>
  %1 = vector.extract %0[1] : f32 from vector<4xf32>
  return %1 : f32
}

// -----

// CHECK-LABEL: extract_extract_strided2
//  CHECK-SAME: %[[A:.*]]: vector<2x4xf32>
//       CHECK: %[[V:.*]] = vector.extract %[[A]][1] : vector<4xf32> from vector<2x4xf32>
//       CHECK: return %[[V]] : vector<4xf32>
func.func @extract_extract_strided2(%A: vector<2x4xf32>)
  -> (vector<4xf32>) {
 %0 = vector.extract_strided_slice %A {offsets = [1, 0], sizes = [1, 4], strides = [1, 1]} : vector<2x4xf32> to vector<1x4xf32>
 %1 = vector.extract %0[0] : vector<4xf32> from vector<1x4xf32>
 return %1 : vector<4xf32>
}

// -----

// CHECK-LABEL: func @splatlike_fold
//  CHECK-NEXT: [[V:%.*]] = arith.constant dense<1.000000e+00> : vector<4xf32>
//  CHECK-NEXT: return [[V]] : vector<4xf32>
func.func @splatlike_fold() -> vector<4xf32> {
  %c = arith.constant 1.0 : f32
  %v = vector.broadcast %c : f32 to vector<4xf32>
  return %v : vector<4xf32>

}

// -----

// CHECK-LABEL: func @shuffle_1d
//       CHECK:   %[[V:.+]] = arith.constant dense<[3, 2, 5, 1]> : vector<4xi32>
//       CHECK:   return %[[V]]
func.func @shuffle_1d() -> vector<4xi32> {
  %v0 = arith.constant dense<[0, 1, 2]> : vector<3xi32>
  %v1 = arith.constant dense<[3, 4, 5]> : vector<3xi32>
  %shuffle = vector.shuffle %v0, %v1 [3, 2, 5, 1] : vector<3xi32>, vector<3xi32>
  return %shuffle : vector<4xi32>
}

// -----

// Ensure shuffle dense resource elements not crash.

// CHECK-LABEL: func.func @shuffle_1d_dense_resource
//       CHECK:    vector.shuffle
func.func @shuffle_1d_dense_resource() -> vector<4xi32> {
  %v0 = arith.constant dense_resource<__elided__> : vector<3xi32>
  %v1 = arith.constant dense_resource<__elided__> : vector<3xi32>
  %shuffle = vector.shuffle %v0, %v1 [3, 2, 5, 1] : vector<3xi32>, vector<3xi32>
  return %shuffle : vector<4xi32>
}

// -----

// Check that poison indices pick the first element of the first non-poison
// input vector. That is, %v[0] (i.e., 5) in this test.

// CHECK-LABEL: func @shuffle_1d_poison_idx
//       CHECK:   %[[V:.+]] = arith.constant dense<[13, 10, 15, 10]> : vector<4xi32>
//       CHECK:   return %[[V]]
func.func @shuffle_1d_poison_idx() -> vector<4xi32> {
  %v0 = arith.constant dense<[10, 11, 12]> : vector<3xi32>
  %v1 = arith.constant dense<[13, 14, 15]> : vector<3xi32>
  %shuffle = vector.shuffle %v0, %v1 [3, -1, 5, -1] : vector<3xi32>, vector<3xi32>
  return %shuffle : vector<4xi32>
}

// -----

// CHECK-LABEL: func @shuffle_1d_rhs_lhs_poison
//   CHECK-NOT:   vector.shuffle
//       CHECK:   %[[V:.+]] = ub.poison : vector<4xi32>
//       CHECK:   return %[[V]]
func.func @shuffle_1d_rhs_lhs_poison() -> vector<4xi32> {
  %v0 = ub.poison : vector<3xi32>
  %v1 = ub.poison : vector<3xi32>
  %shuffle = vector.shuffle %v0, %v1 [3, 1, 5, 4] : vector<3xi32>, vector<3xi32>
  return %shuffle : vector<4xi32>
}

// -----

// CHECK-LABEL: func @shuffle_1d_lhs_poison
//   CHECK-NOT:   vector.shuffle
//       CHECK:   %[[V:.+]] = arith.constant dense<[11, 12, 11, 11]> : vector<4xi32>
//       CHECK:   return %[[V]]
func.func @shuffle_1d_lhs_poison() -> vector<4xi32> {
  %v0 = arith.constant dense<[11, 12, 13]> : vector<3xi32>
  %v1 = ub.poison : vector<3xi32>
  %shuffle = vector.shuffle %v0, %v1 [3, 1, 5, 4] : vector<3xi32>, vector<3xi32>
  return %shuffle : vector<4xi32>
}

// -----

// CHECK-LABEL: func @shuffle_1d_rhs_poison
//   CHECK-NOT:   vector.shuffle
//       CHECK:   %[[V:.+]] = arith.constant dense<[11, 11, 13, 12]> : vector<4xi32>
//       CHECK:   return %[[V]]
func.func @shuffle_1d_rhs_poison() -> vector<4xi32> {
  %v0 = ub.poison : vector<3xi32>
  %v1 = arith.constant dense<[11, 12, 13]> : vector<3xi32>
  %shuffle = vector.shuffle %v0, %v1 [3, 1, 5, 4] : vector<3xi32>, vector<3xi32>
  return %shuffle : vector<4xi32>
}

// -----

// CHECK-LABEL: func @shuffle_canonicalize_0d
func.func @shuffle_canonicalize_0d(%v0 : vector<i32>, %v1 : vector<i32>) -> vector<1xi32> {
  // CHECK: vector.broadcast %{{.*}} : vector<i32> to vector<1xi32>
  %shuffle = vector.shuffle %v0, %v1 [0] : vector<i32>, vector<i32>
  return %shuffle : vector<1xi32>
}

// -----

// CHECK-LABEL: func @shuffle_fold1
//       CHECK:   %arg0 : vector<4xi32>
func.func @shuffle_fold1(%v0 : vector<4xi32>, %v1 : vector<2xi32>) -> vector<4xi32> {
  %shuffle = vector.shuffle %v0, %v1 [0, 1, 2, 3] : vector<4xi32>, vector<2xi32>
  return %shuffle : vector<4xi32>
}

// -----

// CHECK-LABEL: func @shuffle_fold2
//       CHECK:   %arg1 : vector<2xi32>
func.func @shuffle_fold2(%v0 : vector<4xi32>, %v1 : vector<2xi32>) -> vector<2xi32> {
  %shuffle = vector.shuffle %v0, %v1 [4, 5] : vector<4xi32>, vector<2xi32>
  return %shuffle : vector<2xi32>
}

// -----

// CHECK-LABEL: func @shuffle_fold3
//       CHECK:   return %arg0 : vector<4x5x6xi32>
func.func @shuffle_fold3(%v0 : vector<4x5x6xi32>, %v1 : vector<2x5x6xi32>) -> vector<4x5x6xi32> {
  %shuffle = vector.shuffle %v0, %v1 [0, 1, 2, 3] : vector<4x5x6xi32>, vector<2x5x6xi32>
  return %shuffle : vector<4x5x6xi32>
}

// -----

// CHECK-LABEL: func @shuffle_fold4
//       CHECK:   return %arg1 : vector<2x5x6xi32>
func.func @shuffle_fold4(%v0 : vector<4x5x6xi32>, %v1 : vector<2x5x6xi32>) -> vector<2x5x6xi32> {
  %shuffle = vector.shuffle %v0, %v1 [4, 5] : vector<4x5x6xi32>, vector<2x5x6xi32>
  return %shuffle : vector<2x5x6xi32>
}

// -----

// CHECK-LABEL: func @shuffle_nofold1
//       CHECK:   %[[V:.+]] = vector.shuffle %arg0, %arg1 [0, 1, 2, 3, 4] : vector<4xi32>, vector<2xi32>
//       CHECK:   return %[[V]]
func.func @shuffle_nofold1(%v0 : vector<4xi32>, %v1 : vector<2xi32>) -> vector<5xi32> {
  %shuffle = vector.shuffle %v0, %v1 [0, 1, 2, 3, 4] : vector<4xi32>, vector<2xi32>
  return %shuffle : vector<5xi32>
}

// -----

// CHECK-LABEL: func @transpose_splatlike_constant
//       CHECK:   %[[CST:.+]] = arith.constant dense<5.000000e+00> : vector<8x4xf32>
//       CHECK:   return %[[CST]]
func.func @transpose_splatlike_constant() -> vector<8x4xf32> {
  %cst = arith.constant dense<5.0> : vector<4x8xf32>
  %0 = vector.transpose %cst, [1, 0] : vector<4x8xf32> to vector<8x4xf32>
  return %0 : vector<8x4xf32>
}

// -----

// CHECK-LABEL:   func @transpose_splatlike2(
//  CHECK-SAME:     %[[VAL_0:.*]]: f32) -> vector<3x4xf32> {
//       CHECK:     %[[VAL_1:.*]] = vector.broadcast %[[VAL_0]] : f32 to vector<3x4xf32>
//       CHECK:     return %[[VAL_1]] : vector<3x4xf32>
//       CHECK:     }
func.func @transpose_splatlike2(%arg : f32) -> vector<3x4xf32> {
  %splat = vector.broadcast %arg : f32 to vector<4x3xf32>
  %0 = vector.transpose %splat, [1, 0] : vector<4x3xf32> to vector<3x4xf32>
  return %0 : vector<3x4xf32>
}

// -----

// CHECK-LABEL: transpose_poison
//       CHECK:  %[[POISON:.*]] = ub.poison : vector<4x6xi8>
//       CHECK:  return %[[POISON]] : vector<4x6xi8>
func.func @transpose_poison() -> vector<4x6xi8> {
  %poison = ub.poison : vector<6x4xi8>
  %transpose = vector.transpose %poison, [1, 0] : vector<6x4xi8> to vector<4x6xi8>
  return %transpose : vector<4x6xi8>
}

// -----

// CHECK-LABEL: func.func @insert_1d_constant
//   CHECK-DAG: %[[ACST:.*]] = arith.constant dense<[9, 1, 2]> : vector<3xi32>
//   CHECK-DAG: %[[BCST:.*]] = arith.constant dense<[0, 9, 2]> : vector<3xi32>
//   CHECK-DAG: %[[CCST:.*]] = arith.constant dense<[0, 1, 9]> : vector<3xi32>
//  CHECK-NEXT: return %[[ACST]], %[[BCST]], %[[CCST]] : vector<3xi32>, vector<3xi32>, vector<3xi32>
func.func @insert_1d_constant() -> (vector<3xi32>, vector<3xi32>, vector<3xi32>) {
  %vcst = arith.constant dense<[0, 1, 2]> : vector<3xi32>
  %icst = arith.constant 9 : i32
  %a = vector.insert %icst, %vcst[0] : i32 into vector<3xi32>
  %b = vector.insert %icst, %vcst[1] : i32 into vector<3xi32>
  %c = vector.insert %icst, %vcst[2] : i32 into vector<3xi32>
  return %a, %b, %c : vector<3xi32>, vector<3xi32>, vector<3xi32>
}

// -----

// CHECK-LABEL: func.func @insert_2d_constant
//   CHECK-DAG: %[[ACST:.*]] = arith.constant dense<{{\[\[99, 1, 2\], \[3, 4, 5\]\]}}> : vector<2x3xi32>
//   CHECK-DAG: %[[BCST:.*]] = arith.constant dense<{{\[\[0, 1, 2\], \[3, 4, 99\]\]}}> : vector<2x3xi32>
//   CHECK-DAG: %[[CCST:.*]] = arith.constant dense<{{\[\[90, 91, 92\], \[3, 4, 5\]\]}}> : vector<2x3xi32>
//   CHECK-DAG: %[[DCST:.*]] = arith.constant dense<{{\[\[0, 1, 2\], \[90, 91, 92\]\]}}> : vector<2x3xi32>
//  CHECK-NEXT: return %[[ACST]], %[[BCST]], %[[CCST]], %[[DCST]]
func.func @insert_2d_constant() -> (vector<2x3xi32>, vector<2x3xi32>, vector<2x3xi32>, vector<2x3xi32>) {
  %vcst = arith.constant dense<[[0, 1, 2], [3, 4, 5]]> : vector<2x3xi32>
  %cst_scalar = arith.constant 99 : i32
  %cst_1d = arith.constant dense<[90, 91, 92]> : vector<3xi32>
  %a = vector.insert %cst_scalar, %vcst[0, 0] : i32 into vector<2x3xi32>
  %b = vector.insert %cst_scalar, %vcst[1, 2] : i32 into vector<2x3xi32>
  %c = vector.insert %cst_1d, %vcst[0] : vector<3xi32> into vector<2x3xi32>
  %d = vector.insert %cst_1d, %vcst[1] : vector<3xi32> into vector<2x3xi32>
  return %a, %b, %c, %d : vector<2x3xi32>, vector<2x3xi32>, vector<2x3xi32>, vector<2x3xi32>
}

// -----

// +---------------------------------------------------------------------------
// Tests for InsertChainFullyInitialized .
// +---------------------------------------------------------------------------
// This pattern should fire when all vector elements are overwritten by vector.insert
// at static positions, replacing the insert chain with vector.from_elements.
// CHECK-LABEL: func.func @fully_insert_scalar_to_vector(
//  CHECK-SAME: %[[DEST:.+]]: vector<2xi64>, %[[SRC1:.+]]: i64, %[[SRC2:.+]]: i64)
//       CHECK: %[[RES:.+]] = vector.from_elements %[[SRC1]], %[[SRC2]] : vector<2xi64>
//  CHECK-NEXT: return %[[RES]]
func.func @fully_insert_scalar_to_vector(%dest : vector<2xi64>, %src1 : i64, %src2 : i64) -> vector<2xi64> {
  %v1 = vector.insert %src1, %dest[0] : i64 into vector<2xi64>
  %v2 = vector.insert %src2, %v1[1] : i64 into vector<2xi64>
  return %v2 : vector<2xi64>
}

// -----

// Same as the above test, but with vector insertions.
// CHECK-LABEL: func.func @fully_insert_vector_to_vector(
//  CHECK-SAME: %[[DEST:.+]]: vector<2x2xi64>, %[[SRC1:.+]]: vector<2xi64>, %[[SRC2:.+]]: vector<2xi64>)
//       CHECK: %[[ELE1:.+]]:2 = vector.to_elements %[[SRC1]] : vector<2xi64>
//       CHECK: %[[ELE2:.+]]:2 = vector.to_elements %[[SRC2]] : vector<2xi64>
//       CHECK: %[[RES:.+]] = vector.from_elements %[[ELE1]]#0, %[[ELE1]]#1, %[[ELE2]]#0, %[[ELE2]]#1 : vector<2x2xi64>
//  CHECK-NEXT: return %[[RES]]
func.func @fully_insert_vector_to_vector(%dest : vector<2x2xi64>, %src1 : vector<2xi64>, %src2 : vector<2xi64>) -> vector<2x2xi64> {
  %v1 = vector.insert %src1, %dest[0] : vector<2xi64> into vector<2x2xi64>
  %v2 = vector.insert %src2, %v1[1] : vector<2xi64> into vector<2x2xi64>
  return %v2 : vector<2x2xi64>
}

// -----

// Test InsertChainFullyInitialized pattern with overlapping insertions.
// 1. The first op inserts %src2 at [0,0].
// 2. The second op inserts %src1 at [0,0], [0,1], overwriting %src2 at [0,0].
// 3. The third op inserts %src1 at [1,0], [1,1].
// 4. The fourth op inserts %src2 at [1,1], overwriting the existing value at [1,1].
// CHECK-LABEL: func.func @fully_insert_to_vector_overlap_1(
//  CHECK-SAME: %[[DEST:.+]]: vector<2x2xi64>, %[[SRC1:.+]]: vector<2xi64>, %[[SRC2:.+]]: i64)
//       CHECK: %[[ELE1:.+]]:2 = vector.to_elements %[[SRC1]] : vector<2xi64>
//       CHECK: %[[ELE2:.+]]:2 = vector.to_elements %[[SRC1]] : vector<2xi64>
//       CHECK: %[[RES:.+]] = vector.from_elements %[[ELE1]]#0, %[[ELE1]]#1, %[[ELE2]]#0, %[[SRC2]] : vector<2x2xi64>
//  CHECK-NEXT: return %[[RES]]
func.func @fully_insert_to_vector_overlap_1(%dest : vector<2x2xi64>, %src1 : vector<2xi64>, %src2 : i64) -> vector<2x2xi64> {
  %v0 = vector.insert %src2, %dest[0, 0] : i64 into vector<2x2xi64>
  %v1 = vector.insert %src1, %v0[0] : vector<2xi64> into vector<2x2xi64>
  %v2 = vector.insert %src1, %v1[1] : vector<2xi64> into vector<2x2xi64>
  %v3 = vector.insert %src2, %v2[1, 1] : i64 into vector<2x2xi64>
  return %v3 : vector<2x2xi64>
}

// -----

// Test InsertChainFullyInitialized pattern with overlapping insertions.
// The vector inserted at last should overwrite the previously inserted scalars.
// CHECK-LABEL: func.func @fully_insert_to_vector_overlap_2(
//  CHECK-SAME: %[[DEST:.+]]: vector<2x2xi64>, %[[SRC1:.+]]: i64, %[[SRC2:.+]]: i64, %[[SRC3:.+]]: vector<2xi64>, %[[SRC4:.+]]: vector<2xi64>)
//       CHECK: %[[ELE1:.+]]:2 = vector.to_elements %[[SRC3]] : vector<2xi64>
//       CHECK: %[[ELE2:.+]]:2 = vector.to_elements %[[SRC4]] : vector<2xi64>
//       CHECK: %[[RES:.+]] = vector.from_elements %[[ELE1]]#0, %[[ELE1]]#1, %[[ELE2]]#0, %[[ELE2]]#1 : vector<2x2xi64>
//  CHECK-NEXT: return %[[RES]]
func.func @fully_insert_to_vector_overlap_2(%dest : vector<2x2xi64>, %src1 : i64, %src2 : i64, %src3 : vector<2xi64>, %src4 : vector<2xi64>) -> vector<2x2xi64> {
  %v0 = vector.insert %src1, %dest[0, 0] : i64 into vector<2x2xi64>
  %v1 = vector.insert %src2, %v0[0, 1] : i64 into vector<2x2xi64>
  %v2 = vector.insert %src3, %v1[0] : vector<2xi64> into vector<2x2xi64>
  %v3 = vector.insert %src4, %v2[1] : vector<2xi64> into vector<2x2xi64>
  return %v3 : vector<2x2xi64>
}

// -----

// Negative test for InsertChainFullyInitialized pattern when only some elements are overwritten.
// CHECK-LABEL: func.func @negative_partially_insert_vector_to_vector(
//  CHECK-SAME: %[[DEST:.+]]: vector<2x2xi64>, %[[SRC1:.+]]: vector<2xi64>, %[[SRC2:.+]]: i64)
//       CHECK: %[[V0:.+]] = vector.insert %[[SRC1]], %[[DEST]] [0] : vector<2xi64> into vector<2x2xi64>
//       CHECK: %[[V1:.+]] = vector.insert %[[SRC2]], %[[V0]] [0, 0] : i64 into vector<2x2xi64>
//       CHECK: return %[[V1]]
func.func @negative_partially_insert_vector_to_vector(%dest : vector<2x2xi64>, %src1 : vector<2xi64>, %src2 : i64) -> vector<2x2xi64> {
  %v1 = vector.insert %src1, %dest[0] : vector<2xi64> into vector<2x2xi64>
  %v2 = vector.insert %src2, %v1[0, 0] : i64 into vector<2x2xi64>
  return %v2 : vector<2x2xi64>
}

// -----

// Negative test when intermediate results have more than one user.
// CHECK-LABEL: func.func @negative_intermediate_insert_multiple_users(
//  CHECK-SAME: %[[DEST:.+]]: vector<3xi64>, %[[SRC1:.+]]: i64, %[[SRC2:.+]]: i64, %[[SRC3:.+]]: i64, %[[SRC4:.+]]: i64)
//       CHECK: %[[V0:.+]] = vector.insert %[[SRC1]], %[[DEST]] [0] : i64 into vector<3xi64>
//       CHECK: %[[V1:.+]] = vector.insert %[[SRC2]], %[[V0]] [1] : i64 into vector<3xi64>
//       CHECK: %[[V2:.+]] = vector.insert %[[SRC3]], %[[V1]] [2] : i64 into vector<3xi64>
//       CHECK: %[[V3:.+]] = vector.insert %[[SRC4]], %[[V1]] [2] : i64 into vector<3xi64>
func.func @negative_intermediate_insert_multiple_users(%dest : vector<3xi64>, %src1 : i64, %src2 : i64, %src3 : i64, %src4 : i64) -> (vector<3xi64>, vector<3xi64>) {
  %v1 = vector.insert %src1, %dest[0] : i64 into vector<3xi64>
  %v2 = vector.insert %src2, %v1[1] : i64 into vector<3xi64>
  %v3_0 = vector.insert %src3, %v2[2] : i64 into vector<3xi64>
  %v3_1 = vector.insert %src4, %v2[2] : i64 into vector<3xi64>
  return %v3_0, %v3_1 : vector<3xi64>, vector<3xi64>
}

// +---------------------------------------------------------------------------
// End of  Tests For InsertChainFullyInitialized.
// +---------------------------------------------------------------------------

// -----

// CHECK-LABEL: func.func @insert_2d_splat_constant
//   CHECK-DAG: %[[ACST:.*]] = arith.constant dense<0> : vector<2x3xi32>
//   CHECK-DAG: %[[BCST:.*]] = arith.constant dense<{{\[\[99, 0, 0\], \[0, 0, 0\]\]}}> : vector<2x3xi32>
//   CHECK-DAG: %[[CCST:.*]] = arith.constant dense<{{\[\[0, 0, 0\], \[0, 99, 0\]\]}}> : vector<2x3xi32>
//   CHECK-DAG: %[[DCST:.*]] = arith.constant dense<{{\[\[33, 33, 33\], \[0, 0, 0\]\]}}> : vector<2x3xi32>
//   CHECK-DAG: %[[ECST:.*]] = arith.constant dense<{{\[\[0, 0, 0\], \[33, 33, 33\]\]}}> : vector<2x3xi32>
//  CHECK-NEXT: return %[[ACST]], %[[BCST]], %[[CCST]], %[[DCST]], %[[ECST]]
func.func @insert_2d_splat_constant()
  -> (vector<2x3xi32>, vector<2x3xi32>, vector<2x3xi32>, vector<2x3xi32>, vector<2x3xi32>) {
  %vcst = arith.constant dense<0> : vector<2x3xi32>
  %cst_zero = arith.constant 0 : i32
  %cst_scalar = arith.constant 99 : i32
  %cst_1d = arith.constant dense<33> : vector<3xi32>
  %a = vector.insert %cst_zero, %vcst[0, 0] : i32 into vector<2x3xi32>
  %b = vector.insert %cst_scalar, %vcst[0, 0] : i32 into vector<2x3xi32>
  %c = vector.insert %cst_scalar, %vcst[1, 1] : i32 into vector<2x3xi32>
  %d = vector.insert %cst_1d, %vcst[0] : vector<3xi32> into vector<2x3xi32>
  %e = vector.insert %cst_1d, %vcst[1] : vector<3xi32> into vector<2x3xi32>
  return %a, %b, %c, %d, %e : vector<2x3xi32>, vector<2x3xi32>, vector<2x3xi32>, vector<2x3xi32>, vector<2x3xi32>
}

// -----

// CHECK-LABEL: func @reduce_one_element_vector_extract
//  CHECK-SAME: (%[[V:.+]]: vector<1xf32>)
//       CHECK:   %[[S:.+]] = vector.extract %[[V]][0] : f32 from vector<1xf32>
//       CHECK:   return %[[S]] : f32
func.func @reduce_one_element_vector_extract(%a : vector<1xf32>) -> f32 {
  %s = vector.reduction <add>, %a : vector<1xf32> into f32
  return %s : f32
}

// -----

// CHECK-LABEL: func @masked_reduce_one_element_vector_extract
//  CHECK-SAME: %[[VAL_0:.*]]: vector<1xf32>, %[[VAL_1:.*]]: vector<1xi1>)
func.func @masked_reduce_one_element_vector_extract(%a : vector<1xf32>, %mask : vector<1xi1>) -> f32 {
//       CHECK:   %[[VAL_2:.*]] = vector.extract %[[VAL_0]][0] : f32 from vector<1xf32>
  %s = vector.mask %mask { vector.reduction <add>, %a : vector<1xf32> into f32 }
         : vector<1xi1> -> f32
  return %s : f32
}

// -----

// CHECK-LABEL: func @reduce_one_element_vector_addf
//  CHECK-SAME: (%[[V:.+]]: vector<1xf32>, %[[B:.+]]: f32)
//       CHECK:   %[[A:.+]] = vector.extract %[[V]][0] : f32 from vector<1xf32>
//       CHECK:   %[[S:.+]] = arith.addf %[[A]], %arg1 : f32
//       CHECK:   return %[[S]]
func.func @reduce_one_element_vector_addf(%a : vector<1xf32>, %b: f32) -> f32 {
  %s = vector.reduction <add>, %a, %b : vector<1xf32> into f32
  return %s : f32
}

// -----

// CHECK-LABEL: func @reduce_one_element_vector_addf_fastmath
//  CHECK-SAME: (%[[V:.+]]: vector<1xf32>, %[[B:.+]]: f32)
//       CHECK:   %[[A:.+]] = vector.extract %[[V]][0] : f32 from vector<1xf32>
//       CHECK:   %[[S:.+]] = arith.addf %[[A]], %arg1 fastmath<nnan,ninf> : f32
//       CHECK:   return %[[S]]
func.func @reduce_one_element_vector_addf_fastmath(%a : vector<1xf32>, %b: f32) -> f32 {
  %s = vector.reduction <add>, %a, %b fastmath<nnan,ninf> : vector<1xf32> into f32
  return %s : f32
}

// -----

// CHECK-LABEL: func @masked_reduce_one_element_vector_addf
//  CHECK-SAME: %[[VAL_0:.*]]: vector<1xf32>, %[[VAL_1:.*]]: f32,
//  CHECK-SAME: %[[VAL_2:.*]]: vector<1xi1>)
func.func @masked_reduce_one_element_vector_addf(%a: vector<1xf32>,
                                                 %b: f32,
                                                 %mask: vector<1xi1>) -> f32 {
//       CHECK:   %[[VAL_3:.*]] = vector.extract %[[VAL_2]][0] : i1 from vector<1xi1>
//       CHECK:   %[[VAL_4:.*]] = vector.extract %[[VAL_0]][0] : f32 from vector<1xf32>
//       CHECK:   %[[VAL_5:.*]] = arith.addf %[[VAL_4]], %[[VAL_1]] : f32
//       CHECK:   %[[VAL_6:.*]] = arith.select %[[VAL_3]], %[[VAL_5]], %[[VAL_1]] : f32
  %s = vector.mask %mask { vector.reduction <add>, %a, %b : vector<1xf32> into f32 }
         : vector<1xi1> -> f32
  return %s : f32
}

// -----

// CHECK-LABEL: func @reduce_one_element_vector_mulf
//  CHECK-SAME: (%[[V:.+]]: vector<1xf32>, %[[B:.+]]: f32)
//       CHECK:   %[[A:.+]] = vector.extract %[[V]][0] : f32 from vector<1xf32>
//       CHECK:   %[[S:.+]] = arith.mulf %[[A]], %arg1 : f32
//       CHECK:   return %[[S]]
func.func @reduce_one_element_vector_mulf(%a : vector<1xf32>, %b: f32) -> f32 {
  %s = vector.reduction <mul>, %a, %b : vector<1xf32> into f32
  return %s : f32
}

// -----

// CHECK-LABEL: func @dont_reduce_one_element_vector
//       CHECK: vector.reduction
func.func @dont_reduce_one_element_vector(%a : vector<4xf32>) -> f32 {
  %s = vector.reduction <add>, %a : vector<4xf32> into f32
  return %s : f32
}

// -----

// CHECK-LABEL: func @reduce_one_element_vector_maximumf
//  CHECK-SAME: (%[[V:.+]]: vector<1xf32>, %[[B:.+]]: f32)
//       CHECK:   %[[A:.+]] = vector.extract %[[V]][0] : f32 from vector<1xf32>
//       CHECK:   %[[S:.+]] = arith.maximumf %[[A]], %[[B]] : f32
//       CHECK:   return %[[S]]
func.func @reduce_one_element_vector_maximumf(%a : vector<1xf32>, %b: f32) -> f32 {
  %s = vector.reduction <maximumf>, %a, %b : vector<1xf32> into f32
  return %s : f32
}

// -----

// CHECK-LABEL: func @bitcast(
//  CHECK-SAME:               %[[ARG:.*]]: vector<4x8xf32>) -> vector<4x16xi16> {
//       CHECK: vector.bitcast %[[ARG:.*]] : vector<4x8xf32> to vector<4x16xi16>
func.func @bitcast(%a: vector<4x8xf32>) -> vector<4x16xi16> {
  %0 = vector.bitcast %a : vector<4x8xf32> to vector<4x8xi32>
  %1 = vector.bitcast %0 : vector<4x8xi32> to vector<4x16xi16>
  return %1 : vector<4x16xi16>
}

// -----

// CHECK-LABEL: @insert_strided_slice_splatlike
//  CHECK-SAME: (%[[ARG:.*]]: f32)
//  CHECK-NEXT:   %[[SPLAT:.*]] = vector.broadcast %[[ARG]] : f32 to vector<8x16xf32>
//  CHECK-NEXT:   return %[[SPLAT]] : vector<8x16xf32>
func.func @insert_strided_slice_splatlike(%x: f32) -> (vector<8x16xf32>) {
  %splat0 = vector.broadcast %x : f32 to vector<4x4xf32>
  %splat1 = vector.broadcast %x : f32 to vector<8x16xf32>
  %0 = vector.insert_strided_slice %splat0, %splat1 {offsets = [2, 2], strides = [1, 1]}
    : vector<4x4xf32> into vector<8x16xf32>
  return %0 : vector<8x16xf32>
}


// -----

// CHECK-LABEL: @insert_extract_strided_slice
//  CHECK-SAME: (%[[ARG:.*]]: vector<8x16xf32>)
//  CHECK-NEXT:   return %[[ARG]] : vector<8x16xf32>
func.func @insert_extract_strided_slice(%x: vector<8x16xf32>) -> (vector<8x16xf32>) {
  %0 = vector.extract_strided_slice %x {offsets = [0, 8], sizes = [2, 4], strides = [1, 1]}
        : vector<8x16xf32> to vector<2x4xf32>
  %1 = vector.insert_strided_slice %0, %x {offsets = [0, 8], strides = [1, 1]}
        : vector<2x4xf32> into vector<8x16xf32>
  return %1 : vector<8x16xf32>
}

// -----

// CHECK-LABEL: func.func @insert_strided_1d_constant
//   CHECK-DAG: %[[ACST:.*]] = arith.constant dense<[4, 1, 2]> : vector<3xi32>
//   CHECK-DAG: %[[BCST:.*]] = arith.constant dense<[0, 1, 4]> : vector<3xi32>
//   CHECK-DAG: %[[CCST:.*]] = arith.constant dense<[5, 6, 2]> : vector<3xi32>
//   CHECK-DAG: %[[DCST:.*]] = arith.constant dense<[0, 5, 6]> : vector<3xi32>
//   CHECK-DAG: %[[ECST:.*]] = arith.constant dense<[7, 8, 9]> : vector<3xi32>
//  CHECK-NEXT: return %[[ACST]], %[[BCST]], %[[CCST]], %[[DCST]], %[[ECST]]
func.func @insert_strided_1d_constant() ->
  (vector<3xi32>, vector<3xi32>, vector<3xi32>, vector<3xi32>, vector<3xi32>) {
  %vcst = arith.constant dense<[0, 1, 2]> : vector<3xi32>
  %cst_1 = arith.constant dense<4> : vector<1xi32>
  %cst_2 = arith.constant dense<[5, 6]> : vector<2xi32>
  %cst_3 = arith.constant dense<[7, 8, 9]> : vector<3xi32>
  %a = vector.insert_strided_slice %cst_1, %vcst {offsets = [0], strides = [1]} : vector<1xi32> into vector<3xi32>
  %b = vector.insert_strided_slice %cst_1, %vcst {offsets = [2], strides = [1]} : vector<1xi32> into vector<3xi32>
  %c = vector.insert_strided_slice %cst_2, %vcst {offsets = [0], strides = [1]} : vector<2xi32> into vector<3xi32>
  %d = vector.insert_strided_slice %cst_2, %vcst {offsets = [1], strides = [1]} : vector<2xi32> into vector<3xi32>
  %e = vector.insert_strided_slice %cst_3, %vcst {offsets = [0], strides = [1]} : vector<3xi32> into vector<3xi32>
  return %a, %b, %c, %d, %e : vector<3xi32>, vector<3xi32>, vector<3xi32>, vector<3xi32>, vector<3xi32>
}

// -----

// CHECK-LABEL: func.func @insert_strided_2d_constant
//   CHECK-DAG: %[[ACST:.*]] = arith.constant dense<{{\[\[0, 1\], \[9, 3\], \[4, 5\]\]}}> : vector<3x2xi32>
//   CHECK-DAG: %[[BCST:.*]] = arith.constant dense<{{\[\[0, 1\], \[2, 3\], \[4, 9\]\]}}> : vector<3x2xi32>
//   CHECK-DAG: %[[CCST:.*]] = arith.constant dense<{{\[\[18, 19\], \[2, 3\], \[4, 5\]\]}}> : vector<3x2xi32>
//   CHECK-DAG: %[[DCST:.*]] = arith.constant dense<{{\[\[0, 1\], \[18, 19\], \[4, 5\]\]}}> : vector<3x2xi32>
//   CHECK-DAG: %[[ECST:.*]] = arith.constant dense<{{\[\[0, 1\], \[2, 3\], \[18, 19\]\]}}> : vector<3x2xi32>
//   CHECK-DAG: %[[FCST:.*]] = arith.constant dense<{{\[\[28, 29\], \[38, 39\], \[4, 5\]\]}}> : vector<3x2xi32>
//   CHECK-DAG: %[[GCST:.*]] = arith.constant dense<{{\[\[0, 1\], \[28, 29\], \[38, 39\]\]}}> : vector<3x2xi32>
//  CHECK-NEXT: return %[[ACST]], %[[BCST]], %[[CCST]], %[[DCST]], %[[ECST]], %[[FCST]], %[[GCST]]
func.func @insert_strided_2d_constant() ->
  (vector<3x2xi32>, vector<3x2xi32>, vector<3x2xi32>, vector<3x2xi32>, vector<3x2xi32>, vector<3x2xi32>, vector<3x2xi32>) {
  %vcst = arith.constant dense<[[0, 1], [2, 3], [4, 5]]> : vector<3x2xi32>
  %cst_1 = arith.constant dense<9> : vector<1xi32>
  %cst_2 = arith.constant dense<[18, 19]> : vector<2xi32>
  %cst_3 = arith.constant dense<[[28, 29], [38, 39]]> : vector<2x2xi32>
  %a = vector.insert_strided_slice %cst_1, %vcst {offsets = [1, 0], strides = [1]} : vector<1xi32> into vector<3x2xi32>
  %b = vector.insert_strided_slice %cst_1, %vcst {offsets = [2, 1], strides = [1]} : vector<1xi32> into vector<3x2xi32>
  %c = vector.insert_strided_slice %cst_2, %vcst {offsets = [0, 0], strides = [1]} : vector<2xi32> into vector<3x2xi32>
  %d = vector.insert_strided_slice %cst_2, %vcst {offsets = [1, 0], strides = [1]} : vector<2xi32> into vector<3x2xi32>
  %e = vector.insert_strided_slice %cst_2, %vcst {offsets = [2, 0], strides = [1]} : vector<2xi32> into vector<3x2xi32>
  %f = vector.insert_strided_slice %cst_3, %vcst {offsets = [0, 0], strides = [1, 1]} : vector<2x2xi32> into vector<3x2xi32>
  %g = vector.insert_strided_slice %cst_3, %vcst {offsets = [1, 0], strides = [1, 1]} : vector<2x2xi32> into vector<3x2xi32>
  return %a, %b, %c, %d, %e, %f, %g :
    vector<3x2xi32>, vector<3x2xi32>, vector<3x2xi32>, vector<3x2xi32>, vector<3x2xi32>, vector<3x2xi32>, vector<3x2xi32>
}

// -----

// CHECK-LABEL: func @shuffle_splatlike
//  CHECK-SAME:   (%[[ARG:.*]]: i32)
//  CHECK-NEXT:   %[[SPLAT:.*]] = vector.broadcast %[[ARG]] : i32 to vector<4xi32>
//  CHECK-NEXT:   return %[[SPLAT]] : vector<4xi32>
func.func @shuffle_splatlike(%x : i32) -> vector<4xi32> {
  %v0 = vector.broadcast %x : i32 to vector<4xi32>
  %v1 = vector.broadcast %x : i32 to vector<2xi32>
  %shuffle = vector.shuffle %v0, %v1 [2, 3, 4, 5] : vector<4xi32>, vector<2xi32>
  return %shuffle : vector<4xi32>
}


// -----

// CHECK-LABEL: func @insert_splatlike
//  CHECK-SAME:   (%[[ARG:.*]]: i32)
//  CHECK-NEXT:   %[[SPLAT:.*]] = vector.broadcast %[[ARG]] : i32 to vector<2x4x3xi32>
//  CHECK-NEXT:   return %[[SPLAT]] : vector<2x4x3xi32>
func.func @insert_splatlike(%x : i32) -> vector<2x4x3xi32> {
  %v0 = vector.broadcast %x : i32 to vector<4x3xi32>
  %v1 = vector.broadcast %x : i32 to vector<2x4x3xi32>
  %insert = vector.insert %v0, %v1[0] : vector<4x3xi32> into vector<2x4x3xi32>
  return %insert : vector<2x4x3xi32>
}

// -----

// CHECK-LABEL: func.func @transfer_read_from_rank_reducing_extract_slice
//       CHECK:   tensor.extract_slice
//       CHECK:   vector.transfer_read
func.func @transfer_read_from_rank_reducing_extract_slice(%src: tensor<1x8x8x8xf32>, %i1: index, %i2: index, %i3: index, %i4: index) -> vector<4xf32> {
  %c0 = arith.constant 0 : index
  %f0 = arith.constant 0.000000e+00 : f32
  %0 = tensor.extract_slice %src[0, %i1, %i2, %i3] [1, 4, 1, 4] [1, 1, 1, 1] : tensor<1x8x8x8xf32> to tensor<1x4x4xf32>
  %1 = vector.transfer_read %0[%c0, %i4, %c0], %f0 {in_bounds = [true]} : tensor<1x4x4xf32>, vector<4xf32>
  return %1 : vector<4xf32>
}

// -----

// CHECK-LABEL: func.func @extract_from_broadcast
func.func @extract_from_broadcast(%src: vector<1x1x1xf32>) -> vector<1xf32> {
  %0 = vector.broadcast %src : vector<1x1x1xf32> to vector<1x1x32x1xf32>

  //  CHECK-NEXT:   %0 = vector.extract {{.*}}[0, 0] : vector<1xf32> from vector<1x1x1xf32>
  //  CHECK-NEXT:   return %0 : vector<1xf32>
  %1 = vector.extract %0[0, 0, 31] : vector<1xf32> from vector<1x1x32x1xf32>
  return %1: vector<1xf32>
}

// CHECK-LABEL: func.func @extract_from_stretch_broadcast
func.func @extract_from_stretch_broadcast(%src: vector<3x1x2xf32>) -> f32 {
  //  CHECK-NEXT:  %0 = vector.extract {{.*}}[0, 0, 0] : f32 from vector<3x1x2xf32>
  //  CHECK-NEXT:  return %0 : f32
  %0 = vector.broadcast %src : vector<3x1x2xf32> to vector<3x4x2xf32>
  %1 = vector.extract %0[0, 2, 0] : f32 from vector<3x4x2xf32>
  return %1: f32
}

// -----
// CHECK-LABEL: func.func @extract_strided_slice_of_constant_mask
func.func @extract_strided_slice_of_constant_mask() -> vector<5x7xi1>{
  //  CHECK-NEXT:   %[[RES:.*]] = vector.constant_mask [5, 4] : vector<5x7xi1>
  //  CHECK-NEXT:   return %[[RES]] : vector<5x7xi1>
  %c4 = arith.constant 4 : index
  %c10 = arith.constant 10 : index
  %mask = vector.create_mask %c10, %c4 : vector<12x7xi1>
  %res = vector.extract_strided_slice %mask {offsets = [3], sizes = [5], strides = [1]} : vector<12x7xi1> to vector<5x7xi1>
  return %res : vector<5x7xi1>
}

// -----

// CHECK-LABEL: func.func @fold_0d_vector_reduction
func.func @fold_0d_vector_reduction(%arg0: vector<f32>) -> f32 {
  // CHECK-NEXT: %[[RES:.*]] = vector.extract %arg{{.*}}[] : f32 from vector<f32>
  // CHECK-NEXT: return %[[RES]] : f32
  %0 = vector.reduction <add>, %arg0 : vector<f32> into f32
  return %0 : f32
}

// -----

// CHECK-LABEL: func @empty_vector_mask
func.func @empty_vector_mask(%mask : vector<8xi1>) {
//   CHECK-NOT:   vector.mask
  vector.mask %mask { } : vector<8xi1>
  return
}

// -----

// CHECK-LABEL: func @empty_vector_mask_with_return
//  CHECK-SAME:     %[[IN:.*]]: vector<8xf32>
func.func @empty_vector_mask_with_return(%a : vector<8xf32>, %mask : vector<8xi1>) -> vector<8xf32> {
//   CHECK-NOT:   vector.mask
//       CHECK:   return %[[IN]] : vector<8xf32>
  %0 = vector.mask %mask { vector.yield %a : vector<8xf32> } : vector<8xi1> -> vector<8xf32>
  return %0 : vector<8xf32>
}

// -----

// CHECK-LABEL: func @empty_vector_mask_with_passthru
//  CHECK-SAME:     %[[IN:.*]]: vector<8xf32>, %[[MASK:.*]]: vector<8xi1>, %[[PASSTHRU:.*]]: vector<8xf32>
func.func @empty_vector_mask_with_passthru(%a : vector<8xf32>, %mask : vector<8xi1>,
                                           %passthru : vector<8xf32>) -> vector<8xf32> {
//   CHECK-NOT:   vector.mask
//       CHECK:   %[[SEL:.*]] = arith.select %[[MASK]], %[[IN]], %[[PASSTHRU]] : vector<8xi1>, vector<8xf32>
//       CHECK:   return %[[SEL]] : vector<8xf32>
  %0 = vector.mask %mask, %passthru { vector.yield %a : vector<8xf32> } : vector<8xi1> -> vector<8xf32>
  return %0 : vector<8xf32>
}

// -----

// CHECK-LABEL: func @all_true_vector_mask
//  CHECK-SAME:     %[[IN:.*]]: tensor<3x4xf32>
func.func @all_true_vector_mask(%ta : tensor<3x4xf32>) -> vector<3x4xf32> {
//   CHECK-NOT:   vector.mask
//       CHECK:   %[[LD:.*]] = vector.transfer_read %[[IN]]
//       CHECK:   return %[[LD]] : vector<3x4xf32>
  %c0 = arith.constant 0 : index
  %cf0 = arith.constant 0.0 : f32
  %all_true = vector.constant_mask [3, 4] : vector<3x4xi1>
  %0 = vector.mask %all_true { vector.transfer_read %ta[%c0, %c0], %cf0 : tensor<3x4xf32>, vector<3x4xf32> } : vector<3x4xi1> -> vector<3x4xf32>
  return %0 : vector<3x4xf32>
}

// -----

// CHECK-LABEL: func @all_true_vector_mask_no_result(
func.func @all_true_vector_mask_no_result(%a : vector<3x4xf32>, %m : memref<3x4xf32>) {
//   CHECK-NOT:   vector.mask
//       CHECK:   vector.transfer_write
  %c0 = arith.constant 0 : index
  %all_true = vector.constant_mask [3, 4] : vector<3x4xi1>
  vector.mask %all_true { vector.transfer_write %a, %m[%c0, %c0] : vector<3x4xf32>, memref<3x4xf32> } : vector<3x4xi1>
  return
}

// -----

// CHECK-LABEL:   func.func @fold_shape_cast_with_mask(
// CHECK-SAME:     %[[VAL_0:.*]]: tensor<1x?xf32>) -> vector<1x4xi1> {
func.func @fold_shape_cast_with_mask(%arg0: tensor<1x?xf32>) -> vector<1x4xi1> {
// CHECK-NOT: vector.shape_cast
// CHECK:     %[[VAL_1:.*]] = arith.constant 1 : index
// CHECK:     %[[VAL_2:.*]] = tensor.dim %[[VAL_0]], %[[VAL_1]] : tensor<1x?xf32>
// CHECK:     %[[VAL_3:.*]] = vector.create_mask %[[VAL_1]], %[[VAL_2]] : vector<1x4xi1>
// CHECK:     return %[[VAL_3]] : vector<1x4xi1>
  %c1 = arith.constant 1 : index
  %dim = tensor.dim %arg0, %c1 : tensor<1x?xf32>
  %1 = vector.create_mask %c1, %dim, %c1, %c1 : vector<1x4x1x1xi1>
  %2 = vector.shape_cast %1 : vector<1x4x1x1xi1> to vector<1x4xi1>
  return %2 : vector<1x4xi1>
}

// -----

// CHECK-LABEL:   func.func @fold_shape_cast_with_mask_scalable(
// CHECK-SAME:    %[[VAL_0:.*]]: tensor<1x?xf32>) -> vector<1x[4]xi1> {
func.func @fold_shape_cast_with_mask_scalable(%arg0: tensor<1x?xf32>) -> vector<1x[4]xi1> {
// CHECK-NOT: vector.shape_cast
// CHECK:           %[[VAL_1:.*]] = arith.constant 1 : index
// CHECK:           %[[VAL_2:.*]] = tensor.dim %[[VAL_0]], %[[VAL_1]] : tensor<1x?xf32>
// CHECK:           %[[VAL_3:.*]] = vector.create_mask %[[VAL_1]], %[[VAL_2]] : vector<1x[4]xi1>
// CHECK:           return %[[VAL_3]] : vector<1x[4]xi1>
  %c1 = arith.constant 1 : index
  %dim = tensor.dim %arg0, %c1 : tensor<1x?xf32>
  %1 = vector.create_mask %c1, %dim, %c1, %c1 : vector<1x[4]x1x1xi1>
  %2 = vector.shape_cast %1 : vector<1x[4]x1x1xi1> to vector<1x[4]xi1>
  return %2 : vector<1x[4]xi1>
}

// -----

// Check that scalable "1" (i.e. [1]) is not folded
// CHECK-LABEL:   func.func @fold_shape_cast_with_mask_scalable_one(
// CHECK-SAME:    %[[VAL_0:.*]]: tensor<1x?xf32>) -> vector<1x[1]xi1> {
func.func @fold_shape_cast_with_mask_scalable_one(%arg0: tensor<1x?xf32>) -> vector<1x[1]xi1>{
// CHECK:           %[[VAL_1:.*]] = arith.constant 1 : index
// CHECK:           %[[VAL_2:.*]] = tensor.dim %[[VAL_0]], %[[VAL_1]] : tensor<1x?xf32>
// CHECK:           %[[VAL_3:.*]] = vector.create_mask %[[VAL_1]], %[[VAL_2]] : vector<1x[1]xi1>
// CHECK:           return %[[VAL_3]] : vector<1x[1]xi1>
  %c1 = arith.constant 1 : index
  %dim = tensor.dim %arg0, %c1 : tensor<1x?xf32>
  %1 = vector.create_mask %c1, %dim, %c1 : vector<1x[1]x1xi1>
  %2 = vector.shape_cast %1 : vector<1x[1]x1xi1> to vector<1x[1]xi1>
  return %2 : vector<1x[1]xi1>
}

// -----

// CHECK-LABEL:   func.func @fold_shape_cast_with_constant_mask() -> vector<4xi1> {
func.func @fold_shape_cast_with_constant_mask() -> vector<4xi1>{
// CHECK-NOT: vector.shape_cast
// CHECK:           %[[VAL_0:.*]] = vector.constant_mask [1] : vector<4xi1>
// CHECK:           return %[[VAL_0]] : vector<4xi1>
  %1 = vector.constant_mask [1, 1, 1] : vector<4x1x1xi1>
  %2 = vector.shape_cast %1 : vector<4x1x1xi1> to vector<4xi1>
  return %2 : vector<4xi1>
}

// -----

// TODO: This IR could be canonicalized but the canonicalization pattern is not
// smart enough. For now, just make sure that we do not crash.

// CHECK-LABEL: func.func @load_store_forwarding_rank_mismatch(
//       CHECK:   vector.transfer_write
//       CHECK:   vector.transfer_read
func.func @load_store_forwarding_rank_mismatch(%v0: vector<4x1x1xf32>, %arg0: tensor<4x4x4xf32>) -> (vector<1x100x4x5xf32>) {
  %c0 = arith.constant 0 : index
  %cf0 = arith.constant 0.0 : f32
  // d0 is explicitly written.
  %w0 = vector.transfer_write %v0, %arg0[%c0, %c0, %c0]
      {in_bounds = [true, true, true],
      permutation_map = affine_map<(d0, d1, d2) -> (d2, d1, d0)>} :
      vector<4x1x1xf32>, tensor<4x4x4xf32>
  // d0 is implicitly read (rank-reduction of unit dim).
  %r = vector.transfer_read %w0[%c0, %c0, %c0], %cf0
      {in_bounds = [true, true, true, true],
      permutation_map = affine_map<(d0, d1, d2) -> (d1, 0, d2, 0)>} :
      tensor<4x4x4xf32>, vector<1x100x4x5xf32>
  return %r : vector<1x100x4x5xf32>
}

// -----

// CHECK-LABEL: func.func @rank_0_shuffle_to_interleave(
//  CHECK-SAME:     %[[LHS:.*]]: vector<f64>, %[[RHS:.*]]: vector<f64>)
func.func @rank_0_shuffle_to_interleave(%arg0: vector<f64>, %arg1: vector<f64>) -> vector<2xf64> {
  // CHECK: %[[ZIP:.*]] = vector.interleave %[[LHS]], %[[RHS]] : vector<f64> -> vector<2xf64>
  // CHECK: return %[[ZIP]]
  %0 = vector.shuffle %arg0, %arg1 [0, 1] : vector<f64>, vector<f64>
  return %0 : vector<2xf64>
}

// -----

// CHECK-LABEL: func.func @rank_1_shuffle_to_interleave(
//  CHECK-SAME:     %[[LHS:.*]]: vector<6xi32>, %[[RHS:.*]]: vector<6xi32>)
func.func @rank_1_shuffle_to_interleave(%arg0: vector<6xi32>, %arg1: vector<6xi32>) -> vector<12xi32> {
  // CHECK: %[[ZIP:.*]] = vector.interleave %[[LHS]], %[[RHS]] : vector<6xi32> -> vector<12xi32>
  // CHECK: return %[[ZIP]]
  %0 = vector.shuffle %arg0, %arg1 [0, 6, 1, 7, 2, 8, 3, 9, 4, 10, 5, 11] : vector<6xi32>, vector<6xi32>
  return %0 : vector<12xi32>
}

// -----

// CHECK-LABEL: func @extract_from_splatlike_broadcast(
//  CHECK-SAME:     %[[A:.*]]: f32, %[[B:.*]]: vector<f32>, %[[C:.*]]: vector<2xf32>)
func.func @extract_from_splatlike_broadcast(%a: f32, %b: vector<f32>, %c: vector<2xf32>) -> (f32, f32, f32, f32, vector<6x7xf32>, vector<3xf32>) {
  // Broadcast scalar to 0D and extract scalar.
  %0 = vector.broadcast %a : f32 to vector<f32>
  %1 = vector.extract %0[] : f32 from vector<f32>

  // Broadcast 0D to 3D and extract scalar.
  // CHECK: %[[EXTRACT1:.*]] = vector.extract %[[B]][] : f32 from vector<f32>
  %4 = vector.broadcast %b : vector<f32> to vector<1x2x4xf32>
  %5 = vector.extract %4[0, 0, 1] : f32 from vector<1x2x4xf32>

  // Broadcast scalar to 2D and extract scalar.
  %6 = vector.broadcast %a : f32 to vector<2x3xf32>
  %7 = vector.extract %6[0, 1] : f32 from vector<2x3xf32>

  // Broadcast scalar to 3D and extract scalar.
  %8 = vector.broadcast %a : f32 to vector<5x6x7xf32>
  %9 = vector.extract %8[2, 1, 5] : f32 from vector<5x6x7xf32>

  // Extract 2D from 3D that was broadcasted from a scalar.
  // CHECK: %[[EXTRACT2:.*]] = vector.broadcast %[[A]] : f32 to vector<6x7xf32>
  %10 = vector.extract %8[2] : vector<6x7xf32> from vector<5x6x7xf32>

  // Extract 1D from 2D that was splat'ed from a scalar.
  // CHECK: %[[EXTRACT3:.*]] = vector.broadcast %[[A]] : f32 to vector<3xf32>
  %11 = vector.extract %6[1] : vector<3xf32> from vector<2x3xf32>

  // CHECK:   return %[[A]], %[[EXTRACT1]], %[[A]], %[[A]], %[[EXTRACT2]], %[[EXTRACT3]]
  return %1, %5, %7, %9, %10, %11 : f32, f32, f32, f32, vector<6x7xf32>, vector<3xf32>
}

// -----

// CHECK-LABEL: func @to_elements_from_elements_no_op(
// CHECK-SAME:     %[[A:.*]]: f32, %[[B:.*]]: f32
func.func @to_elements_from_elements_no_op(%a: f32, %b: f32) -> (f32, f32) {
  // CHECK-NOT: vector.from_elements
  // CHECK-NOT: vector.to_elements
  %0 = vector.from_elements %b, %a : vector<2xf32>
  %1:2 = vector.to_elements %0 : vector<2xf32>
  // CHECK: return %[[B]], %[[A]]
  return %1#0, %1#1 : f32, f32
}

// -----

// CHECK-LABEL: func @from_elements_to_elements_no_op(
// CHECK-SAME:     %[[A:.*]]: vector<4x2xf32>
func.func @from_elements_to_elements_no_op(%a: vector<4x2xf32>) -> vector<4x2xf32> {
  // CHECK-NOT: vector.from_elements
  // CHECK-NOT: vector.to_elements
  %0:8 = vector.to_elements %a : vector<4x2xf32>
  %1 = vector.from_elements %0#0, %0#1, %0#2, %0#3, %0#4, %0#5, %0#6, %0#7 : vector<4x2xf32>
  // CHECK: return %[[A]]
  return %1 : vector<4x2xf32>
}

// -----

// CHECK-LABEL: func @from_elements_to_elements_dup_elems(
// CHECK-SAME:     %[[A:.*]]: vector<4xf32>
func.func @from_elements_to_elements_dup_elems(%a: vector<4xf32>) -> vector<4x2xf32> {
  // CHECK: %[[TO_EL:.*]]:4 = vector.to_elements %[[A]]
  // CHECK: %[[FROM_EL:.*]] = vector.from_elements %[[TO_EL]]#0, %[[TO_EL]]#1, %[[TO_EL]]#2
  %0:4 = vector.to_elements %a : vector<4xf32> // 4 elements
  %1 = vector.from_elements %0#0, %0#1, %0#2, %0#3, %0#0, %0#1, %0#2, %0#3 : vector<4x2xf32>
  // CHECK: return %[[FROM_EL]]
  return %1 : vector<4x2xf32>
}

// -----

// CHECK-LABEL: func @from_elements_to_elements_shuffle(
// CHECK-SAME:     %[[A:.*]]: vector<4x2xf32>
func.func @from_elements_to_elements_shuffle(%a: vector<4x2xf32>) -> vector<4x2xf32> {
  // CHECK: %[[TO_EL:.*]]:8 = vector.to_elements %[[A]]
  // CHECK: %[[FROM_EL:.*]] = vector.from_elements %[[TO_EL]]#7, %[[TO_EL]]#0, %[[TO_EL]]#6
  %0:8 = vector.to_elements %a : vector<4x2xf32>
  %1 = vector.from_elements %0#7, %0#0, %0#6, %0#1, %0#5, %0#2, %0#4, %0#3 : vector<4x2xf32>
  // CHECK: return %[[FROM_EL]]
  return %1 : vector<4x2xf32>
}

// -----

<<<<<<< HEAD
=======
// CHECK-LABEL: func @to_elements_of_scalar_broadcast_folds
// CHECK-SAME: (%[[S:.*]]: f32) -> (f32, f32, f32, f32)
func.func @to_elements_of_scalar_broadcast_folds(%s: f32) -> (f32, f32, f32, f32) {
  %v = vector.broadcast %s : f32 to vector<4xf32>
  %e:4 = vector.to_elements %v : vector<4xf32>
  // CHECK-NOT: vector.broadcast
  // CHECK-NOT: vector.to_elements
  // CHECK: return %[[S]], %[[S]], %[[S]], %[[S]]
  return %e#0, %e#1, %e#2, %e#3 : f32, f32, f32, f32
}

// -----

// CHECK-LABEL: func @to_elements_of_vector_broadcast
// CHECK-SAME: (%[[VEC:.*]]: vector<2xf32>) -> (f32, f32, f32, f32, f32, f32)
func.func @to_elements_of_vector_broadcast(%vec: vector<2xf32>) -> (f32, f32, f32, f32, f32, f32) {
  %v = vector.broadcast %vec : vector<2xf32> to vector<3x2xf32>
  %e:6 = vector.to_elements %v : vector<3x2xf32>
  // CHECK-NOT: vector.broadcast
  // CHECK: %[[SRC_ELEMS:.*]]:2 = vector.to_elements %[[VEC]]
  // CHECK: return %[[SRC_ELEMS]]#0, %[[SRC_ELEMS]]#1, %[[SRC_ELEMS]]#0, %[[SRC_ELEMS]]#1, %[[SRC_ELEMS]]#0, %[[SRC_ELEMS]]#1
  return %e#0, %e#1, %e#2, %e#3, %e#4, %e#5 : f32, f32, f32, f32, f32, f32
}

// -----

// CHECK-LABEL: func @to_elements_of_vector_broadcast_inner_dim
// CHECK-SAME: (%[[V:.*]]: vector<2x1x2xf32>) -> (f32, f32, f32, f32, f32, f32, f32, f32, f32, f32, f32, f32)
func.func @to_elements_of_vector_broadcast_inner_dim(%v: vector<2x1x2xf32>) -> (f32, f32, f32, f32, f32, f32, f32, f32, f32, f32, f32, f32) {
  %b = vector.broadcast %v : vector<2x1x2xf32> to vector<2x3x2xf32>
  %e:12 = vector.to_elements %b : vector<2x3x2xf32>
  // CHECK-NOT: vector.broadcast
  // CHECK: %[[SRC:.*]]:4 = vector.to_elements %[[V]] : vector<2x1x2xf32>
  // CHECK: return %[[SRC]]#0, %[[SRC]]#1, %[[SRC]]#0, %[[SRC]]#1, %[[SRC]]#0, %[[SRC]]#1, %[[SRC]]#2, %[[SRC]]#3, %[[SRC]]#2, %[[SRC]]#3, %[[SRC]]#2, %[[SRC]]#3
  return %e#0, %e#1, %e#2, %e#3, %e#4, %e#5, %e#6, %e#7, %e#8, %e#9, %e#10, %e#11 :
    f32, f32, f32, f32, f32, f32, f32, f32, f32, f32, f32, f32
}

// -----

>>>>>>> 54c4ef26
// +---------------------------------------------------------------------------
// Tests for foldFromElementsToConstant
// +---------------------------------------------------------------------------

// CHECK-LABEL: func @from_elements_to_constant(
func.func @from_elements_to_constant() -> vector<2x2xi32> {
  %c0_i32 = arith.constant 0 : i32
  %c1_i32 = arith.constant 1 : i32
  %c2_i32 = arith.constant 2 : i32
  %c3_i32 = arith.constant 3 : i32
  // CHECK: %[[RES:.*]] = arith.constant dense<{{\[\[0, 1\], \[2, 3\]\]}}> : vector<2x2xi32>
  %res = vector.from_elements %c0_i32, %c1_i32, %c2_i32, %c3_i32 : vector<2x2xi32>
  // CHECK: return %[[RES]]
  return %res : vector<2x2xi32>
}

// -----

// One of the elements is not a constant, the folder should fail.

// CHECK-LABEL: func @negative_from_elements_to_constant(
// CHECK-SAME:     %[[A:.*]]: f32
func.func @negative_from_elements_to_constant(%arg0: f32) -> vector<2xf32> {
  // CHECK: %[[C:.*]] = arith.constant 1.000000e+00 : f32
  %c = arith.constant 1.0 : f32
  // CHECK: %[[RES:.*]] = vector.from_elements %[[A]], %[[C]] : vector<2xf32>
  %res = vector.from_elements %arg0, %c : vector<2xf32>
  // CHECK: return %[[RES]]
  return %res : vector<2xf32>
}

// -----

// While all inputs in this example are constant, we cannot create a
// DenselElemAttr containing llvm.mlir.addressof. Instead,
// `foldFromElementsToConstant` bails out. Note that in this case, a different
// folder is applied (`rewriteFromElementsAsBroadcast`).
llvm.mlir.global constant @my_symbol() : i32

// CHECK-LABEL: func @negative_from_elements_to_constant
//       CHECK:   %[[A:.*]] = llvm.mlir.addressof @my_symbol
//       CHECK:   %[[B:.*]] = vector.broadcast %[[A]] : !llvm.ptr to vector<1x!llvm.ptr>
//       CHECK:   return %[[B]]
func.func @negative_from_elements_to_constant() -> vector<1x!llvm.ptr> {
  %a = llvm.mlir.addressof @my_symbol : !llvm.ptr
  %b = vector.from_elements %a : vector<1x!llvm.ptr>
  return %b : vector<1x!llvm.ptr>
}

// -----

<<<<<<< HEAD
=======
// `foldFromElementsToConstant` does not support `ub.poison`, so it bails out.
// Instead, other folders apply here (e.g. `rewriteFromElementsAsBroadcast`).

>>>>>>> 54c4ef26
// CHECK-LABEL: @negative_from_elements_poison
//       CHECK:   %[[VAL:.*]] = ub.poison : vector<2xf32>
//       CHECK:   return %[[VAL]] : vector<2xf32>
func.func @negative_from_elements_poison_f32() -> vector<2xf32> {
  %0 = ub.poison : f32
  %1 = vector.from_elements %0, %0 : vector<2xf32>
  return %1 : vector<2xf32>
}

// -----

<<<<<<< HEAD
=======
// `foldFromElementsToConstant` does not support `ub.poison`, so it bails out.
// Instead, other folders apply here (e.g. `rewriteFromElementsAsBroadcast`).

>>>>>>> 54c4ef26
// CHECK-LABEL: @negative_from_elements_poison_i32
//       CHECK:   %[[VAL:.*]] = ub.poison : vector<2xi32>
//       CHECK:   return %[[VAL]] : vector<2xi32>
func.func @negative_from_elements_poison_i32() -> vector<2xi32> {
  %0 = ub.poison : i32
  %1 = vector.from_elements %0, %0 : vector<2xi32>
  return %1 : vector<2xi32>
}

// -----

<<<<<<< HEAD
=======
// `foldFromElementsToConstant` does not support `ub.poison`, so it bails out.
// Instead, other folders apply here (e.g. `rewriteFromElementsAsBroadcast`).

>>>>>>> 54c4ef26
// CHECK-LABEL: @negative_from_elements_poison_constant_mix
//       CHECK:   %[[POISON:.*]] = ub.poison : f32
//       CHECK:   %[[CONST:.*]] = arith.constant 1.000000e+00 : f32
//       CHECK:   %[[RES:.*]] = vector.from_elements %[[POISON]], %[[CONST]] : vector<2xf32>
//       CHECK:   return %[[RES]] : vector<2xf32>
func.func @negative_from_elements_poison_constant_mix() -> vector<2xf32> {
  %0 = ub.poison : f32
  %c = arith.constant 1.0 : f32
  %1 = vector.from_elements %0, %c : vector<2xf32>
  return %1 : vector<2xf32>
}

// -----

// CHECK-LABEL: func @from_elements_float8_to_i8_conversion(
// CHECK-NEXT:    %[[CST:.*]] = arith.constant dense<[0, 56, -72, 69, 127, -1]> : vector<6xi8>
// CHECK-NEXT:    return %[[CST]] : vector<6xi8>
func.func @from_elements_float8_to_i8_conversion() -> vector<6xi8> {
  %cst0 = llvm.mlir.constant(0.0 : f8E4M3FN) : i8
  %cst1 = llvm.mlir.constant(1.0 : f8E4M3FN) : i8
  %cst_neg1 = llvm.mlir.constant(-1.0 : f8E4M3FN) : i8
  %cst_pi = llvm.mlir.constant(3.14 : f8E4M3FN) : i8
  %cst_inf = llvm.mlir.constant(0x7F : f8E4M3FN) : i8
  %cst_neg_inf = llvm.mlir.constant(0xFF : f8E4M3FN) : i8
  %v = vector.from_elements %cst0, %cst1, %cst_neg1, %cst_pi, %cst_inf, %cst_neg_inf : vector<6xi8>
  return %v : vector<6xi8>
}

// CHECK-LABEL: func @from_elements_float16_to_i16_conversion(
// CHECK-NEXT:    %[[CST:.*]] = arith.constant dense<[0, 15360, -17408, 16968, 31743, -1025]> : vector<6xi16>
// CHECK-NEXT:    return %[[CST]] : vector<6xi16>
func.func @from_elements_float16_to_i16_conversion() -> vector<6xi16> {
  %cst0 = llvm.mlir.constant(0.0 : f16) : i16
  %cst1 = llvm.mlir.constant(1.0 : f16) : i16
  %cst_neg1 = llvm.mlir.constant(-1.0 : f16) : i16
  %cst_pi = llvm.mlir.constant(3.14 : f16) : i16
  %cst_max = llvm.mlir.constant(65504.0	: f16) : i16
  %cst_min = llvm.mlir.constant(-65504.0 : f16) : i16
  %v = vector.from_elements %cst0, %cst1, %cst_neg1, %cst_pi, %cst_max, %cst_min : vector<6xi16>
  return %v : vector<6xi16>
}

// CHECK-LABEL: func @from_elements_f64_to_i64_conversion(
// CHECK-NEXT:    %[[CST:.*]] = arith.constant dense<[0, 4607182418800017408, -4616189618054758400, 4614253070214989087, 9218868437227405311, -4503599627370497]> : vector<6xi64>
// CHECK-NEXT:    return %[[CST]] : vector<6xi64>
func.func @from_elements_f64_to_i64_conversion() -> vector<6xi64> {
  %cst0 = llvm.mlir.constant(0.0 : f64) : i64
  %cst1 = llvm.mlir.constant(1.0 : f64) : i64
  %cst_neg1 = llvm.mlir.constant(-1.0 : f64) : i64
  %cst_pi = llvm.mlir.constant(3.14 : f64) : i64
  %cst_max = llvm.mlir.constant(1.7976931348623157e+308 : f64) : i64
  %cst_min = llvm.mlir.constant(-1.7976931348623157e+308 : f64) : i64
  %v = vector.from_elements %cst0, %cst1, %cst_neg1, %cst_pi, %cst_max, %cst_min : vector<6xi64>
  return %v : vector<6xi64>
}

// -----

// CHECK-LABEL: func @from_elements_i1_to_i8_conversion(
// CHECK-NEXT:    %[[CST:.*]] = arith.constant dense<0> : vector<1xi8>
// CHECK-NEXT:    return %[[CST]] : vector<1xi8>
func.func @from_elements_i1_to_i8_conversion() -> vector<1xi8> {
  %cst = llvm.mlir.constant(0: i1) : i8
  %v = vector.from_elements %cst : vector<1xi8>
  return %v : vector<1xi8>
}

// -----

// CHECK-LABEL: func @from_elements_index_to_i64_conversion(
// CHECK-NEXT:    %[[CST:.*]] = arith.constant dense<[0, 1, 42]> : vector<3xi64>
// CHECK-NEXT:    return %[[CST]] : vector<3xi64>
func.func @from_elements_index_to_i64_conversion() -> vector<3xi64> {
  %cst0 = llvm.mlir.constant(0 : index) : i64
  %cst1 = llvm.mlir.constant(1 : index) : i64
  %cst42 = llvm.mlir.constant(42 : index) : i64
  %v = vector.from_elements %cst0, %cst1, %cst42 : vector<3xi64>
  return %v : vector<3xi64>
}

// +---------------------------------------------------------------------------
// End of  Tests for foldFromElementsToConstant
// +---------------------------------------------------------------------------

// -----

<<<<<<< HEAD
=======
// +---------------------------------------------------------------------------
// Tests for FoldTransposeFromElements
// +---------------------------------------------------------------------------

// CHECK-LABEL: transpose_from_elements_1d
// CHECK-SAME:  %[[EL_0:.*]]: i32, %[[EL_1:.*]]: i32 
func.func @transpose_from_elements_1d(%el_0: i32, %el_1: i32) -> vector<2xi32> {
  %v = vector.from_elements %el_0, %el_1 : vector<2xi32>
  %t = vector.transpose %v, [0] : vector<2xi32> to vector<2xi32>
  return %t : vector<2xi32>
  // CHECK: %[[R:.*]] = vector.from_elements %[[EL_0]], %[[EL_1]] : vector<2xi32>
  // CHECK-NOT: vector.transpose
  // CHECK: return %[[R]]
}

// CHECK-LABEL: transpose_from_elements_2d
// CHECK-SAME:  %[[EL_0_0:.*]]: i32, %[[EL_0_1:.*]]: i32, %[[EL_0_2:.*]]: i32, %[[EL_1_0:.*]]: i32, %[[EL_1_1:.*]]: i32, %[[EL_1_2:.*]]: i32 
func.func @transpose_from_elements_2d(
  %el_0_0: i32, %el_0_1: i32, %el_0_2: i32,
  %el_1_0: i32, %el_1_1: i32, %el_1_2: i32
) -> vector<3x2xi32> {
  %v = vector.from_elements %el_0_0, %el_0_1, %el_0_2, %el_1_0, %el_1_1, %el_1_2 : vector<2x3xi32>
  %t = vector.transpose %v, [1, 0] : vector<2x3xi32> to vector<3x2xi32>
  return %t : vector<3x2xi32>
  // CHECK: %[[R:.*]] = vector.from_elements %[[EL_0_0:.*]], %[[EL_1_0:.*]], %[[EL_0_1:.*]], %[[EL_1_1:.*]], %[[EL_0_2:.*]], %[[EL_1_2:.*]] : vector<3x2xi32>
  // CHECK-NOT: vector.transpose
  // CHECK: return %[[R]]
}

// CHECK-LABEL: transpose_from_elements_3d
// CHECK-SAME:  %[[EL_0_0_0:.*]]: i32, %[[EL_0_0_1:.*]]: i32, %[[EL_0_1_0:.*]]: i32, %[[EL_0_1_1:.*]]: i32, %[[EL_0_2_0:.*]]: i32, %[[EL_0_2_1:.*]]: i32, %[[EL_1_0_0:.*]]: i32, %[[EL_1_0_1:.*]]: i32, %[[EL_1_1_0:.*]]: i32, %[[EL_1_1_1:.*]]: i32, %[[EL_1_2_0:.*]]: i32, %[[EL_1_2_1:.*]]: i32 
func.func @transpose_from_elements_3d(
  %el_0_0_0: i32, %el_0_0_1: i32, %el_0_1_0: i32, %el_0_1_1: i32, %el_0_2_0: i32, %el_0_2_1: i32,
  %el_1_0_0: i32, %el_1_0_1: i32, %el_1_1_0: i32, %el_1_1_1: i32, %el_1_2_0: i32, %el_1_2_1: i32
) -> vector<2x2x3xi32> {
  %v = vector.from_elements
    %el_0_0_0, %el_0_0_1,
    %el_0_1_0, %el_0_1_1,
    %el_0_2_0, %el_0_2_1,
    %el_1_0_0, %el_1_0_1,
    %el_1_1_0, %el_1_1_1,
    %el_1_2_0, %el_1_2_1
    : vector<2x3x2xi32>
  %t = vector.transpose %v, [0, 2, 1] : vector<2x3x2xi32> to vector<2x2x3xi32>
  return %t : vector<2x2x3xi32>
  // CHECK: %[[R:.*]] = vector.from_elements %[[EL_0_0_0:.*]], %[[EL_0_1_0:.*]], %[[EL_0_2_0:.*]], %[[EL_0_0_1:.*]], %[[EL_0_1_1:.*]], %[[EL_0_2_1:.*]], %[[EL_1_0_0:.*]], %[[EL_1_1_0:.*]], %[[EL_1_2_0:.*]], %[[EL_1_0_1:.*]], %[[EL_1_1_1:.*]], %[[EL_1_2_1:.*]] : vector<2x2x3xi32>
  // CHECK-NOT: vector.transpose
  // CHECK: return %[[R]]
}

// +---------------------------------------------------------------------------
// End of  Tests for FoldTransposeFromElements
// +---------------------------------------------------------------------------

// -----

>>>>>>> 54c4ef26
// Not a DenseElementsAttr, don't fold.

// CHECK-LABEL: func @negative_insert_llvm_undef(
//       CHECK:   llvm.mlir.undef
//       CHECK:   vector.insert
func.func @negative_insert_llvm_undef(%arg0: i8) -> vector<4xi8> {
  %0 = llvm.mlir.undef : vector<4xi8>
  %1 = vector.insert %arg0, %0 [0] : i8 into vector<4xi8>
  return %1 : vector<4xi8>
}

// -----

// Insert a poison value shouldn't be folded as the resulting vector is not
// fully poison.

// CHECK-LABEL: @insert_scalar_poison
func.func @insert_scalar_poison(%a: vector<4x8xf32>)
    -> vector<4x8xf32> {
  //  CHECK-NEXT: %[[UB:.*]] = ub.poison : f32
  //  CHECK-NEXT: %[[RES:.*]] = vector.insert %[[UB]]
  //  CHECK-NEXT: return %[[RES]] : vector<4x8xf32>
  %0 = ub.poison : f32
  %1 = vector.insert %0, %a[2, 3] : f32 into vector<4x8xf32>
  return %1 : vector<4x8xf32>
}

// -----

// Insert a poison value shouldn't be folded as the resulting vector is not
// fully poison.

// CHECK-LABEL: @insert_vector_poison
func.func @insert_vector_poison(%a: vector<4x8xf32>)
    -> vector<4x8xf32> {
  //  CHECK-NEXT: %[[UB:.*]] = ub.poison : vector<8xf32>
  //  CHECK-NEXT: %[[RES:.*]] = vector.insert %[[UB]]
  //  CHECK-NEXT: return %[[RES]] : vector<4x8xf32>
  %0 = ub.poison : vector<8xf32>
  %1 = vector.insert %0, %a[2] : vector<8xf32> into vector<4x8xf32>
  return %1 : vector<4x8xf32>
}

// -----

// CHECK-LABEL: @insert_scalar_poison_idx
func.func @insert_scalar_poison_idx(%a: vector<4x5xf32>, %b: f32)
    -> vector<4x5xf32> {
  // CHECK-NEXT: %[[UB:.*]] = ub.poison : vector<4x5xf32>
  //  CHECK-NOT: vector.insert
  // CHECK-NEXT: return %[[UB]] : vector<4x5xf32>
  %0 = vector.insert %b, %a[-1, 0] : f32 into vector<4x5xf32>
  return %0 : vector<4x5xf32>
}

// -----

// CHECK-LABEL: @insert_vector_poison_idx
func.func @insert_vector_poison_idx(%a: vector<4x5xf32>, %b: vector<5xf32>)
    -> vector<4x5xf32> {
  // CHECK-NEXT: %[[UB:.*]] = ub.poison : vector<4x5xf32>
  //  CHECK-NOT: vector.insert
  // CHECK-NEXT: return %[[UB]] : vector<4x5xf32>
  %0 = vector.insert %b, %a[-1] : vector<5xf32> into vector<4x5xf32>
  return %0 : vector<4x5xf32>
}

// -----

// Similar to the test above, but the index is not a static constant.

// CHECK-LABEL: @insert_vector_poison_idx_non_cst
func.func @insert_vector_poison_idx_non_cst(%a: vector<4x5xf32>, %b: vector<5xf32>)
    -> vector<4x5xf32> {
  // CHECK-NEXT: %[[UB:.*]] = ub.poison : vector<4x5xf32>
  //  CHECK-NOT: vector.insert
  // CHECK-NEXT: return %[[UB]] : vector<4x5xf32>
  %c_neg_1 = arith.constant -1 : index
  %0 = vector.insert %b, %a[%c_neg_1] : vector<5xf32> into vector<4x5xf32>
  return %0 : vector<4x5xf32>
}

// -----

// Similar to test above, but now the index is out-of-bounds.

// CHECK-LABEL: @no_fold_insert_scalar_idx_oob
func.func @no_fold_insert_scalar_idx_oob(%a: vector<4x5xf32>, %b: vector<5xf32>)
    -> vector<4x5xf32> {
  //  CHECK: vector.insert
  %c_neg_2 = arith.constant -2 : index
  %0 = vector.insert %b, %a[%c_neg_2] : vector<5xf32> into vector<4x5xf32>
  return %0 : vector<4x5xf32>
}

// -----

// CHECK-LABEL: @insert_multiple_poison_idx
func.func @insert_multiple_poison_idx(%a: vector<4x5x8xf32>, %b: vector<8xf32>)
    -> vector<4x5x8xf32> {
  // CHECK-NEXT: %[[UB:.*]] = ub.poison : vector<4x5x8xf32>
  //  CHECK-NOT: vector.insert
  // CHECK-NEXT: return %[[UB]] : vector<4x5x8xf32>
  %0 = vector.insert %b, %a[-1, -1] : vector<8xf32> into vector<4x5x8xf32>
  return %0 : vector<4x5x8xf32>
}

// -----

// CHECK-LABEL: @contiguous_extract_strided_slices_to_extract_sizes_and_outer_source_dims_overlap
// CHECK:        %[[EXTRACT:.+]] = vector.extract {{.*}}[0, 0, 0, 0, 0] : vector<4xi32> from vector<8x1x2x1x1x4xi32>
// CHECK-NEXT:   return %[[EXTRACT]] :  vector<4xi32>
func.func @contiguous_extract_strided_slices_to_extract_sizes_and_outer_source_dims_overlap(%arg0 : vector<8x1x2x1x1x4xi32>) -> vector<4xi32> {
  %1 = vector.extract_strided_slice %arg0 {offsets = [0, 0, 0, 0, 0, 0], sizes = [1, 1, 1, 1, 1, 4], strides = [1, 1, 1, 1, 1, 1]} : vector<8x1x2x1x1x4xi32> to vector<1x1x1x1x1x4xi32>
  %2 = vector.shape_cast %1 : vector<1x1x1x1x1x4xi32> to vector<4xi32>
  return %2 : vector<4xi32>
}

// -----

// CHECK-LABEL: @contiguous_extract_strided_slices_to_extract_sizes_and_outer_source_dims_no_overlap
// CHECK:        %[[EXTRACT:.+]] = vector.extract {{.*}}[0, 0] : vector<4xi32> from vector<8x2x4xi32>
// CHECK-NEXT:   return %[[EXTRACT]] :  vector<4xi32>
func.func @contiguous_extract_strided_slices_to_extract_sizes_and_outer_source_dims_no_overlap(%arg0 : vector<8x2x4xi32>) -> vector<4xi32> {
  %1 = vector.extract_strided_slice %arg0 {offsets = [0, 0], sizes = [1, 1], strides = [1, 1]} : vector<8x2x4xi32> to vector<1x1x4xi32>
  %2 = vector.shape_cast %1 : vector<1x1x4xi32> to vector<4xi32>
  return %2 : vector<4xi32>
}

// -----

// CHECK-LABEL: @contiguous_extract_strided_slices_to_extract_shorter_size_list
// CHECK:        %[[EXTRACT:.+]] = vector.extract {{.*}}[0, 0, 0, 0] : vector<1x4xi32> from vector<8x1x2x1x1x4xi32>
// CHECK-NEXT:   return %[[EXTRACT]] :  vector<1x4xi32>
func.func @contiguous_extract_strided_slices_to_extract_shorter_size_list(%arg0 : vector<8x1x2x1x1x4xi32>) -> vector<1x4xi32> {
  %1 = vector.extract_strided_slice %arg0 {offsets = [0, 0, 0, 0, 0], sizes = [1, 1, 1, 1, 1], strides = [1, 1, 1, 1, 1]} : vector<8x1x2x1x1x4xi32> to vector<1x1x1x1x1x4xi32>
  %2 = vector.shape_cast %1 : vector<1x1x1x1x1x4xi32> to vector<1x4xi32>
  return %2 : vector<1x4xi32>
}

// -----

// CHECK-LABEL: @contiguous_extract_strided_slices_to_extract_failure_non_unit_outer_size
// CHECK-NEXT:   vector.extract_strided_slice
func.func @contiguous_extract_strided_slices_to_extract_failure_non_unit_outer_size(%arg0 : vector<8x1x2x1x1x4xi32>) -> vector<8x1x1x1x1x4xi32> {
  %1 = vector.extract_strided_slice %arg0 {offsets = [0, 0, 0, 0, 0, 0], sizes = [8, 1, 1, 1, 1, 4], strides = [1, 1, 1, 1, 1, 1]} : vector<8x1x2x1x1x4xi32> to vector<8x1x1x1x1x4xi32>
  return %1 : vector<8x1x1x1x1x4xi32>
}

// -----

// CHECK-LABEL: @contiguous_extract_strided_slices_to_extract_failure_non_full_size
// CHECK-NEXT:   vector.extract_strided_slice
func.func @contiguous_extract_strided_slices_to_extract_failure_non_full_size(%arg0 : vector<8x1x2x1x1x4xi32>) -> vector<1x1x1x1x1x2xi32> {
  %1 = vector.extract_strided_slice %arg0 {offsets = [0, 0, 0, 0, 0, 0], sizes = [1, 1, 1, 1, 1, 2], strides = [1, 1, 1, 1, 1, 1]} : vector<8x1x2x1x1x4xi32> to vector<1x1x1x1x1x2xi32>
  return %1 : vector<1x1x1x1x1x2xi32>
}

// -----

// CHECK-LABEL: @contiguous_extract_strided_slices_to_extract_failure_non_full_inner_size
// CHECK-NEXT:    vector.extract_strided_slice
func.func @contiguous_extract_strided_slices_to_extract_failure_non_full_inner_size(%arg0 : vector<8x1x2x1x1x4xi32>) -> vector<1x1x2x1x1x1xi32> {
  %1 = vector.extract_strided_slice %arg0 {offsets = [0, 0, 0, 0, 0, 0], sizes = [1, 1, 2, 1, 1, 1], strides = [1, 1, 1, 1, 1, 1]} : vector<8x1x2x1x1x4xi32> to vector<1x1x2x1x1x1xi32>
  return %1 : vector<1x1x2x1x1x1xi32>
}

// -----

// CHECK-LABEL: @contiguous_gather
//  CHECK-SAME:   (%[[BASE:.*]]: memref<?xf32>, %[[MASK:.*]]: vector<16xi1>, %[[PASSTHRU:.*]]: vector<16xf32>)
//       CHECK:   %[[C0:.*]] = arith.constant 0 : index
//       CHECK:   %[[R:.*]] = vector.maskedload %[[BASE]][%[[C0]]], %[[MASK]], %[[PASSTHRU]] : memref<?xf32>, vector<16xi1>, vector<16xf32> into vector<16xf32>
//       CHECK:   return %[[R]]
func.func @contiguous_gather(%base: memref<?xf32>,
                             %mask: vector<16xi1>, %passthru: vector<16xf32>) -> vector<16xf32> {
  %c0 = arith.constant 0 : index
  %indices = arith.constant dense<[0, 1, 2, 3, 4, 5, 6, 7, 8, 9, 10, 11, 12, 13, 14, 15]> : vector<16xi32>
  %1 = vector.gather %base[%c0][%indices], %mask, %passthru :
    memref<?xf32>, vector<16xi32>, vector<16xi1>, vector<16xf32> into vector<16xf32>
  return %1 : vector<16xf32>
}

// -----

// CHECK-LABEL: @contiguous_gather_non_zero_start(
//  TODO: Non-zero start is not supported yet.
//       CHECK:   %[[R:.*]] = vector.gather
//       CHECK:   return %[[R]]
func.func @contiguous_gather_non_zero_start(%base: memref<?xf32>,
                                            %mask: vector<16xi1>,
                                            %passthru: vector<16xf32>) -> vector<16xf32> {
  %c0 = arith.constant 0 : index
  %indices = arith.constant dense<[1, 2, 3, 4, 5, 6, 7, 8, 9, 10, 11, 12, 13, 14, 15, 16]> : vector<16xi32>
  %1 = vector.gather %base[%c0][%indices], %mask, %passthru :
    memref<?xf32>, vector<16xi32>, vector<16xi1>, vector<16xf32> into vector<16xf32>
  return %1 : vector<16xf32>
}

// -----

// CHECK-LABEL: @contiguous_gather_2d(
// TODO: Only 1D vectors are supported.
//       CHECK:   %[[R:.*]] = vector.gather
//       CHECK:   return %[[R]]
func.func @contiguous_gather_2d(%base: memref<?x?xf32>,
                                %mask: vector<4x4xi1>, %passthru: vector<4x4xf32>) -> vector<4x4xf32> {
  %c0 = arith.constant 0 : index
  %indices = arith.constant dense<[[0, 1, 2, 3], [4, 5, 6, 7], [8, 9, 10, 11], [12, 13, 14, 15]]> : vector<4x4xi32>
  %1 = vector.gather %base[%c0, %c0][%indices], %mask, %passthru :
    memref<?x?xf32>, vector<4x4xi32>, vector<4x4xi1>, vector<4x4xf32> into vector<4x4xf32>
  return %1 : vector<4x4xf32>
}

// -----

// CHECK-LABEL: @contiguous_gather_const_mask
//  CHECK-SAME:   (%[[BASE:.*]]: memref<?xf32>, %[[PASSTHRU:.*]]: vector<16xf32>)
//       CHECK:   %[[C0:.*]] = arith.constant 0 : index
//       CHECK:   %[[R:.*]] = vector.load %[[BASE]][%[[C0]]] : memref<?xf32>, vector<16xf32>
//       CHECK:   return %[[R]]
func.func @contiguous_gather_const_mask(%base: memref<?xf32>,
                                        %passthru: vector<16xf32>) -> vector<16xf32> {
  %c0 = arith.constant 0 : index
  %indices = arith.constant dense<[0, 1, 2, 3, 4, 5, 6, 7, 8, 9, 10, 11, 12, 13, 14, 15]> : vector<16xi32>
  %mask = arith.constant dense<true> : vector<16xi1>
  %1 = vector.gather %base[%c0][%indices], %mask, %passthru :
    memref<?xf32>, vector<16xi32>, vector<16xi1>, vector<16xf32> into vector<16xf32>
  return %1 : vector<16xf32>
}

// -----

// CHECK-LABEL: @contiguous_gather_step
//  CHECK-SAME:   (%[[BASE:.*]]: memref<?xf32>, %[[MASK:.*]]: vector<16xi1>, %[[PASSTHRU:.*]]: vector<16xf32>)
//       CHECK:   %[[C0:.*]] = arith.constant 0 : index
//       CHECK:   %[[R:.*]] = vector.maskedload %[[BASE]][%[[C0]]], %[[MASK]], %[[PASSTHRU]] : memref<?xf32>, vector<16xi1>, vector<16xf32> into vector<16xf32>
//       CHECK:   return %[[R]]
func.func @contiguous_gather_step(%base: memref<?xf32>,
                                  %mask: vector<16xi1>, %passthru: vector<16xf32>) -> vector<16xf32> {
  %c0 = arith.constant 0 : index
  %indices = vector.step : vector<16xindex>
  %1 = vector.gather %base[%c0][%indices], %mask, %passthru :
    memref<?xf32>, vector<16xindex>, vector<16xi1>, vector<16xf32> into vector<16xf32>
  return %1 : vector<16xf32>
}

// -----

// CHECK-LABEL: @no_fold_contiguous_gather_tensor
func.func @no_fold_contiguous_gather_tensor(%base: tensor<8xf32>, %mask: vector<4xi1>, %pass_thru: vector<4xf32>) -> vector<4xf32> {
  %c0 = arith.constant 0 : index
  %indices = arith.constant dense<[0, 1, 2, 3]> : vector<4xindex>
  // CHECK: vector.gather
  // CHECK-NOT: vector.maskedload
  %0 = vector.gather %base[%c0][%indices], %mask, %pass_thru :
    tensor<8xf32>, vector<4xindex>, vector<4xi1>, vector<4xf32> into vector<4xf32>
  return %0 : vector<4xf32>
}

// -----

// CHECK-LABEL: @gather_broadcast(
// TODO: Broadcast is not supported yet
//       CHECK:   %[[R:.*]] = vector.gather
//       CHECK:   return %[[R]]
func.func @gather_broadcast(%base: memref<?xf32>,
                             %mask: vector<16xi1>, %passthru: vector<16xf32>) -> vector<16xf32> {
  %c0 = arith.constant 0 : index
  %indices = arith.constant dense<0> : vector<16xi32>
  %1 = vector.gather %base[%c0][%indices], %mask, %passthru :
    memref<?xf32>, vector<16xi32>, vector<16xi1>, vector<16xf32> into vector<16xf32>
  return %1 : vector<16xf32>
}

// -----

// CHECK-LABEL: @contiguous_scatter
//  CHECK-SAME:   (%[[BASE:.*]]: memref<?xf32>, %[[MASK:.*]]: vector<16xi1>, %[[VALUE:.*]]: vector<16xf32>)
//       CHECK:   %[[C0:.*]] = arith.constant 0 : index
//       CHECK:   vector.maskedstore %[[BASE]][%[[C0]]], %[[MASK]], %[[VALUE]] : memref<?xf32>, vector<16xi1>, vector<16xf32>
func.func @contiguous_scatter(%base: memref<?xf32>,
                              %mask: vector<16xi1>, %value: vector<16xf32>) {
  %c0 = arith.constant 0 : index
  %indices = arith.constant dense<[0, 1, 2, 3, 4, 5, 6, 7, 8, 9, 10, 11, 12, 13, 14, 15]> : vector<16xi32>
  vector.scatter %base[%c0][%indices], %mask, %value :
    memref<?xf32>, vector<16xi32>, vector<16xi1>, vector<16xf32>
  return
}

// -----

// CHECK-LABEL: @contiguous_scatter_const_mask
//  CHECK-SAME:   (%[[BASE:.*]]: memref<?xf32>, %[[VALUE:.*]]: vector<16xf32>)
//       CHECK:   %[[C0:.*]] = arith.constant 0 : index
//       CHECK:   vector.store %[[VALUE]], %[[BASE]][%[[C0]]] : memref<?xf32>, vector<16xf32>
func.func @contiguous_scatter_const_mask(%base: memref<?xf32>,
                                         %value: vector<16xf32>) {
  %c0 = arith.constant 0 : index
  %indices = arith.constant dense<[0, 1, 2, 3, 4, 5, 6, 7, 8, 9, 10, 11, 12, 13, 14, 15]> : vector<16xi32>
  %mask = vector.constant_mask [16] : vector<16xi1>
  vector.scatter %base[%c0][%indices], %mask, %value :
    memref<?xf32>, vector<16xi32>, vector<16xi1>, vector<16xf32>
  return
}

// -----

// CHECK-LABEL: @contiguous_scatter_step
//  CHECK-SAME:   (%[[BASE:.*]]: memref<?xf32>, %[[MASK:.*]]: vector<16xi1>, %[[VALUE:.*]]: vector<16xf32>)
//       CHECK:   %[[C0:.*]] = arith.constant 0 : index
//       CHECK:   vector.maskedstore %[[BASE]][%[[C0]]], %[[MASK]], %[[VALUE]] : memref<?xf32>, vector<16xi1>, vector<16xf32>
func.func @contiguous_scatter_step(%base: memref<?xf32>,
                                   %mask: vector<16xi1>, %value: vector<16xf32>) {
  %c0 = arith.constant 0 : index
  %indices = vector.step : vector<16xindex>
  vector.scatter %base[%c0][%indices], %mask, %value :
    memref<?xf32>, vector<16xindex>, vector<16xi1>, vector<16xf32>
  return
}

// -----

// CHECK-LABEL: @fold_extract_constant_indices
//   CHECK-SAME:   %[[ARG:.*]]: vector<32x1xi32>) -> i32 {
//        CHECK:   %[[RES:.*]] = vector.extract %[[ARG]][0, 0] : i32 from vector<32x1xi32>
//        CHECK:   return %[[RES]] : i32
func.func @fold_extract_constant_indices(%arg : vector<32x1xi32>) -> i32 {
  %0 = arith.constant 0 : index
  %1 = vector.extract %arg[%0, %0] : i32 from vector<32x1xi32>
  return %1 : i32
}

// -----

// CHECK-LABEL: @fold_insert_constant_indices
//  CHECK-SAME:   %[[ARG:.*]]: vector<4x1xi32>) -> vector<4x1xi32> {
//       CHECK:   %[[VAL:.*]] = arith.constant 1 : i32
//       CHECK:   %[[RES:.*]] = vector.insert %[[VAL]], %[[ARG]] [0, 0] : i32 into vector<4x1xi32>
//       CHECK:   return %[[RES]] : vector<4x1xi32>
func.func @fold_insert_constant_indices(%arg : vector<4x1xi32>) -> vector<4x1xi32> {
  %0 = arith.constant 0 : index
  %1 = arith.constant 1 : i32
  %res = vector.insert %1, %arg[%0, %0] : i32 into vector<4x1xi32>
  return %res : vector<4x1xi32>
}

// -----

// CHECK-LABEL: @fold_insert_use_chain(
//  CHECK-SAME:   %[[ARG:.*]]: vector<4x4xf32>,
//  CHECK-SAME:   %[[VAL:.*]]: f32,
//  CHECK-SAME:   %[[POS:.*]]: index) -> vector<4x4xf32> {
//  CHECK-NEXT:   %[[RES:.*]] = vector.insert %[[VAL]], %[[ARG]] {{\[}}%[[POS]], 0] : f32 into vector<4x4xf32>
//  CHECK-NEXT:   return %[[RES]] : vector<4x4xf32>
func.func @fold_insert_use_chain(%arg : vector<4x4xf32>, %val : f32, %pos: index) -> vector<4x4xf32> {
  %v_0 = vector.insert %val, %arg[%pos, 0] : f32 into vector<4x4xf32>
  %v_1 = vector.insert %val, %v_0[%pos, 0] : f32 into vector<4x4xf32>
  %v_2 = vector.insert %val, %v_1[%pos, 0] : f32 into vector<4x4xf32>
  return %v_2 : vector<4x4xf32>
}

// -----

// CHECK-LABEL: @no_fold_insert_use_chain_mismatch_static_position(
//  CHECK-SAME:   %[[ARG:.*]]: vector<4xf32>,
//  CHECK-SAME:   %[[VAL:.*]]: f32) -> vector<4xf32> {
//       CHECK:   %[[V_0:.*]] = vector.insert %[[VAL]], %[[ARG]] [0] : f32 into vector<4xf32>
//       CHECK:   %[[V_1:.*]] = vector.insert %[[VAL]], %[[V_0]] [1] : f32 into vector<4xf32>
//       CHECK:   return %[[V_1]] : vector<4xf32>
func.func @no_fold_insert_use_chain_mismatch_static_position(%arg : vector<4xf32>, %val : f32) -> vector<4xf32> {
  %v_0 = vector.insert %val, %arg[0] : f32 into vector<4xf32>
  %v_1 = vector.insert %val, %v_0[1] : f32 into vector<4xf32>
  return %v_1 : vector<4xf32>
}<|MERGE_RESOLUTION|>--- conflicted
+++ resolved
@@ -3322,8 +3322,6 @@
 
 // -----
 
-<<<<<<< HEAD
-=======
 // CHECK-LABEL: func @to_elements_of_scalar_broadcast_folds
 // CHECK-SAME: (%[[S:.*]]: f32) -> (f32, f32, f32, f32)
 func.func @to_elements_of_scalar_broadcast_folds(%s: f32) -> (f32, f32, f32, f32) {
@@ -3364,7 +3362,6 @@
 
 // -----
 
->>>>>>> 54c4ef26
 // +---------------------------------------------------------------------------
 // Tests for foldFromElementsToConstant
 // +---------------------------------------------------------------------------
@@ -3416,12 +3413,9 @@
 
 // -----
 
-<<<<<<< HEAD
-=======
 // `foldFromElementsToConstant` does not support `ub.poison`, so it bails out.
 // Instead, other folders apply here (e.g. `rewriteFromElementsAsBroadcast`).
 
->>>>>>> 54c4ef26
 // CHECK-LABEL: @negative_from_elements_poison
 //       CHECK:   %[[VAL:.*]] = ub.poison : vector<2xf32>
 //       CHECK:   return %[[VAL]] : vector<2xf32>
@@ -3433,12 +3427,9 @@
 
 // -----
 
-<<<<<<< HEAD
-=======
 // `foldFromElementsToConstant` does not support `ub.poison`, so it bails out.
 // Instead, other folders apply here (e.g. `rewriteFromElementsAsBroadcast`).
 
->>>>>>> 54c4ef26
 // CHECK-LABEL: @negative_from_elements_poison_i32
 //       CHECK:   %[[VAL:.*]] = ub.poison : vector<2xi32>
 //       CHECK:   return %[[VAL]] : vector<2xi32>
@@ -3450,12 +3441,9 @@
 
 // -----
 
-<<<<<<< HEAD
-=======
 // `foldFromElementsToConstant` does not support `ub.poison`, so it bails out.
 // Instead, other folders apply here (e.g. `rewriteFromElementsAsBroadcast`).
 
->>>>>>> 54c4ef26
 // CHECK-LABEL: @negative_from_elements_poison_constant_mix
 //       CHECK:   %[[POISON:.*]] = ub.poison : f32
 //       CHECK:   %[[CONST:.*]] = arith.constant 1.000000e+00 : f32
@@ -3542,8 +3530,6 @@
 
 // -----
 
-<<<<<<< HEAD
-=======
 // +---------------------------------------------------------------------------
 // Tests for FoldTransposeFromElements
 // +---------------------------------------------------------------------------
@@ -3600,7 +3586,6 @@
 
 // -----
 
->>>>>>> 54c4ef26
 // Not a DenseElementsAttr, don't fold.
 
 // CHECK-LABEL: func @negative_insert_llvm_undef(
