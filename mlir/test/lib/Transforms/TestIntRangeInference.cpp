//===- TestIntRangeInference.cpp - Create consts from range inference ---===//
//
// Part of the LLVM Project, under the Apache License v2.0 with LLVM Exceptions.
// See https://llvm.org/LICENSE.txt for license information.
// SPDX-License-Identifier: Apache-2.0 WITH LLVM-exception
//
//===----------------------------------------------------------------------===//
// TODO: This pass is needed to test integer range inference until that
// functionality has been integrated into SCCP.
//===----------------------------------------------------------------------===//

#include "mlir/Analysis/DataFlow/ConstantPropagationAnalysis.h"
#include "mlir/Analysis/DataFlow/DeadCodeAnalysis.h"
#include "mlir/Analysis/DataFlow/IntegerRangeAnalysis.h"
#include "mlir/Interfaces/SideEffectInterfaces.h"
#include "mlir/Pass/Pass.h"
#include "mlir/Pass/PassRegistry.h"
#include "mlir/Support/TypeID.h"
#include "mlir/Transforms/FoldUtils.h"
#include <optional>

using namespace mlir;
using namespace mlir::dataflow;

/// Patterned after SCCP
static LogicalResult replaceWithConstant(DataFlowSolver &solver, OpBuilder &b,
                                         OperationFolder &folder, Value value) {
  auto *maybeInferredRange =
      solver.lookupState<IntegerValueRangeLattice>(value);
  if (!maybeInferredRange || maybeInferredRange->getValue().isUninitialized())
    return failure();
  const ConstantIntRanges &inferredRange =
      maybeInferredRange->getValue().getValue();
  std::optional<APInt> maybeConstValue = inferredRange.getConstantValue();
  if (!maybeConstValue.has_value())
    return failure();

  Operation *maybeDefiningOp = value.getDefiningOp();
  Dialect *valueDialect =
      maybeDefiningOp ? maybeDefiningOp->getDialect()
                      : value.getParentRegion()->getParentOp()->getDialect();
  Attribute constAttr = b.getIntegerAttr(value.getType(), *maybeConstValue);
  Value constant = folder.getOrCreateConstant(
      b.getInsertionBlock(), valueDialect, constAttr, value.getType());
  if (!constant)
    return failure();

  value.replaceAllUsesWith(constant);
  return success();
}

static void rewrite(DataFlowSolver &solver, MLIRContext *context,
                    MutableArrayRef<Region> initialRegions) {
  SmallVector<Block *> worklist;
  auto addToWorklist = [&](MutableArrayRef<Region> regions) {
    for (Region &region : regions)
      for (Block &block : llvm::reverse(region))
        worklist.push_back(&block);
  };

  OpBuilder builder(context);
  OperationFolder folder(context);

  addToWorklist(initialRegions);
  while (!worklist.empty()) {
    Block *block = worklist.pop_back_val();

    for (Operation &op : llvm::make_early_inc_range(*block)) {
      builder.setInsertionPoint(&op);

      // Replace any result with constants.
      bool replacedAll = op.getNumResults() != 0;
      for (Value res : op.getResults())
        replacedAll &=
            succeeded(replaceWithConstant(solver, builder, folder, res));

      // If all of the results of the operation were replaced, try to erase
      // the operation completely.
      if (replacedAll && wouldOpBeTriviallyDead(&op)) {
        assert(op.use_empty() && "expected all uses to be replaced");
        op.erase();
        continue;
      }

      // Add any the regions of this operation to the worklist.
      addToWorklist(op.getRegions());
    }

    // Replace any block arguments with constants.
    builder.setInsertionPointToStart(block);
    for (BlockArgument arg : block->getArguments())
      (void)replaceWithConstant(solver, builder, folder, arg);
  }
}

namespace {
struct TestIntRangeInference
    : PassWrapper<TestIntRangeInference, OperationPass<>> {
  MLIR_DEFINE_EXPLICIT_INTERNAL_INLINE_TYPE_ID(TestIntRangeInference)

  StringRef getArgument() const final { return "test-int-range-inference"; }
  StringRef getDescription() const final {
    return "Test integer range inference analysis";
  }

  void runOnOperation() override {
    Operation *op = getOperation();
    DataFlowSolver solver;
    solver.load<DeadCodeAnalysis>();
<<<<<<< HEAD
    solver.load<dataflow::SparseConstantPropagation>();
=======
    solver.load<SparseConstantPropagation>();
>>>>>>> 0913045f
    solver.load<IntegerRangeAnalysis>();
    if (failed(solver.initializeAndRun(op)))
      return signalPassFailure();
    rewrite(solver, op->getContext(), op->getRegions());
  }
};
} // end anonymous namespace

namespace mlir {
namespace test {
void registerTestIntRangeInference() {
  PassRegistration<TestIntRangeInference>();
}
} // end namespace test
} // end namespace mlir<|MERGE_RESOLUTION|>--- conflicted
+++ resolved
@@ -107,11 +107,7 @@
     Operation *op = getOperation();
     DataFlowSolver solver;
     solver.load<DeadCodeAnalysis>();
-<<<<<<< HEAD
-    solver.load<dataflow::SparseConstantPropagation>();
-=======
     solver.load<SparseConstantPropagation>();
->>>>>>> 0913045f
     solver.load<IntegerRangeAnalysis>();
     if (failed(solver.initializeAndRun(op)))
       return signalPassFailure();
