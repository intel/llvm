--- conflicted
+++ resolved
@@ -178,11 +178,8 @@
       newTosaConv2DOp.getResult().getType().isUnsignedInteger();
   bool outputUnsigned = outputType.isUnsignedInteger();
 
-<<<<<<< HEAD
-=======
   RoundingModeAttr doubleRoundAttr =
       RoundingModeAttr::get(rewriter.getContext(), RoundingMode::DOUBLE_ROUND);
->>>>>>> 35227056
   auto newTosaRescaleOp = tosa::RescaleOp::create(
       rewriter, op->getLoc(), outputType, newTosaConv2DOp.getResult(),
       getConstTensorInt<int32_t>(rewriter, op->getLoc(), {multiplier}),
