//===- TestTransformDialectExtension.cpp ----------------------------------===//
//
// Part of the LLVM Project, under the Apache License v2.0 with LLVM Exceptions.
// See https://llvm.org/LICENSE.txt for license information.
// SPDX-License-Identifier: Apache-2.0 WITH LLVM-exception
//
//===----------------------------------------------------------------------===//
//
// This file defines an extension of the MLIR Transform dialect for testing
// purposes.
//
//===----------------------------------------------------------------------===//

#include "TestTransformDialectExtension.h"
#include "TestTransformStateExtension.h"
#include "mlir/Dialect/PDL/IR/PDL.h"
#include "mlir/Dialect/Transform/IR/TransformDialect.h"
#include "mlir/Dialect/Transform/IR/TransformInterfaces.h"
#include "mlir/Dialect/Transform/IR/TransformOps.h"
#include "mlir/Dialect/Transform/PDLExtension/PDLExtensionOps.h"
#include "mlir/IR/OpImplementation.h"
#include "mlir/IR/PatternMatch.h"
#include "llvm/ADT/STLExtras.h"
#include "llvm/ADT/TypeSwitch.h"
#include "llvm/Support/Compiler.h"
#include "llvm/Support/raw_ostream.h"

using namespace mlir;

namespace {
/// Simple transform op defined outside of the dialect. Just emits a remark when
/// applied. This op is defined in C++ to test that C++ definitions also work
/// for op injection into the Transform dialect.
class TestTransformOp
    : public Op<TestTransformOp, transform::TransformOpInterface::Trait,
                MemoryEffectOpInterface::Trait> {
public:
  MLIR_DEFINE_EXPLICIT_INTERNAL_INLINE_TYPE_ID(TestTransformOp)

  using Op::Op;

  static ArrayRef<StringRef> getAttributeNames() { return {}; }

  static constexpr llvm::StringLiteral getOperationName() {
    return llvm::StringLiteral("transform.test_transform_op");
  }

  DiagnosedSilenceableFailure apply(transform::TransformRewriter &rewriter,
                                    transform::TransformResults &results,
                                    transform::TransformState &state) {
    InFlightDiagnostic remark = emitRemark() << "applying transformation";
    if (Attribute message = getMessage())
      remark << " " << message;

    return DiagnosedSilenceableFailure::success();
  }

  Attribute getMessage() { return getOperation()->getAttr("message"); }

  static ParseResult parse(OpAsmParser &parser, OperationState &state) {
    StringAttr message;
    OptionalParseResult result = parser.parseOptionalAttribute(message);
    if (!result.has_value())
      return success();

    if (result.value().succeeded())
      state.addAttribute("message", message);
    return result.value();
  }

  void print(OpAsmPrinter &printer) {
    if (getMessage())
      printer << " " << getMessage();
  }

  // No side effects.
  void getEffects(SmallVectorImpl<MemoryEffects::EffectInstance> &effects) {}
};

/// A test op to exercise the verifier of the PossibleTopLevelTransformOpTrait
/// in cases where it is attached to ops that do not comply with the trait
/// requirements. This op cannot be defined in ODS because ODS generates strict
/// verifiers that overalp with those in the trait and run earlier.
class TestTransformUnrestrictedOpNoInterface
    : public Op<TestTransformUnrestrictedOpNoInterface,
                transform::PossibleTopLevelTransformOpTrait,
                transform::TransformOpInterface::Trait,
                MemoryEffectOpInterface::Trait> {
public:
  MLIR_DEFINE_EXPLICIT_INTERNAL_INLINE_TYPE_ID(
      TestTransformUnrestrictedOpNoInterface)

  using Op::Op;

  static ArrayRef<StringRef> getAttributeNames() { return {}; }

  static constexpr llvm::StringLiteral getOperationName() {
    return llvm::StringLiteral(
        "transform.test_transform_unrestricted_op_no_interface");
  }

  DiagnosedSilenceableFailure apply(transform::TransformRewriter &rewriter,
                                    transform::TransformResults &results,
                                    transform::TransformState &state) {
    return DiagnosedSilenceableFailure::success();
  }

  // No side effects.
  void getEffects(SmallVectorImpl<MemoryEffects::EffectInstance> &effects) {}
};
} // namespace

DiagnosedSilenceableFailure
mlir::test::TestProduceSelfHandleOrForwardOperandOp::apply(
    transform::TransformRewriter &rewriter,
    transform::TransformResults &results, transform::TransformState &state) {
  if (getOperation()->getNumOperands() != 0) {
    results.set(cast<OpResult>(getResult()),
                {getOperation()->getOperand(0).getDefiningOp()});
  } else {
    results.set(cast<OpResult>(getResult()), {getOperation()});
  }
  return DiagnosedSilenceableFailure::success();
}

void mlir::test::TestProduceSelfHandleOrForwardOperandOp::getEffects(
    SmallVectorImpl<MemoryEffects::EffectInstance> &effects) {
  if (getOperand())
    transform::onlyReadsHandle(getOperand(), effects);
  transform::producesHandle(getRes(), effects);
}

DiagnosedSilenceableFailure
mlir::test::TestProduceValueHandleToSelfOperand::apply(
    transform::TransformRewriter &rewriter,
    transform::TransformResults &results, transform::TransformState &state) {
  results.setValues(llvm::cast<OpResult>(getOut()), getIn());
  return DiagnosedSilenceableFailure::success();
}

void mlir::test::TestProduceValueHandleToSelfOperand::getEffects(
    SmallVectorImpl<MemoryEffects::EffectInstance> &effects) {
  transform::onlyReadsHandle(getIn(), effects);
  transform::producesHandle(getOut(), effects);
  transform::onlyReadsPayload(effects);
}

DiagnosedSilenceableFailure
mlir::test::TestProduceValueHandleToResult::applyToOne(
    transform::TransformRewriter &rewriter, Operation *target,
    transform::ApplyToEachResultList &results,
    transform::TransformState &state) {
  if (target->getNumResults() <= getNumber())
    return emitSilenceableError() << "payload has no result #" << getNumber();
  results.push_back(target->getResult(getNumber()));
  return DiagnosedSilenceableFailure::success();
}

void mlir::test::TestProduceValueHandleToResult::getEffects(
    SmallVectorImpl<MemoryEffects::EffectInstance> &effects) {
  transform::onlyReadsHandle(getIn(), effects);
  transform::producesHandle(getOut(), effects);
  transform::onlyReadsPayload(effects);
}

DiagnosedSilenceableFailure
mlir::test::TestProduceValueHandleToArgumentOfParentBlock::applyToOne(
    transform::TransformRewriter &rewriter, Operation *target,
    transform::ApplyToEachResultList &results,
    transform::TransformState &state) {
  if (!target->getBlock())
    return emitSilenceableError() << "payload has no parent block";
  if (target->getBlock()->getNumArguments() <= getNumber())
    return emitSilenceableError()
           << "parent of the payload has no argument #" << getNumber();
  results.push_back(target->getBlock()->getArgument(getNumber()));
  return DiagnosedSilenceableFailure::success();
}

void mlir::test::TestProduceValueHandleToArgumentOfParentBlock::getEffects(
    SmallVectorImpl<MemoryEffects::EffectInstance> &effects) {
  transform::onlyReadsHandle(getIn(), effects);
  transform::producesHandle(getOut(), effects);
  transform::onlyReadsPayload(effects);
}

bool mlir::test::TestConsumeOperand::allowsRepeatedHandleOperands() {
  return getAllowRepeatedHandles();
}

DiagnosedSilenceableFailure
mlir::test::TestConsumeOperand::apply(transform::TransformRewriter &rewriter,
                                      transform::TransformResults &results,
                                      transform::TransformState &state) {
  return DiagnosedSilenceableFailure::success();
}

void mlir::test::TestConsumeOperand::getEffects(
    SmallVectorImpl<MemoryEffects::EffectInstance> &effects) {
  transform::consumesHandle(getOperand(), effects);
  if (getSecondOperand())
    transform::consumesHandle(getSecondOperand(), effects);
  transform::modifiesPayload(effects);
}

DiagnosedSilenceableFailure mlir::test::TestConsumeOperandOfOpKindOrFail::apply(
    transform::TransformRewriter &rewriter,
    transform::TransformResults &results, transform::TransformState &state) {
  auto payload = state.getPayloadOps(getOperand());
  assert(llvm::hasSingleElement(payload) && "expected a single target op");
  if ((*payload.begin())->getName().getStringRef() != getOpKind()) {
    return emitSilenceableError()
           << "op expected the operand to be associated a payload op of kind "
           << getOpKind() << " got "
           << (*payload.begin())->getName().getStringRef();
  }

  emitRemark() << "succeeded";
  return DiagnosedSilenceableFailure::success();
}

void mlir::test::TestConsumeOperandOfOpKindOrFail::getEffects(
    SmallVectorImpl<MemoryEffects::EffectInstance> &effects) {
  transform::consumesHandle(getOperand(), effects);
  transform::modifiesPayload(effects);
}

DiagnosedSilenceableFailure
mlir::test::TestSucceedIfOperandOfOpKind::matchOperation(
    Operation *op, transform::TransformResults &results,
    transform::TransformState &state) {
  if (op->getName().getStringRef() != getOpKind()) {
    return emitSilenceableError()
           << "op expected the operand to be associated with a payload op of "
              "kind "
           << getOpKind() << " got " << op->getName().getStringRef();
  }
  return DiagnosedSilenceableFailure::success();
}

void mlir::test::TestSucceedIfOperandOfOpKind::getEffects(
    SmallVectorImpl<MemoryEffects::EffectInstance> &effects) {
  transform::onlyReadsHandle(getOperand(), effects);
  transform::onlyReadsPayload(effects);
}

DiagnosedSilenceableFailure mlir::test::TestPrintRemarkAtOperandOp::apply(
    transform::TransformRewriter &rewriter,
    transform::TransformResults &results, transform::TransformState &state) {
  auto payload = state.getPayloadOps(getOperand());
  for (Operation *op : payload)
    op->emitRemark() << getMessage();

  return DiagnosedSilenceableFailure::success();
}

void mlir::test::TestPrintRemarkAtOperandOp::getEffects(
    SmallVectorImpl<MemoryEffects::EffectInstance> &effects) {
  transform::onlyReadsHandle(getOperand(), effects);
  transform::onlyReadsPayload(effects);
}

DiagnosedSilenceableFailure mlir::test::TestPrintRemarkAtOperandValue::apply(
    transform::TransformRewriter &rewriter,
    transform::TransformResults &results, transform::TransformState &state) {
  ArrayRef<Value> values = state.getPayloadValues(getIn());
  for (Value value : values) {
    std::string note;
    llvm::raw_string_ostream os(note);
    if (auto arg = llvm::dyn_cast<BlockArgument>(value)) {
      os << "a block argument #" << arg.getArgNumber() << " in block #"
         << std::distance(arg.getOwner()->getParent()->begin(),
                          arg.getOwner()->getIterator())
         << " in region #" << arg.getOwner()->getParent()->getRegionNumber();
    } else {
      os << "an op result #" << llvm::cast<OpResult>(value).getResultNumber();
    }
    InFlightDiagnostic diag = ::emitRemark(value.getLoc()) << getMessage();
    diag.attachNote() << "value handle points to " << os.str();
  }
  return DiagnosedSilenceableFailure::success();
}

void mlir::test::TestPrintRemarkAtOperandValue::getEffects(
    SmallVectorImpl<MemoryEffects::EffectInstance> &effects) {
  transform::onlyReadsHandle(getIn(), effects);
  transform::onlyReadsPayload(effects);
}

DiagnosedSilenceableFailure mlir::test::TestAddTestExtensionOp::apply(
    transform::TransformRewriter &rewriter,
    transform::TransformResults &results, transform::TransformState &state) {
  state.addExtension<TestTransformStateExtension>(getMessageAttr());
  return DiagnosedSilenceableFailure::success();
}

DiagnosedSilenceableFailure
mlir::test::TestCheckIfTestExtensionPresentOp::apply(
    transform::TransformRewriter &rewriter,
    transform::TransformResults &results, transform::TransformState &state) {
  auto *extension = state.getExtension<TestTransformStateExtension>();
  if (!extension) {
    emitRemark() << "extension absent";
    return DiagnosedSilenceableFailure::success();
  }

  InFlightDiagnostic diag = emitRemark()
                            << "extension present, " << extension->getMessage();
  for (Operation *payload : state.getPayloadOps(getOperand())) {
    diag.attachNote(payload->getLoc()) << "associated payload op";
#ifndef NDEBUG
    SmallVector<Value> handles;
    assert(succeeded(state.getHandlesForPayloadOp(payload, handles)));
    assert(llvm::is_contained(handles, getOperand()) &&
           "inconsistent mapping between transform IR handles and payload IR "
           "operations");
#endif // NDEBUG
  }

  return DiagnosedSilenceableFailure::success();
}

void mlir::test::TestCheckIfTestExtensionPresentOp::getEffects(
    SmallVectorImpl<MemoryEffects::EffectInstance> &effects) {
  transform::onlyReadsHandle(getOperand(), effects);
  transform::onlyReadsPayload(effects);
}

DiagnosedSilenceableFailure mlir::test::TestRemapOperandPayloadToSelfOp::apply(
    transform::TransformRewriter &rewriter,
    transform::TransformResults &results, transform::TransformState &state) {
  auto *extension = state.getExtension<TestTransformStateExtension>();
  if (!extension)
    return emitDefiniteFailure("TestTransformStateExtension missing");

  if (failed(extension->updateMapping(
          *state.getPayloadOps(getOperand()).begin(), getOperation())))
    return DiagnosedSilenceableFailure::definiteFailure();
  if (getNumResults() > 0)
    results.set(cast<OpResult>(getResult(0)), {getOperation()});
  return DiagnosedSilenceableFailure::success();
}

void mlir::test::TestRemapOperandPayloadToSelfOp::getEffects(
    SmallVectorImpl<MemoryEffects::EffectInstance> &effects) {
  transform::onlyReadsHandle(getOperand(), effects);
  transform::producesHandle(getOut(), effects);
  transform::onlyReadsPayload(effects);
}

DiagnosedSilenceableFailure mlir::test::TestRemoveTestExtensionOp::apply(
    transform::TransformRewriter &rewriter,
    transform::TransformResults &results, transform::TransformState &state) {
  state.removeExtension<TestTransformStateExtension>();
  return DiagnosedSilenceableFailure::success();
}

DiagnosedSilenceableFailure mlir::test::TestReversePayloadOpsOp::apply(
    transform::TransformRewriter &rewriter,
    transform::TransformResults &results, transform::TransformState &state) {
  auto payloadOps = state.getPayloadOps(getTarget());
  auto reversedOps = llvm::to_vector(llvm::reverse(payloadOps));
  results.set(llvm::cast<OpResult>(getResult()), reversedOps);
  return DiagnosedSilenceableFailure::success();
}

DiagnosedSilenceableFailure mlir::test::TestTransformOpWithRegions::apply(
    transform::TransformRewriter &rewriter,
    transform::TransformResults &results, transform::TransformState &state) {
  return DiagnosedSilenceableFailure::success();
}

void mlir::test::TestTransformOpWithRegions::getEffects(
    SmallVectorImpl<MemoryEffects::EffectInstance> &effects) {}

DiagnosedSilenceableFailure
mlir::test::TestBranchingTransformOpTerminator::apply(
    transform::TransformRewriter &rewriter,
    transform::TransformResults &results, transform::TransformState &state) {
  return DiagnosedSilenceableFailure::success();
}

void mlir::test::TestBranchingTransformOpTerminator::getEffects(
    SmallVectorImpl<MemoryEffects::EffectInstance> &effects) {}

DiagnosedSilenceableFailure mlir::test::TestEmitRemarkAndEraseOperandOp::apply(
    transform::TransformRewriter &rewriter,
    transform::TransformResults &results, transform::TransformState &state) {
  emitRemark() << getRemark();
  for (Operation *op : state.getPayloadOps(getTarget()))
    op->erase();

  if (getFailAfterErase())
    return emitSilenceableError() << "silenceable error";
  return DiagnosedSilenceableFailure::success();
}

void mlir::test::TestEmitRemarkAndEraseOperandOp::getEffects(
    SmallVectorImpl<MemoryEffects::EffectInstance> &effects) {
  transform::consumesHandle(getTarget(), effects);
  transform::modifiesPayload(effects);
}

DiagnosedSilenceableFailure mlir::test::TestWrongNumberOfResultsOp::applyToOne(
    transform::TransformRewriter &rewriter, Operation *target,
    transform::ApplyToEachResultList &results,
    transform::TransformState &state) {
  OperationState opState(target->getLoc(), "foo");
  results.push_back(OpBuilder(target).create(opState));
  return DiagnosedSilenceableFailure::success();
}

DiagnosedSilenceableFailure
mlir::test::TestWrongNumberOfMultiResultsOp::applyToOne(
    transform::TransformRewriter &rewriter, Operation *target,
    transform::ApplyToEachResultList &results,
    transform::TransformState &state) {
  static int count = 0;
  if (count++ == 0) {
    OperationState opState(target->getLoc(), "foo");
    results.push_back(OpBuilder(target).create(opState));
  }
  return DiagnosedSilenceableFailure::success();
}

DiagnosedSilenceableFailure
mlir::test::TestCorrectNumberOfMultiResultsOp::applyToOne(
    transform::TransformRewriter &rewriter, Operation *target,
    transform::ApplyToEachResultList &results,
    transform::TransformState &state) {
  OperationState opState(target->getLoc(), "foo");
  results.push_back(OpBuilder(target).create(opState));
  results.push_back(OpBuilder(target).create(opState));
  return DiagnosedSilenceableFailure::success();
}

DiagnosedSilenceableFailure
mlir::test::TestMixedNullAndNonNullResultsOp::applyToOne(
    transform::TransformRewriter &rewriter, Operation *target,
    transform::ApplyToEachResultList &results,
    transform::TransformState &state) {
  OperationState opState(target->getLoc(), "foo");
  results.push_back(nullptr);
  results.push_back(OpBuilder(target).create(opState));
  return DiagnosedSilenceableFailure::success();
}

DiagnosedSilenceableFailure
mlir::test::TestMixedSuccessAndSilenceableOp::applyToOne(
    transform::TransformRewriter &rewriter, Operation *target,
    transform::ApplyToEachResultList &results,
    transform::TransformState &state) {
  if (target->hasAttr("target_me"))
    return DiagnosedSilenceableFailure::success();
  return emitDefaultSilenceableFailure(target);
}

DiagnosedSilenceableFailure
mlir::test::TestPrintNumberOfAssociatedPayloadIROps::apply(
    transform::TransformRewriter &rewriter,
    transform::TransformResults &results, transform::TransformState &state) {
  if (!getHandle())
    emitRemark() << 0;
  emitRemark() << llvm::range_size(state.getPayloadOps(getHandle()));
  return DiagnosedSilenceableFailure::success();
}

void mlir::test::TestPrintNumberOfAssociatedPayloadIROps::getEffects(
    SmallVectorImpl<MemoryEffects::EffectInstance> &effects) {
  transform::onlyReadsHandle(getHandle(), effects);
}

DiagnosedSilenceableFailure
mlir::test::TestPrintNumberOfAssociatedPayloadIRValues::apply(
    transform::TransformRewriter &rewriter,
    transform::TransformResults &results, transform::TransformState &state) {
  if (!getValueHandle())
    emitRemark() << 0;
  emitRemark() << llvm::range_size(state.getPayloadValues(getValueHandle()));
  return DiagnosedSilenceableFailure::success();
}

void mlir::test::TestPrintNumberOfAssociatedPayloadIRValues::getEffects(
    SmallVectorImpl<MemoryEffects::EffectInstance> &effects) {
  transform::onlyReadsHandle(getValueHandle(), effects);
}

DiagnosedSilenceableFailure
mlir::test::TestPrintNumberOfAssociatedPayloadIRParams::apply(
    transform::TransformRewriter &rewriter,
    transform::TransformResults &results, transform::TransformState &state) {
  if (!getParam())
    emitRemark() << 0;
  emitRemark() << llvm::range_size(state.getParams(getParam()));
  return DiagnosedSilenceableFailure::success();
}

void mlir::test::TestPrintNumberOfAssociatedPayloadIRParams::getEffects(
    SmallVectorImpl<MemoryEffects::EffectInstance> &effects) {
  transform::onlyReadsHandle(getParam(), effects);
}

DiagnosedSilenceableFailure
mlir::test::TestCopyPayloadOp::apply(transform::TransformRewriter &rewriter,
                                     transform::TransformResults &results,
                                     transform::TransformState &state) {
  results.set(llvm::cast<OpResult>(getCopy()),
              state.getPayloadOps(getHandle()));
  return DiagnosedSilenceableFailure::success();
}

void mlir::test::TestCopyPayloadOp::getEffects(
    SmallVectorImpl<MemoryEffects::EffectInstance> &effects) {
  transform::onlyReadsHandle(getHandle(), effects);
  transform::producesHandle(getCopy(), effects);
  transform::onlyReadsPayload(effects);
}

DiagnosedSilenceableFailure mlir::transform::TestDialectOpType::checkPayload(
    Location loc, ArrayRef<Operation *> payload) const {
  if (payload.empty())
    return DiagnosedSilenceableFailure::success();

  for (Operation *op : payload) {
    if (op->getName().getDialectNamespace() != "test") {
      return emitSilenceableError(loc) << "expected the payload operation to "
                                          "belong to the 'test' dialect";
    }
  }

  return DiagnosedSilenceableFailure::success();
}

DiagnosedSilenceableFailure mlir::transform::TestDialectParamType::checkPayload(
    Location loc, ArrayRef<Attribute> payload) const {
  for (Attribute attr : payload) {
    auto integerAttr = llvm::dyn_cast<IntegerAttr>(attr);
    if (integerAttr && integerAttr.getType().isSignlessInteger(32))
      continue;
    return emitSilenceableError(loc)
           << "expected the parameter to be a i32 integer attribute";
  }

  return DiagnosedSilenceableFailure::success();
}

void mlir::test::TestReportNumberOfTrackedHandlesNestedUnder::getEffects(
    SmallVectorImpl<MemoryEffects::EffectInstance> &effects) {
  transform::onlyReadsHandle(getTarget(), effects);
}

DiagnosedSilenceableFailure
mlir::test::TestReportNumberOfTrackedHandlesNestedUnder::apply(
    transform::TransformRewriter &rewriter,
    transform::TransformResults &results, transform::TransformState &state) {
  int64_t count = 0;
  for (Operation *op : state.getPayloadOps(getTarget())) {
    op->walk([&](Operation *nested) {
      SmallVector<Value> handles;
      (void)state.getHandlesForPayloadOp(nested, handles);
      count += handles.size();
    });
  }
  emitRemark() << count << " handles nested under";
  return DiagnosedSilenceableFailure::success();
}

void mlir::test::TestPrintParamOp::getEffects(
    SmallVectorImpl<MemoryEffects::EffectInstance> &effects) {
  transform::onlyReadsHandle(getParam(), effects);
  if (getAnchor())
    transform::onlyReadsHandle(getAnchor(), effects);
  transform::onlyReadsPayload(effects);
}

DiagnosedSilenceableFailure
mlir::test::TestPrintParamOp::apply(transform::TransformRewriter &rewriter,
                                    transform::TransformResults &results,
                                    transform::TransformState &state) {
  std::string str;
  llvm::raw_string_ostream os(str);
  if (getMessage())
    os << *getMessage() << " ";
  llvm::interleaveComma(state.getParams(getParam()), os);
  if (!getAnchor()) {
    emitRemark() << os.str();
    return DiagnosedSilenceableFailure::success();
  }
  for (Operation *payload : state.getPayloadOps(getAnchor()))
    ::mlir::emitRemark(payload->getLoc()) << os.str();
  return DiagnosedSilenceableFailure::success();
}

DiagnosedSilenceableFailure
mlir::test::TestAddToParamOp::apply(transform::TransformRewriter &rewriter,
                                    transform::TransformResults &results,
                                    transform::TransformState &state) {
  SmallVector<uint32_t> values(/*Size=*/1, /*Value=*/0);
  if (Value param = getParam()) {
    values = llvm::to_vector(
        llvm::map_range(state.getParams(param), [](Attribute attr) -> uint32_t {
          return llvm::cast<IntegerAttr>(attr).getValue().getLimitedValue(
              UINT32_MAX);
        }));
  }

  Builder builder(getContext());
  SmallVector<Attribute> result = llvm::to_vector(
      llvm::map_range(values, [this, &builder](uint32_t value) -> Attribute {
        return builder.getI32IntegerAttr(value + getAddendum());
      }));
  results.setParams(llvm::cast<OpResult>(getResult()), result);
  return DiagnosedSilenceableFailure::success();
}

DiagnosedSilenceableFailure
mlir::test::TestProduceParamWithNumberOfTestOps::apply(
    transform::TransformRewriter &rewriter,
    transform::TransformResults &results, transform::TransformState &state) {
  Builder builder(getContext());
  SmallVector<Attribute> result = llvm::to_vector(
      llvm::map_range(state.getPayloadOps(getHandle()),
                      [&builder](Operation *payload) -> Attribute {
                        int32_t count = 0;
                        payload->walk([&count](Operation *op) {
                          if (op->getName().getDialectNamespace() == "test")
                            ++count;
                        });
                        return builder.getI32IntegerAttr(count);
                      }));
  results.setParams(llvm::cast<OpResult>(getResult()), result);
  return DiagnosedSilenceableFailure::success();
}

DiagnosedSilenceableFailure
<<<<<<< HEAD
mlir::test::TestProduceIntegerParamWithTypeOp::apply(
    transform::TransformRewriter &rewriter,
    transform::TransformResults &results, transform::TransformState &state) {
  Attribute zero = IntegerAttr::get(getType(), 0);
  results.setParams(llvm::cast<OpResult>(getResult()), zero);
=======
mlir::test::TestProduceParamOp::apply(transform::TransformRewriter &rewriter,
                                      transform::TransformResults &results,
                                      transform::TransformState &state) {
  results.setParams(llvm::cast<OpResult>(getResult()), getAttr());
>>>>>>> bac3a63c
  return DiagnosedSilenceableFailure::success();
}

void mlir::test::TestProduceTransformParamOrForwardOperandOp::getEffects(
    SmallVectorImpl<MemoryEffects::EffectInstance> &effects) {
  transform::onlyReadsHandle(getIn(), effects);
  transform::producesHandle(getOut(), effects);
  transform::producesHandle(getParam(), effects);
}

DiagnosedSilenceableFailure
mlir::test::TestProduceTransformParamOrForwardOperandOp::applyToOne(
    transform::TransformRewriter &rewriter, Operation *target,
    ::transform::ApplyToEachResultList &results,
    ::transform::TransformState &state) {
  Builder builder(getContext());
  if (getFirstResultIsParam()) {
    results.push_back(builder.getI64IntegerAttr(0));
  } else if (getFirstResultIsNull()) {
    results.push_back(nullptr);
  } else {
    results.push_back(*state.getPayloadOps(getIn()).begin());
  }

  if (getSecondResultIsHandle()) {
    results.push_back(*state.getPayloadOps(getIn()).begin());
  } else {
    results.push_back(builder.getI64IntegerAttr(42));
  }

  return DiagnosedSilenceableFailure::success();
}

void mlir::test::TestProduceNullPayloadOp::getEffects(
    SmallVectorImpl<MemoryEffects::EffectInstance> &effects) {
  transform::producesHandle(getOut(), effects);
}

DiagnosedSilenceableFailure mlir::test::TestProduceNullPayloadOp::apply(
    transform::TransformRewriter &rewriter,
    transform::TransformResults &results, transform::TransformState &state) {
  SmallVector<Operation *, 1> null({nullptr});
  results.set(llvm::cast<OpResult>(getOut()), null);
  return DiagnosedSilenceableFailure::success();
}

DiagnosedSilenceableFailure mlir::test::TestProduceEmptyPayloadOp::apply(
    transform::TransformRewriter &rewriter,
    transform::TransformResults &results, transform::TransformState &state) {
  results.set(cast<OpResult>(getOut()), {});
  return DiagnosedSilenceableFailure::success();
}

void mlir::test::TestProduceNullParamOp::getEffects(
    SmallVectorImpl<MemoryEffects::EffectInstance> &effects) {
  transform::producesHandle(getOut(), effects);
}

DiagnosedSilenceableFailure mlir::test::TestProduceNullParamOp::apply(
    transform::TransformRewriter &rewriter,
    transform::TransformResults &results, transform::TransformState &state) {
  results.setParams(llvm::cast<OpResult>(getOut()), Attribute());
  return DiagnosedSilenceableFailure::success();
}

void mlir::test::TestProduceNullValueOp::getEffects(
    SmallVectorImpl<MemoryEffects::EffectInstance> &effects) {
  transform::producesHandle(getOut(), effects);
}

DiagnosedSilenceableFailure mlir::test::TestProduceNullValueOp::apply(
    transform::TransformRewriter &rewriter,
    transform::TransformResults &results, transform::TransformState &state) {
  results.setValues(llvm::cast<OpResult>(getOut()), Value());
  return DiagnosedSilenceableFailure::success();
}

void mlir::test::TestRequiredMemoryEffectsOp::getEffects(
    SmallVectorImpl<MemoryEffects::EffectInstance> &effects) {
  if (getHasOperandEffect())
    transform::consumesHandle(getIn(), effects);

  if (getHasResultEffect())
    transform::producesHandle(getOut(), effects);
  else
    transform::onlyReadsHandle(getOut(), effects);

  if (getModifiesPayload())
    transform::modifiesPayload(effects);
}

DiagnosedSilenceableFailure mlir::test::TestRequiredMemoryEffectsOp::apply(
    transform::TransformRewriter &rewriter,
    transform::TransformResults &results, transform::TransformState &state) {
  results.set(llvm::cast<OpResult>(getOut()), state.getPayloadOps(getIn()));
  return DiagnosedSilenceableFailure::success();
}

void mlir::test::TestTrackedRewriteOp::getEffects(
    SmallVectorImpl<MemoryEffects::EffectInstance> &effects) {
  transform::onlyReadsHandle(getIn(), effects);
  transform::modifiesPayload(effects);
}

void mlir::test::TestDummyPayloadOp::getEffects(
    SmallVectorImpl<MemoryEffects::EffectInstance> &effects) {
  for (OpResult result : getResults())
    transform::producesHandle(result, effects);
}
<<<<<<< HEAD
=======

LogicalResult mlir::test::TestDummyPayloadOp::verify() {
  if (getFailToVerify())
    return emitOpError() << "fail_to_verify is set";
  return success();
}
>>>>>>> bac3a63c

DiagnosedSilenceableFailure
mlir::test::TestTrackedRewriteOp::apply(transform::TransformRewriter &rewriter,
                                        transform::TransformResults &results,
                                        transform::TransformState &state) {
  int64_t numIterations = 0;

  // `getPayloadOps` returns an iterator that skips ops that are erased in the
  // loop body. Replacement ops are not enumerated.
  for (Operation *op : state.getPayloadOps(getIn())) {
    ++numIterations;
    (void)op;

    // Erase all payload ops. The outer loop should have only one iteration.
    for (Operation *op : state.getPayloadOps(getIn())) {
      rewriter.setInsertionPoint(op);
      if (op->hasAttr("erase_me")) {
        rewriter.eraseOp(op);
        continue;
      }
      if (!op->hasAttr("replace_me")) {
        continue;
      }

      SmallVector<NamedAttribute> attributes;
      attributes.emplace_back(rewriter.getStringAttr("new_op"),
                              rewriter.getUnitAttr());
      OperationState opState(op->getLoc(), op->getName().getIdentifier(),
                             /*operands=*/ValueRange(),
                             /*types=*/op->getResultTypes(), attributes);
      Operation *newOp = rewriter.create(opState);
      rewriter.replaceOp(op, newOp->getResults());
    }
  }

  emitRemark() << numIterations << " iterations";
  return DiagnosedSilenceableFailure::success();
}

namespace {
// Test pattern to replace an operation with a new op.
class ReplaceWithNewOp : public RewritePattern {
public:
  ReplaceWithNewOp(MLIRContext *context)
      : RewritePattern(MatchAnyOpTypeTag(), /*benefit=*/1, context) {}

  LogicalResult matchAndRewrite(Operation *op,
                                PatternRewriter &rewriter) const override {
    auto newName = op->getAttrOfType<StringAttr>("replace_with_new_op");
    if (!newName)
      return failure();
    Operation *newOp = rewriter.create(
        op->getLoc(), OperationName(newName, op->getContext()).getIdentifier(),
        op->getOperands(), op->getResultTypes());
    rewriter.replaceOp(op, newOp->getResults());
    return success();
  }
};

// Test pattern to erase an operation.
class EraseOp : public RewritePattern {
public:
  EraseOp(MLIRContext *context)
      : RewritePattern("test.erase_op", /*benefit=*/1, context) {}
  LogicalResult matchAndRewrite(Operation *op,
                                PatternRewriter &rewriter) const override {
    rewriter.eraseOp(op);
    return success();
  }
};
} // namespace

void mlir::test::ApplyTestPatternsOp::populatePatterns(
    RewritePatternSet &patterns) {
  patterns.insert<ReplaceWithNewOp, EraseOp>(patterns.getContext());
}

void mlir::test::TestReEnterRegionOp::getEffects(
    SmallVectorImpl<MemoryEffects::EffectInstance> &effects) {
  transform::consumesHandle(getOperands(), effects);
  transform::modifiesPayload(effects);
}

DiagnosedSilenceableFailure
mlir::test::TestReEnterRegionOp::apply(transform::TransformRewriter &rewriter,
                                       transform::TransformResults &results,
                                       transform::TransformState &state) {

  SmallVector<SmallVector<transform::MappedValue>> mappings;
  for (BlockArgument arg : getBody().front().getArguments()) {
    mappings.emplace_back(llvm::to_vector(llvm::map_range(
        state.getPayloadOps(getOperand(arg.getArgNumber())),
        [](Operation *op) -> transform::MappedValue { return op; })));
  }

  for (int i = 0; i < 4; ++i) {
    auto scope = state.make_region_scope(getBody());
    for (BlockArgument arg : getBody().front().getArguments()) {
      if (failed(state.mapBlockArgument(arg, mappings[arg.getArgNumber()])))
        return DiagnosedSilenceableFailure::definiteFailure();
    }
    for (Operation &op : getBody().front().without_terminator()) {
      DiagnosedSilenceableFailure diag =
          state.applyTransform(cast<transform::TransformOpInterface>(op));
      if (!diag.succeeded())
        return diag;
    }
  }
  return DiagnosedSilenceableFailure::success();
}

LogicalResult mlir::test::TestReEnterRegionOp::verify() {
  if (getNumOperands() != getBody().front().getNumArguments()) {
    return emitOpError() << "expects as many operands as block arguments";
  }
  return success();
}

DiagnosedSilenceableFailure mlir::test::TestNotifyPayloadOpReplacedOp::apply(
    transform::TransformRewriter &rewriter,
    transform::TransformResults &results, transform::TransformState &state) {
  auto originalOps = state.getPayloadOps(getOriginal());
  auto replacementOps = state.getPayloadOps(getReplacement());
  if (llvm::range_size(originalOps) != llvm::range_size(replacementOps))
    return emitSilenceableError() << "expected same number of original and "
                                     "replacement payload operations";
  for (const auto &[original, replacement] :
       llvm::zip(originalOps, replacementOps)) {
    if (failed(
            rewriter.notifyPayloadOperationReplaced(original, replacement))) {
      auto diag = emitSilenceableError()
                  << "unable to replace payload op in transform mapping";
      diag.attachNote(original->getLoc()) << "original payload op";
      diag.attachNote(replacement->getLoc()) << "replacement payload op";
      return diag;
    }
  }
  return DiagnosedSilenceableFailure::success();
}

void mlir::test::TestNotifyPayloadOpReplacedOp::getEffects(
    SmallVectorImpl<MemoryEffects::EffectInstance> &effects) {
  transform::onlyReadsHandle(getOriginal(), effects);
  transform::onlyReadsHandle(getReplacement(), effects);
}

DiagnosedSilenceableFailure mlir::test::TestProduceInvalidIR::applyToOne(
    transform::TransformRewriter &rewriter, Operation *target,
    transform::ApplyToEachResultList &results,
    transform::TransformState &state) {
  // Provide some IR that does not verify.
  rewriter.setInsertionPointToStart(&target->getRegion(0).front());
  rewriter.create<TestDummyPayloadOp>(target->getLoc(), TypeRange(),
                                      ValueRange(), /*failToVerify=*/true);
  return DiagnosedSilenceableFailure::success();
}

void mlir::test::TestProduceInvalidIR::getEffects(
    SmallVectorImpl<MemoryEffects::EffectInstance> &effects) {
  transform::onlyReadsHandle(getTarget(), effects);
  transform::modifiesPayload(effects);
}

namespace {
/// Test extension of the Transform dialect. Registers additional ops and
/// declares PDL as dependent dialect since the additional ops are using PDL
/// types for operands and results.
class TestTransformDialectExtension
    : public transform::TransformDialectExtension<
          TestTransformDialectExtension> {
public:
  using Base::Base;

  void init() {
    declareDependentDialect<pdl::PDLDialect>();
    registerTransformOps<TestTransformOp,
                         TestTransformUnrestrictedOpNoInterface,
#define GET_OP_LIST
#include "TestTransformDialectExtension.cpp.inc"
                         >();
    registerTypes<
#define GET_TYPEDEF_LIST
#include "TestTransformDialectExtensionTypes.cpp.inc"
        >();

    auto verboseConstraint = [](PatternRewriter &rewriter,
                                ArrayRef<PDLValue> pdlValues) {
      for (const PDLValue &pdlValue : pdlValues) {
        if (Operation *op = pdlValue.dyn_cast<Operation *>()) {
          op->emitWarning() << "from PDL constraint";
        }
      }
      return success();
    };

    addDialectDataInitializer<transform::PDLMatchHooks>(
        [&](transform::PDLMatchHooks &hooks) {
          llvm::StringMap<PDLConstraintFunction> constraints;
          constraints.try_emplace("verbose_constraint", verboseConstraint);
          hooks.mergeInPDLMatchHooks(std::move(constraints));
        });
  }
};
} // namespace

// These are automatically generated by ODS but are not used as the Transform
// dialect uses a different dispatch mechanism to support dialect extensions.
LLVM_ATTRIBUTE_UNUSED static OptionalParseResult
generatedTypeParser(AsmParser &parser, StringRef *mnemonic, Type &value);
LLVM_ATTRIBUTE_UNUSED static LogicalResult
generatedTypePrinter(Type def, AsmPrinter &printer);

#define GET_TYPEDEF_CLASSES
#include "TestTransformDialectExtensionTypes.cpp.inc"

#define GET_OP_CLASSES
#include "TestTransformDialectExtension.cpp.inc"

void ::test::registerTestTransformDialectExtension(DialectRegistry &registry) {
  registry.addExtensions<TestTransformDialectExtension>();
}<|MERGE_RESOLUTION|>--- conflicted
+++ resolved
@@ -633,18 +633,10 @@
 }
 
 DiagnosedSilenceableFailure
-<<<<<<< HEAD
-mlir::test::TestProduceIntegerParamWithTypeOp::apply(
-    transform::TransformRewriter &rewriter,
-    transform::TransformResults &results, transform::TransformState &state) {
-  Attribute zero = IntegerAttr::get(getType(), 0);
-  results.setParams(llvm::cast<OpResult>(getResult()), zero);
-=======
 mlir::test::TestProduceParamOp::apply(transform::TransformRewriter &rewriter,
                                       transform::TransformResults &results,
                                       transform::TransformState &state) {
   results.setParams(llvm::cast<OpResult>(getResult()), getAttr());
->>>>>>> bac3a63c
   return DiagnosedSilenceableFailure::success();
 }
 
@@ -754,15 +746,12 @@
   for (OpResult result : getResults())
     transform::producesHandle(result, effects);
 }
-<<<<<<< HEAD
-=======
 
 LogicalResult mlir::test::TestDummyPayloadOp::verify() {
   if (getFailToVerify())
     return emitOpError() << "fail_to_verify is set";
   return success();
 }
->>>>>>> bac3a63c
 
 DiagnosedSilenceableFailure
 mlir::test::TestTrackedRewriteOp::apply(transform::TransformRewriter &rewriter,
