//===- TestXeGPUTransforms.cpp -- Test Vector transforms and lowerings ----===//
//
// Part of the LLVM Project, under the Apache License v2.0 with LLVM Exceptions.
// See https://llvm.org/LICENSE.txt for license information.
// SPDX-License-Identifier: Apache-2.0 WITH LLVM-exception
//
//===----------------------------------------------------------------------===//

#include "mlir/Dialect/GPU/IR/GPUDialect.h"
#include "mlir/Dialect/Vector/Transforms/VectorTransforms.h"
#include "mlir/Dialect/XeGPU/IR/XeGPU.h"
#include "mlir/Dialect/XeGPU/Transforms/Transforms.h"
#include "mlir/Pass/Pass.h"
#include "mlir/Pass/PassManager.h"
#include "mlir/Transforms/GreedyPatternRewriteDriver.h"

using namespace mlir;
using namespace mlir::xegpu;

namespace {

#define DEBUG_TYPE "test-xegpu-unroll"
#define DBGS() (llvm::dbgs() << "[" DEBUG_TYPE "]: ")
#define LDBG(X) LLVM_DEBUG(DBGS() << X << "\n")

struct TestXeGPUUnrollingPatterns
    : public PassWrapper<TestXeGPUUnrollingPatterns,
                         OperationPass<gpu::GPUModuleOp>> {
  MLIR_DEFINE_EXPLICIT_INTERNAL_INLINE_TYPE_ID(TestXeGPUUnrollingPatterns)

  StringRef getArgument() const final {
    return "test-xegpu-unrolling-patterns";
  }

  StringRef getDescription() const final {
    return "Test lowering patterns to unroll ops in the xegpu dialect";
  }

  void getDependentDialects(::mlir::DialectRegistry &registry) const override {
    registry.insert<memref::MemRefDialect>();
    registry.insert<xegpu::XeGPUDialect>();
    registry.insert<vector::VectorDialect>();
  }

  TestXeGPUUnrollingPatterns() = default;
  TestXeGPUUnrollingPatterns(const TestXeGPUUnrollingPatterns &pass)
      : PassWrapper(pass) {}

  void runOnOperation() override {
    MLIRContext *ctx = &getContext();
    xegpu::UnrollOptions options;
    options.setNativeShapeFn(
        [&](Operation *op) -> std::optional<SmallVector<int64_t>> {
          if (isa<xegpu::CreateNdDescOp, xegpu::UpdateNdOffsetOp,
                  xegpu::PrefetchNdOp, xegpu::LoadNdOp, xegpu::StoreNdOp,
                  xegpu::CreateDescOp, xegpu::UpdateOffsetOp, xegpu::PrefetchOp,
                  xegpu::LoadGatherOp, xegpu::StoreScatterOp>(op)) {
            xegpu::TensorDescType tdescTy;
            if (auto createNdOp = dyn_cast<xegpu::CreateNdDescOp>(op)) {
              tdescTy = createNdOp.getType();
            } else if (auto updateNdOp =
                           dyn_cast<xegpu::UpdateNdOffsetOp>(op)) {
              tdescTy = updateNdOp.getTensorDescType();
            } else if (auto prefetchNdOp = dyn_cast<xegpu::PrefetchNdOp>(op)) {
              tdescTy = prefetchNdOp.getTensorDescType();
            } else if (auto loadNdOp = dyn_cast<xegpu::LoadNdOp>(op)) {
              tdescTy = loadNdOp.getTensorDescType();
            } else if (auto storeNdOp = dyn_cast<xegpu::StoreNdOp>(op)) {
              tdescTy = storeNdOp.getTensorDescType();
            } else if (auto createOp = dyn_cast<xegpu::CreateDescOp>(op)) {
              tdescTy = createOp.getType();
            } else if (auto updateOp = dyn_cast<xegpu::UpdateOffsetOp>(op)) {
              tdescTy = updateOp.getTensorDescType();
            } else if (auto prefetchOp = dyn_cast<xegpu::PrefetchOp>(op)) {
              tdescTy = prefetchOp.getTensorDescType();
            } else if (auto loadOp = dyn_cast<xegpu::LoadGatherOp>(op)) {
              tdescTy = loadOp.getTensorDescType();
            } else if (auto storeOp = dyn_cast<xegpu::StoreScatterOp>(op)) {
              tdescTy = storeOp.getTensorDescType();
            }

            if (auto layout = tdescTy.getLayoutAttr()) {
              auto inst_data = layout.getInstData();
              if (inst_data && layout.isSgLayout())
                return SmallVector<int64_t>(inst_data.asArrayRef().begin(),
                                            inst_data.asArrayRef().end());
            }
          }

          if (isa<xegpu::DpasOp>(op))
            return SmallVector<int64_t>{8, 16, 16};

          return std::nullopt;
        });

    options.setUnrolledTypesFn(
        [&](ShapedType type, ArrayRef<int64_t> tileShape) -> SmallVector<Type> {
          Type elemTy = type.getElementType();
          Type newTy;

          // TensorDescType needs to drop the inst_data field in the layout
          // attribute
          if (auto tdescTy = dyn_cast<xegpu::TensorDescType>(type)) {
            Attribute encoding = tdescTy.getEncoding();
            auto layout = tdescTy.getLayoutAttr();

            // If the encoding is a ScatterTensorDescAttr, we need to
            // potentially adjust the chunk size based on the inst_data.
            if (tdescTy.isScattered()) {
<<<<<<< HEAD
              auto scatterAttr =
                  llvm::dyn_cast_if_present<xegpu::ScatterTensorDescAttr>(
                      encoding);
              int64_t chunkSize = scatterAttr.getChunkSize().getInt();
=======
              int64_t chunkSize = tdescTy.getChunkSizeAsInt();
>>>>>>> 10a576f7

              if (chunkSize > 1) {
                int64_t blockedChunkSize = chunkSize;
                auto instData = layout.getInstData();
                if (!instData.empty())
                  blockedChunkSize = instData.asArrayRef().back();

                // To create a new attribute with a different chunk_size:
                auto newEncoding = xegpu::ScatterTensorDescAttr::get(
<<<<<<< HEAD
                    ctx, scatterAttr.getMemorySpace().getValue(),
                    blockedChunkSize);
=======
                    ctx, tdescTy.getMemorySpace(), blockedChunkSize);
>>>>>>> 10a576f7

                encoding = newEncoding;
              }
            }
            if (layout) {
              if (layout.getLaneLayout() == nullptr)
                layout = xegpu::LayoutAttr();
              else
                layout = layout.dropInstData();
            }

            newTy = xegpu::TensorDescType::get(ctx, tileShape, elemTy, encoding,
                                               layout);

          } else {
            newTy = type.clone(tileShape, elemTy);
          }

          std::optional<SmallVector<int64_t>> ratio =
              computeShapeRatio(type.getShape(), tileShape);
          assert(ratio && "Expecting the ratio to be valid.");
          return SmallVector<Type>(computeProduct(*ratio), newTy);
        });

    RewritePatternSet patterns(ctx);

    populateXeGPUUnrollPatterns(patterns, options);
    (void)applyPatternsGreedily(getOperation(), std::move(patterns));
  }
};

} // namespace

namespace mlir {
namespace test {
void registerTestXeGPULowerings() {
  PassRegistration<TestXeGPUUnrollingPatterns>();
}
} // namespace test
} // namespace mlir<|MERGE_RESOLUTION|>--- conflicted
+++ resolved
@@ -107,14 +107,7 @@
             // If the encoding is a ScatterTensorDescAttr, we need to
             // potentially adjust the chunk size based on the inst_data.
             if (tdescTy.isScattered()) {
-<<<<<<< HEAD
-              auto scatterAttr =
-                  llvm::dyn_cast_if_present<xegpu::ScatterTensorDescAttr>(
-                      encoding);
-              int64_t chunkSize = scatterAttr.getChunkSize().getInt();
-=======
               int64_t chunkSize = tdescTy.getChunkSizeAsInt();
->>>>>>> 10a576f7
 
               if (chunkSize > 1) {
                 int64_t blockedChunkSize = chunkSize;
@@ -124,12 +117,7 @@
 
                 // To create a new attribute with a different chunk_size:
                 auto newEncoding = xegpu::ScatterTensorDescAttr::get(
-<<<<<<< HEAD
-                    ctx, scatterAttr.getMemorySpace().getValue(),
-                    blockedChunkSize);
-=======
                     ctx, tdescTy.getMemorySpace(), blockedChunkSize);
->>>>>>> 10a576f7
 
                 encoding = newEncoding;
               }
