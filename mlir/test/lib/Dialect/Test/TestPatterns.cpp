--- conflicted
+++ resolved
@@ -348,7 +348,6 @@
 public:
   EraseFirstBlock(MLIRContext *context)
       : RewritePattern("test.erase_first_block", /*benefit=*/1, context) {}
-<<<<<<< HEAD
 
   LogicalResult matchAndRewrite(Operation *op,
                                 PatternRewriter &rewriter) const override {
@@ -371,30 +370,6 @@
   TestGreedyPatternDriver(const TestGreedyPatternDriver &other)
       : PassWrapper(other) {}
 
-=======
-
-  LogicalResult matchAndRewrite(Operation *op,
-                                PatternRewriter &rewriter) const override {
-    for (Region &r : op->getRegions()) {
-      for (Block &b : r.getBlocks()) {
-        rewriter.eraseBlock(&b);
-        return success();
-      }
-    }
-
-    return failure();
-  }
-};
-
-struct TestGreedyPatternDriver
-    : public PassWrapper<TestGreedyPatternDriver, OperationPass<>> {
-  MLIR_DEFINE_EXPLICIT_INTERNAL_INLINE_TYPE_ID(TestGreedyPatternDriver)
-
-  TestGreedyPatternDriver() = default;
-  TestGreedyPatternDriver(const TestGreedyPatternDriver &other)
-      : PassWrapper(other) {}
-
->>>>>>> a8d96e15
   StringRef getArgument() const final { return "test-greedy-patterns"; }
   StringRef getDescription() const final { return "Run test dialect patterns"; }
   void runOnOperation() override {
