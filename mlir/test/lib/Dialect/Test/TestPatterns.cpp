//===- TestPatterns.cpp - Test dialect pattern driver ---------------------===//
//
// Part of the LLVM Project, under the Apache License v2.0 with LLVM Exceptions.
// See https://llvm.org/LICENSE.txt for license information.
// SPDX-License-Identifier: Apache-2.0 WITH LLVM-exception
//
//===----------------------------------------------------------------------===//

#include "TestDialect.h"
#include "TestOps.h"
#include "TestTypes.h"
#include "mlir/Dialect/Arith/IR/Arith.h"
#include "mlir/Dialect/Func/IR/FuncOps.h"
#include "mlir/Dialect/Func/Transforms/FuncConversions.h"
#include "mlir/Dialect/Tensor/IR/Tensor.h"
#include "mlir/IR/BuiltinAttributes.h"
#include "mlir/IR/Matchers.h"
#include "mlir/IR/Visitors.h"
#include "mlir/Pass/Pass.h"
#include "mlir/Transforms/DialectConversion.h"
#include "mlir/Transforms/FoldUtils.h"
#include "mlir/Transforms/GreedyPatternRewriteDriver.h"
#include "mlir/Transforms/WalkPatternRewriteDriver.h"
#include "llvm/ADT/ScopeExit.h"
#include <cstdint>

using namespace mlir;
using namespace test;

// Native function for testing NativeCodeCall
static Value chooseOperand(Value input1, Value input2, BoolAttr choice) {
  return choice.getValue() ? input1 : input2;
}

static void createOpI(PatternRewriter &rewriter, Location loc, Value input) {
  rewriter.create<OpI>(loc, input);
}

static void handleNoResultOp(PatternRewriter &rewriter,
                             OpSymbolBindingNoResult op) {
  // Turn the no result op to a one-result op.
  rewriter.create<OpSymbolBindingB>(op.getLoc(), op.getOperand().getType(),
                                    op.getOperand());
}

static bool getFirstI32Result(Operation *op, Value &value) {
  if (!Type(op->getResult(0).getType()).isSignlessInteger(32))
    return false;
  value = op->getResult(0);
  return true;
}

static Value bindNativeCodeCallResult(Value value) { return value; }

static SmallVector<Value, 2> bindMultipleNativeCodeCallResult(Value input1,
                                                              Value input2) {
  return SmallVector<Value, 2>({input2, input1});
}

// Test that natives calls are only called once during rewrites.
// OpM_Test will return Pi, increased by 1 for each subsequent calls.
// This let us check the number of times OpM_Test was called by inspecting
// the returned value in the MLIR output.
static int64_t opMIncreasingValue = 314159265;
static Attribute opMTest(PatternRewriter &rewriter, Value val) {
  int64_t i = opMIncreasingValue++;
  return rewriter.getIntegerAttr(rewriter.getIntegerType(32), i);
}

namespace {
#include "TestPatterns.inc"
} // namespace

//===----------------------------------------------------------------------===//
// Test Reduce Pattern Interface
//===----------------------------------------------------------------------===//

void test::populateTestReductionPatterns(RewritePatternSet &patterns) {
  populateWithGenerated(patterns);
}

//===----------------------------------------------------------------------===//
// Canonicalizer Driver.
//===----------------------------------------------------------------------===//

namespace {
struct FoldingPattern : public RewritePattern {
public:
  FoldingPattern(MLIRContext *context)
      : RewritePattern(TestOpInPlaceFoldAnchor::getOperationName(),
                       /*benefit=*/1, context) {}

  LogicalResult matchAndRewrite(Operation *op,
                                PatternRewriter &rewriter) const override {
    // Exercise createOrFold API for a single-result operation that is folded
    // upon construction. The operation being created has an in-place folder,
    // and it should be still present in the output. Furthermore, the folder
    // should not crash when attempting to recover the (unchanged) operation
    // result.
    Value result = rewriter.createOrFold<TestOpInPlaceFold>(
        op->getLoc(), rewriter.getIntegerType(32), op->getOperand(0));
    assert(result);
    rewriter.replaceOp(op, result);
    return success();
  }
};

/// This pattern creates a foldable operation at the entry point of the block.
/// This tests the situation where the operation folder will need to replace an
/// operation with a previously created constant that does not initially
/// dominate the operation to replace.
struct FolderInsertBeforePreviouslyFoldedConstantPattern
    : public OpRewritePattern<TestCastOp> {
public:
  using OpRewritePattern<TestCastOp>::OpRewritePattern;

  LogicalResult matchAndRewrite(TestCastOp op,
                                PatternRewriter &rewriter) const override {
    if (!op->hasAttr("test_fold_before_previously_folded_op"))
      return failure();
    rewriter.setInsertionPointToStart(op->getBlock());

    auto constOp = rewriter.create<arith::ConstantOp>(
        op.getLoc(), rewriter.getBoolAttr(true));
    rewriter.replaceOpWithNewOp<TestCastOp>(op, rewriter.getI32Type(),
                                            Value(constOp));
    return success();
  }
};

/// This pattern matches test.op_commutative2 with the first operand being
/// another test.op_commutative2 with a constant on the right side and fold it
/// away by propagating it as its result. This is intend to check that patterns
/// are applied after the commutative property moves constant to the right.
struct FolderCommutativeOp2WithConstant
    : public OpRewritePattern<TestCommutative2Op> {
public:
  using OpRewritePattern<TestCommutative2Op>::OpRewritePattern;

  LogicalResult matchAndRewrite(TestCommutative2Op op,
                                PatternRewriter &rewriter) const override {
    auto operand =
        dyn_cast_or_null<TestCommutative2Op>(op->getOperand(0).getDefiningOp());
    if (!operand)
      return failure();
    Attribute constInput;
    if (!matchPattern(operand->getOperand(1), m_Constant(&constInput)))
      return failure();
    rewriter.replaceOp(op, operand->getOperand(1));
    return success();
  }
};

/// This pattern matches test.any_attr_of_i32_str ops. In case of an integer
/// attribute with value smaller than MaxVal, it increments the value by 1.
template <int MaxVal>
struct IncrementIntAttribute : public OpRewritePattern<AnyAttrOfOp> {
  using OpRewritePattern<AnyAttrOfOp>::OpRewritePattern;

  LogicalResult matchAndRewrite(AnyAttrOfOp op,
                                PatternRewriter &rewriter) const override {
    auto intAttr = dyn_cast<IntegerAttr>(op.getAttr());
    if (!intAttr)
      return failure();
    int64_t val = intAttr.getInt();
    if (val >= MaxVal)
      return failure();
    rewriter.modifyOpInPlace(
        op, [&]() { op.setAttrAttr(rewriter.getI32IntegerAttr(val + 1)); });
    return success();
  }
};

/// This patterns adds an "eligible" attribute to "foo.maybe_eligible_op".
struct MakeOpEligible : public RewritePattern {
  MakeOpEligible(MLIRContext *context)
      : RewritePattern("foo.maybe_eligible_op", /*benefit=*/1, context) {}

  LogicalResult matchAndRewrite(Operation *op,
                                PatternRewriter &rewriter) const override {
    if (op->hasAttr("eligible"))
      return failure();
    rewriter.modifyOpInPlace(
        op, [&]() { op->setAttr("eligible", rewriter.getUnitAttr()); });
    return success();
  }
};

/// This pattern hoists eligible ops out of a "test.one_region_op".
struct HoistEligibleOps : public OpRewritePattern<test::OneRegionOp> {
  using OpRewritePattern<test::OneRegionOp>::OpRewritePattern;

  LogicalResult matchAndRewrite(test::OneRegionOp op,
                                PatternRewriter &rewriter) const override {
    Operation *terminator = op.getRegion().front().getTerminator();
    Operation *toBeHoisted = terminator->getOperands()[0].getDefiningOp();
    if (toBeHoisted->getParentOp() != op)
      return failure();
    if (!toBeHoisted->hasAttr("eligible"))
      return failure();
    rewriter.moveOpBefore(toBeHoisted, op);
    return success();
  }
};

/// This pattern moves "test.move_before_parent_op" before the parent op.
struct MoveBeforeParentOp : public RewritePattern {
  MoveBeforeParentOp(MLIRContext *context)
      : RewritePattern("test.move_before_parent_op", /*benefit=*/1, context) {}

  LogicalResult matchAndRewrite(Operation *op,
                                PatternRewriter &rewriter) const override {
    // Do not hoist past functions.
    if (isa<FunctionOpInterface>(op->getParentOp()))
      return failure();
    rewriter.moveOpBefore(op, op->getParentOp());
    return success();
  }
};

/// This pattern moves "test.move_after_parent_op" after the parent op.
struct MoveAfterParentOp : public RewritePattern {
  MoveAfterParentOp(MLIRContext *context)
      : RewritePattern("test.move_after_parent_op", /*benefit=*/1, context) {}

  LogicalResult matchAndRewrite(Operation *op,
                                PatternRewriter &rewriter) const override {
    // Do not hoist past functions.
    if (isa<FunctionOpInterface>(op->getParentOp()))
      return failure();

    int64_t moveForwardBy = 0;
    if (auto advanceBy = op->getAttrOfType<IntegerAttr>("advance"))
      moveForwardBy = advanceBy.getInt();

    Operation *moveAfter = op->getParentOp();
    for (int64_t i = 0; i < moveForwardBy; ++i)
      moveAfter = moveAfter->getNextNode();

    rewriter.moveOpAfter(op, moveAfter);
    return success();
  }
};

/// This pattern inlines blocks that are nested in
/// "test.inline_blocks_into_parent" into the parent block.
struct InlineBlocksIntoParent : public RewritePattern {
  InlineBlocksIntoParent(MLIRContext *context)
      : RewritePattern("test.inline_blocks_into_parent", /*benefit=*/1,
                       context) {}

  LogicalResult matchAndRewrite(Operation *op,
                                PatternRewriter &rewriter) const override {
    bool changed = false;
    for (Region &r : op->getRegions()) {
      while (!r.empty()) {
        rewriter.inlineBlockBefore(&r.front(), op);
        changed = true;
      }
    }
    return success(changed);
  }
};

/// This pattern splits blocks at "test.split_block_here" and replaces the op
/// with a new op (to prevent an infinite loop of block splitting).
struct SplitBlockHere : public RewritePattern {
  SplitBlockHere(MLIRContext *context)
      : RewritePattern("test.split_block_here", /*benefit=*/1, context) {}

  LogicalResult matchAndRewrite(Operation *op,
                                PatternRewriter &rewriter) const override {
    rewriter.splitBlock(op->getBlock(), op->getIterator());
    Operation *newOp = rewriter.create(
        op->getLoc(),
        OperationName("test.new_op", op->getContext()).getIdentifier(),
        op->getOperands(), op->getResultTypes());
    rewriter.replaceOp(op, newOp);
    return success();
  }
};

/// This pattern clones "test.clone_me" ops.
struct CloneOp : public RewritePattern {
  CloneOp(MLIRContext *context)
      : RewritePattern("test.clone_me", /*benefit=*/1, context) {}

  LogicalResult matchAndRewrite(Operation *op,
                                PatternRewriter &rewriter) const override {
    // Do not clone already cloned ops to avoid going into an infinite loop.
    if (op->hasAttr("was_cloned"))
      return failure();
    Operation *cloned = rewriter.clone(*op);
    cloned->setAttr("was_cloned", rewriter.getUnitAttr());
    return success();
  }
};

/// This pattern clones regions of "test.clone_region_before" ops before the
/// parent block.
struct CloneRegionBeforeOp : public RewritePattern {
  CloneRegionBeforeOp(MLIRContext *context)
      : RewritePattern("test.clone_region_before", /*benefit=*/1, context) {}

  LogicalResult matchAndRewrite(Operation *op,
                                PatternRewriter &rewriter) const override {
    // Do not clone already cloned ops to avoid going into an infinite loop.
    if (op->hasAttr("was_cloned"))
      return failure();
    for (Region &r : op->getRegions())
      rewriter.cloneRegionBefore(r, op->getBlock());
    op->setAttr("was_cloned", rewriter.getUnitAttr());
    return success();
  }
};

/// Replace an operation may introduce the re-visiting of its users.
class ReplaceWithNewOp : public RewritePattern {
public:
  ReplaceWithNewOp(MLIRContext *context)
      : RewritePattern("test.replace_with_new_op", /*benefit=*/1, context) {}

  LogicalResult matchAndRewrite(Operation *op,
                                PatternRewriter &rewriter) const override {
    Operation *newOp;
    if (op->hasAttr("create_erase_op")) {
      newOp = rewriter.create(
          op->getLoc(),
          OperationName("test.erase_op", op->getContext()).getIdentifier(),
          ValueRange(), TypeRange());
    } else {
      newOp = rewriter.create(
          op->getLoc(),
          OperationName("test.new_op", op->getContext()).getIdentifier(),
          op->getOperands(), op->getResultTypes());
    }
    // "replaceOp" could be used instead of "replaceAllOpUsesWith"+"eraseOp".
    // A "notifyOperationReplaced" callback is triggered in either case.
    rewriter.replaceAllOpUsesWith(op, newOp->getResults());
    rewriter.eraseOp(op);
    return success();
  }
};

/// Erases the first child block of the matched "test.erase_first_block"
/// operation.
class EraseFirstBlock : public RewritePattern {
public:
  EraseFirstBlock(MLIRContext *context)
      : RewritePattern("test.erase_first_block", /*benefit=*/1, context) {}

  LogicalResult matchAndRewrite(Operation *op,
                                PatternRewriter &rewriter) const override {
    for (Region &r : op->getRegions()) {
      for (Block &b : r.getBlocks()) {
        rewriter.eraseBlock(&b);
        return success();
      }
    }

    return failure();
  }
};

struct TestGreedyPatternDriver
    : public PassWrapper<TestGreedyPatternDriver, OperationPass<>> {
  MLIR_DEFINE_EXPLICIT_INTERNAL_INLINE_TYPE_ID(TestGreedyPatternDriver)

  TestGreedyPatternDriver() = default;
  TestGreedyPatternDriver(const TestGreedyPatternDriver &other)
      : PassWrapper(other) {}

  StringRef getArgument() const final { return "test-greedy-patterns"; }
  StringRef getDescription() const final { return "Run test dialect patterns"; }
  void runOnOperation() override {
    mlir::RewritePatternSet patterns(&getContext());
    populateWithGenerated(patterns);

    // Verify named pattern is generated with expected name.
    patterns.add<FoldingPattern, TestNamedPatternRule,
                 FolderInsertBeforePreviouslyFoldedConstantPattern,
                 FolderCommutativeOp2WithConstant, HoistEligibleOps,
                 MakeOpEligible>(&getContext());

    // Additional patterns for testing the GreedyPatternRewriteDriver.
    patterns.insert<IncrementIntAttribute<3>>(&getContext());

    GreedyRewriteConfig config;
    config.setUseTopDownTraversal(useTopDownTraversal)
        .setMaxIterations(this->maxIterations)
        .enableFolding(this->fold)
        .enableConstantCSE(this->cseConstants);
    (void)applyPatternsGreedily(getOperation(), std::move(patterns), config);
  }

  Option<bool> useTopDownTraversal{
      *this, "top-down",
      llvm::cl::desc("Seed the worklist in general top-down order"),
      llvm::cl::init(GreedyRewriteConfig().getUseTopDownTraversal())};
  Option<int> maxIterations{
      *this, "max-iterations",
      llvm::cl::desc("Max. iterations in the GreedyRewriteConfig"),
      llvm::cl::init(GreedyRewriteConfig().getMaxIterations())};
  Option<bool> fold{*this, "fold", llvm::cl::desc("Whether to fold"),
                    llvm::cl::init(GreedyRewriteConfig().isFoldingEnabled())};
  Option<bool> cseConstants{
      *this, "cse-constants", llvm::cl::desc("Whether to CSE constants"),
      llvm::cl::init(GreedyRewriteConfig().isConstantCSEEnabled())};
};

struct DumpNotifications : public RewriterBase::Listener {
  void notifyBlockInserted(Block *block, Region *previous,
                           Region::iterator previousIt) override {
    llvm::outs() << "notifyBlockInserted";
    if (block->getParentOp()) {
      llvm::outs() << " into " << block->getParentOp()->getName() << ": ";
    } else {
      llvm::outs() << " into unknown op: ";
    }
    if (previous == nullptr) {
      llvm::outs() << "was unlinked\n";
    } else {
      llvm::outs() << "was linked\n";
    }
  }
  void notifyOperationInserted(Operation *op,
                               OpBuilder::InsertPoint previous) override {
    llvm::outs() << "notifyOperationInserted: " << op->getName();
    if (!previous.isSet()) {
      llvm::outs() << ", was unlinked\n";
    } else {
      if (!previous.getPoint().getNodePtr()) {
        llvm::outs() << ", was linked, exact position unknown\n";
      } else if (previous.getPoint() == previous.getBlock()->end()) {
        llvm::outs() << ", was last in block\n";
      } else {
        llvm::outs() << ", previous = " << previous.getPoint()->getName()
                     << "\n";
      }
    }
  }
  void notifyBlockErased(Block *block) override {
    llvm::outs() << "notifyBlockErased\n";
  }
  void notifyOperationErased(Operation *op) override {
    llvm::outs() << "notifyOperationErased: " << op->getName() << "\n";
  }
  void notifyOperationModified(Operation *op) override {
    llvm::outs() << "notifyOperationModified: " << op->getName() << "\n";
  }
  void notifyOperationReplaced(Operation *op, ValueRange values) override {
    llvm::outs() << "notifyOperationReplaced: " << op->getName() << "\n";
  }
};

struct TestStrictPatternDriver
    : public PassWrapper<TestStrictPatternDriver, OperationPass<func::FuncOp>> {
public:
  MLIR_DEFINE_EXPLICIT_INTERNAL_INLINE_TYPE_ID(TestStrictPatternDriver)

  TestStrictPatternDriver() = default;
  TestStrictPatternDriver(const TestStrictPatternDriver &other)
      : PassWrapper(other) {
    strictMode = other.strictMode;
  }

  StringRef getArgument() const final { return "test-strict-pattern-driver"; }
  StringRef getDescription() const final {
    return "Test strict mode of pattern driver";
  }

  void runOnOperation() override {
    MLIRContext *ctx = &getContext();
    mlir::RewritePatternSet patterns(ctx);
    patterns.add<
        // clang-format off
        ChangeBlockOp,
        CloneOp,
        CloneRegionBeforeOp,
        EraseOp,
        ImplicitChangeOp,
        InlineBlocksIntoParent,
        InsertSameOp,
        MoveBeforeParentOp,
        ReplaceWithNewOp,
        SplitBlockHere
        // clang-format on
        >(ctx);
    SmallVector<Operation *> ops;
    getOperation()->walk([&](Operation *op) {
      StringRef opName = op->getName().getStringRef();
      if (opName == "test.insert_same_op" || opName == "test.change_block_op" ||
          opName == "test.replace_with_new_op" || opName == "test.erase_op" ||
          opName == "test.move_before_parent_op" ||
          opName == "test.inline_blocks_into_parent" ||
          opName == "test.split_block_here" || opName == "test.clone_me" ||
          opName == "test.clone_region_before") {
        ops.push_back(op);
      }
    });

    DumpNotifications dumpNotifications;
    GreedyRewriteConfig config;
    config.setListener(&dumpNotifications);
    if (strictMode == "AnyOp") {
      config.setStrictness(GreedyRewriteStrictness::AnyOp);
    } else if (strictMode == "ExistingAndNewOps") {
      config.setStrictness(GreedyRewriteStrictness::ExistingAndNewOps);
    } else if (strictMode == "ExistingOps") {
      config.setStrictness(GreedyRewriteStrictness::ExistingOps);
    } else {
      llvm_unreachable("invalid strictness option");
    }

    // Check if these transformations introduce visiting of operations that
    // are not in the `ops` set (The new created ops are valid). An invalid
    // operation will trigger the assertion while processing.
    bool changed = false;
    bool allErased = false;
    (void)applyOpPatternsGreedily(ArrayRef(ops), std::move(patterns), config,
                                  &changed, &allErased);
    Builder b(ctx);
    getOperation()->setAttr("pattern_driver_changed", b.getBoolAttr(changed));
    getOperation()->setAttr("pattern_driver_all_erased",
                            b.getBoolAttr(allErased));
  }

  Option<std::string> strictMode{
      *this, "strictness",
      llvm::cl::desc("Can be {AnyOp, ExistingAndNewOps, ExistingOps}"),
      llvm::cl::init("AnyOp")};

private:
  // New inserted operation is valid for further transformation.
  class InsertSameOp : public RewritePattern {
  public:
    InsertSameOp(MLIRContext *context)
        : RewritePattern("test.insert_same_op", /*benefit=*/1, context) {}

    LogicalResult matchAndRewrite(Operation *op,
                                  PatternRewriter &rewriter) const override {
      if (op->hasAttr("skip"))
        return failure();

      Operation *newOp =
          rewriter.create(op->getLoc(), op->getName().getIdentifier(),
                          op->getOperands(), op->getResultTypes());
      rewriter.modifyOpInPlace(
          op, [&]() { op->setAttr("skip", rewriter.getBoolAttr(true)); });
      newOp->setAttr("skip", rewriter.getBoolAttr(true));

      return success();
    }
  };

  // Remove an operation may introduce the re-visiting of its operands.
  class EraseOp : public RewritePattern {
  public:
    EraseOp(MLIRContext *context)
        : RewritePattern("test.erase_op", /*benefit=*/1, context) {}
    LogicalResult matchAndRewrite(Operation *op,
                                  PatternRewriter &rewriter) const override {
      rewriter.eraseOp(op);
      return success();
    }
  };

  // The following two patterns test RewriterBase::replaceAllUsesWith.
  //
  // That function replaces all usages of a Block (or a Value) with another one
  // *and tracks these changes in the rewriter.* The GreedyPatternRewriteDriver
  // with GreedyRewriteStrictness::AnyOp uses that tracking to construct its
  // worklist: when an op is modified, it is added to the worklist. The two
  // patterns below make the tracking observable: ChangeBlockOp replaces all
  // usages of a block and that pattern is applied because the corresponding ops
  // are put on the initial worklist (see above). ImplicitChangeOp does an
  // unrelated change but ops of the corresponding type are *not* on the initial
  // worklist, so the effect of the second pattern is only visible if the
  // tracking and subsequent adding to the worklist actually works.

  // Replace all usages of the first successor with the second successor.
  class ChangeBlockOp : public RewritePattern {
  public:
    ChangeBlockOp(MLIRContext *context)
        : RewritePattern("test.change_block_op", /*benefit=*/1, context) {}
    LogicalResult matchAndRewrite(Operation *op,
                                  PatternRewriter &rewriter) const override {
      if (op->getNumSuccessors() < 2)
        return failure();
      Block *firstSuccessor = op->getSuccessor(0);
      Block *secondSuccessor = op->getSuccessor(1);
      if (firstSuccessor == secondSuccessor)
        return failure();
      // This is the function being tested:
      rewriter.replaceAllUsesWith(firstSuccessor, secondSuccessor);
      // Using the following line instead would make the test fail:
      // firstSuccessor->replaceAllUsesWith(secondSuccessor);
      return success();
    }
  };

  // Changes the successor to the parent block.
  class ImplicitChangeOp : public RewritePattern {
  public:
    ImplicitChangeOp(MLIRContext *context)
        : RewritePattern("test.implicit_change_op", /*benefit=*/1, context) {}
    LogicalResult matchAndRewrite(Operation *op,
                                  PatternRewriter &rewriter) const override {
      if (op->getNumSuccessors() < 1 || op->getSuccessor(0) == op->getBlock())
        return failure();
      rewriter.modifyOpInPlace(op,
                               [&]() { op->setSuccessor(op->getBlock(), 0); });
      return success();
    }
  };
};

struct TestWalkPatternDriver final
    : PassWrapper<TestWalkPatternDriver, OperationPass<>> {
  MLIR_DEFINE_EXPLICIT_INTERNAL_INLINE_TYPE_ID(TestWalkPatternDriver)

  TestWalkPatternDriver() = default;
  TestWalkPatternDriver(const TestWalkPatternDriver &other)
      : PassWrapper(other) {}

  StringRef getArgument() const override {
    return "test-walk-pattern-rewrite-driver";
  }
  StringRef getDescription() const override {
    return "Run test walk pattern rewrite driver";
  }
  void runOnOperation() override {
    mlir::RewritePatternSet patterns(&getContext());

    // Patterns for testing the WalkPatternRewriteDriver.
    patterns.add<IncrementIntAttribute<3>, MoveBeforeParentOp,
                 MoveAfterParentOp, CloneOp, ReplaceWithNewOp, EraseFirstBlock>(
        &getContext());

    DumpNotifications dumpListener;
    walkAndApplyPatterns(getOperation(), std::move(patterns),
                         dumpNotifications ? &dumpListener : nullptr);
  }

  Option<bool> dumpNotifications{
      *this, "dump-notifications",
      llvm::cl::desc("Print rewrite listener notifications"),
      llvm::cl::init(false)};
};

} // namespace

//===----------------------------------------------------------------------===//
// ReturnType Driver.
//===----------------------------------------------------------------------===//

namespace {
// Generate ops for each instance where the type can be successfully inferred.
template <typename OpTy>
static void invokeCreateWithInferredReturnType(Operation *op) {
  auto *context = op->getContext();
  auto fop = op->getParentOfType<func::FuncOp>();
  auto location = UnknownLoc::get(context);
  OpBuilder b(op);
  b.setInsertionPointAfter(op);

  // Use permutations of 2 args as operands.
  assert(fop.getNumArguments() >= 2);
  for (int i = 0, e = fop.getNumArguments(); i < e; ++i) {
    for (int j = 0; j < e; ++j) {
      std::array<Value, 2> values = {{fop.getArgument(i), fop.getArgument(j)}};
      SmallVector<Type, 2> inferredReturnTypes;
      if (succeeded(OpTy::inferReturnTypes(
              context, std::nullopt, values, op->getDiscardableAttrDictionary(),
              op->getPropertiesStorage(), op->getRegions(),
              inferredReturnTypes))) {
        OperationState state(location, OpTy::getOperationName());
        // TODO: Expand to regions.
        OpTy::build(b, state, values, op->getAttrs());
        (void)b.create(state);
      }
    }
  }
}

static void reifyReturnShape(Operation *op) {
  OpBuilder b(op);

  // Use permutations of 2 args as operands.
  auto shapedOp = cast<OpWithShapedTypeInferTypeInterfaceOp>(op);
  SmallVector<Value, 2> shapes;
  if (failed(shapedOp.reifyReturnTypeShapes(b, op->getOperands(), shapes)) ||
      !llvm::hasSingleElement(shapes))
    return;
  for (const auto &it : llvm::enumerate(shapes)) {
    op->emitRemark() << "value " << it.index() << ": "
                     << it.value().getDefiningOp();
  }
}

struct TestReturnTypeDriver
    : public PassWrapper<TestReturnTypeDriver, OperationPass<func::FuncOp>> {
  MLIR_DEFINE_EXPLICIT_INTERNAL_INLINE_TYPE_ID(TestReturnTypeDriver)

  void getDependentDialects(DialectRegistry &registry) const override {
    registry.insert<tensor::TensorDialect>();
  }
  StringRef getArgument() const final { return "test-return-type"; }
  StringRef getDescription() const final { return "Run return type functions"; }

  void runOnOperation() override {
    if (getOperation().getName() == "testCreateFunctions") {
      std::vector<Operation *> ops;
      // Collect ops to avoid triggering on inserted ops.
      for (auto &op : getOperation().getBody().front())
        ops.push_back(&op);
      // Generate test patterns for each, but skip terminator.
      for (auto *op : llvm::ArrayRef(ops).drop_back()) {
        // Test create method of each of the Op classes below. The resultant
        // output would be in reverse order underneath `op` from which
        // the attributes and regions are used.
        invokeCreateWithInferredReturnType<OpWithInferTypeInterfaceOp>(op);
        invokeCreateWithInferredReturnType<OpWithInferTypeAdaptorInterfaceOp>(
            op);
        invokeCreateWithInferredReturnType<
            OpWithShapedTypeInferTypeInterfaceOp>(op);
      };
      return;
    }
    if (getOperation().getName() == "testReifyFunctions") {
      std::vector<Operation *> ops;
      // Collect ops to avoid triggering on inserted ops.
      for (auto &op : getOperation().getBody().front())
        if (isa<OpWithShapedTypeInferTypeInterfaceOp>(op))
          ops.push_back(&op);
      // Generate test patterns for each, but skip terminator.
      for (auto *op : ops)
        reifyReturnShape(op);
    }
  }
};
} // namespace

namespace {
struct TestDerivedAttributeDriver
    : public PassWrapper<TestDerivedAttributeDriver,
                         OperationPass<func::FuncOp>> {
  MLIR_DEFINE_EXPLICIT_INTERNAL_INLINE_TYPE_ID(TestDerivedAttributeDriver)

  StringRef getArgument() const final { return "test-derived-attr"; }
  StringRef getDescription() const final {
    return "Run test derived attributes";
  }
  void runOnOperation() override;
};
} // namespace

void TestDerivedAttributeDriver::runOnOperation() {
  getOperation().walk([](DerivedAttributeOpInterface dOp) {
    auto dAttr = dOp.materializeDerivedAttributes();
    if (!dAttr)
      return;
    for (auto d : dAttr)
      dOp.emitRemark() << d.getName().getValue() << " = " << d.getValue();
  });
}

//===----------------------------------------------------------------------===//
// Legalization Driver.
//===----------------------------------------------------------------------===//

namespace {
//===----------------------------------------------------------------------===//
// Region-Block Rewrite Testing
//===----------------------------------------------------------------------===//

/// This pattern applies a signature conversion to a block inside a detached
/// region.
struct TestDetachedSignatureConversion : public ConversionPattern {
  TestDetachedSignatureConversion(MLIRContext *ctx)
      : ConversionPattern("test.detached_signature_conversion", /*benefit=*/1,
                          ctx) {}

  LogicalResult
  matchAndRewrite(Operation *op, ArrayRef<Value> operands,
                  ConversionPatternRewriter &rewriter) const final {
    if (op->getNumRegions() != 1)
      return failure();
    OperationState state(op->getLoc(), "test.legal_op", operands,
                         op->getResultTypes(), {}, BlockRange());
    Region *newRegion = state.addRegion();
    rewriter.inlineRegionBefore(op->getRegion(0), *newRegion,
                                newRegion->begin());
    TypeConverter::SignatureConversion result(newRegion->getNumArguments());
    for (unsigned i = 0, e = newRegion->getNumArguments(); i < e; ++i)
      result.addInputs(i, rewriter.getF64Type());
    rewriter.applySignatureConversion(&newRegion->front(), result);
    Operation *newOp = rewriter.create(state);
    rewriter.replaceOp(op, newOp->getResults());
    return success();
  }
};

/// This pattern is a simple pattern that inlines the first region of a given
/// operation into the parent region.
struct TestRegionRewriteBlockMovement : public ConversionPattern {
  TestRegionRewriteBlockMovement(MLIRContext *ctx)
      : ConversionPattern("test.region", 1, ctx) {}

  LogicalResult
  matchAndRewrite(Operation *op, ArrayRef<Value> operands,
                  ConversionPatternRewriter &rewriter) const final {
    // Inline this region into the parent region.
    auto &parentRegion = *op->getParentRegion();
    auto &opRegion = op->getRegion(0);
    if (op->getDiscardableAttr("legalizer.should_clone"))
      rewriter.cloneRegionBefore(opRegion, parentRegion, parentRegion.end());
    else
      rewriter.inlineRegionBefore(opRegion, parentRegion, parentRegion.end());

    if (op->getDiscardableAttr("legalizer.erase_old_blocks")) {
      while (!opRegion.empty())
        rewriter.eraseBlock(&opRegion.front());
    }

    // Drop this operation.
    rewriter.eraseOp(op);
    return success();
  }
};
/// This pattern is a simple pattern that generates a region containing an
/// illegal operation.
struct TestRegionRewriteUndo : public RewritePattern {
  TestRegionRewriteUndo(MLIRContext *ctx)
      : RewritePattern("test.region_builder", 1, ctx) {}

  LogicalResult matchAndRewrite(Operation *op,
                                PatternRewriter &rewriter) const final {
    // Create the region operation with an entry block containing arguments.
    OperationState newRegion(op->getLoc(), "test.region");
    newRegion.addRegion();
    auto *regionOp = rewriter.create(newRegion);
    auto *entryBlock = rewriter.createBlock(&regionOp->getRegion(0));
    entryBlock->addArgument(rewriter.getIntegerType(64),
                            rewriter.getUnknownLoc());

    // Add an explicitly illegal operation to ensure the conversion fails.
    rewriter.create<ILLegalOpF>(op->getLoc(), rewriter.getIntegerType(32));
    rewriter.create<TestValidOp>(op->getLoc(), ArrayRef<Value>());

    // Drop this operation.
    rewriter.eraseOp(op);
    return success();
  }
};
/// A simple pattern that creates a block at the end of the parent region of the
/// matched operation.
struct TestCreateBlock : public RewritePattern {
  TestCreateBlock(MLIRContext *ctx)
      : RewritePattern("test.create_block", /*benefit=*/1, ctx) {}

  LogicalResult matchAndRewrite(Operation *op,
                                PatternRewriter &rewriter) const final {
    Region &region = *op->getParentRegion();
    Type i32Type = rewriter.getIntegerType(32);
    Location loc = op->getLoc();
    rewriter.createBlock(&region, region.end(), {i32Type, i32Type}, {loc, loc});
    rewriter.create<TerminatorOp>(loc);
    rewriter.eraseOp(op);
    return success();
  }
};

/// A simple pattern that creates a block containing an invalid operation in
/// order to trigger the block creation undo mechanism.
struct TestCreateIllegalBlock : public RewritePattern {
  TestCreateIllegalBlock(MLIRContext *ctx)
      : RewritePattern("test.create_illegal_block", /*benefit=*/1, ctx) {}

  LogicalResult matchAndRewrite(Operation *op,
                                PatternRewriter &rewriter) const final {
    Region &region = *op->getParentRegion();
    Type i32Type = rewriter.getIntegerType(32);
    Location loc = op->getLoc();
    rewriter.createBlock(&region, region.end(), {i32Type, i32Type}, {loc, loc});
    // Create an illegal op to ensure the conversion fails.
    rewriter.create<ILLegalOpF>(loc, i32Type);
    rewriter.create<TerminatorOp>(loc);
    rewriter.eraseOp(op);
    return success();
  }
};

/// A simple pattern that tests the "replaceUsesOfBlockArgument" API.
struct TestBlockArgReplace : public ConversionPattern {
  TestBlockArgReplace(MLIRContext *ctx, const TypeConverter &converter)
      : ConversionPattern(converter, "test.block_arg_replace", /*benefit=*/1,
                          ctx) {}

  LogicalResult
  matchAndRewrite(Operation *op, ArrayRef<Value> operands,
                  ConversionPatternRewriter &rewriter) const final {
    // Replace the first block argument with 2x the second block argument.
    Value repl = op->getRegion(0).getArgument(1);
    rewriter.replaceUsesOfBlockArgument(op->getRegion(0).getArgument(0),
                                        {repl, repl});
    rewriter.modifyOpInPlace(op, [&] {
      // If the "trigger_rollback" attribute is set, keep the op illegal, so
      // that a rollback is triggered.
      if (!op->hasAttr("trigger_rollback"))
        op->setAttr("is_legal", rewriter.getUnitAttr());
    });
    return success();
  }
};

/// This pattern hoists ops out of a "test.hoist_me" and then fails conversion.
/// This is to test the rollback logic.
struct TestUndoMoveOpBefore : public ConversionPattern {
  TestUndoMoveOpBefore(MLIRContext *ctx)
      : ConversionPattern("test.hoist_me", /*benefit=*/1, ctx) {}

  LogicalResult
  matchAndRewrite(Operation *op, ArrayRef<Value> operands,
                  ConversionPatternRewriter &rewriter) const override {
    rewriter.moveOpBefore(op, op->getParentOp());
    // Replace with an illegal op to ensure the conversion fails.
    rewriter.replaceOpWithNewOp<ILLegalOpF>(op, rewriter.getF32Type());
    return success();
  }
};

/// A rewrite pattern that tests the undo mechanism when erasing a block.
struct TestUndoBlockErase : public ConversionPattern {
  TestUndoBlockErase(MLIRContext *ctx)
      : ConversionPattern("test.undo_block_erase", /*benefit=*/1, ctx) {}

  LogicalResult
  matchAndRewrite(Operation *op, ArrayRef<Value> operands,
                  ConversionPatternRewriter &rewriter) const final {
    Block *secondBlock = &*std::next(op->getRegion(0).begin());
    rewriter.setInsertionPointToStart(secondBlock);
    rewriter.create<ILLegalOpF>(op->getLoc(), rewriter.getF32Type());
    rewriter.eraseBlock(secondBlock);
    rewriter.modifyOpInPlace(op, [] {});
    return success();
  }
};

/// A pattern that modifies a property in-place, but keeps the op illegal.
struct TestUndoPropertiesModification : public ConversionPattern {
  TestUndoPropertiesModification(MLIRContext *ctx)
      : ConversionPattern("test.with_properties", /*benefit=*/1, ctx) {}
  LogicalResult
  matchAndRewrite(Operation *op, ArrayRef<Value> operands,
                  ConversionPatternRewriter &rewriter) const final {
    if (!op->hasAttr("modify_inplace"))
      return failure();
    rewriter.modifyOpInPlace(
        op, [&]() { cast<TestOpWithProperties>(op).getProperties().setA(42); });
    return success();
  }
};

//===----------------------------------------------------------------------===//
// Type-Conversion Rewrite Testing
//===----------------------------------------------------------------------===//

/// This patterns erases a region operation that has had a type conversion.
struct TestDropOpSignatureConversion : public ConversionPattern {
  TestDropOpSignatureConversion(MLIRContext *ctx,
                                const TypeConverter &converter)
      : ConversionPattern(converter, "test.drop_region_op", 1, ctx) {}
  LogicalResult
  matchAndRewrite(Operation *op, ArrayRef<Value> operands,
                  ConversionPatternRewriter &rewriter) const override {
    Region &region = op->getRegion(0);
    Block *entry = &region.front();

    // Convert the original entry arguments.
    const TypeConverter &converter = *getTypeConverter();
    TypeConverter::SignatureConversion result(entry->getNumArguments());
    if (failed(converter.convertSignatureArgs(entry->getArgumentTypes(),
                                              result)) ||
        failed(rewriter.convertRegionTypes(&region, converter, &result)))
      return failure();

    // Convert the region signature and just drop the operation.
    rewriter.eraseOp(op);
    return success();
  }
};
/// This pattern simply updates the operands of the given operation.
struct TestPassthroughInvalidOp : public ConversionPattern {
  TestPassthroughInvalidOp(MLIRContext *ctx, const TypeConverter &converter)
      : ConversionPattern(converter, "test.invalid", 1, ctx) {}
  LogicalResult
  matchAndRewrite(Operation *op, ArrayRef<ValueRange> operands,
                  ConversionPatternRewriter &rewriter) const final {
    SmallVector<Value> flattened;
    for (auto it : llvm::enumerate(operands)) {
      ValueRange range = it.value();
      if (range.size() == 1) {
        flattened.push_back(range.front());
        continue;
      }

      // This is a 1:N replacement. Insert a test.cast op. (That's what the
      // argument materialization used to do.)
      flattened.push_back(
          rewriter
              .create<TestCastOp>(op->getLoc(),
                                  op->getOperand(it.index()).getType(), range)
              .getResult());
    }
    rewriter.replaceOpWithNewOp<TestValidOp>(op, TypeRange(), flattened,
<<<<<<< HEAD
                                             std::nullopt);
=======
                                             ArrayRef<NamedAttribute>());
>>>>>>> 5ee67ebe
    return success();
  }
};
/// Replace with valid op, but simply drop the operands. This is used in a
/// regression where we used to generate circular unrealized_conversion_cast
/// ops.
struct TestDropAndReplaceInvalidOp : public ConversionPattern {
  TestDropAndReplaceInvalidOp(MLIRContext *ctx, const TypeConverter &converter)
      : ConversionPattern(converter,
                          "test.drop_operands_and_replace_with_valid", 1, ctx) {
  }
  LogicalResult
  matchAndRewrite(Operation *op, ArrayRef<Value> operands,
                  ConversionPatternRewriter &rewriter) const final {
    rewriter.replaceOpWithNewOp<TestValidOp>(op, TypeRange(), ValueRange(),
<<<<<<< HEAD
                                             std::nullopt);
=======
                                             ArrayRef<NamedAttribute>());
>>>>>>> 5ee67ebe
    return success();
  }
};
/// This pattern handles the case of a split return value.
struct TestSplitReturnType : public ConversionPattern {
  TestSplitReturnType(MLIRContext *ctx)
      : ConversionPattern("test.return", 1, ctx) {}
  LogicalResult
  matchAndRewrite(Operation *op, ArrayRef<ValueRange> operands,
                  ConversionPatternRewriter &rewriter) const final {
    // Check for a return of F32.
    if (op->getNumOperands() != 1 || !op->getOperand(0).getType().isF32())
      return failure();
    rewriter.replaceOpWithNewOp<TestReturnOp>(op, operands[0]);
    return success();
  }
};

//===----------------------------------------------------------------------===//
// Multi-Level Type-Conversion Rewrite Testing
struct TestChangeProducerTypeI32ToF32 : public ConversionPattern {
  TestChangeProducerTypeI32ToF32(MLIRContext *ctx)
      : ConversionPattern("test.type_producer", 1, ctx) {}
  LogicalResult
  matchAndRewrite(Operation *op, ArrayRef<Value> operands,
                  ConversionPatternRewriter &rewriter) const final {
    // If the type is I32, change the type to F32.
    if (!Type(*op->result_type_begin()).isSignlessInteger(32))
      return failure();
    rewriter.replaceOpWithNewOp<TestTypeProducerOp>(op, rewriter.getF32Type());
    return success();
  }
};
struct TestChangeProducerTypeF32ToF64 : public ConversionPattern {
  TestChangeProducerTypeF32ToF64(MLIRContext *ctx)
      : ConversionPattern("test.type_producer", 1, ctx) {}
  LogicalResult
  matchAndRewrite(Operation *op, ArrayRef<Value> operands,
                  ConversionPatternRewriter &rewriter) const final {
    // If the type is F32, change the type to F64.
    if (!Type(*op->result_type_begin()).isF32())
      return rewriter.notifyMatchFailure(op, "expected single f32 operand");
    rewriter.replaceOpWithNewOp<TestTypeProducerOp>(op, rewriter.getF64Type());
    return success();
  }
};
struct TestChangeProducerTypeF32ToInvalid : public ConversionPattern {
  TestChangeProducerTypeF32ToInvalid(MLIRContext *ctx)
      : ConversionPattern("test.type_producer", 10, ctx) {}
  LogicalResult
  matchAndRewrite(Operation *op, ArrayRef<Value> operands,
                  ConversionPatternRewriter &rewriter) const final {
    // Always convert to B16, even though it is not a legal type. This tests
    // that values are unmapped correctly.
    rewriter.replaceOpWithNewOp<TestTypeProducerOp>(op, rewriter.getBF16Type());
    return success();
  }
};
struct TestUpdateConsumerType : public ConversionPattern {
  TestUpdateConsumerType(MLIRContext *ctx)
      : ConversionPattern("test.type_consumer", 1, ctx) {}
  LogicalResult
  matchAndRewrite(Operation *op, ArrayRef<Value> operands,
                  ConversionPatternRewriter &rewriter) const final {
    // Verify that the incoming operand has been successfully remapped to F64.
    if (!operands[0].getType().isF64())
      return failure();
    rewriter.replaceOpWithNewOp<TestTypeConsumerOp>(op, operands[0]);
    return success();
  }
};

//===----------------------------------------------------------------------===//
// Non-Root Replacement Rewrite Testing
/// This pattern generates an invalid operation, but replaces it before the
/// pattern is finished. This checks that we don't need to legalize the
/// temporary op.
struct TestNonRootReplacement : public RewritePattern {
  TestNonRootReplacement(MLIRContext *ctx)
      : RewritePattern("test.replace_non_root", 1, ctx) {}

  LogicalResult matchAndRewrite(Operation *op,
                                PatternRewriter &rewriter) const final {
    auto resultType = *op->result_type_begin();
    auto illegalOp = rewriter.create<ILLegalOpF>(op->getLoc(), resultType);
    auto legalOp = rewriter.create<LegalOpB>(op->getLoc(), resultType);

    rewriter.replaceOp(illegalOp, legalOp);
    rewriter.replaceOp(op, illegalOp);
    return success();
  }
};

//===----------------------------------------------------------------------===//
// Recursive Rewrite Testing
/// This pattern is applied to the same operation multiple times, but has a
/// bounded recursion.
struct TestBoundedRecursiveRewrite
    : public OpRewritePattern<TestRecursiveRewriteOp> {
  using OpRewritePattern<TestRecursiveRewriteOp>::OpRewritePattern;

  void initialize() {
    // The conversion target handles bounding the recursion of this pattern.
    setHasBoundedRewriteRecursion();
  }

  LogicalResult matchAndRewrite(TestRecursiveRewriteOp op,
                                PatternRewriter &rewriter) const final {
    // Decrement the depth of the op in-place.
    rewriter.modifyOpInPlace(op, [&] {
      op->setAttr("depth", rewriter.getI64IntegerAttr(op.getDepth() - 1));
    });
    return success();
  }
};

struct TestNestedOpCreationUndoRewrite
    : public OpRewritePattern<IllegalOpWithRegionAnchor> {
  using OpRewritePattern<IllegalOpWithRegionAnchor>::OpRewritePattern;

  LogicalResult matchAndRewrite(IllegalOpWithRegionAnchor op,
                                PatternRewriter &rewriter) const final {
    // rewriter.replaceOpWithNewOp<IllegalOpWithRegion>(op);
    rewriter.replaceOpWithNewOp<IllegalOpWithRegion>(op);
    return success();
  };
};

// This pattern matches `test.blackhole` and delete this op and its producer.
struct TestReplaceEraseOp : public OpRewritePattern<BlackHoleOp> {
  using OpRewritePattern<BlackHoleOp>::OpRewritePattern;

  LogicalResult matchAndRewrite(BlackHoleOp op,
                                PatternRewriter &rewriter) const final {
    Operation *producer = op.getOperand().getDefiningOp();
    // Always erase the user before the producer, the framework should handle
    // this correctly.
    rewriter.eraseOp(op);
    rewriter.eraseOp(producer);
    return success();
  };
};

// This pattern replaces explicitly illegal op with explicitly legal op,
// but in addition creates unregistered operation.
struct TestCreateUnregisteredOp : public OpRewritePattern<ILLegalOpG> {
  using OpRewritePattern<ILLegalOpG>::OpRewritePattern;

  LogicalResult matchAndRewrite(ILLegalOpG op,
                                PatternRewriter &rewriter) const final {
    IntegerAttr attr = rewriter.getI32IntegerAttr(0);
    Value val = rewriter.create<arith::ConstantOp>(op->getLoc(), attr);
    rewriter.replaceOpWithNewOp<LegalOpC>(op, val);
    return success();
  };
};

class TestEraseOp : public ConversionPattern {
public:
  TestEraseOp(MLIRContext *ctx) : ConversionPattern("test.erase_op", 1, ctx) {}
  LogicalResult
  matchAndRewrite(Operation *op, ArrayRef<Value> operands,
                  ConversionPatternRewriter &rewriter) const final {
    // Erase op without replacements.
    rewriter.eraseOp(op);
    return success();
  }
};

/// This pattern matches a test.convert_block_args op. It either:
/// a) Duplicates all block arguments,
/// b) or: drops all block arguments and replaces each with 2x the first
///    operand.
class TestConvertBlockArgs : public OpConversionPattern<ConvertBlockArgsOp> {
  using OpConversionPattern<ConvertBlockArgsOp>::OpConversionPattern;

  LogicalResult
  matchAndRewrite(ConvertBlockArgsOp op, OpAdaptor adaptor,
                  ConversionPatternRewriter &rewriter) const override {
    if (op.getIsLegal())
      return failure();
    Block *body = &op.getBody().front();
    TypeConverter::SignatureConversion result(body->getNumArguments());
    for (auto it : llvm::enumerate(body->getArgumentTypes())) {
      if (op.getReplaceWithOperand()) {
        result.remapInput(it.index(), {adaptor.getVal(), adaptor.getVal()});
      } else if (op.getDuplicate()) {
        result.addInputs(it.index(), {it.value(), it.value()});
      } else {
        // No action specified. Pattern does not apply.
        return failure();
      }
    }
    rewriter.startOpModification(op);
    rewriter.applySignatureConversion(body, result, getTypeConverter());
    op.setIsLegal(true);
    rewriter.finalizeOpModification(op);
    return success();
  }
};

/// This pattern replaces test.repetitive_1_to_n_consumer ops with a test.valid
/// op. The pattern supports 1:N replacements and forwards the replacement
/// values of the single operand as test.valid operands.
class TestRepetitive1ToNConsumer : public ConversionPattern {
public:
  TestRepetitive1ToNConsumer(MLIRContext *ctx)
      : ConversionPattern("test.repetitive_1_to_n_consumer", 1, ctx) {}
  LogicalResult
  matchAndRewrite(Operation *op, ArrayRef<ValueRange> operands,
                  ConversionPatternRewriter &rewriter) const final {
    // A single operand is expected.
    if (op->getNumOperands() != 1)
      return failure();
    rewriter.replaceOpWithNewOp<TestValidOp>(op, operands.front());
    return success();
  }
};

/// A pattern that tests two back-to-back 1 -> 2 op replacements.
class TestMultiple1ToNReplacement : public ConversionPattern {
public:
  TestMultiple1ToNReplacement(MLIRContext *ctx, const TypeConverter &converter)
      : ConversionPattern(converter, "test.multiple_1_to_n_replacement", 1,
                          ctx) {}
  LogicalResult
  matchAndRewrite(Operation *op, ArrayRef<ValueRange> operands,
                  ConversionPatternRewriter &rewriter) const final {
    // Helper function that replaces the given op with a new op of the given
    // name and doubles each result (1 -> 2 replacement of each result).
    auto replaceWithDoubleResults = [&](Operation *op, StringRef name) {
      SmallVector<Type> types;
      for (Type t : op->getResultTypes()) {
        types.push_back(t);
        types.push_back(t);
      }
      OperationState state(op->getLoc(), name,
                           /*operands=*/{}, types, op->getAttrs());
      auto *newOp = rewriter.create(state);
      SmallVector<ValueRange> repls;
      for (size_t i = 0, e = op->getNumResults(); i < e; ++i)
        repls.push_back(newOp->getResults().slice(2 * i, 2));
      rewriter.replaceOpWithMultiple(op, repls);
      return newOp;
    };

    // Replace test.multiple_1_to_n_replacement with test.step_1.
    Operation *repl1 = replaceWithDoubleResults(op, "test.step_1");
    // Now replace test.step_1 with test.legal_op.
    replaceWithDoubleResults(repl1, "test.legal_op");
    return success();
  }
};

/// Test unambiguous overload resolution of replaceOpWithMultiple. This
/// function is just to trigger compiler errors. It is never executed.
[[maybe_unused]] void testReplaceOpWithMultipleOverloads(
    ConversionPatternRewriter &rewriter, Operation *op, ArrayRef<ValueRange> r1,
    SmallVector<ValueRange> r2, ArrayRef<SmallVector<Value>> r3,
    SmallVector<SmallVector<Value>> r4, ArrayRef<ArrayRef<Value>> r5,
    SmallVector<ArrayRef<Value>> r6, SmallVector<SmallVector<Value>> &&r7,
    Value v, ValueRange vr, ArrayRef<Value> ar) {
  rewriter.replaceOpWithMultiple(op, r1);
  rewriter.replaceOpWithMultiple(op, r2);
  rewriter.replaceOpWithMultiple(op, r3);
  rewriter.replaceOpWithMultiple(op, r4);
  rewriter.replaceOpWithMultiple(op, r5);
  rewriter.replaceOpWithMultiple(op, r6);
  rewriter.replaceOpWithMultiple(op, std::move(r7));
  rewriter.replaceOpWithMultiple(op, {vr});
  rewriter.replaceOpWithMultiple(op, {ar});
  rewriter.replaceOpWithMultiple(op, {{v}});
  rewriter.replaceOpWithMultiple(op, {{v, v}});
  rewriter.replaceOpWithMultiple(op, {{v, v}, vr});
  rewriter.replaceOpWithMultiple(op, {{v, v}, ar});
  rewriter.replaceOpWithMultiple(op, {ar, {v, v}, vr});
}
} // namespace

namespace {
struct TestTypeConverter : public TypeConverter {
  using TypeConverter::TypeConverter;
  TestTypeConverter() {
    addConversion(convertType);
    addSourceMaterialization(materializeCast);
  }

  static LogicalResult convertType(Type t, SmallVectorImpl<Type> &results) {
    // Drop I16 types.
    if (t.isSignlessInteger(16))
      return success();

    // Convert I64 to F64.
    if (t.isSignlessInteger(64)) {
      results.push_back(Float64Type::get(t.getContext()));
      return success();
    }

    // Convert I42 to I43.
    if (t.isInteger(42)) {
      results.push_back(IntegerType::get(t.getContext(), 43));
      return success();
    }

    // Split F32 into F16,F16.
    if (t.isF32()) {
      results.assign(2, Float16Type::get(t.getContext()));
      return success();
    }

    // Drop I24 types.
    if (t.isInteger(24)) {
      return success();
    }

    // Otherwise, convert the type directly.
    results.push_back(t);
    return success();
  }

  /// Hook for materializing a conversion. This is necessary because we generate
  /// 1->N type mappings.
  static Value materializeCast(OpBuilder &builder, Type resultType,
                               ValueRange inputs, Location loc) {
    return builder.create<TestCastOp>(loc, resultType, inputs).getResult();
  }
};

struct TestLegalizePatternDriver
    : public PassWrapper<TestLegalizePatternDriver, OperationPass<>> {
  MLIR_DEFINE_EXPLICIT_INTERNAL_INLINE_TYPE_ID(TestLegalizePatternDriver)

  StringRef getArgument() const final { return "test-legalize-patterns"; }
  StringRef getDescription() const final {
    return "Run test dialect legalization patterns";
  }
  /// The mode of conversion to use with the driver.
  enum class ConversionMode { Analysis, Full, Partial };

  TestLegalizePatternDriver(ConversionMode mode) : mode(mode) {}

  void getDependentDialects(DialectRegistry &registry) const override {
    registry.insert<func::FuncDialect, test::TestDialect>();
  }

  void runOnOperation() override {
    TestTypeConverter converter;
    mlir::RewritePatternSet patterns(&getContext());
    populateWithGenerated(patterns);
    patterns.add<
        TestRegionRewriteBlockMovement, TestDetachedSignatureConversion,
        TestRegionRewriteUndo, TestCreateBlock, TestCreateIllegalBlock,
        TestUndoBlockErase, TestSplitReturnType, TestChangeProducerTypeI32ToF32,
        TestChangeProducerTypeF32ToF64, TestChangeProducerTypeF32ToInvalid,
        TestUpdateConsumerType, TestNonRootReplacement,
        TestBoundedRecursiveRewrite, TestNestedOpCreationUndoRewrite,
        TestReplaceEraseOp, TestCreateUnregisteredOp, TestUndoMoveOpBefore,
        TestUndoPropertiesModification, TestEraseOp,
        TestRepetitive1ToNConsumer>(&getContext());
    patterns.add<TestDropOpSignatureConversion, TestDropAndReplaceInvalidOp,
                 TestPassthroughInvalidOp, TestMultiple1ToNReplacement,
                 TestBlockArgReplace>(&getContext(), converter);
    patterns.add<TestConvertBlockArgs>(converter, &getContext());
    mlir::populateAnyFunctionOpInterfaceTypeConversionPattern(patterns,
                                                              converter);
    mlir::populateCallOpTypeConversionPattern(patterns, converter);

    // Define the conversion target used for the test.
    ConversionTarget target(getContext());
    target.addLegalOp<ModuleOp>();
    target.addLegalOp<LegalOpA, LegalOpB, LegalOpC, TestCastOp, TestValidOp,
                      TerminatorOp, OneRegionOp>();
    target.addLegalOp(OperationName("test.legal_op", &getContext()));
    target
        .addIllegalOp<ILLegalOpF, TestRegionBuilderOp, TestOpWithRegionFold>();
    target.addDynamicallyLegalOp<TestReturnOp>([](TestReturnOp op) {
      // Don't allow F32 operands.
      return llvm::none_of(op.getOperandTypes(),
                           [](Type type) { return type.isF32(); });
    });
    target.addDynamicallyLegalOp<func::FuncOp>([&](func::FuncOp op) {
      return converter.isSignatureLegal(op.getFunctionType()) &&
             converter.isLegal(&op.getBody());
    });
    target.addDynamicallyLegalOp<func::CallOp>(
        [&](func::CallOp op) { return converter.isLegal(op); });
    target.addDynamicallyLegalOp(
        OperationName("test.block_arg_replace", &getContext()),
        [](Operation *op) { return op->hasAttr("is_legal"); });

    // TestCreateUnregisteredOp creates `arith.constant` operation,
    // which was not added to target intentionally to test
    // correct error code from conversion driver.
    target.addDynamicallyLegalOp<ILLegalOpG>([](ILLegalOpG) { return false; });

    // Expect the type_producer/type_consumer operations to only operate on f64.
    target.addDynamicallyLegalOp<TestTypeProducerOp>(
        [](TestTypeProducerOp op) { return op.getType().isF64(); });
    target.addDynamicallyLegalOp<TestTypeConsumerOp>([](TestTypeConsumerOp op) {
      return op.getOperand().getType().isF64();
    });

    // Check support for marking certain operations as recursively legal.
    target.markOpRecursivelyLegal<func::FuncOp, ModuleOp>([](Operation *op) {
      return static_cast<bool>(
          op->getAttrOfType<UnitAttr>("test.recursively_legal"));
    });

    // Mark the bound recursion operation as dynamically legal.
    target.addDynamicallyLegalOp<TestRecursiveRewriteOp>(
        [](TestRecursiveRewriteOp op) { return op.getDepth() == 0; });

    // Create a dynamically legal rule that can only be legalized by folding it.
    target.addDynamicallyLegalOp<TestOpInPlaceSelfFold>(
        [](TestOpInPlaceSelfFold op) { return op.getFolded(); });

    target.addDynamicallyLegalOp<ConvertBlockArgsOp>(
        [](ConvertBlockArgsOp op) { return op.getIsLegal(); });

    // Handle a partial conversion.
    if (mode == ConversionMode::Partial) {
      DenseSet<Operation *> unlegalizedOps;
      ConversionConfig config;
      DumpNotifications dumpNotifications;
      config.listener = &dumpNotifications;
      config.unlegalizedOps = &unlegalizedOps;
      if (failed(applyPartialConversion(getOperation(), target,
                                        std::move(patterns), config))) {
        getOperation()->emitRemark() << "applyPartialConversion failed";
      }
      // Emit remarks for each legalizable operation.
      for (auto *op : unlegalizedOps)
        op->emitRemark() << "op '" << op->getName() << "' is not legalizable";
      return;
    }

    // Handle a full conversion.
    if (mode == ConversionMode::Full) {
      // Check support for marking unknown operations as dynamically legal.
      target.markUnknownOpDynamicallyLegal([](Operation *op) {
        return (bool)op->getAttrOfType<UnitAttr>("test.dynamically_legal");
      });

      ConversionConfig config;
      DumpNotifications dumpNotifications;
      config.listener = &dumpNotifications;
      if (failed(applyFullConversion(getOperation(), target,
                                     std::move(patterns), config))) {
        getOperation()->emitRemark() << "applyFullConversion failed";
      }
      return;
    }

    // Otherwise, handle an analysis conversion.
    assert(mode == ConversionMode::Analysis);

    // Analyze the convertible operations.
    DenseSet<Operation *> legalizedOps;
    ConversionConfig config;
    config.legalizableOps = &legalizedOps;
    if (failed(applyAnalysisConversion(getOperation(), target,
                                       std::move(patterns), config)))
      return signalPassFailure();

    // Emit remarks for each legalizable operation.
    for (auto *op : legalizedOps)
      op->emitRemark() << "op '" << op->getName() << "' is legalizable";
  }

  /// The mode of conversion to use.
  ConversionMode mode;
};
} // namespace

static llvm::cl::opt<TestLegalizePatternDriver::ConversionMode>
    legalizerConversionMode(
        "test-legalize-mode",
        llvm::cl::desc("The legalization mode to use with the test driver"),
        llvm::cl::init(TestLegalizePatternDriver::ConversionMode::Partial),
        llvm::cl::values(
            clEnumValN(TestLegalizePatternDriver::ConversionMode::Analysis,
                       "analysis", "Perform an analysis conversion"),
            clEnumValN(TestLegalizePatternDriver::ConversionMode::Full, "full",
                       "Perform a full conversion"),
            clEnumValN(TestLegalizePatternDriver::ConversionMode::Partial,
                       "partial", "Perform a partial conversion")));

//===----------------------------------------------------------------------===//
// ConversionPatternRewriter::getRemappedValue testing. This method is used
// to get the remapped value of an original value that was replaced using
// ConversionPatternRewriter.
namespace {
struct TestRemapValueTypeConverter : public TypeConverter {
  using TypeConverter::TypeConverter;

  TestRemapValueTypeConverter() {
    addConversion(
        [](Float32Type type) { return Float64Type::get(type.getContext()); });
    addConversion([](Type type) { return type; });
  }
};

/// Converter that replaces a one-result one-operand OneVResOneVOperandOp1 with
/// a one-operand two-result OneVResOneVOperandOp1 by replicating its original
/// operand twice.
///
/// Example:
///   %1 = test.one_variadic_out_one_variadic_in1"(%0)
/// is replaced with:
///   %1 = test.one_variadic_out_one_variadic_in1"(%0, %0)
struct OneVResOneVOperandOp1Converter
    : public OpConversionPattern<OneVResOneVOperandOp1> {
  using OpConversionPattern<OneVResOneVOperandOp1>::OpConversionPattern;

  LogicalResult
  matchAndRewrite(OneVResOneVOperandOp1 op, OpAdaptor adaptor,
                  ConversionPatternRewriter &rewriter) const override {
    auto origOps = op.getOperands();
    assert(std::distance(origOps.begin(), origOps.end()) == 1 &&
           "One operand expected");
    Value origOp = *origOps.begin();
    SmallVector<Value, 2> remappedOperands;
    // Replicate the remapped original operand twice. Note that we don't used
    // the remapped 'operand' since the goal is testing 'getRemappedValue'.
    remappedOperands.push_back(rewriter.getRemappedValue(origOp));
    remappedOperands.push_back(rewriter.getRemappedValue(origOp));

    rewriter.replaceOpWithNewOp<OneVResOneVOperandOp1>(op, op.getResultTypes(),
                                                       remappedOperands);
    return success();
  }
};

/// A rewriter pattern that tests that blocks can be merged.
struct TestRemapValueInRegion
    : public OpConversionPattern<TestRemappedValueRegionOp> {
  using OpConversionPattern<TestRemappedValueRegionOp>::OpConversionPattern;

  LogicalResult
  matchAndRewrite(TestRemappedValueRegionOp op, OpAdaptor adaptor,
                  ConversionPatternRewriter &rewriter) const final {
    Block &block = op.getBody().front();
    Operation *terminator = block.getTerminator();

    // Merge the block into the parent region.
    Block *parentBlock = op->getBlock();
    Block *finalBlock = rewriter.splitBlock(parentBlock, op->getIterator());
    rewriter.mergeBlocks(&block, parentBlock, ValueRange());
    rewriter.mergeBlocks(finalBlock, parentBlock, ValueRange());

    // Replace the results of this operation with the remapped terminator
    // values.
    SmallVector<Value> terminatorOperands;
    if (failed(rewriter.getRemappedValues(terminator->getOperands(),
                                          terminatorOperands)))
      return failure();

    rewriter.eraseOp(terminator);
    rewriter.replaceOp(op, terminatorOperands);
    return success();
  }
};

struct TestRemappedValue
    : public mlir::PassWrapper<TestRemappedValue, OperationPass<>> {
  MLIR_DEFINE_EXPLICIT_INTERNAL_INLINE_TYPE_ID(TestRemappedValue)

  StringRef getArgument() const final { return "test-remapped-value"; }
  StringRef getDescription() const final {
    return "Test public remapped value mechanism in ConversionPatternRewriter";
  }
  void runOnOperation() override {
    TestRemapValueTypeConverter typeConverter;

    mlir::RewritePatternSet patterns(&getContext());
    patterns.add<OneVResOneVOperandOp1Converter>(&getContext());
    patterns.add<TestChangeProducerTypeF32ToF64, TestUpdateConsumerType>(
        &getContext());
    patterns.add<TestRemapValueInRegion>(typeConverter, &getContext());

    mlir::ConversionTarget target(getContext());
    target.addLegalOp<ModuleOp, func::FuncOp, TestReturnOp>();

    // Expect the type_producer/type_consumer operations to only operate on f64.
    target.addDynamicallyLegalOp<TestTypeProducerOp>(
        [](TestTypeProducerOp op) { return op.getType().isF64(); });
    target.addDynamicallyLegalOp<TestTypeConsumerOp>([](TestTypeConsumerOp op) {
      return op.getOperand().getType().isF64();
    });

    // We make OneVResOneVOperandOp1 legal only when it has more that one
    // operand. This will trigger the conversion that will replace one-operand
    // OneVResOneVOperandOp1 with two-operand OneVResOneVOperandOp1.
    target.addDynamicallyLegalOp<OneVResOneVOperandOp1>(
        [](Operation *op) { return op->getNumOperands() > 1; });

    if (failed(mlir::applyFullConversion(getOperation(), target,
                                         std::move(patterns)))) {
      signalPassFailure();
    }
  }
};
} // namespace

//===----------------------------------------------------------------------===//
// Test patterns without a specific root operation kind
//===----------------------------------------------------------------------===//

namespace {
/// This pattern matches and removes any operation in the test dialect.
struct RemoveTestDialectOps : public RewritePattern {
  RemoveTestDialectOps(MLIRContext *context)
      : RewritePattern(MatchAnyOpTypeTag(), /*benefit=*/1, context) {}

  LogicalResult matchAndRewrite(Operation *op,
                                PatternRewriter &rewriter) const override {
    if (!isa<TestDialect>(op->getDialect()))
      return failure();
    rewriter.eraseOp(op);
    return success();
  }
};

struct TestUnknownRootOpDriver
    : public mlir::PassWrapper<TestUnknownRootOpDriver, OperationPass<>> {
  MLIR_DEFINE_EXPLICIT_INTERNAL_INLINE_TYPE_ID(TestUnknownRootOpDriver)

  StringRef getArgument() const final {
    return "test-legalize-unknown-root-patterns";
  }
  StringRef getDescription() const final {
    return "Test public remapped value mechanism in ConversionPatternRewriter";
  }
  void runOnOperation() override {
    mlir::RewritePatternSet patterns(&getContext());
    patterns.add<RemoveTestDialectOps>(&getContext());

    mlir::ConversionTarget target(getContext());
    target.addIllegalDialect<TestDialect>();
    if (failed(applyPartialConversion(getOperation(), target,
                                      std::move(patterns))))
      signalPassFailure();
  }
};
} // namespace

//===----------------------------------------------------------------------===//
// Test patterns that uses operations and types defined at runtime
//===----------------------------------------------------------------------===//

namespace {
/// This pattern matches dynamic operations 'test.one_operand_two_results' and
/// replace them with dynamic operations 'test.generic_dynamic_op'.
struct RewriteDynamicOp : public RewritePattern {
  RewriteDynamicOp(MLIRContext *context)
      : RewritePattern("test.dynamic_one_operand_two_results", /*benefit=*/1,
                       context) {}

  LogicalResult matchAndRewrite(Operation *op,
                                PatternRewriter &rewriter) const override {
    assert(op->getName().getStringRef() ==
               "test.dynamic_one_operand_two_results" &&
           "rewrite pattern should only match operations with the right name");

    OperationState state(op->getLoc(), "test.dynamic_generic",
                         op->getOperands(), op->getResultTypes(),
                         op->getAttrs());
    auto *newOp = rewriter.create(state);
    rewriter.replaceOp(op, newOp->getResults());
    return success();
  }
};

struct TestRewriteDynamicOpDriver
    : public PassWrapper<TestRewriteDynamicOpDriver, OperationPass<>> {
  MLIR_DEFINE_EXPLICIT_INTERNAL_INLINE_TYPE_ID(TestRewriteDynamicOpDriver)

  void getDependentDialects(DialectRegistry &registry) const override {
    registry.insert<TestDialect>();
  }
  StringRef getArgument() const final { return "test-rewrite-dynamic-op"; }
  StringRef getDescription() const final {
    return "Test rewritting on dynamic operations";
  }
  void runOnOperation() override {
    RewritePatternSet patterns(&getContext());
    patterns.add<RewriteDynamicOp>(&getContext());

    ConversionTarget target(getContext());
    target.addIllegalOp(
        OperationName("test.dynamic_one_operand_two_results", &getContext()));
    target.addLegalOp(OperationName("test.dynamic_generic", &getContext()));
    if (failed(applyPartialConversion(getOperation(), target,
                                      std::move(patterns))))
      signalPassFailure();
  }
};
} // end anonymous namespace

//===----------------------------------------------------------------------===//
// Test type conversions
//===----------------------------------------------------------------------===//

namespace {
struct TestTypeConversionProducer
    : public OpConversionPattern<TestTypeProducerOp> {
  using OpConversionPattern<TestTypeProducerOp>::OpConversionPattern;
  LogicalResult
  matchAndRewrite(TestTypeProducerOp op, OpAdaptor adaptor,
                  ConversionPatternRewriter &rewriter) const final {
    Type resultType = op.getType();
    Type convertedType = getTypeConverter()
                             ? getTypeConverter()->convertType(resultType)
                             : resultType;
    if (isa<FloatType>(resultType))
      resultType = rewriter.getF64Type();
    else if (resultType.isInteger(16))
      resultType = rewriter.getIntegerType(64);
    else if (isa<test::TestRecursiveType>(resultType) &&
             convertedType != resultType)
      resultType = convertedType;
    else
      return failure();

    rewriter.replaceOpWithNewOp<TestTypeProducerOp>(op, resultType);
    return success();
  }
};

/// Call signature conversion and then fail the rewrite to trigger the undo
/// mechanism.
struct TestSignatureConversionUndo
    : public OpConversionPattern<TestSignatureConversionUndoOp> {
  using OpConversionPattern<TestSignatureConversionUndoOp>::OpConversionPattern;

  LogicalResult
  matchAndRewrite(TestSignatureConversionUndoOp op, OpAdaptor adaptor,
                  ConversionPatternRewriter &rewriter) const final {
    (void)rewriter.convertRegionTypes(&op->getRegion(0), *getTypeConverter());
    return failure();
  }
};

/// Call signature conversion without providing a type converter to handle
/// materializations.
struct TestTestSignatureConversionNoConverter
    : public OpConversionPattern<TestSignatureConversionNoConverterOp> {
  TestTestSignatureConversionNoConverter(const TypeConverter &converter,
                                         MLIRContext *context)
      : OpConversionPattern<TestSignatureConversionNoConverterOp>(context),
        converter(converter) {}

  LogicalResult
  matchAndRewrite(TestSignatureConversionNoConverterOp op, OpAdaptor adaptor,
                  ConversionPatternRewriter &rewriter) const final {
    Region &region = op->getRegion(0);
    Block *entry = &region.front();

    // Convert the original entry arguments.
    TypeConverter::SignatureConversion result(entry->getNumArguments());
    if (failed(
            converter.convertSignatureArgs(entry->getArgumentTypes(), result)))
      return failure();
    rewriter.modifyOpInPlace(op, [&] {
      rewriter.applySignatureConversion(&region.front(), result);
    });
    return success();
  }

  const TypeConverter &converter;
};

/// Just forward the operands to the root op. This is essentially a no-op
/// pattern that is used to trigger target materialization.
struct TestTypeConsumerForward
    : public OpConversionPattern<TestTypeConsumerOp> {
  using OpConversionPattern<TestTypeConsumerOp>::OpConversionPattern;

  LogicalResult
  matchAndRewrite(TestTypeConsumerOp op, OpAdaptor adaptor,
                  ConversionPatternRewriter &rewriter) const final {
    rewriter.modifyOpInPlace(op,
                             [&] { op->setOperands(adaptor.getOperands()); });
    return success();
  }
};

struct TestTypeConversionAnotherProducer
    : public OpRewritePattern<TestAnotherTypeProducerOp> {
  using OpRewritePattern<TestAnotherTypeProducerOp>::OpRewritePattern;

  LogicalResult matchAndRewrite(TestAnotherTypeProducerOp op,
                                PatternRewriter &rewriter) const final {
    rewriter.replaceOpWithNewOp<TestTypeProducerOp>(op, op.getType());
    return success();
  }
};

struct TestReplaceWithLegalOp : public ConversionPattern {
  TestReplaceWithLegalOp(const TypeConverter &converter, MLIRContext *ctx)
      : ConversionPattern(converter, "test.replace_with_legal_op",
                          /*benefit=*/1, ctx) {}
  LogicalResult
  matchAndRewrite(Operation *op, ArrayRef<Value> operands,
                  ConversionPatternRewriter &rewriter) const final {
    rewriter.replaceOpWithNewOp<LegalOpD>(op, operands[0]);
    return success();
  }
};

struct TestTypeConversionDriver
    : public PassWrapper<TestTypeConversionDriver, OperationPass<>> {
  MLIR_DEFINE_EXPLICIT_INTERNAL_INLINE_TYPE_ID(TestTypeConversionDriver)

  void getDependentDialects(DialectRegistry &registry) const override {
    registry.insert<TestDialect>();
  }
  StringRef getArgument() const final {
    return "test-legalize-type-conversion";
  }
  StringRef getDescription() const final {
    return "Test various type conversion functionalities in DialectConversion";
  }

  void runOnOperation() override {
    // Initialize the type converter.
    SmallVector<Type, 2> conversionCallStack;
    TypeConverter converter;

    /// Add the legal set of type conversions.
    converter.addConversion([](Type type) -> Type {
      // Treat F64 as legal.
      if (type.isF64())
        return type;
      // Allow converting BF16/F16/F32 to F64.
      if (type.isBF16() || type.isF16() || type.isF32())
        return Float64Type::get(type.getContext());
      // Otherwise, the type is illegal.
      return nullptr;
    });
    converter.addConversion([](IntegerType type, SmallVectorImpl<Type> &) {
      // Drop all integer types.
      return success();
    });
    converter.addConversion(
        // Convert a recursive self-referring type into a non-self-referring
        // type named "outer_converted_type" that contains a SimpleAType.
        [&](test::TestRecursiveType type,
            SmallVectorImpl<Type> &results) -> std::optional<LogicalResult> {
          // If the type is already converted, return it to indicate that it is
          // legal.
          if (type.getName() == "outer_converted_type") {
            results.push_back(type);
            return success();
          }

          conversionCallStack.push_back(type);
          auto popConversionCallStack = llvm::make_scope_exit(
              [&conversionCallStack]() { conversionCallStack.pop_back(); });

          // If the type is on the call stack more than once (it is there at
          // least once because of the _current_ call, which is always the last
          // element on the stack), we've hit the recursive case. Just return
          // SimpleAType here to create a non-recursive type as a result.
          if (llvm::is_contained(ArrayRef(conversionCallStack).drop_back(),
                                 type)) {
            results.push_back(test::SimpleAType::get(type.getContext()));
            return success();
          }

          // Convert the body recursively.
          auto result = test::TestRecursiveType::get(type.getContext(),
                                                     "outer_converted_type");
          if (failed(result.setBody(converter.convertType(type.getBody()))))
            return failure();
          results.push_back(result);
          return success();
        });

    /// Add the legal set of type materializations.
    converter.addSourceMaterialization([](OpBuilder &builder, Type resultType,
                                          ValueRange inputs,
                                          Location loc) -> Value {
      // Allow casting from F64 back to F32.
      if (!resultType.isF16() && inputs.size() == 1 &&
          inputs[0].getType().isF64())
        return builder.create<TestCastOp>(loc, resultType, inputs).getResult();
      // Allow producing an i32 or i64 from nothing.
      if ((resultType.isInteger(32) || resultType.isInteger(64)) &&
          inputs.empty())
        return builder.create<TestTypeProducerOp>(loc, resultType);
      // Allow producing an i64 from an integer.
      if (isa<IntegerType>(resultType) && inputs.size() == 1 &&
          isa<IntegerType>(inputs[0].getType()))
        return builder.create<TestCastOp>(loc, resultType, inputs).getResult();
      // Otherwise, fail.
      return nullptr;
    });

    // Initialize the conversion target.
    mlir::ConversionTarget target(getContext());
    target.addLegalOp<LegalOpD>();
    target.addDynamicallyLegalOp<TestTypeProducerOp>([](TestTypeProducerOp op) {
      auto recursiveType = dyn_cast<test::TestRecursiveType>(op.getType());
      return op.getType().isF64() || op.getType().isInteger(64) ||
             (recursiveType &&
              recursiveType.getName() == "outer_converted_type");
    });
    target.addDynamicallyLegalOp<func::FuncOp>([&](func::FuncOp op) {
      return converter.isSignatureLegal(op.getFunctionType()) &&
             converter.isLegal(&op.getBody());
    });
    target.addDynamicallyLegalOp<TestCastOp>([&](TestCastOp op) {
      // Allow casts from F64 to F32.
      return (*op.operand_type_begin()).isF64() && op.getType().isF32();
    });
    target.addDynamicallyLegalOp<TestSignatureConversionNoConverterOp>(
        [&](TestSignatureConversionNoConverterOp op) {
          return converter.isLegal(op.getRegion().front().getArgumentTypes());
        });

    // Initialize the set of rewrite patterns.
    RewritePatternSet patterns(&getContext());
    patterns
        .add<TestTypeConsumerForward, TestTypeConversionProducer,
             TestSignatureConversionUndo,
             TestTestSignatureConversionNoConverter, TestReplaceWithLegalOp>(
            converter, &getContext());
    patterns.add<TestTypeConversionAnotherProducer>(&getContext());
    mlir::populateAnyFunctionOpInterfaceTypeConversionPattern(patterns,
                                                              converter);

    if (failed(applyPartialConversion(getOperation(), target,
                                      std::move(patterns))))
      signalPassFailure();
  }
};
} // namespace

//===----------------------------------------------------------------------===//
// Test Target Materialization With No Uses
//===----------------------------------------------------------------------===//

namespace {
struct ForwardOperandPattern : public OpConversionPattern<TestTypeChangerOp> {
  using OpConversionPattern<TestTypeChangerOp>::OpConversionPattern;

  LogicalResult
  matchAndRewrite(TestTypeChangerOp op, OpAdaptor adaptor,
                  ConversionPatternRewriter &rewriter) const final {
    rewriter.replaceOp(op, adaptor.getOperands());
    return success();
  }
};

struct TestTargetMaterializationWithNoUses
    : public PassWrapper<TestTargetMaterializationWithNoUses, OperationPass<>> {
  MLIR_DEFINE_EXPLICIT_INTERNAL_INLINE_TYPE_ID(
      TestTargetMaterializationWithNoUses)

  StringRef getArgument() const final {
    return "test-target-materialization-with-no-uses";
  }
  StringRef getDescription() const final {
    return "Test a special case of target materialization in DialectConversion";
  }

  void runOnOperation() override {
    TypeConverter converter;
    converter.addConversion([](Type t) { return t; });
    converter.addConversion([](IntegerType intTy) -> Type {
      if (intTy.getWidth() == 16)
        return IntegerType::get(intTy.getContext(), 64);
      return intTy;
    });
    converter.addTargetMaterialization(
        [](OpBuilder &builder, Type type, ValueRange inputs, Location loc) {
          return builder.create<TestCastOp>(loc, type, inputs).getResult();
        });

    ConversionTarget target(getContext());
    target.addIllegalOp<TestTypeChangerOp>();

    RewritePatternSet patterns(&getContext());
    patterns.add<ForwardOperandPattern>(converter, &getContext());

    if (failed(applyPartialConversion(getOperation(), target,
                                      std::move(patterns))))
      signalPassFailure();
  }
};
} // namespace

//===----------------------------------------------------------------------===//
// Test Block Merging
//===----------------------------------------------------------------------===//

namespace {
/// A rewriter pattern that tests that blocks can be merged.
struct TestMergeBlock : public OpConversionPattern<TestMergeBlocksOp> {
  using OpConversionPattern<TestMergeBlocksOp>::OpConversionPattern;

  LogicalResult
  matchAndRewrite(TestMergeBlocksOp op, OpAdaptor adaptor,
                  ConversionPatternRewriter &rewriter) const final {
    Block &firstBlock = op.getBody().front();
    Operation *branchOp = firstBlock.getTerminator();
    Block *secondBlock = &*(std::next(op.getBody().begin()));
    auto succOperands = branchOp->getOperands();
    SmallVector<Value, 2> replacements(succOperands);
    rewriter.eraseOp(branchOp);
    rewriter.mergeBlocks(secondBlock, &firstBlock, replacements);
    rewriter.modifyOpInPlace(op, [] {});
    return success();
  }
};

/// A rewrite pattern to tests the undo mechanism of blocks being merged.
struct TestUndoBlocksMerge : public ConversionPattern {
  TestUndoBlocksMerge(MLIRContext *ctx)
      : ConversionPattern("test.undo_blocks_merge", /*benefit=*/1, ctx) {}
  LogicalResult
  matchAndRewrite(Operation *op, ArrayRef<Value> operands,
                  ConversionPatternRewriter &rewriter) const final {
    Block &firstBlock = op->getRegion(0).front();
    Operation *branchOp = firstBlock.getTerminator();
    Block *secondBlock = &*(std::next(op->getRegion(0).begin()));
    rewriter.setInsertionPointToStart(secondBlock);
    rewriter.create<ILLegalOpF>(op->getLoc(), rewriter.getF32Type());
    auto succOperands = branchOp->getOperands();
    SmallVector<Value, 2> replacements(succOperands);
    rewriter.eraseOp(branchOp);
    rewriter.mergeBlocks(secondBlock, &firstBlock, replacements);
    rewriter.modifyOpInPlace(op, [] {});
    return success();
  }
};

/// A rewrite mechanism to inline the body of the op into its parent, when both
/// ops can have a single block.
struct TestMergeSingleBlockOps
    : public OpConversionPattern<SingleBlockImplicitTerminatorOp> {
  using OpConversionPattern<
      SingleBlockImplicitTerminatorOp>::OpConversionPattern;

  LogicalResult
  matchAndRewrite(SingleBlockImplicitTerminatorOp op, OpAdaptor adaptor,
                  ConversionPatternRewriter &rewriter) const final {
    SingleBlockImplicitTerminatorOp parentOp =
        op->getParentOfType<SingleBlockImplicitTerminatorOp>();
    if (!parentOp)
      return failure();
    Block &innerBlock = op.getRegion().front();
    TerminatorOp innerTerminator =
        cast<TerminatorOp>(innerBlock.getTerminator());
    rewriter.inlineBlockBefore(&innerBlock, op);
    rewriter.eraseOp(innerTerminator);
    rewriter.eraseOp(op);
    return success();
  }
};

struct TestMergeBlocksPatternDriver
    : public PassWrapper<TestMergeBlocksPatternDriver, OperationPass<>> {
  MLIR_DEFINE_EXPLICIT_INTERNAL_INLINE_TYPE_ID(TestMergeBlocksPatternDriver)

  StringRef getArgument() const final { return "test-merge-blocks"; }
  StringRef getDescription() const final {
    return "Test Merging operation in ConversionPatternRewriter";
  }
  void runOnOperation() override {
    MLIRContext *context = &getContext();
    mlir::RewritePatternSet patterns(context);
    patterns.add<TestMergeBlock, TestUndoBlocksMerge, TestMergeSingleBlockOps>(
        context);
    ConversionTarget target(*context);
    target.addLegalOp<func::FuncOp, ModuleOp, TerminatorOp, TestBranchOp,
                      TestTypeConsumerOp, TestTypeProducerOp, TestReturnOp>();
    target.addIllegalOp<ILLegalOpF>();

    /// Expect the op to have a single block after legalization.
    target.addDynamicallyLegalOp<TestMergeBlocksOp>(
        [&](TestMergeBlocksOp op) -> bool {
          return llvm::hasSingleElement(op.getBody());
        });

    /// Only allow `test.br` within test.merge_blocks op.
    target.addDynamicallyLegalOp<TestBranchOp>([&](TestBranchOp op) -> bool {
      return op->getParentOfType<TestMergeBlocksOp>();
    });

    /// Expect that all nested test.SingleBlockImplicitTerminator ops are
    /// inlined.
    target.addDynamicallyLegalOp<SingleBlockImplicitTerminatorOp>(
        [&](SingleBlockImplicitTerminatorOp op) -> bool {
          return !op->getParentOfType<SingleBlockImplicitTerminatorOp>();
        });

    DenseSet<Operation *> unlegalizedOps;
    ConversionConfig config;
    config.unlegalizedOps = &unlegalizedOps;
    (void)applyPartialConversion(getOperation(), target, std::move(patterns),
                                 config);
    for (auto *op : unlegalizedOps)
      op->emitRemark() << "op '" << op->getName() << "' is not legalizable";
  }
};
} // namespace

//===----------------------------------------------------------------------===//
// Test Selective Replacement
//===----------------------------------------------------------------------===//

namespace {
/// A rewrite mechanism to inline the body of the op into its parent, when both
/// ops can have a single block.
struct TestSelectiveOpReplacementPattern : public OpRewritePattern<TestCastOp> {
  using OpRewritePattern<TestCastOp>::OpRewritePattern;

  LogicalResult matchAndRewrite(TestCastOp op,
                                PatternRewriter &rewriter) const final {
    if (op.getNumOperands() != 2)
      return failure();
    OperandRange operands = op.getOperands();

    // Replace non-terminator uses with the first operand.
    rewriter.replaceUsesWithIf(op, operands[0], [](OpOperand &operand) {
      return operand.getOwner()->hasTrait<OpTrait::IsTerminator>();
    });
    // Replace everything else with the second operand if the operation isn't
    // dead.
    rewriter.replaceOp(op, op.getOperand(1));
    return success();
  }
};

struct TestSelectiveReplacementPatternDriver
    : public PassWrapper<TestSelectiveReplacementPatternDriver,
                         OperationPass<>> {
  MLIR_DEFINE_EXPLICIT_INTERNAL_INLINE_TYPE_ID(
      TestSelectiveReplacementPatternDriver)

  StringRef getArgument() const final {
    return "test-pattern-selective-replacement";
  }
  StringRef getDescription() const final {
    return "Test selective replacement in the PatternRewriter";
  }
  void runOnOperation() override {
    MLIRContext *context = &getContext();
    mlir::RewritePatternSet patterns(context);
    patterns.add<TestSelectiveOpReplacementPattern>(context);
    (void)applyPatternsGreedily(getOperation(), std::move(patterns));
  }
};
} // namespace

//===----------------------------------------------------------------------===//
// PassRegistration
//===----------------------------------------------------------------------===//

namespace mlir {
namespace test {
void registerPatternsTestPass() {
  PassRegistration<TestReturnTypeDriver>();

  PassRegistration<TestDerivedAttributeDriver>();

  PassRegistration<TestGreedyPatternDriver>();
  PassRegistration<TestStrictPatternDriver>();
  PassRegistration<TestWalkPatternDriver>();

  PassRegistration<TestLegalizePatternDriver>([] {
    return std::make_unique<TestLegalizePatternDriver>(legalizerConversionMode);
  });

  PassRegistration<TestRemappedValue>();

  PassRegistration<TestUnknownRootOpDriver>();

  PassRegistration<TestTypeConversionDriver>();
  PassRegistration<TestTargetMaterializationWithNoUses>();

  PassRegistration<TestRewriteDynamicOpDriver>();

  PassRegistration<TestMergeBlocksPatternDriver>();
  PassRegistration<TestSelectiveReplacementPatternDriver>();
}
} // namespace test
} // namespace mlir<|MERGE_RESOLUTION|>--- conflicted
+++ resolved
@@ -1014,11 +1014,7 @@
               .getResult());
     }
     rewriter.replaceOpWithNewOp<TestValidOp>(op, TypeRange(), flattened,
-<<<<<<< HEAD
-                                             std::nullopt);
-=======
                                              ArrayRef<NamedAttribute>());
->>>>>>> 5ee67ebe
     return success();
   }
 };
@@ -1034,11 +1030,7 @@
   matchAndRewrite(Operation *op, ArrayRef<Value> operands,
                   ConversionPatternRewriter &rewriter) const final {
     rewriter.replaceOpWithNewOp<TestValidOp>(op, TypeRange(), ValueRange(),
-<<<<<<< HEAD
-                                             std::nullopt);
-=======
                                              ArrayRef<NamedAttribute>());
->>>>>>> 5ee67ebe
     return success();
   }
 };
