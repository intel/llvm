// RUN: mlir-opt %s -convert-vector-to-llvm -split-input-file | FileCheck %s

//===----------------------------------------------------------------------===//
// vector.bitcast
//===----------------------------------------------------------------------===//

func.func @bitcast_f32_to_i32_vector_0d(%arg0: vector<f32>) -> vector<i32> {
  %0 = vector.bitcast %arg0 : vector<f32> to vector<i32>
  return %0 : vector<i32>
}

// CHECK-LABEL: @bitcast_f32_to_i32_vector_0d
// CHECK-SAME:  %[[ARG_0:.*]]: vector<f32>
// CHECK:       %[[VEC_F32_1D:.*]] = builtin.unrealized_conversion_cast %[[ARG_0]] : vector<f32> to vector<1xf32>
// CHECK:       %[[VEC_I32_1D:.*]] = llvm.bitcast %[[VEC_F32_1D]] : vector<1xf32> to vector<1xi32>
// CHECK:       %[[VEC_I32_0D:.*]] = builtin.unrealized_conversion_cast %[[VEC_I32_1D]] : vector<1xi32> to vector<i32>
// CHECK:       return %[[VEC_I32_0D]] : vector<i32>

// -----

func.func @bitcast_f32_to_i32_vector(%arg0: vector<16xf32>) -> vector<16xi32> {
  %0 = vector.bitcast %arg0 : vector<16xf32> to vector<16xi32>
  return %0 : vector<16xi32>
}


// CHECK-LABEL: @bitcast_f32_to_i32_vector
// CHECK-SAME:  %[[ARG_0:.*]]: vector<16xf32>
// CHECK:       llvm.bitcast %[[ARG_0]] : vector<16xf32> to vector<16xi32>

// -----

func.func @bitcast_f32_to_i32_vector_scalable(%arg0: vector<[16]xf32>) -> vector<[16]xi32> {
  %0 = vector.bitcast %arg0 : vector<[16]xf32> to vector<[16]xi32>
  return %0 : vector<[16]xi32>
}

// CHECK-LABEL: @bitcast_f32_to_i32_vector_scalable
// CHECK-SAME:  %[[ARG_0:.*]]: vector<[16]xf32>
// CHECK:       llvm.bitcast %[[ARG_0]] : vector<[16]xf32> to vector<[16]xi32>

// -----

func.func @bitcast_i8_to_f32_vector(%arg0: vector<64xi8>) -> vector<16xf32> {
  %0 = vector.bitcast %arg0 : vector<64xi8> to vector<16xf32>
  return %0 : vector<16xf32>
}

// CHECK-LABEL: @bitcast_i8_to_f32_vector
// CHECK-SAME:  %[[ARG_0:.*]]: vector<64xi8>
// CHECK:       llvm.bitcast %[[ARG_0]] : vector<64xi8> to vector<16xf32>

// -----

func.func @bitcast_i8_to_f32_vector_scalable(%arg0: vector<[64]xi8>) -> vector<[16]xf32> {
  %0 = vector.bitcast %arg0 : vector<[64]xi8> to vector<[16]xf32>
  return %0 : vector<[16]xf32>
}

// CHECK-LABEL: @bitcast_i8_to_f32_vector_scalable
// CHECK-SAME:  %[[ARG_0:.*]]: vector<[64]xi8>
// CHECK:       llvm.bitcast %[[ARG_0]] : vector<[64]xi8> to vector<[16]xf32>

// -----

func.func @bitcast_index_to_i8_vector(%arg0: vector<16xindex>) -> vector<128xi8> {
  %0 = vector.bitcast %arg0 : vector<16xindex> to vector<128xi8>
  return %0 : vector<128xi8>
}

// CHECK-LABEL: @bitcast_index_to_i8_vector
// CHECK-SAME:  %[[ARG_0:.*]]: vector<16xindex>
// CHECK:       %[[T0:.*]] = builtin.unrealized_conversion_cast %[[ARG_0]] : vector<16xindex> to vector<16xi64>
// CHECK:       llvm.bitcast %[[T0]] : vector<16xi64> to vector<128xi8>

// -----

func.func @bitcast_index_to_i8_vector_scalable(%arg0: vector<[16]xindex>) -> vector<[128]xi8> {
  %0 = vector.bitcast %arg0 : vector<[16]xindex> to vector<[128]xi8>
  return %0 : vector<[128]xi8>
}

// CHECK-LABEL: @bitcast_index_to_i8_vector_scalable
// CHECK-SAME:  %[[ARG_0:.*]]: vector<[16]xindex>
// CHECK:       %[[T0:.*]] = builtin.unrealized_conversion_cast %[[ARG_0]] : vector<[16]xindex> to vector<[16]xi64>
// CHECK:       llvm.bitcast %[[T0]] : vector<[16]xi64> to vector<[128]xi8>

// -----

// CHECK-LABEL:   func.func @bitcast_2d(
// CHECK-SAME:      %[[ARG_0:.*]]: vector<2x4xi32>) -> vector<2x2xi64> {
// CHECK:           %[[T0:.*]] = builtin.unrealized_conversion_cast %[[ARG_0]] : vector<2x4xi32> to !llvm.array<2 x vector<4xi32>>
// CHECK:           %[[VEC_1:.*]] = llvm.extractvalue %[[T0]][0] : !llvm.array<2 x vector<4xi32>>
// CHECK:           %[[BCAST_1:.*]] = llvm.bitcast %[[VEC_1]] : vector<4xi32> to vector<2xi64>
// CHECK:           %[[OUT_1:.*]] = llvm.insertvalue %[[BCAST_1]], {{.*}}[0] : !llvm.array<2 x vector<2xi64>>
// CHECK:           %[[VEC_2:.*]] = llvm.extractvalue %[[T0]][1] : !llvm.array<2 x vector<4xi32>>
// CHECK:           %[[BCAST_2:.*]] = llvm.bitcast %[[VEC_2]] : vector<4xi32> to vector<2xi64>
// CHECK:           %[[OUT_2:.*]] = llvm.insertvalue %[[BCAST_2]], %[[OUT_1]][1] : !llvm.array<2 x vector<2xi64>>
func.func @bitcast_2d(%arg0: vector<2x4xi32>) -> vector<2x2xi64> {
  %0 = vector.bitcast %arg0 : vector<2x4xi32> to vector<2x2xi64>
  return %0 : vector<2x2xi64>
}

// -----

// CHECK-LABEL:   func.func @bitcast_2d_scalable(
// CHECK-SAME:      %[[ARG_0:.*]]: vector<2x[4]xi32>) -> vector<2x[2]xi64> {
// CHECK:           %[[T0:.*]] = builtin.unrealized_conversion_cast %[[ARG_0]] : vector<2x[4]xi32> to !llvm.array<2 x vector<[4]xi32>>
// CHECK:           %[[VEC_1:.*]] = llvm.extractvalue %[[T0]][0] : !llvm.array<2 x vector<[4]xi32>>
// CHECK:           %[[BCAST_1:.*]] = llvm.bitcast %[[VEC_1]] : vector<[4]xi32> to vector<[2]xi64>
// CHECK:           %[[OUT_1:.*]] = llvm.insertvalue %[[BCAST_1]], {{.*}}[0] : !llvm.array<2 x vector<[2]xi64>>
// CHECK:           %[[VEC_2:.*]] = llvm.extractvalue %[[T0]][1] : !llvm.array<2 x vector<[4]xi32>>
// CHECK:           %[[BCAST_2:.*]] = llvm.bitcast %[[VEC_2]] : vector<[4]xi32> to vector<[2]xi64>
// CHECK:           %[[OUT_2:.*]] = llvm.insertvalue %[[BCAST_2]], %[[OUT_1]][1] : !llvm.array<2 x vector<[2]xi64>>
func.func @bitcast_2d_scalable(%arg0: vector<2x[4]xi32>) -> vector<2x[2]xi64> {
  %0 = vector.bitcast %arg0 : vector<2x[4]xi32> to vector<2x[2]xi64>
  return %0 : vector<2x[2]xi64>
}

// -----

//===----------------------------------------------------------------------===//
// vector.broadcast
//===----------------------------------------------------------------------===//

func.func @broadcast_vec0d_from_f32(%arg0: f32) -> vector<f32> {
  %0 = vector.broadcast %arg0 : f32 to vector<f32>
  return %0 : vector<f32>
}
// CHECK-LABEL: @broadcast_vec0d_from_f32
// CHECK-SAME:  %[[A:.*]]: f32)
// CHECK:       %[[T0:.*]] = llvm.insertelement %[[A]]
// CHECK:       %[[T1:.*]] = builtin.unrealized_conversion_cast %[[T0]] : vector<1xf32> to vector<f32>
// CHECK:       return %[[T1]] : vector<f32>

// -----

func.func @broadcast_vec0d_from_vec0d(%arg0: vector<f32>) -> vector<f32> {
  %0 = vector.broadcast %arg0 : vector<f32> to vector<f32>
  return %0 : vector<f32>
}
// CHECK-LABEL: @broadcast_vec0d_from_vec0d(
// CHECK-SAME:  %[[A:.*]]: vector<f32>)
// CHECK:       return %[[A]] : vector<f32>

// -----

func.func @broadcast_vec1d_from_f32(%arg0: f32) -> vector<2xf32> {
  %0 = vector.broadcast %arg0 : f32 to vector<2xf32>
  return %0 : vector<2xf32>
}
// CHECK-LABEL: @broadcast_vec1d_from_f32
// CHECK-SAME:  %[[A:.*]]: f32)
// CHECK:       %[[T0:.*]] = llvm.insertelement %[[A]]
// CHECK:       %[[T1:.*]] = llvm.shufflevector %[[T0]]
// CHECK:       return %[[T1]] : vector<2xf32>

// -----

func.func @broadcast_vec1d_from_f32_scalable(%arg0: f32) -> vector<[2]xf32> {
  %0 = vector.broadcast %arg0 : f32 to vector<[2]xf32>
  return %0 : vector<[2]xf32>
}
// CHECK-LABEL: @broadcast_vec1d_from_f32_scalable
// CHECK-SAME:  %[[A:.*]]: f32)
// CHECK:       %[[T0:.*]] = llvm.insertelement %[[A]]
// CHECK:       %[[T1:.*]] = llvm.shufflevector %[[T0]]
// CHECK:       return %[[T1]] : vector<[2]xf32>

// -----

func.func @broadcast_vec1d_from_index(%arg0: index) -> vector<2xindex> {
  %0 = vector.broadcast %arg0 : index to vector<2xindex>
  return %0 : vector<2xindex>
}
// CHECK-LABEL: @broadcast_vec1d_from_index
// CHECK-SAME:  %[[A:.*]]: index)
// CHECK:       %[[A1:.*]] = builtin.unrealized_conversion_cast %[[A]] : index to i64
// CHECK:       %[[T0:.*]] = llvm.insertelement %[[A1]]
// CHECK:       %[[T1:.*]] = llvm.shufflevector %[[T0]]
// CHECK:       %[[T2:.*]] = builtin.unrealized_conversion_cast %[[T1]] : vector<2xi64> to vector<2xindex>
// CHECK:       return %[[T2]] : vector<2xindex>

// -----

func.func @broadcast_vec1d_from_index_scalable(%arg0: index) -> vector<[2]xindex> {
  %0 = vector.broadcast %arg0 : index to vector<[2]xindex>
  return %0 : vector<[2]xindex>
}
// CHECK-LABEL: @broadcast_vec1d_from_index_scalable
// CHECK-SAME:  %[[A:.*]]: index)
// CHECK:       %[[A1:.*]] = builtin.unrealized_conversion_cast %[[A]] : index to i64
// CHECK:       %[[T0:.*]] = llvm.insertelement %[[A1]]
// CHECK:       %[[T1:.*]] = llvm.shufflevector %[[T0]]
// CHECK:       %[[T2:.*]] = builtin.unrealized_conversion_cast %[[T1]] : vector<[2]xi64> to vector<[2]xindex>
// CHECK:       return %[[T2]] : vector<[2]xindex>

// -----

func.func @broadcast_vec2d_from_scalar(%arg0: f32) -> vector<2x3xf32> {
  %0 = vector.broadcast %arg0 : f32 to vector<2x3xf32>
  return %0 : vector<2x3xf32>
}
// CHECK-LABEL: @broadcast_vec2d_from_scalar(
// CHECK-SAME:  %[[A:.*]]: f32)
// CHECK:       %[[T0:.*]] = llvm.insertelement %[[A]]
// CHECK:       %[[T1:.*]] = llvm.shufflevector %[[T0]]
// CHECK:       %[[T2:.*]] = llvm.insertvalue %[[T1]], %{{.*}}[0] : !llvm.array<2 x vector<3xf32>>
// CHECK:       %[[T3:.*]] = llvm.insertvalue %[[T1]], %{{.*}}[1] : !llvm.array<2 x vector<3xf32>>
// CHECK:       %[[T4:.*]] = builtin.unrealized_conversion_cast %[[T3]] : !llvm.array<2 x vector<3xf32>> to vector<2x3xf32>
// CHECK:       return %[[T4]] : vector<2x3xf32>

// -----

func.func @broadcast_vec2d_from_scalar_scalable(%arg0: f32) -> vector<2x[3]xf32> {
  %0 = vector.broadcast %arg0 : f32 to vector<2x[3]xf32>
  return %0 : vector<2x[3]xf32>
}
// CHECK-LABEL: @broadcast_vec2d_from_scalar_scalable(
// CHECK-SAME:  %[[A:.*]]: f32)
// CHECK:       %[[T0:.*]] = llvm.insertelement %[[A]]
// CHECK:       %[[T1:.*]] = llvm.shufflevector %[[T0]]
// CHECK:       %[[T2:.*]] = llvm.insertvalue %[[T1]], %{{.*}}[0] : !llvm.array<2 x vector<[3]xf32>>
// CHECK:       %[[T3:.*]] = llvm.insertvalue %[[T1]], %{{.*}}[1] : !llvm.array<2 x vector<[3]xf32>>
// CHECK:       %[[T4:.*]] = builtin.unrealized_conversion_cast %[[T3]] : !llvm.array<2 x vector<[3]xf32>> to vector<2x[3]xf32>
// CHECK:       return %[[T4]] : vector<2x[3]xf32>

// -----

func.func @broadcast_vec3d_from_scalar(%arg0: f32) -> vector<2x3x4xf32> {
  %0 = vector.broadcast %arg0 : f32 to vector<2x3x4xf32>
  return %0 : vector<2x3x4xf32>
}
// CHECK-LABEL: @broadcast_vec3d_from_scalar(
// CHECK-SAME:  %[[A:.*]]: f32)
// CHECK:       %[[T0:.*]] = llvm.insertelement %[[A]]
// CHECK:       %[[T1:.*]] = llvm.shufflevector %[[T0]]
// CHECK:       %[[T2:.*]] = llvm.insertvalue %[[T1]], %{{.*}}[0, 0] : !llvm.array<2 x array<3 x vector<4xf32>>>
// ...
// CHECK:       %[[T3:.*]] = llvm.insertvalue %[[T1]], %{{.*}}[1, 2] : !llvm.array<2 x array<3 x vector<4xf32>>>
// CHECK:       %[[T4:.*]] = builtin.unrealized_conversion_cast %[[T3]] : !llvm.array<2 x array<3 x vector<4xf32>>> to vector<2x3x4xf32>
// CHECK:       return %[[T4]] : vector<2x3x4xf32>

// -----

func.func @broadcast_vec3d_from_scalar_scalable(%arg0: f32) -> vector<2x3x[4]xf32> {
  %0 = vector.broadcast %arg0 : f32 to vector<2x3x[4]xf32>
  return %0 : vector<2x3x[4]xf32>
}
// CHECK-LABEL: @broadcast_vec3d_from_scalar_scalable(
// CHECK-SAME:  %[[A:.*]]: f32)
// CHECK:       %[[T0:.*]] = llvm.insertelement %[[A]]
// CHECK:       %[[T1:.*]] = llvm.shufflevector %[[T0]]
// CHECK:       %[[T2:.*]] = llvm.insertvalue %[[T1]], %{{.*}}[0, 0] : !llvm.array<2 x array<3 x vector<[4]xf32>>>
// ...
// CHECK:       %[[T3:.*]] = llvm.insertvalue %[[T1]], %{{.*}}[1, 2] : !llvm.array<2 x array<3 x vector<[4]xf32>>>
// CHECK:       %[[T4:.*]] = builtin.unrealized_conversion_cast %[[T3]] : !llvm.array<2 x array<3 x vector<[4]xf32>>> to vector<2x3x[4]xf32>
// CHECK:       return %[[T4]] : vector<2x3x[4]xf32>

// -----

func.func @broadcast_vec1d_from_vec1d(%arg0: vector<2xf32>) -> vector<2xf32> {
  %0 = vector.broadcast %arg0 : vector<2xf32> to vector<2xf32>
  return %0 : vector<2xf32>
}
// CHECK-LABEL: @broadcast_vec1d_from_vec1d(
// CHECK-SAME:  %[[A:.*]]: vector<2xf32>)
// CHECK:       return %[[A]] : vector<2xf32>

// -----

func.func @broadcast_vec1d_from_vec1d_scalable(%arg0: vector<[2]xf32>) -> vector<[2]xf32> {
  %0 = vector.broadcast %arg0 : vector<[2]xf32> to vector<[2]xf32>
  return %0 : vector<[2]xf32>
}
// CHECK-LABEL: @broadcast_vec1d_from_vec1d_scalable(
// CHECK-SAME:  %[[A:.*]]: vector<[2]xf32>)
// CHECK:       return %[[A]] : vector<[2]xf32>

// -----

func.func @broadcast_vec2d_from_vec0d(%arg0: vector<f32>) -> vector<3x2xf32> {
  %0 = vector.broadcast %arg0 : vector<f32> to vector<3x2xf32>
  return %0 : vector<3x2xf32>
}
// CHECK-LABEL: @broadcast_vec2d_from_vec0d(
// CHECK-SAME:  %[[A:.*]]: vector<f32>)
//       CHECK: %[[T0:.*]] = builtin.unrealized_conversion_cast %[[A]] : vector<f32> to vector<1xf32>
//       CHECK: %[[T1:.*]] = arith.constant dense<0.000000e+00> : vector<3x2xf32>
//       CHECK: %[[T2:.*]] = builtin.unrealized_conversion_cast %[[T1]] : vector<3x2xf32> to !llvm.array<3 x vector<2xf32>>
//       CHECK: %[[T4:.*]] = llvm.mlir.constant(0 : index) : i64
//       CHECK: %[[T5:.*]] = llvm.extractelement %[[T0]][%[[T4]] : i64] : vector<1xf32>
//       CHECK: %[[T6Insert:.*]] = llvm.insertelement %[[T5]]
//       CHECK: %[[T6:.*]] = llvm.shufflevector %[[T6Insert]]
//       CHECK: %[[T7:.*]] = llvm.insertvalue %[[T6]], %[[T2]][0] : !llvm.array<3 x vector<2xf32>>
//       CHECK: %[[T8:.*]] = llvm.insertvalue %[[T6]], %[[T7]][1] : !llvm.array<3 x vector<2xf32>>
//       CHECK: %[[T9:.*]] = llvm.insertvalue %[[T6]], %[[T8]][2] : !llvm.array<3 x vector<2xf32>>
//       CHECK: %[[T10:.*]] = builtin.unrealized_conversion_cast %[[T9]] : !llvm.array<3 x vector<2xf32>> to vector<3x2xf32>
//       CHECK: return %[[T10]] : vector<3x2xf32>

// -----

func.func @broadcast_vec2d_from_vec1d(%arg0: vector<2xf32>) -> vector<3x2xf32> {
  %0 = vector.broadcast %arg0 : vector<2xf32> to vector<3x2xf32>
  return %0 : vector<3x2xf32>
}
// CHECK-LABEL: @broadcast_vec2d_from_vec1d(
// CHECK-SAME:  %[[A:.*]]: vector<2xf32>)
// CHECK:       %[[T0:.*]] = arith.constant dense<0.000000e+00> : vector<3x2xf32>
// CHECK:       %[[T1:.*]] = builtin.unrealized_conversion_cast %[[T0]] : vector<3x2xf32> to !llvm.array<3 x vector<2xf32>>
// CHECK:       %[[T2:.*]] = llvm.insertvalue %[[A]], %[[T1]][0] : !llvm.array<3 x vector<2xf32>>
// CHECK:       %[[T3:.*]] = llvm.insertvalue %[[A]], %[[T2]][1] : !llvm.array<3 x vector<2xf32>>
// CHECK:       %[[T4:.*]] = llvm.insertvalue %[[A]], %[[T3]][2] : !llvm.array<3 x vector<2xf32>>
// CHECK:       %[[T5:.*]] = builtin.unrealized_conversion_cast %[[T4]] : !llvm.array<3 x vector<2xf32>> to vector<3x2xf32>
// CHECK:       return %[[T5]] : vector<3x2xf32>

// -----

func.func @broadcast_vec2d_from_vec1d_scalable(%arg0: vector<[2]xf32>) -> vector<3x[2]xf32> {
  %0 = vector.broadcast %arg0 : vector<[2]xf32> to vector<3x[2]xf32>
  return %0 : vector<3x[2]xf32>
}
// CHECK-LABEL: @broadcast_vec2d_from_vec1d_scalable(
// CHECK-SAME:  %[[A:.*]]: vector<[2]xf32>)
// CHECK:       %[[T0:.*]] = arith.constant dense<0.000000e+00> : vector<3x[2]xf32>
// CHECK:       %[[T1:.*]] = builtin.unrealized_conversion_cast %[[T0]] : vector<3x[2]xf32> to !llvm.array<3 x vector<[2]xf32>>
// CHECK:       %[[T2:.*]] = llvm.insertvalue %[[A]], %[[T1]][0] : !llvm.array<3 x vector<[2]xf32>>
// CHECK:       %[[T3:.*]] = llvm.insertvalue %[[A]], %[[T2]][1] : !llvm.array<3 x vector<[2]xf32>>
// CHECK:       %[[T4:.*]] = llvm.insertvalue %[[A]], %[[T3]][2] : !llvm.array<3 x vector<[2]xf32>>
// CHECK:       %[[T5:.*]] = builtin.unrealized_conversion_cast %[[T4]] : !llvm.array<3 x vector<[2]xf32>> to vector<3x[2]xf32>
// CHECK:       return %[[T5]] : vector<3x[2]xf32>

// -----

func.func @broadcast_vec2d_from_index_vec1d(%arg0: vector<2xindex>) -> vector<3x2xindex> {
  %0 = vector.broadcast %arg0 : vector<2xindex> to vector<3x2xindex>
  return %0 : vector<3x2xindex>
}
// CHECK-LABEL: @broadcast_vec2d_from_index_vec1d(
// CHECK-SAME:  %[[A:.*]]: vector<2xindex>)
// CHECK:       %[[T1:.*]] = builtin.unrealized_conversion_cast %[[A]] : vector<2xindex> to vector<2xi64>
// CHECK:       %[[T0:.*]] = arith.constant dense<0> : vector<3x2xindex>
// CHECK:       %[[T2:.*]] = builtin.unrealized_conversion_cast %[[T0]] : vector<3x2xindex> to !llvm.array<3 x vector<2xi64>>
// CHECK:       %[[T3:.*]] = llvm.insertvalue %[[T1]], %[[T2]][0] : !llvm.array<3 x vector<2xi64>>

// CHECK:       %[[T4:.*]] = builtin.unrealized_conversion_cast %{{.*}} : !llvm.array<3 x vector<2xi64>> to vector<3x2xindex>
// CHECK:       return %[[T4]] : vector<3x2xindex>

// -----

func.func @broadcast_vec2d_from_index_vec1d_scalable(%arg0: vector<[2]xindex>) -> vector<3x[2]xindex> {
  %0 = vector.broadcast %arg0 : vector<[2]xindex> to vector<3x[2]xindex>
  return %0 : vector<3x[2]xindex>
}
// CHECK-LABEL: @broadcast_vec2d_from_index_vec1d_scalable(
// CHECK-SAME:  %[[A:.*]]: vector<[2]xindex>)
// CHECK:       %[[T1:.*]] = builtin.unrealized_conversion_cast %[[A]] : vector<[2]xindex> to vector<[2]xi64>
// CHECK:       %[[T0:.*]] = arith.constant dense<0> : vector<3x[2]xindex>
// CHECK:       %[[T2:.*]] = builtin.unrealized_conversion_cast %[[T0]] : vector<3x[2]xindex> to !llvm.array<3 x vector<[2]xi64>>
// CHECK:       %[[T3:.*]] = llvm.insertvalue %[[T1]], %[[T2]][0] : !llvm.array<3 x vector<[2]xi64>>

// CHECK:       %[[T4:.*]] = builtin.unrealized_conversion_cast %{{.*}} : !llvm.array<3 x vector<[2]xi64>> to vector<3x[2]xindex>
// CHECK:       return %[[T4]] : vector<3x[2]xindex>

// -----

func.func @broadcast_vec3d_from_vec1d(%arg0: vector<2xf32>) -> vector<4x3x2xf32> {
  %0 = vector.broadcast %arg0 : vector<2xf32> to vector<4x3x2xf32>
  return %0 : vector<4x3x2xf32>
}
// CHECK-LABEL: @broadcast_vec3d_from_vec1d(
// CHECK-SAME:  %[[A:.*]]: vector<2xf32>)
// CHECK-DAG:   %[[T0:.*]] = arith.constant dense<0.000000e+00> : vector<3x2xf32>
// CHECK-DAG:   %[[T2:.*]] = builtin.unrealized_conversion_cast %[[T0]] : vector<3x2xf32> to !llvm.array<3 x vector<2xf32>>
// CHECK-DAG:   %[[T1:.*]] = arith.constant dense<0.000000e+00> : vector<4x3x2xf32>
// CHECK-DAG:   %[[T6:.*]] = builtin.unrealized_conversion_cast %[[T1]] : vector<4x3x2xf32> to !llvm.array<4 x array<3 x vector<2xf32>>>

// CHECK:       %[[T3:.*]] = llvm.insertvalue %[[A]], %[[T2]][0] : !llvm.array<3 x vector<2xf32>>
// CHECK:       %[[T4:.*]] = llvm.insertvalue %[[A]], %[[T3]][1] : !llvm.array<3 x vector<2xf32>>
// CHECK:       %[[T5:.*]] = llvm.insertvalue %[[A]], %[[T4]][2] : !llvm.array<3 x vector<2xf32>>

// CHECK:       %[[T7:.*]] = llvm.insertvalue %[[T5]], %[[T6]][0] : !llvm.array<4 x array<3 x vector<2xf32>>>
// CHECK:       %[[T8:.*]] = llvm.insertvalue %[[T5]], %[[T7]][1] : !llvm.array<4 x array<3 x vector<2xf32>>>
// CHECK:       %[[T9:.*]] = llvm.insertvalue %[[T5]], %[[T8]][2] : !llvm.array<4 x array<3 x vector<2xf32>>>
// CHECK:       %[[T10:.*]] = llvm.insertvalue %[[T5]], %[[T9]][3] : !llvm.array<4 x array<3 x vector<2xf32>>>

// CHECK:       %[[T11:.*]] = builtin.unrealized_conversion_cast %[[T10]] : !llvm.array<4 x array<3 x vector<2xf32>>> to vector<4x3x2xf32>
// CHECK:       return %[[T11]] : vector<4x3x2xf32>

// -----

func.func @broadcast_vec3d_from_vec1d_scalable(%arg0: vector<[2]xf32>) -> vector<4x3x[2]xf32> {
  %0 = vector.broadcast %arg0 : vector<[2]xf32> to vector<4x3x[2]xf32>
  return %0 : vector<4x3x[2]xf32>
}
// CHECK-LABEL: @broadcast_vec3d_from_vec1d_scalable(
// CHECK-SAME:  %[[A:.*]]: vector<[2]xf32>)
// CHECK-DAG:   %[[T0:.*]] = arith.constant dense<0.000000e+00> : vector<3x[2]xf32>
// CHECK-DAG:   %[[T2:.*]] = builtin.unrealized_conversion_cast %[[T0]] : vector<3x[2]xf32> to !llvm.array<3 x vector<[2]xf32>>
// CHECK-DAG:   %[[T1:.*]] = arith.constant dense<0.000000e+00> : vector<4x3x[2]xf32>
// CHECK-DAG:   %[[T6:.*]] = builtin.unrealized_conversion_cast %[[T1]] : vector<4x3x[2]xf32> to !llvm.array<4 x array<3 x vector<[2]xf32>>>

// CHECK:       %[[T3:.*]] = llvm.insertvalue %[[A]], %[[T2]][0] : !llvm.array<3 x vector<[2]xf32>>
// CHECK:       %[[T4:.*]] = llvm.insertvalue %[[A]], %[[T3]][1] : !llvm.array<3 x vector<[2]xf32>>
// CHECK:       %[[T5:.*]] = llvm.insertvalue %[[A]], %[[T4]][2] : !llvm.array<3 x vector<[2]xf32>>

// CHECK:       %[[T7:.*]] = llvm.insertvalue %[[T5]], %[[T6]][0] : !llvm.array<4 x array<3 x vector<[2]xf32>>>
// CHECK:       %[[T8:.*]] = llvm.insertvalue %[[T5]], %[[T7]][1] : !llvm.array<4 x array<3 x vector<[2]xf32>>>
// CHECK:       %[[T9:.*]] = llvm.insertvalue %[[T5]], %[[T8]][2] : !llvm.array<4 x array<3 x vector<[2]xf32>>>
// CHECK:       %[[T10:.*]] = llvm.insertvalue %[[T5]], %[[T9]][3] : !llvm.array<4 x array<3 x vector<[2]xf32>>>

// CHECK:       %[[T11:.*]] = builtin.unrealized_conversion_cast %[[T10]] : !llvm.array<4 x array<3 x vector<[2]xf32>>> to vector<4x3x[2]xf32>
// CHECK:       return %[[T11]] : vector<4x3x[2]xf32>

// -----

func.func @broadcast_vec3d_from_vec2d(%arg0: vector<3x2xf32>) -> vector<4x3x2xf32> {
  %0 = vector.broadcast %arg0 : vector<3x2xf32> to vector<4x3x2xf32>
  return %0 : vector<4x3x2xf32>
}
// CHECK-LABEL: @broadcast_vec3d_from_vec2d(
// CHECK-SAME:  %[[A:.*]]: vector<3x2xf32>)
// CHECK:       %[[T1:.*]] = builtin.unrealized_conversion_cast %[[A]] : vector<3x2xf32> to !llvm.array<3 x vector<2xf32>>
// CHECK:       %[[T0:.*]] = arith.constant dense<0.000000e+00> : vector<4x3x2xf32>
// CHECK:       %[[T2:.*]] = builtin.unrealized_conversion_cast %[[T0]] : vector<4x3x2xf32> to !llvm.array<4 x array<3 x vector<2xf32>>>
// CHECK:       %[[T3:.*]] = llvm.insertvalue %[[T1]], %[[T2]][0] : !llvm.array<4 x array<3 x vector<2xf32>>>
// CHECK:       %[[T5:.*]] = llvm.insertvalue %[[T1]], %[[T3]][1] : !llvm.array<4 x array<3 x vector<2xf32>>>
// CHECK:       %[[T7:.*]] = llvm.insertvalue %[[T1]], %[[T5]][2] : !llvm.array<4 x array<3 x vector<2xf32>>>
// CHECK:       %[[T9:.*]] = llvm.insertvalue %[[T1]], %[[T7]][3] : !llvm.array<4 x array<3 x vector<2xf32>>>
// CHECK:       %[[T10:.*]] = builtin.unrealized_conversion_cast %[[T9]] : !llvm.array<4 x array<3 x vector<2xf32>>> to vector<4x3x2xf32>
// CHECK:       return %[[T10]] : vector<4x3x2xf32>

// -----

func.func @broadcast_vec3d_from_vec2d_scalable(%arg0: vector<3x[2]xf32>) -> vector<4x3x[2]xf32> {
  %0 = vector.broadcast %arg0 : vector<3x[2]xf32> to vector<4x3x[2]xf32>
  return %0 : vector<4x3x[2]xf32>
}
// CHECK-LABEL: @broadcast_vec3d_from_vec2d_scalable(
// CHECK-SAME:  %[[A:.*]]: vector<3x[2]xf32>)
// CHECK:       %[[T1:.*]] = builtin.unrealized_conversion_cast %[[A]] : vector<3x[2]xf32> to !llvm.array<3 x vector<[2]xf32>>
// CHECK:       %[[T0:.*]] = arith.constant dense<0.000000e+00> : vector<4x3x[2]xf32>
// CHECK:       %[[T2:.*]] = builtin.unrealized_conversion_cast %[[T0]] : vector<4x3x[2]xf32> to !llvm.array<4 x array<3 x vector<[2]xf32>>>
// CHECK:       %[[T3:.*]] = llvm.insertvalue %[[T1]], %[[T2]][0] : !llvm.array<4 x array<3 x vector<[2]xf32>>>
// CHECK:       %[[T5:.*]] = llvm.insertvalue %[[T1]], %[[T3]][1] : !llvm.array<4 x array<3 x vector<[2]xf32>>>
// CHECK:       %[[T7:.*]] = llvm.insertvalue %[[T1]], %[[T5]][2] : !llvm.array<4 x array<3 x vector<[2]xf32>>>
// CHECK:       %[[T9:.*]] = llvm.insertvalue %[[T1]], %[[T7]][3] : !llvm.array<4 x array<3 x vector<[2]xf32>>>
// CHECK:       %[[T10:.*]] = builtin.unrealized_conversion_cast %[[T9]] : !llvm.array<4 x array<3 x vector<[2]xf32>>> to vector<4x3x[2]xf32>
// CHECK:       return %[[T10]] : vector<4x3x[2]xf32>


// -----

func.func @broadcast_stretch(%arg0: vector<1xf32>) -> vector<4xf32> {
  %0 = vector.broadcast %arg0 : vector<1xf32> to vector<4xf32>
  return %0 : vector<4xf32>
}
// CHECK-LABEL: @broadcast_stretch(
// CHECK-SAME:  %[[A:.*]]: vector<1xf32>)
// CHECK:       %[[T1:.*]] = llvm.mlir.constant(0 : i64) : i64
// CHECK:       %[[T2:.*]] = llvm.extractelement %[[A]]{{\[}}%[[T1]] : i64] : vector<1xf32>
// CHECK:       %[[T3:.*]] = llvm.insertelement %[[T2]]
// CHECK:       %[[T4:.*]] = llvm.shufflevector %[[T3]]
// CHECK:       return %[[T4]] : vector<4xf32>

// -----

func.func @broadcast_stretch_scalable(%arg0: vector<1xf32>) -> vector<[4]xf32> {
  %0 = vector.broadcast %arg0 : vector<1xf32> to vector<[4]xf32>
  return %0 : vector<[4]xf32>
}
// CHECK-LABEL: @broadcast_stretch_scalable(
// CHECK-SAME:  %[[A:.*]]: vector<1xf32>)
// CHECK:       %[[T1:.*]] = llvm.mlir.constant(0 : i64) : i64
// CHECK:       %[[T2:.*]] = llvm.extractelement %[[A]]{{\[}}%[[T1]] : i64] : vector<1xf32>
// CHECK:       %[[T3:.*]] = llvm.insertelement %[[T2]]
// CHECK:       %[[T4:.*]] = llvm.shufflevector %[[T3]]
// CHECK:       return %[[T4]] : vector<[4]xf32>

// -----

func.func @broadcast_stretch_at_start(%arg0: vector<1x4xf32>) -> vector<3x4xf32> {
  %0 = vector.broadcast %arg0 : vector<1x4xf32> to vector<3x4xf32>
  return %0 : vector<3x4xf32>
}
// CHECK-LABEL: @broadcast_stretch_at_start(
// CHECK-SAME:  %[[A:.*]]: vector<1x4xf32>)
// CHECK:       %[[T2:.*]] = builtin.unrealized_conversion_cast %[[A]] : vector<1x4xf32> to !llvm.array<1 x vector<4xf32>>
// CHECK:       %[[T1:.*]] = arith.constant dense<0.000000e+00> : vector<3x4xf32>
// CHECK:       %[[T4:.*]] = builtin.unrealized_conversion_cast %[[T1]] : vector<3x4xf32> to !llvm.array<3 x vector<4xf32>>
// CHECK:       %[[T3:.*]] = llvm.extractvalue %[[T2]][0] : !llvm.array<1 x vector<4xf32>>
// CHECK:       %[[T5:.*]] = llvm.insertvalue %[[T3]], %[[T4]][0] : !llvm.array<3 x vector<4xf32>>
// CHECK:       %[[T6:.*]] = llvm.insertvalue %[[T3]], %[[T5]][1] : !llvm.array<3 x vector<4xf32>>
// CHECK:       %[[T7:.*]] = llvm.insertvalue %[[T3]], %[[T6]][2] : !llvm.array<3 x vector<4xf32>>
// CHECK:       %[[T8:.*]] = builtin.unrealized_conversion_cast %[[T7]] : !llvm.array<3 x vector<4xf32>> to vector<3x4xf32>
// CHECK:       return %[[T8]] : vector<3x4xf32>

// -----

func.func @broadcast_stretch_at_start_scalable(%arg0: vector<1x[4]xf32>) -> vector<3x[4]xf32> {
  %0 = vector.broadcast %arg0 : vector<1x[4]xf32> to vector<3x[4]xf32>
  return %0 : vector<3x[4]xf32>
}
// CHECK-LABEL: @broadcast_stretch_at_start_scalable(
// CHECK-SAME:  %[[A:.*]]: vector<1x[4]xf32>)
// CHECK:       %[[T2:.*]] = builtin.unrealized_conversion_cast %[[A]] : vector<1x[4]xf32> to !llvm.array<1 x vector<[4]xf32>>
// CHECK:       %[[T1:.*]] = arith.constant dense<0.000000e+00> : vector<3x[4]xf32>
// CHECK:       %[[T4:.*]] = builtin.unrealized_conversion_cast %[[T1]] : vector<3x[4]xf32> to !llvm.array<3 x vector<[4]xf32>>
// CHECK:       %[[T3:.*]] = llvm.extractvalue %[[T2]][0] : !llvm.array<1 x vector<[4]xf32>>
// CHECK:       %[[T5:.*]] = llvm.insertvalue %[[T3]], %[[T4]][0] : !llvm.array<3 x vector<[4]xf32>>
// CHECK:       %[[T6:.*]] = llvm.insertvalue %[[T3]], %[[T5]][1] : !llvm.array<3 x vector<[4]xf32>>
// CHECK:       %[[T7:.*]] = llvm.insertvalue %[[T3]], %[[T6]][2] : !llvm.array<3 x vector<[4]xf32>>
// CHECK:       %[[T8:.*]] = builtin.unrealized_conversion_cast %[[T7]] : !llvm.array<3 x vector<[4]xf32>> to vector<3x[4]xf32>
// CHECK:       return %[[T8]] : vector<3x[4]xf32>

// -----

func.func @broadcast_stretch_at_end(%arg0: vector<4x1xf32>) -> vector<4x3xf32> {
  %0 = vector.broadcast %arg0 : vector<4x1xf32> to vector<4x3xf32>
  return %0 : vector<4x3xf32>
}
// CHECK-LABEL: @broadcast_stretch_at_end(
// CHECK-SAME:  %[[A:.*]]: vector<4x1xf32>)
// CHECK:       %[[T2:.*]] = builtin.unrealized_conversion_cast %[[A]] : vector<4x1xf32> to !llvm.array<4 x vector<1xf32>>
// CHECK:       %[[T1:.*]] = arith.constant dense<0.000000e+00> : vector<4x3xf32>
// CHECK:       %[[T7:.*]] = builtin.unrealized_conversion_cast %[[T1]] : vector<4x3xf32> to !llvm.array<4 x vector<3xf32>>
// CHECK:       %[[T3:.*]] = llvm.extractvalue %[[T2]][0] : !llvm.array<4 x vector<1xf32>>
// CHECK:       %[[T4:.*]] = llvm.mlir.constant(0 : i64) : i64
// CHECK:       %[[T5:.*]] = llvm.extractelement %[[T3]]{{\[}}%[[T4]] : i64] : vector<1xf32>
// CHECK:       %[[T6Insert:.*]] = llvm.insertelement %[[T5]]
// CHECK:       %[[T6:.*]] = llvm.shufflevector %[[T6Insert]]
// CHECK:       %[[T8:.*]] = llvm.insertvalue %[[T6]], %[[T7]][0] : !llvm.array<4 x vector<3xf32>>
// CHECK:       %[[T10:.*]] = llvm.extractvalue %[[T2]][1] : !llvm.array<4 x vector<1xf32>>
// CHECK:       %[[T11:.*]] = llvm.mlir.constant(0 : i64) : i64
// CHECK:       %[[T12:.*]] = llvm.extractelement %[[T10]]{{\[}}%[[T11]] : i64] : vector<1xf32>
// CHECK:       %[[T13Insert:.*]] = llvm.insertelement %[[T12]]
// CHECK:       %[[T13:.*]] = llvm.shufflevector %[[T13Insert]]
// CHECK:       %[[T14:.*]] = llvm.insertvalue %[[T13]], %[[T8]][1] : !llvm.array<4 x vector<3xf32>>
// CHECK:       %[[T16:.*]] = llvm.extractvalue %[[T2]][2] : !llvm.array<4 x vector<1xf32>>
// CHECK:       %[[T17:.*]] = llvm.mlir.constant(0 : i64) : i64
// CHECK:       %[[T18:.*]] = llvm.extractelement %[[T16]]{{\[}}%[[T17]] : i64] : vector<1xf32>
// CHECK:       %[[T19Insert:.*]] = llvm.insertelement %[[T18]]
// CHECK:       %[[T19:.*]] = llvm.shufflevector %[[T19Insert]]
// CHECK:       %[[T20:.*]] = llvm.insertvalue %[[T19]], %[[T14]][2] : !llvm.array<4 x vector<3xf32>>
// CHECK:       %[[T22:.*]] = llvm.extractvalue %[[T2]][3] : !llvm.array<4 x vector<1xf32>>
// CHECK:       %[[T23:.*]] = llvm.mlir.constant(0 : i64) : i64
// CHECK:       %[[T24:.*]] = llvm.extractelement %[[T22]]{{\[}}%[[T23]] : i64] : vector<1xf32>
// CHECK:       %[[T25Insert:.*]] = llvm.insertelement %[[T24]]
// CHECK:       %[[T25:.*]] = llvm.shufflevector %[[T25Insert]]
// CHECK:       %[[T26:.*]] = llvm.insertvalue %[[T25]], %[[T20]][3] : !llvm.array<4 x vector<3xf32>>
// CHECK:       %[[T27:.*]] = builtin.unrealized_conversion_cast %[[T26]] : !llvm.array<4 x vector<3xf32>> to vector<4x3xf32>
// CHECK:       return %[[T27]] : vector<4x3xf32>

// TODO: Add support for scalable vectors

func.func @broadcast_stretch_at_end_scalable(%arg0: vector<[4]x1xf32>) -> vector<[4]x3xf32> {
  %0 = vector.broadcast %arg0 : vector<[4]x1xf32> to vector<[4]x3xf32>
  return %0 : vector<[4]x3xf32>
}
// CHECK-LABEL: @broadcast_stretch_at_end_scalable
// CHECK-SAME:  %[[A:.*]]: vector<[4]x1xf32>)
// CHECK: vector.broadcast %[[A]] : vector<[4]x1xf32> to vector<[4]x3xf32>

// -----

func.func @broadcast_stretch_in_middle(%arg0: vector<4x1x2xf32>) -> vector<4x3x2xf32> {
  %0 = vector.broadcast %arg0 : vector<4x1x2xf32> to vector<4x3x2xf32>
  return %0 : vector<4x3x2xf32>
}
// CHECK-LABEL: @broadcast_stretch_in_middle(
// CHECK-SAME:  %[[A:.*]]: vector<4x1x2xf32>) -> vector<4x3x2xf32> {
// CHECK:       %[[T3:.*]] = builtin.unrealized_conversion_cast %[[A]] : vector<4x1x2xf32> to !llvm.array<4 x array<1 x vector<2xf32>>>
// CHECK:       %[[T1:.*]] = arith.constant dense<0.000000e+00> : vector<4x3x2xf32>
// CHECK:       %[[T9:.*]] = builtin.unrealized_conversion_cast %[[T1]] : vector<4x3x2xf32> to !llvm.array<4 x array<3 x vector<2xf32>>>
// CHECK:       %[[T2:.*]] = arith.constant dense<0.000000e+00> : vector<3x2xf32>
// CHECK:       %[[T5:.*]] = builtin.unrealized_conversion_cast %[[T2]] : vector<3x2xf32> to !llvm.array<3 x vector<2xf32>>
// CHECK:       %[[T4:.*]] = llvm.extractvalue %[[T3]][0, 0] : !llvm.array<4 x array<1 x vector<2xf32>>>
// CHECK:       %[[T6:.*]] = llvm.insertvalue %[[T4]], %[[T5]][0] : !llvm.array<3 x vector<2xf32>>
// CHECK:       %[[T7:.*]] = llvm.insertvalue %[[T4]], %[[T6]][1] : !llvm.array<3 x vector<2xf32>>
// CHECK:       %[[T8:.*]] = llvm.insertvalue %[[T4]], %[[T7]][2] : !llvm.array<3 x vector<2xf32>>
// CHECK:       %[[T10:.*]] = llvm.insertvalue %[[T8]], %[[T9]][0] : !llvm.array<4 x array<3 x vector<2xf32>>>
// CHECK:       %[[T12:.*]] = llvm.extractvalue %[[T3]][1, 0] : !llvm.array<4 x array<1 x vector<2xf32>>>
// CHECK:       %[[T14:.*]] = llvm.insertvalue %[[T12]], %[[T5]][0] : !llvm.array<3 x vector<2xf32>>
// CHECK:       %[[T15:.*]] = llvm.insertvalue %[[T12]], %[[T14]][1] : !llvm.array<3 x vector<2xf32>>
// CHECK:       %[[T16:.*]] = llvm.insertvalue %[[T12]], %[[T15]][2] : !llvm.array<3 x vector<2xf32>>
// CHECK:       %[[T17:.*]] = llvm.insertvalue %[[T16]], %[[T10]][1] : !llvm.array<4 x array<3 x vector<2xf32>>>
// CHECK:       %[[T19:.*]] = llvm.extractvalue %[[T3]][2, 0] : !llvm.array<4 x array<1 x vector<2xf32>>>
// CHECK:       %[[T21:.*]] = llvm.insertvalue %[[T19]], %[[T5]][0] : !llvm.array<3 x vector<2xf32>>
// CHECK:       %[[T22:.*]] = llvm.insertvalue %[[T19]], %[[T21]][1] : !llvm.array<3 x vector<2xf32>>
// CHECK:       %[[T23:.*]] = llvm.insertvalue %[[T19]], %[[T22]][2] : !llvm.array<3 x vector<2xf32>>
// CHECK:       %[[T24:.*]] = llvm.insertvalue %[[T23]], %[[T17]][2] : !llvm.array<4 x array<3 x vector<2xf32>>>
// CHECK:       %[[T26:.*]] = llvm.extractvalue %[[T3]][3, 0] : !llvm.array<4 x array<1 x vector<2xf32>>>
// CHECK:       %[[T28:.*]] = llvm.insertvalue %[[T26]], %[[T5]][0] : !llvm.array<3 x vector<2xf32>>
// CHECK:       %[[T29:.*]] = llvm.insertvalue %[[T26]], %[[T28]][1] : !llvm.array<3 x vector<2xf32>>
// CHECK:       %[[T30:.*]] = llvm.insertvalue %[[T26]], %[[T29]][2] : !llvm.array<3 x vector<2xf32>>
// CHECK:       %[[T31:.*]] = llvm.insertvalue %[[T30]], %[[T24]][3] : !llvm.array<4 x array<3 x vector<2xf32>>>
// CHECK:       %[[T32:.*]] = builtin.unrealized_conversion_cast %[[T31]] : !llvm.array<4 x array<3 x vector<2xf32>>> to vector<4x3x2xf32>
// CHECK:       return %[[T32]] : vector<4x3x2xf32>

// -----

func.func @broadcast_stretch_in_middle_scalable_v1(%arg0: vector<4x1x[2]xf32>) -> vector<4x3x[2]xf32> {
  %0 = vector.broadcast %arg0 : vector<4x1x[2]xf32> to vector<4x3x[2]xf32>
  return %0 : vector<4x3x[2]xf32>
}
// CHECK-LABEL: @broadcast_stretch_in_middle_scalable_v1(
// CHECK-SAME:  %[[A:.*]]: vector<4x1x[2]xf32>) -> vector<4x3x[2]xf32> {
// CHECK:       %[[T3:.*]] = builtin.unrealized_conversion_cast %[[A]] : vector<4x1x[2]xf32> to !llvm.array<4 x array<1 x vector<[2]xf32>>>
// CHECK:       %[[T1:.*]] = arith.constant dense<0.000000e+00> : vector<4x3x[2]xf32>
// CHECK:       %[[T9:.*]] = builtin.unrealized_conversion_cast %[[T1]] : vector<4x3x[2]xf32> to !llvm.array<4 x array<3 x vector<[2]xf32>>>
// CHECK:       %[[T2:.*]] = arith.constant dense<0.000000e+00> : vector<3x[2]xf32>
// CHECK:       %[[T5:.*]] = builtin.unrealized_conversion_cast %[[T2]] : vector<3x[2]xf32> to !llvm.array<3 x vector<[2]xf32>>
// CHECK:       %[[T4:.*]] = llvm.extractvalue %[[T3]][0, 0] : !llvm.array<4 x array<1 x vector<[2]xf32>>>
// CHECK:       %[[T6:.*]] = llvm.insertvalue %[[T4]], %[[T5]][0] : !llvm.array<3 x vector<[2]xf32>>
// CHECK:       %[[T7:.*]] = llvm.insertvalue %[[T4]], %[[T6]][1] : !llvm.array<3 x vector<[2]xf32>>
// CHECK:       %[[T8:.*]] = llvm.insertvalue %[[T4]], %[[T7]][2] : !llvm.array<3 x vector<[2]xf32>>
// CHECK:       %[[T10:.*]] = llvm.insertvalue %[[T8]], %[[T9]][0] : !llvm.array<4 x array<3 x vector<[2]xf32>>>
// CHECK:       %[[T12:.*]] = llvm.extractvalue %[[T3]][1, 0] : !llvm.array<4 x array<1 x vector<[2]xf32>>>
// CHECK:       %[[T14:.*]] = llvm.insertvalue %[[T12]], %[[T5]][0] : !llvm.array<3 x vector<[2]xf32>>
// CHECK:       %[[T15:.*]] = llvm.insertvalue %[[T12]], %[[T14]][1] : !llvm.array<3 x vector<[2]xf32>>
// CHECK:       %[[T16:.*]] = llvm.insertvalue %[[T12]], %[[T15]][2] : !llvm.array<3 x vector<[2]xf32>>
// CHECK:       %[[T17:.*]] = llvm.insertvalue %[[T16]], %[[T10]][1] : !llvm.array<4 x array<3 x vector<[2]xf32>>>
// CHECK:       %[[T19:.*]] = llvm.extractvalue %[[T3]][2, 0] : !llvm.array<4 x array<1 x vector<[2]xf32>>>
// CHECK:       %[[T21:.*]] = llvm.insertvalue %[[T19]], %[[T5]][0] : !llvm.array<3 x vector<[2]xf32>>
// CHECK:       %[[T22:.*]] = llvm.insertvalue %[[T19]], %[[T21]][1] : !llvm.array<3 x vector<[2]xf32>>
// CHECK:       %[[T23:.*]] = llvm.insertvalue %[[T19]], %[[T22]][2] : !llvm.array<3 x vector<[2]xf32>>
// CHECK:       %[[T24:.*]] = llvm.insertvalue %[[T23]], %[[T17]][2] : !llvm.array<4 x array<3 x vector<[2]xf32>>>
// CHECK:       %[[T26:.*]] = llvm.extractvalue %[[T3]][3, 0] : !llvm.array<4 x array<1 x vector<[2]xf32>>>
// CHECK:       %[[T28:.*]] = llvm.insertvalue %[[T26]], %[[T5]][0] : !llvm.array<3 x vector<[2]xf32>>
// CHECK:       %[[T29:.*]] = llvm.insertvalue %[[T26]], %[[T28]][1] : !llvm.array<3 x vector<[2]xf32>>
// CHECK:       %[[T30:.*]] = llvm.insertvalue %[[T26]], %[[T29]][2] : !llvm.array<3 x vector<[2]xf32>>
// CHECK:       %[[T31:.*]] = llvm.insertvalue %[[T30]], %[[T24]][3] : !llvm.array<4 x array<3 x vector<[2]xf32>>>
// CHECK:       %[[T32:.*]] = builtin.unrealized_conversion_cast %[[T31]] : !llvm.array<4 x array<3 x vector<[2]xf32>>> to vector<4x3x[2]xf32>
// CHECK:       return %[[T32]] : vector<4x3x[2]xf32>

// -----

// TODO: Add support for scalable vectors

func.func @broadcast_stretch_in_middle_scalable_v2(%arg0: vector<[4]x1x2xf32>) -> vector<[4]x3x2xf32> {
  %0 = vector.broadcast %arg0 : vector<[4]x1x2xf32> to vector<[4]x3x2xf32>
  return %0 : vector<[4]x3x2xf32>
}
// CHECK-LABEL: @broadcast_stretch_in_middle_scalable_v2(
// CHECK-SAME:  %[[A:.*]]: vector<[4]x1x2xf32>) -> vector<[4]x3x2xf32> {
// CHECK:  vector.broadcast %[[A]] : vector<[4]x1x2xf32> to vector<[4]x3x2xf32>

// -----

//===----------------------------------------------------------------------===//
// vector.outerproduct
//===----------------------------------------------------------------------===//

func.func @outerproduct(%arg0: vector<2xf32>, %arg1: vector<3xf32>) -> vector<2x3xf32> {
  %2 = vector.outerproduct %arg0, %arg1 : vector<2xf32>, vector<3xf32>
  return %2 : vector<2x3xf32>
}
// CHECK-LABEL: @outerproduct(
// CHECK-SAME:  %[[A:.*]]: vector<2xf32>,
// CHECK-SAME:  %[[B:.*]]: vector<3xf32>)
// CHECK:       %[[T2:.*]] = arith.constant dense<0.000000e+00> : vector<2x3xf32>
// CHECK:       %[[T7:.*]] = builtin.unrealized_conversion_cast %[[T2]] : vector<2x3xf32> to !llvm.array<2 x vector<3xf32>>
// CHECK:       %[[T3:.*]] = llvm.mlir.constant(0 : i64) : i64
// CHECK:       %[[T4:.*]] = llvm.extractelement %[[A]]{{\[}}%[[T3]] : i64] : vector<2xf32>
// CHECK:       %[[T5Insert:.*]] = llvm.insertelement %[[T4]]
// CHECK:       %[[T5:.*]] = llvm.shufflevector %[[T5Insert]]
// CHECK:       %[[T6:.*]] = arith.mulf %[[T5]], %[[B]] : vector<3xf32>
// CHECK:       %[[T8:.*]] = llvm.insertvalue %[[T6]], %[[T7]][0] : !llvm.array<2 x vector<3xf32>>
// CHECK:       %[[T9:.*]] = llvm.mlir.constant(1 : i64) : i64
// CHECK:       %[[T10:.*]] = llvm.extractelement %[[A]]{{\[}}%[[T9]] : i64] : vector<2xf32>
// CHECK:       %[[T11Insert:.*]] = llvm.insertelement %[[T10]]
// CHECK:       %[[T11:.*]] = llvm.shufflevector %[[T11Insert]]
// CHECK:       %[[T12:.*]] = arith.mulf %[[T11]], %[[B]] : vector<3xf32>
// CHECK:       %[[T13:.*]] = llvm.insertvalue %[[T12]], %[[T8]][1] : !llvm.array<2 x vector<3xf32>>
// CHECK:       %[[T14:.*]] = builtin.unrealized_conversion_cast %[[T13]] : !llvm.array<2 x vector<3xf32>> to vector<2x3xf32>
// CHECK:       return %[[T14]] : vector<2x3xf32>

// -----

func.func @outerproduct_scalable(%arg0: vector<2xf32>, %arg1: vector<[3]xf32>) -> vector<2x[3]xf32> {
  %2 = vector.outerproduct %arg0, %arg1 : vector<2xf32>, vector<[3]xf32>
  return %2 : vector<2x[3]xf32>
}
// CHECK-LABEL: @outerproduct_scalable
// CHECK-SAME:  %[[A:.*]]: vector<2xf32>,
// CHECK-SAME:  %[[B:.*]]: vector<[3]xf32>)
// CHECK:       %[[T2:.*]] = arith.constant dense<0.000000e+00> : vector<2x[3]xf32>
// CHECK:       %[[T7:.*]] = builtin.unrealized_conversion_cast %[[T2]] : vector<2x[3]xf32> to !llvm.array<2 x vector<[3]xf32>>
// CHECK:       %[[T3:.*]] = llvm.mlir.constant(0 : i64) : i64
// CHECK:       %[[T4:.*]] = llvm.extractelement %[[A]]{{\[}}%[[T3]] : i64] : vector<2xf32>
// CHECK:       %[[T5Insert:.*]] = llvm.insertelement %[[T4]]
// CHECK:       %[[T5:.*]] = llvm.shufflevector %[[T5Insert]]
// CHECK:       %[[T6:.*]] = arith.mulf %[[T5]], %[[B]] : vector<[3]xf32>
// CHECK:       %[[T8:.*]] = llvm.insertvalue %[[T6]], %[[T7]][0] : !llvm.array<2 x vector<[3]xf32>>
// CHECK:       %[[T9:.*]] = llvm.mlir.constant(1 : i64) : i64
// CHECK:       %[[T10:.*]] = llvm.extractelement %[[A]]{{\[}}%[[T9]] : i64] : vector<2xf32>
// CHECK:       %[[T11Insert:.*]] = llvm.insertelement %[[T10]]
// CHECK:       %[[T11:.*]] = llvm.shufflevector %[[T11Insert]]
// CHECK:       %[[T12:.*]] = arith.mulf %[[T11]], %[[B]] : vector<[3]xf32>
// CHECK:       %[[T13:.*]] = llvm.insertvalue %[[T12]], %[[T8]][1] : !llvm.array<2 x vector<[3]xf32>>
// CHECK:       %[[T14:.*]] = builtin.unrealized_conversion_cast %[[T13]] : !llvm.array<2 x vector<[3]xf32>> to vector<2x[3]xf32>
// CHECK:       return %[[T14]] : vector<2x[3]xf32>

// -----

func.func @outerproduct_index(%arg0: vector<2xindex>, %arg1: vector<3xindex>) -> vector<2x3xindex> {
  %2 = vector.outerproduct %arg0, %arg1 : vector<2xindex>, vector<3xindex>
  return %2 : vector<2x3xindex>
}
// CHECK-LABEL: @outerproduct_index(
// CHECK-SAME:  %[[A:.*]]: vector<2xindex>,
// CHECK-SAME:  %[[B:.*]]: vector<3xindex>)
// CHECK:       %[[T1:.*]] = builtin.unrealized_conversion_cast %[[A]] : vector<2xindex> to vector<2xi64>
// CHECK:       %[[T0:.*]] = arith.constant dense<0> : vector<2x3xindex>
// CHECK:       %[[T8:.*]] = builtin.unrealized_conversion_cast %[[T0]] : vector<2x3xindex> to !llvm.array<2 x vector<3xi64>>
// CHECK:       %[[T2:.*]] = llvm.mlir.constant(0 : i64) : i64
// CHECK:       %[[T3:.*]] = llvm.extractelement %[[T1]]{{\[}}%[[T2]] : i64] : vector<2xi64>
// CHECK:       %[[T4:.*]] = llvm.insertelement %[[T3]]
// CHECK:       %[[T5:.*]] = llvm.shufflevector %[[T4]]
// CHECK:       %[[T5Cast:.*]] = builtin.unrealized_conversion_cast %[[T5]] : vector<3xi64> to vector<3xindex>
// CHECK:       %[[T6:.*]] = arith.muli %[[T5Cast]], %[[B]] : vector<3xindex>
// CHECK:       %[[T7:.*]] = builtin.unrealized_conversion_cast %[[T6]] : vector<3xindex> to vector<3xi64>
// CHECK:       %{{.*}} = llvm.insertvalue %[[T7]], %[[T8]][0] : !llvm.array<2 x vector<3xi64>>

// -----

func.func @outerproduct_index_scalable(%arg0: vector<2xindex>, %arg1: vector<[3]xindex>) -> vector<2x[3]xindex> {
  %2 = vector.outerproduct %arg0, %arg1 : vector<2xindex>, vector<[3]xindex>
  return %2 : vector<2x[3]xindex>
}
// CHECK-LABEL: @outerproduct_index_scalable
// CHECK-SAME:  %[[A:.*]]: vector<2xindex>,
// CHECK-SAME:  %[[B:.*]]: vector<[3]xindex>)
// CHECK:       %[[T1:.*]] = builtin.unrealized_conversion_cast %[[A]] : vector<2xindex> to vector<2xi64>
// CHECK:       %[[T0:.*]] = arith.constant dense<0> : vector<2x[3]xindex>
// CHECK:       %[[T8:.*]] = builtin.unrealized_conversion_cast %[[T0]] : vector<2x[3]xindex> to !llvm.array<2 x vector<[3]xi64>>
// CHECK:       %[[T2:.*]] = llvm.mlir.constant(0 : i64) : i64
// CHECK:       %[[T3:.*]] = llvm.extractelement %[[T1]]{{\[}}%[[T2]] : i64] : vector<2xi64>
// CHECK:       %[[T4:.*]] = llvm.insertelement %[[T3]]
// CHECK:       %[[T5:.*]] = llvm.shufflevector %[[T4]]
// CHECK:       %[[T5Cast:.*]] = builtin.unrealized_conversion_cast %[[T5]] : vector<[3]xi64> to vector<[3]xindex>
// CHECK:       %[[T6:.*]] = arith.muli %[[T5Cast]], %[[B]] : vector<[3]xindex>
// CHECK:       %[[T7:.*]] = builtin.unrealized_conversion_cast %[[T6]] : vector<[3]xindex> to vector<[3]xi64>
// CHECK:       %{{.*}} = llvm.insertvalue %[[T7]], %[[T8]][0] : !llvm.array<2 x vector<[3]xi64>>

// -----

func.func @outerproduct_add(%arg0: vector<2xf32>, %arg1: vector<3xf32>, %arg2: vector<2x3xf32>) -> vector<2x3xf32> {
  %2 = vector.outerproduct %arg0, %arg1, %arg2 : vector<2xf32>, vector<3xf32>
  return %2 : vector<2x3xf32>
}
// CHECK-LABEL: @outerproduct_add(
// CHECK-SAME:  %[[A:.*]]: vector<2xf32>,
// CHECK-SAME:  %[[B:.*]]: vector<3xf32>,
// CHECK-SAME:  %[[C:.*]]: vector<2x3xf32>) -> vector<2x3xf32>
// CHECK:       %[[T7:.*]] = builtin.unrealized_conversion_cast %[[C]] : vector<2x3xf32> to !llvm.array<2 x vector<3xf32>>
// CHECK:       %[[T3:.*]] = arith.constant dense<0.000000e+00> : vector<2x3xf32>
// CHECK:       %[[T10:.*]] = builtin.unrealized_conversion_cast %[[T3]] : vector<2x3xf32> to !llvm.array<2 x vector<3xf32>>
// CHECK:       %[[T4:.*]] = llvm.mlir.constant(0 : i64) : i64
// CHECK:       %[[T5:.*]] = llvm.extractelement %[[A]]{{\[}}%[[T4]] : i64] : vector<2xf32>
// CHECK:       %[[T6Insert:.*]] = llvm.insertelement %[[T5]]
// CHECK:       %[[T6:.*]] = llvm.shufflevector %[[T6Insert]]
// CHECK:       %[[T8:.*]] = llvm.extractvalue %[[T7]][0] : !llvm.array<2 x vector<3xf32>>
// CHECK:       %[[T9:.*]] = llvm.intr.fmuladd(%[[T6]], %[[B]], %[[T8]]) : (vector<3xf32>, vector<3xf32>, vector<3xf32>) -> vector<3xf32>
// CHECK:       %[[T11:.*]] = llvm.insertvalue %[[T9]], %[[T10]][0] : !llvm.array<2 x vector<3xf32>>
// CHECK:       %[[T12:.*]] = llvm.mlir.constant(1 : i64) : i64
// CHECK:       %[[T13:.*]] = llvm.extractelement %[[A]]{{\[}}%[[T12]] : i64] : vector<2xf32>
// CHECK:       %[[T14Insert:.*]] = llvm.insertelement %[[T13]]
// CHECK:       %[[T14:.*]] = llvm.shufflevector %[[T14Insert]]
// CHECK:       %[[T16:.*]] = llvm.extractvalue %[[T7]][1] : !llvm.array<2 x vector<3xf32>>
// CHECK:       %[[T17:.*]] = llvm.intr.fmuladd(%[[T14]], %[[B]], %[[T16]]) : (vector<3xf32>, vector<3xf32>, vector<3xf32>) -> vector<3xf32>
// CHECK:       %[[T18:.*]] = llvm.insertvalue %[[T17]], %[[T11]][1] : !llvm.array<2 x vector<3xf32>>
// CHECK:       %[[T19:.*]] = builtin.unrealized_conversion_cast %[[T18]] : !llvm.array<2 x vector<3xf32>> to vector<2x3xf32>
// CHECK:       return %[[T19]] : vector<2x3xf32>

// -----

func.func @outerproduct_add_scalable(%arg0: vector<2xf32>, %arg1: vector<[3]xf32>, %arg2: vector<2x[3]xf32>) -> vector<2x[3]xf32> {
  %2 = vector.outerproduct %arg0, %arg1, %arg2 : vector<2xf32>, vector<[3]xf32>
  return %2 : vector<2x[3]xf32>
}
// CHECK-LABEL: @outerproduct_add_scalable
// CHECK-SAME:  %[[A:.*]]: vector<2xf32>,
// CHECK-SAME:  %[[B:.*]]: vector<[3]xf32>,
// CHECK-SAME:  %[[C:.*]]: vector<2x[3]xf32>) -> vector<2x[3]xf32>
// CHECK:       %[[T7:.*]] = builtin.unrealized_conversion_cast %[[C]] : vector<2x[3]xf32> to !llvm.array<2 x vector<[3]xf32>>
// CHECK:       %[[T3:.*]] = arith.constant dense<0.000000e+00> : vector<2x[3]xf32>
// CHECK:       %[[T10:.*]] = builtin.unrealized_conversion_cast %[[T3]] : vector<2x[3]xf32> to !llvm.array<2 x vector<[3]xf32>>
// CHECK:       %[[T4:.*]] = llvm.mlir.constant(0 : i64) : i64
// CHECK:       %[[T5:.*]] = llvm.extractelement %[[A]]{{\[}}%[[T4]] : i64] : vector<2xf32>
// CHECK:       %[[T6Insert:.*]] = llvm.insertelement %[[T5]]
// CHECK:       %[[T6:.*]] = llvm.shufflevector %[[T6Insert]]
// CHECK:       %[[T8:.*]] = llvm.extractvalue %[[T7]][0] : !llvm.array<2 x vector<[3]xf32>>
// CHECK:       %[[T9:.*]] = llvm.intr.fmuladd(%[[T6]], %[[B]], %[[T8]]) : (vector<[3]xf32>, vector<[3]xf32>, vector<[3]xf32>) -> vector<[3]xf32>
// CHECK:       %[[T11:.*]] = llvm.insertvalue %[[T9]], %[[T10]][0] : !llvm.array<2 x vector<[3]xf32>>
// CHECK:       %[[T12:.*]] = llvm.mlir.constant(1 : i64) : i64
// CHECK:       %[[T13:.*]] = llvm.extractelement %[[A]]{{\[}}%[[T12]] : i64] : vector<2xf32>
// CHECK:       %[[T14Insert:.*]] = llvm.insertelement %[[T13]]
// CHECK:       %[[T14:.*]] = llvm.shufflevector %[[T14Insert]]
// CHECK:       %[[T16:.*]] = llvm.extractvalue %[[T7]][1] : !llvm.array<2 x vector<[3]xf32>>
// CHECK:       %[[T17:.*]] = llvm.intr.fmuladd(%[[T14]], %[[B]], %[[T16]]) : (vector<[3]xf32>, vector<[3]xf32>, vector<[3]xf32>) -> vector<[3]xf32>
// CHECK:       %[[T18:.*]] = llvm.insertvalue %[[T17]], %[[T11]][1] : !llvm.array<2 x vector<[3]xf32>>
// CHECK:       %[[T19:.*]] = builtin.unrealized_conversion_cast %[[T18]] : !llvm.array<2 x vector<[3]xf32>> to vector<2x[3]xf32>
// CHECK:       return %[[T19]] : vector<2x[3]xf32>

// -----

//===----------------------------------------------------------------------===//
// vector.mask { vector.outerproduct }
//===----------------------------------------------------------------------===//

func.func @masked_float_add_outerprod(%arg0: vector<2xf32>, %arg1: f32, %arg2: vector<2xf32>, %m: vector<2xi1>) -> vector<2xf32> {
  %0 = vector.mask %m { vector.outerproduct %arg0, %arg1, %arg2 {kind = #vector.kind<add>} : vector<2xf32>, f32 } : vector<2xi1> -> vector<2xf32>
  return %0 : vector<2xf32>
}

// CHECK-LABEL:   func.func @masked_float_add_outerprod(
// CHECK-SAME:                                          %[[VAL_0:.*]]: vector<2xf32>, %[[VAL_1:.*]]: f32, %[[VAL_2:.*]]: vector<2xf32>, %[[VAL_3:.*]]: vector<2xi1>) -> vector<2xf32> {
// CHECK:           %[[VAL_8:.*]] = llvm.intr.fmuladd(%[[VAL_0]], %{{.*}}, %[[VAL_2]])  : (vector<2xf32>, vector<2xf32>, vector<2xf32>) -> vector<2xf32>
// CHECK:           %[[VAL_9:.*]] = arith.select %[[VAL_3]], %[[VAL_8]], %[[VAL_2]] : vector<2xi1>, vector<2xf32>

// -----

func.func @masked_float_add_outerprod_scalable(%arg0: vector<[2]xf32>, %arg1: f32, %arg2: vector<[2]xf32>, %m: vector<[2]xi1>) -> vector<[2]xf32> {
  %0 = vector.mask %m { vector.outerproduct %arg0, %arg1, %arg2 {kind = #vector.kind<add>} : vector<[2]xf32>, f32 } : vector<[2]xi1> -> vector<[2]xf32>
  return %0 : vector<[2]xf32>
}

// CHECK-LABEL:   func.func @masked_float_add_outerprod_scalable(
// CHECK-SAME:                                                   %[[VAL_0:.*]]: vector<[2]xf32>, %[[VAL_1:.*]]: f32, %[[VAL_2:.*]]: vector<[2]xf32>, %[[VAL_3:.*]]: vector<[2]xi1>) -> vector<[2]xf32> {
// CHECK:           %[[VAL_8:.*]] = llvm.intr.fmuladd(%[[VAL_0]], %{{.*}}, %[[VAL_2]])  : (vector<[2]xf32>, vector<[2]xf32>, vector<[2]xf32>) -> vector<[2]xf32>
// CHECK:           %[[VAL_9:.*]] = arith.select %[[VAL_3]], %[[VAL_8]], %[[VAL_2]] : vector<[2]xi1>, vector<[2]xf32>

// -----

func.func @masked_float_mul_outerprod(%arg0: vector<2xf32>, %arg1: f32, %arg2: vector<2xf32>, %m: vector<2xi1>) -> vector<2xf32> {
  %0 = vector.mask %m { vector.outerproduct %arg0, %arg1, %arg2 {kind = #vector.kind<mul>} : vector<2xf32>, f32 } : vector<2xi1> -> vector<2xf32>
  return %0 : vector<2xf32>
}

// CHECK-LABEL:   func.func @masked_float_mul_outerprod(
// CHECK-SAME:                                          %[[VAL_0:.*]]: vector<2xf32>, %[[VAL_1:.*]]: f32, %[[VAL_2:.*]]: vector<2xf32>, %[[VAL_3:.*]]: vector<2xi1>) -> vector<2xf32> {
// CHECK:           %[[VAL_8:.*]] = arith.mulf %[[VAL_0]], %{{.*}} : vector<2xf32>
// CHECK:           %[[VAL_9:.*]] = arith.mulf %[[VAL_8]], %[[VAL_2]] : vector<2xf32>
// CHECK:           %[[VAL_10:.*]] = arith.select %[[VAL_3]], %[[VAL_9]], %[[VAL_2]] : vector<2xi1>, vector<2xf32>

// -----

func.func @masked_float_mul_outerprod_scalable(%arg0: vector<[2]xf32>, %arg1: f32, %arg2: vector<[2]xf32>, %m: vector<[2]xi1>) -> vector<[2]xf32> {
  %0 = vector.mask %m { vector.outerproduct %arg0, %arg1, %arg2 {kind = #vector.kind<mul>} : vector<[2]xf32>, f32 } : vector<[2]xi1> -> vector<[2]xf32>
  return %0 : vector<[2]xf32>
}

// CHECK-LABEL:   func.func @masked_float_mul_outerprod_scalable(
// CHECK-SAME:                                                   %[[VAL_0:.*]]: vector<[2]xf32>, %[[VAL_1:.*]]: f32, %[[VAL_2:.*]]: vector<[2]xf32>, %[[VAL_3:.*]]: vector<[2]xi1>) -> vector<[2]xf32> {
// CHECK:           %[[VAL_8:.*]] = arith.mulf %[[VAL_0]], %{{.*}} : vector<[2]xf32>
// CHECK:           %[[VAL_9:.*]] = arith.mulf %[[VAL_8]], %[[VAL_2]] : vector<[2]xf32>
// CHECK:           %[[VAL_10:.*]] = arith.select %[[VAL_3]], %[[VAL_9]], %[[VAL_2]] : vector<[2]xi1>, vector<[2]xf32>

// -----

func.func @masked_float_max_outerprod(%arg0: vector<2xf32>, %arg1: f32, %arg2: vector<2xf32>, %m: vector<2xi1>) -> vector<2xf32> {
  %0 = vector.mask %m { vector.outerproduct %arg0, %arg1, %arg2 {kind = #vector.kind<maxnumf>} : vector<2xf32>, f32 } : vector<2xi1> -> vector<2xf32>
  return %0 : vector<2xf32>
}

// CHECK-LABEL:   func.func @masked_float_max_outerprod(
// CHECK-SAME:                                          %[[VAL_0:.*]]: vector<2xf32>, %[[VAL_1:.*]]: f32, %[[VAL_2:.*]]: vector<2xf32>, %[[VAL_3:.*]]: vector<2xi1>) -> vector<2xf32> {
// CHECK:           %[[VAL_8:.*]] = arith.mulf %[[VAL_0]], %{{.*}} : vector<2xf32>
// CHECK:           %[[VAL_9:.*]] = arith.maxnumf %[[VAL_8]], %[[VAL_2]] : vector<2xf32>
// CHECK:           %[[VAL_10:.*]] = arith.select %[[VAL_3]], %[[VAL_9]], %[[VAL_2]] : vector<2xi1>, vector<2xf32>

// -----

func.func @masked_float_max_outerprod_scalable(%arg0: vector<[2]xf32>, %arg1: f32, %arg2: vector<[2]xf32>, %m: vector<[2]xi1>) -> vector<[2]xf32> {
  %0 = vector.mask %m { vector.outerproduct %arg0, %arg1, %arg2 {kind = #vector.kind<maxnumf>} : vector<[2]xf32>, f32 } : vector<[2]xi1> -> vector<[2]xf32>
  return %0 : vector<[2]xf32>
}

// CHECK-LABEL:   func.func @masked_float_max_outerprod_scalable(
// CHECK-SAME:                                                   %[[VAL_0:.*]]: vector<[2]xf32>, %[[VAL_1:.*]]: f32, %[[VAL_2:.*]]: vector<[2]xf32>, %[[VAL_3:.*]]: vector<[2]xi1>) -> vector<[2]xf32> {
// CHECK:           %[[VAL_8:.*]] = arith.mulf %[[VAL_0]], %{{.*}} : vector<[2]xf32>
// CHECK:           %[[VAL_9:.*]] = arith.maxnumf %[[VAL_8]], %[[VAL_2]] : vector<[2]xf32>
// CHECK:           %[[VAL_10:.*]] = arith.select %[[VAL_3]], %[[VAL_9]], %[[VAL_2]] : vector<[2]xi1>, vector<[2]xf32>

// -----

func.func @masked_float_min_outerprod(%arg0: vector<2xf32>, %arg1: f32, %arg2: vector<2xf32>, %m: vector<2xi1>) -> vector<2xf32> {
  %0 = vector.mask %m { vector.outerproduct %arg0, %arg1, %arg2 {kind = #vector.kind<minnumf>} : vector<2xf32>, f32 } : vector<2xi1> -> vector<2xf32>
  return %0 : vector<2xf32>
}

// CHECK-LABEL:   func.func @masked_float_min_outerprod(
// CHECK-SAME:                                          %[[VAL_0:.*]]: vector<2xf32>, %[[VAL_1:.*]]: f32, %[[VAL_2:.*]]: vector<2xf32>, %[[VAL_3:.*]]: vector<2xi1>) -> vector<2xf32> {
// CHECK:           %[[VAL_8:.*]] = arith.mulf %[[VAL_0]], %{{.*}} : vector<2xf32>
// CHECK:           %[[VAL_9:.*]] = arith.minnumf %[[VAL_8]], %[[VAL_2]] : vector<2xf32>
// CHECK:           %[[VAL_10:.*]] = arith.select %[[VAL_3]], %[[VAL_9]], %[[VAL_2]] : vector<2xi1>, vector<2xf32>

// -----

func.func @masked_float_min_outerprod_scalable(%arg0: vector<[2]xf32>, %arg1: f32, %arg2: vector<[2]xf32>, %m: vector<[2]xi1>) -> vector<[2]xf32> {
  %0 = vector.mask %m { vector.outerproduct %arg0, %arg1, %arg2 {kind = #vector.kind<minnumf>} : vector<[2]xf32>, f32 } : vector<[2]xi1> -> vector<[2]xf32>
  return %0 : vector<[2]xf32>
}

// CHECK-LABEL:   func.func @masked_float_min_outerprod_scalable(
// CHECK-SAME:                                                   %[[VAL_0:.*]]: vector<[2]xf32>, %[[VAL_1:.*]]: f32, %[[VAL_2:.*]]: vector<[2]xf32>, %[[VAL_3:.*]]: vector<[2]xi1>) -> vector<[2]xf32> {
// CHECK:           %[[VAL_8:.*]] = arith.mulf %[[VAL_0]], %{{.*}} : vector<[2]xf32>
// CHECK:           %[[VAL_9:.*]] = arith.minnumf %[[VAL_8]], %[[VAL_2]] : vector<[2]xf32>
// CHECK:           %[[VAL_10:.*]] = arith.select %[[VAL_3]], %[[VAL_9]], %[[VAL_2]] : vector<[2]xi1>, vector<[2]xf32>

// -----

func.func @masked_int_add_outerprod(%arg0: vector<2xi32>, %arg1: i32, %arg2: vector<2xi32>, %m: vector<2xi1>) -> vector<2xi32> {
  %0 = vector.mask %m { vector.outerproduct %arg0, %arg1, %arg2 {kind = #vector.kind<add>} : vector<2xi32>, i32 } : vector<2xi1> -> vector<2xi32>
  return %0 : vector<2xi32>
}

// CHECK-LABEL:   func.func @masked_int_add_outerprod(
// CHECK-SAME:                                        %[[VAL_0:.*]]: vector<2xi32>, %[[VAL_1:.*]]: i32, %[[VAL_2:.*]]: vector<2xi32>, %[[VAL_3:.*]]: vector<2xi1>) -> vector<2xi32> {
// CHECK:           %[[VAL_8:.*]] = arith.muli %[[VAL_0]], %{{.*}} : vector<2xi32>
// CHECK:           %[[VAL_9:.*]] = arith.addi %[[VAL_8]], %[[VAL_2]] : vector<2xi32>
// CHECK:           %[[VAL_10:.*]] = arith.select %[[VAL_3]], %[[VAL_9]], %[[VAL_2]] : vector<2xi1>, vector<2xi32>

// -----

func.func @masked_int_add_outerprod_scalable(%arg0: vector<[2]xi32>, %arg1: i32, %arg2: vector<[2]xi32>, %m: vector<[2]xi1>) -> vector<[2]xi32> {
  %0 = vector.mask %m { vector.outerproduct %arg0, %arg1, %arg2 {kind = #vector.kind<add>} : vector<[2]xi32>, i32 } : vector<[2]xi1> -> vector<[2]xi32>
  return %0 : vector<[2]xi32>
}

// CHECK-LABEL:   func.func @masked_int_add_outerprod_scalable(
// CHECK-SAME:                                                 %[[VAL_0:.*]]: vector<[2]xi32>, %[[VAL_1:.*]]: i32, %[[VAL_2:.*]]: vector<[2]xi32>, %[[VAL_3:.*]]: vector<[2]xi1>) -> vector<[2]xi32> {
// CHECK:           %[[VAL_8:.*]] = arith.muli %[[VAL_0]], %{{.*}} : vector<[2]xi32>
// CHECK:           %[[VAL_9:.*]] = arith.addi %[[VAL_8]], %[[VAL_2]] : vector<[2]xi32>
// CHECK:           %[[VAL_10:.*]] = arith.select %[[VAL_3]], %[[VAL_9]], %[[VAL_2]] : vector<[2]xi1>, vector<[2]xi32>

// -----

func.func @masked_int_mul_outerprod(%arg0: vector<2xi32>, %arg1: i32, %arg2: vector<2xi32>, %m: vector<2xi1>) -> vector<2xi32> {
  %0 = vector.mask %m { vector.outerproduct %arg0, %arg1, %arg2 {kind = #vector.kind<mul>} : vector<2xi32>, i32 } : vector<2xi1> -> vector<2xi32>
  return %0 : vector<2xi32>
}

// CHECK-LABEL:   func.func @masked_int_mul_outerprod(
// CHECK-SAME:                                        %[[VAL_0:.*]]: vector<2xi32>, %[[VAL_1:.*]]: i32, %[[VAL_2:.*]]: vector<2xi32>, %[[VAL_3:.*]]: vector<2xi1>) -> vector<2xi32> {
// CHECK:           %[[VAL_8:.*]] = arith.muli %[[VAL_0]], %{{.*}} : vector<2xi32>
// CHECK:           %[[VAL_9:.*]] = arith.muli %[[VAL_8]], %[[VAL_2]] : vector<2xi32>
// CHECK:           %[[VAL_10:.*]] = arith.select %[[VAL_3]], %[[VAL_9]], %[[VAL_2]] : vector<2xi1>, vector<2xi32>

// -----

func.func @masked_int_mul_outerprod_scalable(%arg0: vector<[2]xi32>, %arg1: i32, %arg2: vector<[2]xi32>, %m: vector<[2]xi1>) -> vector<[2]xi32> {
  %0 = vector.mask %m { vector.outerproduct %arg0, %arg1, %arg2 {kind = #vector.kind<mul>} : vector<[2]xi32>, i32 } : vector<[2]xi1> -> vector<[2]xi32>
  return %0 : vector<[2]xi32>
}

// CHECK-LABEL:   func.func @masked_int_mul_outerprod_scalable(
// CHECK-SAME:                                                 %[[VAL_0:.*]]: vector<[2]xi32>, %[[VAL_1:.*]]: i32, %[[VAL_2:.*]]: vector<[2]xi32>, %[[VAL_3:.*]]: vector<[2]xi1>) -> vector<[2]xi32> {
// CHECK:           %[[VAL_8:.*]] = arith.muli %[[VAL_0]], %{{.*}} : vector<[2]xi32>
// CHECK:           %[[VAL_9:.*]] = arith.muli %[[VAL_8]], %[[VAL_2]] : vector<[2]xi32>
// CHECK:           %[[VAL_10:.*]] = arith.select %[[VAL_3]], %[[VAL_9]], %[[VAL_2]] : vector<[2]xi1>, vector<[2]xi32>

// -----

func.func @masked_int_max_outerprod(%arg0: vector<2xi32>, %arg1: i32, %arg2: vector<2xi32>, %m: vector<2xi1>) -> vector<2xi32> {
  %0 = vector.mask %m { vector.outerproduct %arg0, %arg1, %arg2 {kind = #vector.kind<maxsi>} : vector<2xi32>, i32 } : vector<2xi1> -> vector<2xi32>
  return %0 : vector<2xi32>
}

// CHECK-LABEL:   func.func @masked_int_max_outerprod(
// CHECK-SAME:                                        %[[VAL_0:.*]]: vector<2xi32>, %[[VAL_1:.*]]: i32, %[[VAL_2:.*]]: vector<2xi32>, %[[VAL_3:.*]]: vector<2xi1>) -> vector<2xi32> {
// CHECK:           %[[VAL_8:.*]] = arith.muli %[[VAL_0]], %{{.*}} : vector<2xi32>
// CHECK:           %[[VAL_9:.*]] = arith.maxsi %[[VAL_8]], %[[VAL_2]] : vector<2xi32>
// CHECK:           %[[VAL_10:.*]] = arith.select %[[VAL_3]], %[[VAL_9]], %[[VAL_2]] : vector<2xi1>, vector<2xi32>

// -----

func.func @masked_int_max_outerprod_scalable(%arg0: vector<[2]xi32>, %arg1: i32, %arg2: vector<[2]xi32>, %m: vector<[2]xi1>) -> vector<[2]xi32> {
  %0 = vector.mask %m { vector.outerproduct %arg0, %arg1, %arg2 {kind = #vector.kind<maxsi>} : vector<[2]xi32>, i32 } : vector<[2]xi1> -> vector<[2]xi32>
  return %0 : vector<[2]xi32>
}

// CHECK-LABEL:   func.func @masked_int_max_outerprod_scalable(
// CHECK-SAME:                                                 %[[VAL_0:.*]]: vector<[2]xi32>, %[[VAL_1:.*]]: i32, %[[VAL_2:.*]]: vector<[2]xi32>, %[[VAL_3:.*]]: vector<[2]xi1>) -> vector<[2]xi32> {
// CHECK:           %[[VAL_8:.*]] = arith.muli %[[VAL_0]], %{{.*}} : vector<[2]xi32>
// CHECK:           %[[VAL_9:.*]] = arith.maxsi %[[VAL_8]], %[[VAL_2]] : vector<[2]xi32>
// CHECK:           %[[VAL_10:.*]] = arith.select %[[VAL_3]], %[[VAL_9]], %[[VAL_2]] : vector<[2]xi1>, vector<[2]xi32>

// -----

func.func @masked_int_min_outerprod(%arg0: vector<2xi32>, %arg1: i32, %arg2: vector<2xi32>, %m: vector<2xi1>) -> vector<2xi32> {
  %0 = vector.mask %m { vector.outerproduct %arg0, %arg1, %arg2 {kind = #vector.kind<minui>} : vector<2xi32>, i32 } : vector<2xi1> -> vector<2xi32>
  return %0 : vector<2xi32>
}

// CHECK-LABEL:   func.func @masked_int_min_outerprod(
// CHECK-SAME:                                        %[[VAL_0:.*]]: vector<2xi32>, %[[VAL_1:.*]]: i32, %[[VAL_2:.*]]: vector<2xi32>, %[[VAL_3:.*]]: vector<2xi1>) -> vector<2xi32> {
// CHECK:           %[[VAL_8:.*]] = arith.muli %[[VAL_0]], %{{.*}} : vector<2xi32>
// CHECK:           %[[VAL_9:.*]] = arith.minui %[[VAL_8]], %[[VAL_2]] : vector<2xi32>
// CHECK:           %[[VAL_10:.*]] = arith.select %[[VAL_3]], %[[VAL_9]], %[[VAL_2]] : vector<2xi1>, vector<2xi32>

// -----

func.func @masked_int_min_outerprod_scalable(%arg0: vector<[2]xi32>, %arg1: i32, %arg2: vector<[2]xi32>, %m: vector<[2]xi1>) -> vector<[2]xi32> {
  %0 = vector.mask %m { vector.outerproduct %arg0, %arg1, %arg2 {kind = #vector.kind<minui>} : vector<[2]xi32>, i32 } : vector<[2]xi1> -> vector<[2]xi32>
  return %0 : vector<[2]xi32>
}

// CHECK-LABEL:   func.func @masked_int_min_outerprod_scalable(
// CHECK-SAME:                                                 %[[VAL_0:.*]]: vector<[2]xi32>, %[[VAL_1:.*]]: i32, %[[VAL_2:.*]]: vector<[2]xi32>, %[[VAL_3:.*]]: vector<[2]xi1>) -> vector<[2]xi32> {
// CHECK:           %[[VAL_8:.*]] = arith.muli %[[VAL_0]], %{{.*}} : vector<[2]xi32>
// CHECK:           %[[VAL_9:.*]] = arith.minui %[[VAL_8]], %[[VAL_2]] : vector<[2]xi32>
// CHECK:           %[[VAL_10:.*]] = arith.select %[[VAL_3]], %[[VAL_9]], %[[VAL_2]] : vector<[2]xi1>, vector<[2]xi32>

// -----

func.func @masked_int_and_outerprod(%arg0: vector<2xi32>, %arg1: i32, %arg2: vector<2xi32>, %m: vector<2xi1>) -> vector<2xi32> {
  %0 = vector.mask %m { vector.outerproduct %arg0, %arg1, %arg2 {kind = #vector.kind<and>} : vector<2xi32>, i32 } : vector<2xi1> -> vector<2xi32>
  return %0 : vector<2xi32>
}

// CHECK-LABEL:   func.func @masked_int_and_outerprod(
// CHECK-SAME:                                        %[[VAL_0:.*]]: vector<2xi32>, %[[VAL_1:.*]]: i32, %[[VAL_2:.*]]: vector<2xi32>, %[[VAL_3:.*]]: vector<2xi1>) -> vector<2xi32> {
// CHECK:           %[[VAL_8:.*]] = arith.muli %[[VAL_0]], %{{.*}} : vector<2xi32>
// CHECK:           %[[VAL_9:.*]] = arith.andi %[[VAL_8]], %[[VAL_2]] : vector<2xi32>
// CHECK:           %[[VAL_10:.*]] = arith.select %[[VAL_3]], %[[VAL_9]], %[[VAL_2]] : vector<2xi1>, vector<2xi32>

// -----

func.func @masked_int_and_outerprod_scalable(%arg0: vector<[2]xi32>, %arg1: i32, %arg2: vector<[2]xi32>, %m: vector<[2]xi1>) -> vector<[2]xi32> {
  %0 = vector.mask %m { vector.outerproduct %arg0, %arg1, %arg2 {kind = #vector.kind<and>} : vector<[2]xi32>, i32 } : vector<[2]xi1> -> vector<[2]xi32>
  return %0 : vector<[2]xi32>
}

// CHECK-LABEL:   func.func @masked_int_and_outerprod_scalable(
// CHECK-SAME:                                                 %[[VAL_0:.*]]: vector<[2]xi32>, %[[VAL_1:.*]]: i32, %[[VAL_2:.*]]: vector<[2]xi32>, %[[VAL_3:.*]]: vector<[2]xi1>) -> vector<[2]xi32> {
// CHECK:           %[[VAL_8:.*]] = arith.muli %[[VAL_0]], %{{.*}} : vector<[2]xi32>
// CHECK:           %[[VAL_9:.*]] = arith.andi %[[VAL_8]], %[[VAL_2]] : vector<[2]xi32>
// CHECK:           %[[VAL_10:.*]] = arith.select %[[VAL_3]], %[[VAL_9]], %[[VAL_2]] : vector<[2]xi1>, vector<[2]xi32>

// -----

func.func @masked_int_or_outerprod(%arg0: vector<2xi32>, %arg1: i32, %arg2: vector<2xi32>, %m: vector<2xi1>) -> vector<2xi32> {
  %0 = vector.mask %m { vector.outerproduct %arg0, %arg1, %arg2 {kind = #vector.kind<or>} : vector<2xi32>, i32 } : vector<2xi1> -> vector<2xi32>
  return %0 : vector<2xi32>
}

// CHECK-LABEL:   func.func @masked_int_or_outerprod(
// CHECK-SAME:                                       %[[VAL_0:.*]]: vector<2xi32>, %[[VAL_1:.*]]: i32, %[[VAL_2:.*]]: vector<2xi32>, %[[VAL_3:.*]]: vector<2xi1>) -> vector<2xi32> {
// CHECK:           %[[VAL_8:.*]] = arith.muli %[[VAL_0]], %{{.*}} : vector<2xi32>
// CHECK:           %[[VAL_9:.*]] = arith.ori %[[VAL_8]], %[[VAL_2]] : vector<2xi32>
// CHECK:           %[[VAL_10:.*]] = arith.select %[[VAL_3]], %[[VAL_9]], %[[VAL_2]] : vector<2xi1>, vector<2xi32>

// -----

func.func @masked_int_or_outerprod_scalable(%arg0: vector<[2]xi32>, %arg1: i32, %arg2: vector<[2]xi32>, %m: vector<[2]xi1>) -> vector<[2]xi32> {
  %0 = vector.mask %m { vector.outerproduct %arg0, %arg1, %arg2 {kind = #vector.kind<or>} : vector<[2]xi32>, i32 } : vector<[2]xi1> -> vector<[2]xi32>
  return %0 : vector<[2]xi32>
}

// CHECK-LABEL:   func.func @masked_int_or_outerprod_scalable
// CHECK-SAME:                                       %[[VAL_0:.*]]: vector<[2]xi32>, %[[VAL_1:.*]]: i32, %[[VAL_2:.*]]: vector<[2]xi32>, %[[VAL_3:.*]]: vector<[2]xi1>) -> vector<[2]xi32> {
// CHECK:           %[[VAL_8:.*]] = arith.muli %[[VAL_0]], %{{.*}} : vector<[2]xi32>
// CHECK:           %[[VAL_9:.*]] = arith.ori %[[VAL_8]], %[[VAL_2]] : vector<[2]xi32>
// CHECK:           %[[VAL_10:.*]] = arith.select %[[VAL_3]], %[[VAL_9]], %[[VAL_2]] : vector<[2]xi1>, vector<[2]xi32>

// -----

//===----------------------------------------------------------------------===//
// vector.shuffle
//===----------------------------------------------------------------------===//

func.func @shuffle_0D_direct(%arg0: vector<f32>) -> vector<3xf32> {
  %1 = vector.shuffle %arg0, %arg0 [0, 1, 0] : vector<f32>, vector<f32>
  return %1 : vector<3xf32>
}
// CHECK-LABEL: @shuffle_0D_direct(
//  CHECK-SAME:     %[[A:.*]]: vector<f32>
//       CHECK:   %[[c:.*]] = builtin.unrealized_conversion_cast %[[A]] : vector<f32> to vector<1xf32>
//       CHECK:   %[[s:.*]] = llvm.shufflevector %[[c]], %[[c]] [0, 1, 0] : vector<1xf32>
//       CHECK:   return %[[s]] : vector<3xf32>

// -----

func.func @shuffle_1D_direct(%arg0: vector<2xf32>, %arg1: vector<2xf32>) -> vector<2xf32> {
  %1 = vector.shuffle %arg0, %arg1 [0, 1] : vector<2xf32>, vector<2xf32>
  return %1 : vector<2xf32>
}
// CHECK-LABEL: @shuffle_1D_direct(
// CHECK-SAME: %[[A:.*]]: vector<2xf32>,
// CHECK-SAME: %[[B:.*]]: vector<2xf32>)
//       CHECK:   return %[[A:.*]]: vector<2xf32>

// -----

func.func @shuffle_1D_index_direct(%arg0: vector<2xindex>, %arg1: vector<2xindex>) -> vector<2xindex> {
  %1 = vector.shuffle %arg0, %arg1 [0, 1] : vector<2xindex>, vector<2xindex>
  return %1 : vector<2xindex>
}
// CHECK-LABEL: @shuffle_1D_index_direct(
// CHECK-SAME: %[[A:.*]]: vector<2xindex>,
// CHECK-SAME: %[[B:.*]]: vector<2xindex>)
//       CHECK:   return  %[[A:.*]]: vector<2xindex>

// -----

func.func @shuffle_1D(%arg0: vector<2xf32>, %arg1: vector<3xf32>) -> vector<5xf32> {
  %1 = vector.shuffle %arg0, %arg1 [4, 3, 2, 1, 0] : vector<2xf32>, vector<3xf32>
  return %1 : vector<5xf32>
}
// CHECK-LABEL: @shuffle_1D(
// CHECK-SAME: %[[A:.*]]: vector<2xf32>,
// CHECK-SAME: %[[B:.*]]: vector<3xf32>)
//       CHECK:   %[[U0:.*]] = llvm.mlir.undef : vector<5xf32>
//       CHECK:   %[[C2:.*]] = llvm.mlir.constant(2 : index) : i64
//       CHECK:   %[[E1:.*]] = llvm.extractelement %[[B]][%[[C2]] : i64] : vector<3xf32>
//       CHECK:   %[[C0:.*]] = llvm.mlir.constant(0 : index) : i64
//       CHECK:   %[[I1:.*]] = llvm.insertelement %[[E1]], %[[U0]][%[[C0]] : i64] : vector<5xf32>
//       CHECK:   %[[C1:.*]] = llvm.mlir.constant(1 : index) : i64
//       CHECK:   %[[E2:.*]] = llvm.extractelement %[[B]][%[[C1]] : i64] : vector<3xf32>
//       CHECK:   %[[C1:.*]] = llvm.mlir.constant(1 : index) : i64
//       CHECK:   %[[I2:.*]] = llvm.insertelement %[[E2]], %[[I1]][%[[C1]] : i64] : vector<5xf32>
//       CHECK:   %[[C0:.*]] = llvm.mlir.constant(0 : index) : i64
//       CHECK:   %[[E3:.*]] = llvm.extractelement %[[B]][%[[C0]] : i64] : vector<3xf32>
//       CHECK:   %[[C2:.*]] = llvm.mlir.constant(2 : index) : i64
//       CHECK:   %[[I3:.*]] = llvm.insertelement %[[E3]], %[[I2]][%[[C2]] : i64] : vector<5xf32>
//       CHECK:   %[[C1:.*]] = llvm.mlir.constant(1 : index) : i64
//       CHECK:   %[[E4:.*]] = llvm.extractelement %[[A]][%[[C1]] : i64] : vector<2xf32>
//       CHECK:   %[[C3:.*]] = llvm.mlir.constant(3 : index) : i64
//       CHECK:   %[[I4:.*]] = llvm.insertelement %[[E4]], %[[I3]][%[[C3]] : i64] : vector<5xf32>
//       CHECK:   %[[C0:.*]] = llvm.mlir.constant(0 : index) : i64
//       CHECK:   %[[E5:.*]] = llvm.extractelement %[[A]][%[[C0]] : i64] : vector<2xf32>
//       CHECK:   %[[C4:.*]] = llvm.mlir.constant(4 : index) : i64
//       CHECK:   %[[I5:.*]] = llvm.insertelement %[[E5]], %[[I4]][%[[C4]] : i64] : vector<5xf32>
//       CHECK:   return %[[I5]] : vector<5xf32>

// -----

func.func @shuffle_2D(%a: vector<1x4xf32>, %b: vector<2x4xf32>) -> vector<3x4xf32> {
  %1 = vector.shuffle %a, %b[1, 0, 2] : vector<1x4xf32>, vector<2x4xf32>
  return %1 : vector<3x4xf32>
}
// CHECK-LABEL: @shuffle_2D(
// CHECK-SAME: %[[A:.*]]: vector<1x4xf32>,
// CHECK-SAME: %[[B:.*]]: vector<2x4xf32>)
//       CHECK-DAG:   %[[VAL_0:.*]] = builtin.unrealized_conversion_cast %[[A]] : vector<1x4xf32> to !llvm.array<1 x vector<4xf32>>
//       CHECK-DAG:   %[[VAL_1:.*]] = builtin.unrealized_conversion_cast %[[B]] : vector<2x4xf32> to !llvm.array<2 x vector<4xf32>>
//       CHECK:   %[[U0:.*]] = llvm.mlir.undef : !llvm.array<3 x vector<4xf32>>
//       CHECK:   %[[E1:.*]] = llvm.extractvalue %[[VAL_1]][0] : !llvm.array<2 x vector<4xf32>>
//       CHECK:   %[[I1:.*]] = llvm.insertvalue %[[E1]], %[[U0]][0] : !llvm.array<3 x vector<4xf32>>
//       CHECK:   %[[E2:.*]] = llvm.extractvalue %[[VAL_0]][0] : !llvm.array<1 x vector<4xf32>>
//       CHECK:   %[[I2:.*]] = llvm.insertvalue %[[E2]], %[[I1]][1] : !llvm.array<3 x vector<4xf32>>
//       CHECK:   %[[E3:.*]] = llvm.extractvalue %[[VAL_1]][1] : !llvm.array<2 x vector<4xf32>>
//       CHECK:   %[[I3:.*]] = llvm.insertvalue %[[E3]], %[[I2]][2] : !llvm.array<3 x vector<4xf32>>
//       CHECK:   %[[VAL_3:.*]] = builtin.unrealized_conversion_cast %[[I3]] : !llvm.array<3 x vector<4xf32>> to vector<3x4xf32>
//       CHECK:   return %[[VAL_3]] : vector<3x4xf32>

// -----

//===----------------------------------------------------------------------===//
// vector.extractelement
//===----------------------------------------------------------------------===//

func.func @extractelement_from_vec_0d_f32(%arg0: vector<f32>) -> f32 {
  %1 = vector.extractelement %arg0[] : vector<f32>
  return %1 : f32
}
// CHECK-LABEL: @extractelement_from_vec_0d_f32
//       CHECK:   %[[C0:.*]] = llvm.mlir.constant(0 : index) : i64
//       CHECK:   llvm.extractelement %{{.*}}[%[[C0]] : {{.*}}] : vector<1xf32>

// -----

func.func @extractelement_from_vec_1d_f32_idx_as_i32(%arg0: vector<16xf32>) -> f32 {
  %0 = arith.constant 15 : i32
  %1 = vector.extractelement %arg0[%0 : i32]: vector<16xf32>
  return %1 : f32
}
// CHECK-LABEL: @extractelement_from_vec_1d_f32_idx_as_i32(
//  CHECK-SAME:   %[[A:.*]]: vector<16xf32>)
//       CHECK:   %[[C:.*]] = arith.constant 15 : i32
//       CHECK:   %[[X:.*]] = llvm.extractelement %[[A]][%[[C]] : i32] : vector<16xf32>
//       CHECK:   return %[[X]] : f32

// -----

func.func @extractelement_from_vec_1d_f32_idx_as_i32_scalable(%arg0: vector<[16]xf32>) -> f32 {
  %0 = arith.constant 15 : i32
  %1 = vector.extractelement %arg0[%0 : i32]: vector<[16]xf32>
  return %1 : f32
}
// CHECK-LABEL: @extractelement_from_vec_1d_f32_idx_as_i32_scalable(
//  CHECK-SAME:   %[[A:.*]]: vector<[16]xf32>)
//       CHECK:   %[[C:.*]] = arith.constant 15 : i32
//       CHECK:   %[[X:.*]] = llvm.extractelement %[[A]][%[[C]] : i32] : vector<[16]xf32>
//       CHECK:   return %[[X]] : f32

// -----
func.func @extractelement_from_vec_1d_f32_idx_as_index(%arg0: vector<16xf32>) -> f32 {
  %0 = arith.constant 15 : index
  %1 = vector.extractelement %arg0[%0 : index]: vector<16xf32>
  return %1 : f32
}
// CHECK-LABEL: @extractelement_from_vec_1d_f32_idx_as_index(
//  CHECK-SAME:   %[[A:.*]]: vector<16xf32>)
//       CHECK:   %[[C:.*]] = arith.constant 15 : index
//       CHECK:   %[[I:.*]] = builtin.unrealized_conversion_cast %[[C]] : index to i64
//       CHECK:   %[[X:.*]] = llvm.extractelement %[[A]][%[[I]] : i64] : vector<16xf32>
//       CHECK:   return %[[X]] : f32

// -----

func.func @extractelement_from_vec_1d_f32_idx_as_index_scalable(%arg0: vector<[16]xf32>) -> f32 {
  %0 = arith.constant 15 : index
  %1 = vector.extractelement %arg0[%0 : index]: vector<[16]xf32>
  return %1 : f32
}
// CHECK-LABEL: @extractelement_from_vec_1d_f32_idx_as_index_scalable(
//  CHECK-SAME:   %[[A:.*]]: vector<[16]xf32>)
//       CHECK:   %[[C:.*]] = arith.constant 15 : index
//       CHECK:   %[[I:.*]] = builtin.unrealized_conversion_cast %[[C]] : index to i64
//       CHECK:   %[[X:.*]] = llvm.extractelement %[[A]][%[[I]] : i64] : vector<[16]xf32>
//       CHECK:   return %[[X]] : f32

// -----

//===----------------------------------------------------------------------===//
// vector.extract
//===----------------------------------------------------------------------===//

func.func @extract_scalar_from_vec_1d_f32(%arg0: vector<16xf32>) -> f32 {
  %0 = vector.extract %arg0[15]: f32 from vector<16xf32>
  return %0 : f32
}
// CHECK-LABEL: @extract_scalar_from_vec_1d_f32
//       CHECK:   llvm.mlir.constant(15 : i64) : i64
//       CHECK:   llvm.extractelement {{.*}}[{{.*}} : i64] : vector<16xf32>
//       CHECK:   return {{.*}} : f32

// -----

func.func @extract_scalar_from_vec_1d_f32_scalable(%arg0: vector<[16]xf32>) -> f32 {
  %0 = vector.extract %arg0[15]: f32 from vector<[16]xf32>
  return %0 : f32
}
// CHECK-LABEL: @extract_scalar_from_vec_1d_f32_scalable
//       CHECK:   llvm.mlir.constant(15 : i64) : i64
//       CHECK:   llvm.extractelement {{.*}}[{{.*}} : i64] : vector<[16]xf32>
//       CHECK:   return {{.*}} : f32

// -----

func.func @extract_vec_1e_from_vec_1d_f32(%arg0: vector<16xf32>) -> vector<1xf32> {
  %0 = vector.extract %arg0[15]: vector<1xf32> from vector<16xf32>
  return %0 : vector<1xf32>
}
// CHECK-LABEL: @extract_vec_1e_from_vec_1d_f32(
//  CHECK-SAME:   %[[A:.*]]: vector<16xf32>)
//       CHECK:   %[[T0:.*]] = llvm.mlir.constant(15 : i64) : i64
//       CHECK:   %[[T1:.*]] = llvm.extractelement %[[A]][%[[T0]] : i64] : vector<16xf32>
//       CHECK:   %[[T2:.*]] = builtin.unrealized_conversion_cast %[[T1]] : f32 to vector<1xf32>
//       CHECK:   return %[[T2]] : vector<1xf32>

// -----

func.func @extract_vec_1e_from_vec_1d_f32_scalable(%arg0: vector<[16]xf32>) -> vector<1xf32> {
  %0 = vector.extract %arg0[15]: vector<1xf32> from vector<[16]xf32>
  return %0 : vector<1xf32>
}
// CHECK-LABEL: @extract_vec_1e_from_vec_1d_f32_scalable(
//  CHECK-SAME:   %[[A:.*]]: vector<[16]xf32>)
//       CHECK:   %[[T0:.*]] = llvm.mlir.constant(15 : i64) : i64
//       CHECK:   %[[T1:.*]] = llvm.extractelement %[[A]][%[[T0]] : i64] : vector<[16]xf32>
//       CHECK:   %[[T2:.*]] = builtin.unrealized_conversion_cast %[[T1]] : f32 to vector<1xf32>
//       CHECK:   return %[[T2]] : vector<1xf32>

// -----

func.func @extract_scalar_from_vec_1d_index(%arg0: vector<16xindex>) -> index {
  %0 = vector.extract %arg0[15]: index from vector<16xindex>
  return %0 : index
}
// CHECK-LABEL: @extract_scalar_from_vec_1d_index(
//  CHECK-SAME:   %[[A:.*]]: vector<16xindex>)
//       CHECK:   %[[T0:.*]] = builtin.unrealized_conversion_cast %[[A]] : vector<16xindex> to vector<16xi64>
//       CHECK:   %[[T1:.*]] = llvm.mlir.constant(15 : i64) : i64
//       CHECK:   %[[T2:.*]] = llvm.extractelement %[[T0]][%[[T1]] : i64] : vector<16xi64>
//       CHECK:   %[[T3:.*]] = builtin.unrealized_conversion_cast %[[T2]] : i64 to index
//       CHECK:   return %[[T3]] : index

// -----

func.func @extract_scalar_from_vec_1d_index_scalable(%arg0: vector<[16]xindex>) -> index {
  %0 = vector.extract %arg0[15]: index from vector<[16]xindex>
  return %0 : index
}
// CHECK-LABEL: @extract_scalar_from_vec_1d_index_scalable(
//  CHECK-SAME:   %[[A:.*]]: vector<[16]xindex>)
//       CHECK:   %[[T0:.*]] = builtin.unrealized_conversion_cast %[[A]] : vector<[16]xindex> to vector<[16]xi64>
//       CHECK:   %[[T1:.*]] = llvm.mlir.constant(15 : i64) : i64
//       CHECK:   %[[T2:.*]] = llvm.extractelement %[[T0]][%[[T1]] : i64] : vector<[16]xi64>
//       CHECK:   %[[T3:.*]] = builtin.unrealized_conversion_cast %[[T2]] : i64 to index
//       CHECK:   return %[[T3]] : index

// -----

func.func @extract_vec_2d_from_vec_3d_f32(%arg0: vector<4x3x16xf32>) -> vector<3x16xf32> {
  %0 = vector.extract %arg0[0]: vector<3x16xf32> from vector<4x3x16xf32>
  return %0 : vector<3x16xf32>
}
// CHECK-LABEL: @extract_vec_2d_from_vec_3d_f32
//       CHECK:   llvm.extractvalue {{.*}}[0] : !llvm.array<4 x array<3 x vector<16xf32>>>
//       CHECK:   return {{.*}} : vector<3x16xf32>

// -----

func.func @extract_vec_2d_from_vec_3d_f32_scalable(%arg0: vector<4x3x[16]xf32>) -> vector<3x[16]xf32> {
  %0 = vector.extract %arg0[0]: vector<3x[16]xf32> from vector<4x3x[16]xf32>
  return %0 : vector<3x[16]xf32>
}
// CHECK-LABEL: @extract_vec_2d_from_vec_3d_f32_scalable
//       CHECK:   llvm.extractvalue {{.*}}[0] : !llvm.array<4 x array<3 x vector<[16]xf32>>>
//       CHECK:   return {{.*}} : vector<3x[16]xf32>

// -----

func.func @extract_vec_1d_from_vec_3d_f32(%arg0: vector<4x3x16xf32>) -> vector<16xf32> {
  %0 = vector.extract %arg0[0, 0]: vector<16xf32> from vector<4x3x16xf32>
  return %0 : vector<16xf32>
}
// CHECK-LABEL: @extract_vec_1d_from_vec_3d_f32
//       CHECK:   llvm.extractvalue {{.*}}[0, 0] : !llvm.array<4 x array<3 x vector<16xf32>>>
//       CHECK:   return {{.*}} : vector<16xf32>

// -----

func.func @extract_vec_1d_from_vec_3d_f32_scalable(%arg0: vector<4x3x[16]xf32>) -> vector<[16]xf32> {
  %0 = vector.extract %arg0[0, 0]: vector<[16]xf32> from vector<4x3x[16]xf32>
  return %0 : vector<[16]xf32>
}
// CHECK-LABEL: @extract_vec_1d_from_vec_3d_f32_scalable
//       CHECK:   llvm.extractvalue {{.*}}[0, 0] : !llvm.array<4 x array<3 x vector<[16]xf32>>>
//       CHECK:   return {{.*}} : vector<[16]xf32>

// -----

func.func @extract_scalar_from_vec_3d_f32(%arg0: vector<4x3x16xf32>) -> f32 {
  %0 = vector.extract %arg0[0, 0, 0]: f32 from vector<4x3x16xf32>
  return %0 : f32
}
// CHECK-LABEL: @extract_scalar_from_vec_3d_f32
//       CHECK:   llvm.extractvalue {{.*}}[0, 0] : !llvm.array<4 x array<3 x vector<16xf32>>>
//       CHECK:   llvm.mlir.constant(0 : i64) : i64
//       CHECK:   llvm.extractelement {{.*}}[{{.*}} : i64] : vector<16xf32>
//       CHECK:   return {{.*}} : f32

// -----

func.func @extract_scalar_from_vec_3d_f32_scalable(%arg0: vector<4x3x[16]xf32>) -> f32 {
  %0 = vector.extract %arg0[0, 0, 0]: f32 from vector<4x3x[16]xf32>
  return %0 : f32
}
// CHECK-LABEL: @extract_scalar_from_vec_3d_f32_scalable
//       CHECK:   llvm.extractvalue {{.*}}[0, 0] : !llvm.array<4 x array<3 x vector<[16]xf32>>>
//       CHECK:   llvm.mlir.constant(0 : i64) : i64
//       CHECK:   llvm.extractelement {{.*}}[{{.*}} : i64] : vector<[16]xf32>
//       CHECK:   return {{.*}} : f32

// -----

func.func @extract_scalar_from_vec_1d_f32_dynamic_idx(%arg0: vector<16xf32>, %arg1: index) -> f32 {
  %0 = vector.extract %arg0[%arg1]: f32 from vector<16xf32>
  return %0 : f32
}
// CHECK-LABEL: @extract_scalar_from_vec_1d_f32_dynamic_idx
//  CHECK-SAME:   %[[VEC:.+]]: vector<16xf32>, %[[INDEX:.+]]: index
//       CHECK:   %[[UC:.+]] = builtin.unrealized_conversion_cast %[[INDEX]] : index to i64
//       CHECK:   llvm.extractelement %[[VEC]][%[[UC]] : i64] : vector<16xf32>

// -----

func.func @extract_scalar_from_vec_1d_f32_dynamic_idx_scalable(%arg0: vector<[16]xf32>, %arg1: index) -> f32 {
  %0 = vector.extract %arg0[%arg1]: f32 from vector<[16]xf32>
  return %0 : f32
}
// CHECK-LABEL: @extract_scalar_from_vec_1d_f32_dynamic_idx_scalable
//  CHECK-SAME:   %[[VEC:.+]]: vector<[16]xf32>, %[[INDEX:.+]]: index
//       CHECK:   %[[UC:.+]] = builtin.unrealized_conversion_cast %[[INDEX]] : index to i64
//       CHECK:   llvm.extractelement %[[VEC]][%[[UC]] : i64] : vector<[16]xf32>

// -----

func.func @extract_scalar_from_vec_2d_f32_inner_dynamic_idx(%arg0: vector<1x16xf32>, %arg1: index) -> f32 {
  %0 = vector.extract %arg0[0, %arg1]: f32 from vector<1x16xf32>
  return %0 : f32
}

// Lowering supports extracting from multi-dim vectors with dynamic indices
// provided that only the trailing index is dynamic.

// CHECK-LABEL: @extract_scalar_from_vec_2d_f32_inner_dynamic_idx(
//       CHECK:   llvm.extractvalue
//       CHECK:   llvm.extractelement

func.func @extract_scalar_from_vec_2d_f32_inner_dynamic_idx_scalable(%arg0: vector<1x[16]xf32>, %arg1: index) -> f32 {
  %0 = vector.extract %arg0[0, %arg1]: f32 from vector<1x[16]xf32>
  return %0 : f32
}

// Lowering supports extracting from multi-dim vectors with dynamic indices
// provided that only the trailing index is dynamic.

// CHECK-LABEL: @extract_scalar_from_vec_2d_f32_inner_dynamic_idx_scalable(
//       CHECK:   llvm.extractvalue
//       CHECK:   llvm.extractelement

// -----

func.func @extract_scalar_from_vec_2d_f32_outer_dynamic_idx(%arg0: vector<1x16xf32>, %arg1: index) -> f32 {
  %0 = vector.extract %arg0[%arg1, 0]: f32 from vector<1x16xf32>
  return %0 : f32
}

// Lowering supports extracting from multi-dim vectors with dynamic indices
// provided that only the trailing index is dynamic.

// CHECK-LABEL: @extract_scalar_from_vec_2d_f32_outer_dynamic_idx(
//       CHECK:   vector.extract

func.func @extract_scalar_from_vec_2d_f32_outer_dynamic_idx_scalable(%arg0: vector<1x[16]xf32>, %arg1: index) -> f32 {
  %0 = vector.extract %arg0[%arg1, 0]: f32 from vector<1x[16]xf32>
  return %0 : f32
}

// Lowering does not support extracting from multi-dim vectors with non trailing
// dynamic index, but it shouldn't crash.

// CHECK-LABEL: @extract_scalar_from_vec_2d_f32_outer_dynamic_idx_scalable(
//       CHECK:   vector.extract

// -----

func.func @extract_scalar_from_vec_0d_index(%arg0: vector<index>) -> index {
  %0 = vector.extract %arg0[]: index from vector<index>
  return %0 : index
}
// CHECK-LABEL: @extract_scalar_from_vec_0d_index(
//  CHECK-SAME:   %[[A:.*]]: vector<index>)
//       CHECK:   %[[T0:.*]] = builtin.unrealized_conversion_cast %[[A]] : vector<index> to vector<1xi64>
//       CHECK:   %[[T1:.*]] = llvm.mlir.constant(0 : i64) : i64
//       CHECK:   %[[T2:.*]] = llvm.extractelement %[[T0]][%[[T1]] : i64] : vector<1xi64>
//       CHECK:   %[[T3:.*]] = builtin.unrealized_conversion_cast %[[T2]] : i64 to index
//       CHECK:   return %[[T3]] : index

// -----

//===----------------------------------------------------------------------===//
// vector.insertelement
//===----------------------------------------------------------------------===//

func.func @insertelement_into_vec_0d_f32(%arg0: f32, %arg1: vector<f32>) -> vector<f32> {
  %1 = vector.insertelement %arg0, %arg1[] : vector<f32>
  return %1 : vector<f32>
}
// CHECK-LABEL: @insertelement_into_vec_0d_f32
//  CHECK-SAME:   %[[A:.*]]: f32,
//       CHECK:   %[[B:.*]] =  builtin.unrealized_conversion_cast %{{.*}} :
//       CHECK:   vector<f32> to vector<1xf32>
//       CHECK:   %[[C0:.*]] = llvm.mlir.constant(0 : index) : i64
//       CHECK:   %[[X:.*]] = llvm.insertelement %[[A]], %[[B]][%[[C0]] : {{.*}}] : vector<1xf32>

// -----

func.func @insertelement_into_vec_1d_f32_idx_as_i32(%arg0: f32, %arg1: vector<4xf32>) -> vector<4xf32> {
  %0 = arith.constant 3 : i32
  %1 = vector.insertelement %arg0, %arg1[%0 : i32] : vector<4xf32>
  return %1 : vector<4xf32>
}
// CHECK-LABEL: @insertelement_into_vec_1d_f32_idx_as_i32(
//  CHECK-SAME:   %[[A:.*]]: f32,
//  CHECK-SAME:   %[[B:.*]]: vector<4xf32>)
//       CHECK:   %[[C:.*]] = arith.constant 3 : i32
//       CHECK:   %[[X:.*]] = llvm.insertelement %[[A]], %[[B]][%[[C]] : i32] : vector<4xf32>
//       CHECK:   return %[[X]] : vector<4xf32>

// -----

func.func @insertelement_into_vec_1d_f32_idx_as_i32_scalable(%arg0: f32, %arg1: vector<[4]xf32>) -> vector<[4]xf32> {
  %0 = arith.constant 3 : i32
  %1 = vector.insertelement %arg0, %arg1[%0 : i32] : vector<[4]xf32>
  return %1 : vector<[4]xf32>
}
// CHECK-LABEL: @insertelement_into_vec_1d_f32_idx_as_i32_scalable(
//  CHECK-SAME:   %[[A:.*]]: f32,
//  CHECK-SAME:   %[[B:.*]]: vector<[4]xf32>)
//       CHECK:   %[[C:.*]] = arith.constant 3 : i32
//       CHECK:   %[[X:.*]] = llvm.insertelement %[[A]], %[[B]][%[[C]] : i32] : vector<[4]xf32>
//       CHECK:   return %[[X]] : vector<[4]xf32>

// -----

func.func @insertelement_into_vec_1d_f32_scalable_idx_as_index(%arg0: f32, %arg1: vector<4xf32>) -> vector<4xf32> {
  %0 = arith.constant 3 : index
  %1 = vector.insertelement %arg0, %arg1[%0 : index] : vector<4xf32>
  return %1 : vector<4xf32>
}
// CHECK-LABEL: @insertelement_into_vec_1d_f32_scalable_idx_as_index(
//  CHECK-SAME:   %[[A:.*]]: f32,
//  CHECK-SAME:   %[[B:.*]]: vector<4xf32>)
//       CHECK:   %[[C:.*]] = arith.constant 3 : index
//       CHECK:   %[[I:.*]] = builtin.unrealized_conversion_cast %[[C]] : index to i64
//       CHECK:   %[[X:.*]] = llvm.insertelement %[[A]], %[[B]][%[[I]] : i64] : vector<4xf32>
//       CHECK:   return %[[X]] : vector<4xf32>

// -----

func.func @insertelement_into_vec_1d_f32_scalable_idx_as_index_scalable(%arg0: f32, %arg1: vector<[4]xf32>) -> vector<[4]xf32> {
  %0 = arith.constant 3 : index
  %1 = vector.insertelement %arg0, %arg1[%0 : index] : vector<[4]xf32>
  return %1 : vector<[4]xf32>
}
// CHECK-LABEL: @insertelement_into_vec_1d_f32_scalable_idx_as_index_scalable(
//  CHECK-SAME:   %[[A:.*]]: f32,
//  CHECK-SAME:   %[[B:.*]]: vector<[4]xf32>)
//       CHECK:   %[[C:.*]] = arith.constant 3 : index
//       CHECK:   %[[I:.*]] = builtin.unrealized_conversion_cast %[[C]] : index to i64
//       CHECK:   %[[X:.*]] = llvm.insertelement %[[A]], %[[B]][%[[I]] : i64] : vector<[4]xf32>
//       CHECK:   return %[[X]] : vector<[4]xf32>

// -----

//===----------------------------------------------------------------------===//
// vector.insert
//===----------------------------------------------------------------------===//

func.func @insert_scalar_into_vec_1d_f32(%arg0: f32, %arg1: vector<4xf32>) -> vector<4xf32> {
  %0 = vector.insert %arg0, %arg1[3] : f32 into vector<4xf32>
  return %0 : vector<4xf32>
}
// CHECK-LABEL: @insert_scalar_into_vec_1d_f32
//       CHECK:   llvm.mlir.constant(3 : i64) : i64
//       CHECK:   llvm.insertelement {{.*}}, {{.*}}[{{.*}} : i64] : vector<4xf32>
//       CHECK:   return {{.*}} : vector<4xf32>

// -----

func.func @insert_scalar_into_vec_1d_f32_scalable(%arg0: f32, %arg1: vector<[4]xf32>) -> vector<[4]xf32> {
  %0 = vector.insert %arg0, %arg1[3] : f32 into vector<[4]xf32>
  return %0 : vector<[4]xf32>
}
// CHECK-LABEL: @insert_scalar_into_vec_1d_f32_scalable
//       CHECK:   llvm.mlir.constant(3 : i64) : i64
//       CHECK:   llvm.insertelement {{.*}}, {{.*}}[{{.*}} : i64] : vector<[4]xf32>
//       CHECK:   return {{.*}} : vector<[4]xf32>

// -----

func.func @insert_scalar_into_vec_1d_index(%arg0: index, %arg1: vector<4xindex>) -> vector<4xindex> {
  %0 = vector.insert %arg0, %arg1[3] : index into vector<4xindex>
  return %0 : vector<4xindex>
}
// CHECK-LABEL: @insert_scalar_into_vec_1d_index(
//  CHECK-SAME:   %[[A:.*]]: index,
//  CHECK-SAME:   %[[B:.*]]: vector<4xindex>)
//   CHECK-DAG:   %[[T0:.*]] = builtin.unrealized_conversion_cast %[[A]] : index to i64
//   CHECK-DAG:   %[[T1:.*]] = builtin.unrealized_conversion_cast %[[B]] : vector<4xindex> to vector<4xi64>
//       CHECK:   %[[T3:.*]] = llvm.mlir.constant(3 : i64) : i64
//       CHECK:   %[[T4:.*]] = llvm.insertelement %[[T0]], %[[T1]][%[[T3]] : i64] : vector<4xi64>
//       CHECK:   %[[T5:.*]] = builtin.unrealized_conversion_cast %[[T4]] : vector<4xi64> to vector<4xindex>
//       CHECK:   return %[[T5]] : vector<4xindex>

// -----

func.func @insert_scalar_into_vec_1d_index_scalable(%arg0: index, %arg1: vector<[4]xindex>) -> vector<[4]xindex> {
  %0 = vector.insert %arg0, %arg1[3] : index into vector<[4]xindex>
  return %0 : vector<[4]xindex>
}
// CHECK-LABEL: @insert_scalar_into_vec_1d_index_scalable(
//  CHECK-SAME:   %[[A:.*]]: index,
//  CHECK-SAME:   %[[B:.*]]: vector<[4]xindex>)
//   CHECK-DAG:   %[[T0:.*]] = builtin.unrealized_conversion_cast %[[A]] : index to i64
//   CHECK-DAG:   %[[T1:.*]] = builtin.unrealized_conversion_cast %[[B]] : vector<[4]xindex> to vector<[4]xi64>
//       CHECK:   %[[T3:.*]] = llvm.mlir.constant(3 : i64) : i64
//       CHECK:   %[[T4:.*]] = llvm.insertelement %[[T0]], %[[T1]][%[[T3]] : i64] : vector<[4]xi64>
//       CHECK:   %[[T5:.*]] = builtin.unrealized_conversion_cast %[[T4]] : vector<[4]xi64> to vector<[4]xindex>
//       CHECK:   return %[[T5]] : vector<[4]xindex>

// -----

func.func @insert_vec_2d_into_vec_3d_f32(%arg0: vector<8x16xf32>, %arg1: vector<4x8x16xf32>) -> vector<4x8x16xf32> {
  %0 = vector.insert %arg0, %arg1[3] : vector<8x16xf32> into vector<4x8x16xf32>
  return %0 : vector<4x8x16xf32>
}
// CHECK-LABEL: @insert_vec_2d_into_vec_3d_f32
//       CHECK:   llvm.insertvalue {{.*}}, {{.*}}[3] : !llvm.array<4 x array<8 x vector<16xf32>>>
//       CHECK:   return {{.*}} : vector<4x8x16xf32>

// -----

func.func @insert_vec_2d_into_vec_3d_f32_scalable(%arg0: vector<8x[16]xf32>, %arg1: vector<4x8x[16]xf32>) -> vector<4x8x[16]xf32> {
  %0 = vector.insert %arg0, %arg1[3] : vector<8x[16]xf32> into vector<4x8x[16]xf32>
  return %0 : vector<4x8x[16]xf32>
}
// CHECK-LABEL: @insert_vec_2d_into_vec_3d_f32_scalable
//       CHECK:   llvm.insertvalue {{.*}}, {{.*}}[3] : !llvm.array<4 x array<8 x vector<[16]xf32>>>
//       CHECK:   return {{.*}} : vector<4x8x[16]xf32>

// -----

func.func @insert_vec_1d_into_vec_3d_f32(%arg0: vector<16xf32>, %arg1: vector<4x8x16xf32>) -> vector<4x8x16xf32> {
  %0 = vector.insert %arg0, %arg1[3, 7] : vector<16xf32> into vector<4x8x16xf32>
  return %0 : vector<4x8x16xf32>
}
// CHECK-LABEL: @insert_vec_1d_into_vec_3d_f32
//       CHECK:   llvm.insertvalue {{.*}}, {{.*}}[3, 7] : !llvm.array<4 x array<8 x vector<16xf32>>>
//       CHECK:   return {{.*}} : vector<4x8x16xf32>

// -----

func.func @insert_vec_1d_into_vec_3d_f32_scalable(%arg0: vector<[16]xf32>, %arg1: vector<4x8x[16]xf32>) -> vector<4x8x[16]xf32> {
  %0 = vector.insert %arg0, %arg1[3, 7] : vector<[16]xf32> into vector<4x8x[16]xf32>
  return %0 : vector<4x8x[16]xf32>
}
// CHECK-LABEL: @insert_vec_1d_into_vec_3d_f32_scalable
//       CHECK:   llvm.insertvalue {{.*}}, {{.*}}[3, 7] : !llvm.array<4 x array<8 x vector<[16]xf32>>>
//       CHECK:   return {{.*}} : vector<4x8x[16]xf32>

// -----

func.func @insert_scalar_into_vec_3d_f32(%arg0: f32, %arg1: vector<4x8x16xf32>) -> vector<4x8x16xf32> {
  %0 = vector.insert %arg0, %arg1[3, 7, 15] : f32 into vector<4x8x16xf32>
  return %0 : vector<4x8x16xf32>
}
// CHECK-LABEL: @insert_scalar_into_vec_3d_f32
//       CHECK:   llvm.extractvalue {{.*}}[3, 7] : !llvm.array<4 x array<8 x vector<16xf32>>>
//       CHECK:   llvm.mlir.constant(15 : i64) : i64
//       CHECK:   llvm.insertelement {{.*}}, {{.*}}[{{.*}} : i64] : vector<16xf32>
//       CHECK:   llvm.insertvalue {{.*}}, {{.*}}[3, 7] : !llvm.array<4 x array<8 x vector<16xf32>>>
//       CHECK:   return {{.*}} : vector<4x8x16xf32>

// -----

func.func @insert_scalar_into_vec_3d_f32_scalable(%arg0: f32, %arg1: vector<4x8x[16]xf32>) -> vector<4x8x[16]xf32> {
  %0 = vector.insert %arg0, %arg1[3, 7, 15] : f32 into vector<4x8x[16]xf32>
  return %0 : vector<4x8x[16]xf32>
}
// CHECK-LABEL: @insert_scalar_into_vec_3d_f32_scalable
//       CHECK:   llvm.extractvalue {{.*}}[3, 7] : !llvm.array<4 x array<8 x vector<[16]xf32>>>
//       CHECK:   llvm.mlir.constant(15 : i64) : i64
//       CHECK:   llvm.insertelement {{.*}}, {{.*}}[{{.*}} : i64] : vector<[16]xf32>
//       CHECK:   llvm.insertvalue {{.*}}, {{.*}}[3, 7] : !llvm.array<4 x array<8 x vector<[16]xf32>>>
//       CHECK:   return {{.*}} : vector<4x8x[16]xf32>

// -----

func.func @insert_scalar_into_vec_1d_f32_dynamic_idx(%arg0: vector<16xf32>, %arg1: f32, %arg2: index)
                                      -> vector<16xf32> {
  %0 = vector.insert %arg1, %arg0[%arg2]: f32 into vector<16xf32>
  return %0 : vector<16xf32>
}

// CHECK-LABEL: @insert_scalar_into_vec_1d_f32_dynamic_idx
//  CHECK-SAME:   %[[DST:.+]]: vector<16xf32>, %[[SRC:.+]]: f32, %[[INDEX:.+]]: index
//       CHECK:   %[[UC:.+]] = builtin.unrealized_conversion_cast %[[INDEX]] : index to i64
//       CHECK:   llvm.insertelement %[[SRC]], %[[DST]][%[[UC]] : i64] : vector<16xf32>

// -----

func.func @insert_scalar_into_vec_1d_f32_dynamic_idx_scalable(%arg0: vector<[16]xf32>, %arg1: f32, %arg2: index)
                                      -> vector<[16]xf32> {
  %0 = vector.insert %arg1, %arg0[%arg2]: f32 into vector<[16]xf32>
  return %0 : vector<[16]xf32>
}

// CHECK-LABEL: @insert_scalar_into_vec_1d_f32_dynamic_idx_scalable
//  CHECK-SAME:   %[[DST:.+]]: vector<[16]xf32>, %[[SRC:.+]]: f32, %[[INDEX:.+]]: index
//       CHECK:   %[[UC:.+]] = builtin.unrealized_conversion_cast %[[INDEX]] : index to i64
//       CHECK:   llvm.insertelement %[[SRC]], %[[DST]][%[[UC]] : i64] : vector<[16]xf32>

// -----

func.func @insert_scalar_into_vec_2d_f32_dynamic_idx(%arg0: vector<1x16xf32>, %arg1: f32, %idx: index)
                                        -> vector<1x16xf32> {
  %0 = vector.insert %arg1, %arg0[0, %idx]: f32 into vector<1x16xf32>
  return %0 : vector<1x16xf32>
}

// Multi-dim vectors are not supported but this test shouldn't crash.

// CHECK-LABEL: @insert_scalar_into_vec_2d_f32_dynamic_idx(
//       CHECK:   vector.insert

// -----

func.func @insert_scalar_into_vec_2d_f32_dynamic_idx_scalable(%arg0: vector<1x[16]xf32>, %arg1: f32, %idx: index)
                                        -> vector<1x[16]xf32> {
  %0 = vector.insert %arg1, %arg0[0, %idx]: f32 into vector<1x[16]xf32>
  return %0 : vector<1x[16]xf32>
}

// Multi-dim vectors are not supported but this test shouldn't crash.

// CHECK-LABEL: @insert_scalar_into_vec_2d_f32_dynamic_idx_scalable(
//       CHECK:   vector.insert

// -----

//===----------------------------------------------------------------------===//
// vector.type_cast
//
// TODO: Add tests for for vector.type_cast that would cover scalable vectors
//===----------------------------------------------------------------------===//

func.func @type_cast_f32(%arg0: memref<8x8x8xf32>) -> memref<vector<8x8x8xf32>> {
  %0 = vector.type_cast %arg0: memref<8x8x8xf32> to memref<vector<8x8x8xf32>>
  return %0 : memref<vector<8x8x8xf32>>
}
// CHECK-LABEL: @type_cast_f32
//       CHECK:   llvm.mlir.undef : !llvm.struct<(ptr, ptr, i64)>
//       CHECK:   %[[allocated:.*]] = llvm.extractvalue {{.*}}[0] : !llvm.struct<(ptr, ptr, i64, array<3 x i64>, array<3 x i64>)>
//       CHECK:   llvm.insertvalue %[[allocated]], {{.*}}[0] : !llvm.struct<(ptr, ptr, i64)>
//       CHECK:   %[[aligned:.*]] = llvm.extractvalue {{.*}}[1] : !llvm.struct<(ptr, ptr, i64, array<3 x i64>, array<3 x i64>)>
//       CHECK:   llvm.insertvalue %[[aligned]], {{.*}}[1] : !llvm.struct<(ptr, ptr, i64)>
//       CHECK:   llvm.mlir.constant(0 : index
//       CHECK:   llvm.insertvalue {{.*}}[2] : !llvm.struct<(ptr, ptr, i64)>

// NOTE: No test for scalable vectors - the input memref is fixed size.

// -----

func.func @type_cast_index(%arg0: memref<8x8x8xindex>) -> memref<vector<8x8x8xindex>> {
  %0 = vector.type_cast %arg0: memref<8x8x8xindex> to memref<vector<8x8x8xindex>>
  return %0 : memref<vector<8x8x8xindex>>
}
// CHECK-LABEL: @type_cast_index(
// CHECK-SAME: %[[A:.*]]: memref<8x8x8xindex>)
//       CHECK:   %{{.*}} = builtin.unrealized_conversion_cast %[[A]] : memref<8x8x8xindex> to !llvm.struct<(ptr, ptr, i64, array<3 x i64>, array<3 x i64>)>

//       CHECK:   %{{.*}} = builtin.unrealized_conversion_cast %{{.*}} : !llvm.struct<(ptr, ptr, i64)> to memref<vector<8x8x8xindex>>

// NOTE: No test for scalable vectors - the input memref is fixed size.

// -----

func.func @type_cast_non_zero_addrspace(%arg0: memref<8x8x8xf32, 3>) -> memref<vector<8x8x8xf32>, 3> {
  %0 = vector.type_cast %arg0: memref<8x8x8xf32, 3> to memref<vector<8x8x8xf32>, 3>
  return %0 : memref<vector<8x8x8xf32>, 3>
}
// CHECK-LABEL: @type_cast_non_zero_addrspace
//       CHECK:   llvm.mlir.undef : !llvm.struct<(ptr<3>, ptr<3>, i64)>
//       CHECK:   %[[allocated:.*]] = llvm.extractvalue {{.*}}[0] : !llvm.struct<(ptr<3>, ptr<3>, i64, array<3 x i64>, array<3 x i64>)>
//       CHECK:   llvm.insertvalue %[[allocated]], {{.*}}[0] : !llvm.struct<(ptr<3>, ptr<3>, i64)>
//       CHECK:   %[[aligned:.*]] = llvm.extractvalue {{.*}}[1] : !llvm.struct<(ptr<3>, ptr<3>, i64, array<3 x i64>, array<3 x i64>)>
//       CHECK:   llvm.insertvalue %[[aligned]], {{.*}}[1] : !llvm.struct<(ptr<3>, ptr<3>, i64)>
//       CHECK:   llvm.mlir.constant(0 : index
//       CHECK:   llvm.insertvalue {{.*}}[2] : !llvm.struct<(ptr<3>, ptr<3>, i64)>

// NOTE: No test for scalable vectors - the input memref is fixed size.

// -----

//===----------------------------------------------------------------------===//
// vector.print
//===----------------------------------------------------------------------===//

func.func @print_scalar_i1(%arg0: i1) {
  vector.print %arg0 : i1
  return
}
//
// Type "boolean" always uses zero extension.
//
// CHECK-LABEL: @print_scalar_i1(
// CHECK-SAME: %[[A:.*]]: i1)
//       CHECK: %[[S:.*]] = arith.extui %[[A]] : i1 to i64
//       CHECK: llvm.call @printI64(%[[S]]) : (i64) -> ()
//       CHECK: llvm.call @printNewline() : () -> ()

// -----

func.func @print_scalar_i4(%arg0: i4) {
  vector.print %arg0 : i4
  return
}
// CHECK-LABEL: @print_scalar_i4(
// CHECK-SAME: %[[A:.*]]: i4)
//       CHECK: %[[S:.*]] = arith.extsi %[[A]] : i4 to i64
//       CHECK: llvm.call @printI64(%[[S]]) : (i64) -> ()
//       CHECK: llvm.call @printNewline() : () -> ()

// -----

func.func @print_scalar_si4(%arg0: si4) {
  vector.print %arg0 : si4
  return
}
// CHECK-LABEL: @print_scalar_si4(
// CHECK-SAME: %[[A:.*]]: si4)
//       CHECK: %[[C:.*]] = builtin.unrealized_conversion_cast %[[A]] : si4 to i4
//       CHECK: %[[S:.*]] = arith.extsi %[[C]] : i4 to i64
//       CHECK: llvm.call @printI64(%[[S]]) : (i64) -> ()
//       CHECK: llvm.call @printNewline() : () -> ()

// -----

func.func @print_scalar_ui4(%arg0: ui4) {
  vector.print %arg0 : ui4
  return
}
// CHECK-LABEL: @print_scalar_ui4(
// CHECK-SAME: %[[A:.*]]: ui4)
//       CHECK: %[[C:.*]] = builtin.unrealized_conversion_cast %[[A]] : ui4 to i4
//       CHECK: %[[S:.*]] = arith.extui %[[C]] : i4 to i64
//       CHECK: llvm.call @printU64(%[[S]]) : (i64) -> ()
//       CHECK: llvm.call @printNewline() : () -> ()

// -----

func.func @print_scalar_i32(%arg0: i32) {
  vector.print %arg0 : i32
  return
}
// CHECK-LABEL: @print_scalar_i32(
// CHECK-SAME: %[[A:.*]]: i32)
//       CHECK: %[[S:.*]] = arith.extsi %[[A]] : i32 to i64
//       CHECK: llvm.call @printI64(%[[S]]) : (i64) -> ()
//       CHECK: llvm.call @printNewline() : () -> ()

// -----

func.func @print_scalar_ui32(%arg0: ui32) {
  vector.print %arg0 : ui32
  return
}
// CHECK-LABEL: @print_scalar_ui32(
// CHECK-SAME: %[[A:.*]]: ui32)
//       CHECK: %[[C:.*]] = builtin.unrealized_conversion_cast %[[A]] : ui32 to i32
//       CHECK: %[[S:.*]] = arith.extui %[[C]] : i32 to i64
//       CHECK: llvm.call @printU64(%[[S]]) : (i64) -> ()

// -----

func.func @print_scalar_i40(%arg0: i40) {
  vector.print %arg0 : i40
  return
}
// CHECK-LABEL: @print_scalar_i40(
// CHECK-SAME: %[[A:.*]]: i40)
//       CHECK: %[[S:.*]] = arith.extsi %[[A]] : i40 to i64
//       CHECK: llvm.call @printI64(%[[S]]) : (i64) -> ()
//       CHECK: llvm.call @printNewline() : () -> ()

// -----

func.func @print_scalar_si40(%arg0: si40) {
  vector.print %arg0 : si40
  return
}
// CHECK-LABEL: @print_scalar_si40(
// CHECK-SAME: %[[A:.*]]: si40)
//       CHECK: %[[C:.*]] = builtin.unrealized_conversion_cast %[[A]] : si40 to i40
//       CHECK: %[[S:.*]] = arith.extsi %[[C]] : i40 to i64
//       CHECK: llvm.call @printI64(%[[S]]) : (i64) -> ()
//       CHECK: llvm.call @printNewline() : () -> ()

// -----

func.func @print_scalar_ui40(%arg0: ui40) {
  vector.print %arg0 : ui40
  return
}
// CHECK-LABEL: @print_scalar_ui40(
// CHECK-SAME: %[[A:.*]]: ui40)
//       CHECK: %[[C:.*]] = builtin.unrealized_conversion_cast %[[A]] : ui40 to i40
//       CHECK: %[[S:.*]] = arith.extui %[[C]] : i40 to i64
//       CHECK: llvm.call @printU64(%[[S]]) : (i64) -> ()
//       CHECK: llvm.call @printNewline() : () -> ()

// -----

func.func @print_scalar_i64(%arg0: i64) {
  vector.print %arg0 : i64
  return
}
// CHECK-LABEL: @print_scalar_i64(
// CHECK-SAME: %[[A:.*]]: i64)
//       CHECK:    llvm.call @printI64(%[[A]]) : (i64) -> ()
//       CHECK:    llvm.call @printNewline() : () -> ()

// -----

func.func @print_scalar_ui64(%arg0: ui64) {
  vector.print %arg0 : ui64
  return
}
// CHECK-LABEL: @print_scalar_ui64(
// CHECK-SAME: %[[A:.*]]: ui64)
//       CHECK:    %[[C:.*]] = builtin.unrealized_conversion_cast %[[A]] : ui64 to i64
//       CHECK:    llvm.call @printU64(%[[C]]) : (i64) -> ()
//       CHECK:    llvm.call @printNewline() : () -> ()

// -----

func.func @print_scalar_index(%arg0: index) {
  vector.print %arg0 : index
  return
}
// CHECK-LABEL: @print_scalar_index(
// CHECK-SAME: %[[A:.*]]: index)
//       CHECK:    %[[C:.*]] = builtin.unrealized_conversion_cast %[[A]] : index to i64
//       CHECK:    llvm.call @printU64(%[[C]]) : (i64) -> ()
//       CHECK:    llvm.call @printNewline() : () -> ()

// -----

func.func @print_scalar_f32(%arg0: f32) {
  vector.print %arg0 : f32
  return
}
// CHECK-LABEL: @print_scalar_f32(
// CHECK-SAME: %[[A:.*]]: f32)
//       CHECK:    llvm.call @printF32(%[[A]]) : (f32) -> ()
//       CHECK:    llvm.call @printNewline() : () -> ()

// -----

func.func @print_scalar_f64(%arg0: f64) {
  vector.print %arg0 : f64
  return
}
// CHECK-LABEL: @print_scalar_f64(
// CHECK-SAME: %[[A:.*]]: f64)
//       CHECK:    llvm.call @printF64(%[[A]]) : (f64) -> ()
//       CHECK:    llvm.call @printNewline() : () -> ()

// -----

// CHECK-LABEL: module {
// CHECK: llvm.func @printString(!llvm.ptr)
// CHECK: llvm.mlir.global private constant @[[GLOBAL_STR:.*]]({{.*}})
// CHECK: @print_string
//       CHECK-NEXT: %[[GLOBAL_ADDR:.*]] = llvm.mlir.addressof @[[GLOBAL_STR]] : !llvm.ptr
//       CHECK-NEXT: %[[STR_PTR:.*]] = llvm.getelementptr %[[GLOBAL_ADDR]][0] : (!llvm.ptr) -> !llvm.ptr
//       CHECK-NEXT: llvm.call @printString(%[[STR_PTR]]) : (!llvm.ptr) -> ()
func.func @print_string() {
  vector.print str "Hello, World!"
  return
}

// -----

//===----------------------------------------------------------------------===//
// vector.extract_strided_slice
//===----------------------------------------------------------------------===//

func.func @extract_strided_slice_f32_1d_from_1d(%arg0: vector<4xf32>) -> vector<2xf32> {
  %0 = vector.extract_strided_slice %arg0 {offsets = [2], sizes = [2], strides = [1]} : vector<4xf32> to vector<2xf32>
  return %0 : vector<2xf32>
}
// CHECK-LABEL: @extract_strided_slice_f32_1d_from_1d
//  CHECK-SAME:    %[[A:.*]]: vector<4xf32>)
//       CHECK:    %[[T0:.*]] = llvm.shufflevector %[[A]], %[[A]] [2, 3] : vector<4xf32>
//       CHECK:    return %[[T0]] : vector<2xf32>

// NOTE: For scalable vectors we could only extract vector<[4]xf32> from vector<[4]xf32>, but that would be a NOP.

// -----

func.func @extract_strided_slice_index_1d_from_1d(%arg0: vector<4xindex>) -> vector<2xindex> {
  %0 = vector.extract_strided_slice %arg0 {offsets = [2], sizes = [2], strides = [1]} : vector<4xindex> to vector<2xindex>
  return %0 : vector<2xindex>
}
// CHECK-LABEL: @extract_strided_slice_index_1d_from_1d
//  CHECK-SAME:    %[[A:.*]]: vector<4xindex>)
//       CHECK:    %[[T0:.*]] = builtin.unrealized_conversion_cast %[[A]] : vector<4xindex> to vector<4xi64>
//       CHECK:    %[[T2:.*]] = llvm.shufflevector %[[T0]], %[[T0]] [2, 3] : vector<4xi64>
//       CHECK:    %[[T3:.*]] = builtin.unrealized_conversion_cast %[[T2]] : vector<2xi64> to vector<2xindex>
//       CHECK:    return %[[T3]] : vector<2xindex>

// NOTE: For scalable vectors we could only extract vector<[4]xindex> from vector<[4]xindex>, but that would be a NOP.

// -----

func.func @extract_strided_slice_f32_1d_from_2d(%arg0: vector<4x8xf32>) -> vector<2x8xf32> {
  %0 = vector.extract_strided_slice %arg0 {offsets = [2], sizes = [2], strides = [1]} : vector<4x8xf32> to vector<2x8xf32>
  return %0 : vector<2x8xf32>
}
// CHECK-LABEL: @extract_strided_slice_f32_1d_from_2d(
//  CHECK-SAME:    %[[ARG:.*]]: vector<4x8xf32>)
//       CHECK:    %[[A:.*]] = builtin.unrealized_conversion_cast %[[ARG]] : vector<4x8xf32> to !llvm.array<4 x vector<8xf32>>
//       CHECK:    %[[T0:.*]] = llvm.mlir.undef : !llvm.array<2 x vector<8xf32>>
//       CHECK:    %[[T1:.*]] = llvm.extractvalue %[[A]][2] : !llvm.array<4 x vector<8xf32>>
//       CHECK:    %[[T2:.*]] = llvm.insertvalue %[[T1]], %[[T0]][0] : !llvm.array<2 x vector<8xf32>>
//       CHECK:    %[[T3:.*]] = llvm.extractvalue %[[A]][3] : !llvm.array<4 x vector<8xf32>>
//       CHECK:    %[[T4:.*]] = llvm.insertvalue %[[T3]], %[[T2]][1] : !llvm.array<2 x vector<8xf32>>
//       CHECK:    %[[T5:.*]] = builtin.unrealized_conversion_cast %[[T4]] : !llvm.array<2 x vector<8xf32>> to vector<2x8xf32>
//       CHECK:    return %[[T5]]

// -----

func.func @extract_strided_slice_f32_1d_from_2d_scalable(%arg0: vector<4x[8]xf32>) -> vector<2x[8]xf32> {
  %0 = vector.extract_strided_slice %arg0 {offsets = [2], sizes = [2], strides = [1]} : vector<4x[8]xf32> to vector<2x[8]xf32>
  return %0 : vector<2x[8]xf32>
}
// CHECK-LABEL:   func.func @extract_strided_slice_f32_1d_from_2d_scalable(
//  CHECK-SAME:    %[[ARG:.*]]: vector<4x[8]xf32>)
//       CHECK:    %[[A:.*]] = builtin.unrealized_conversion_cast %[[ARG]] : vector<4x[8]xf32> to !llvm.array<4 x vector<[8]xf32>>
//       CHECK:    %[[T0:.*]] = llvm.mlir.undef : !llvm.array<2 x vector<[8]xf32>>
//       CHECK:    %[[T1:.*]] = llvm.extractvalue %[[A]][2] : !llvm.array<4 x vector<[8]xf32>>
//       CHECK:    %[[T2:.*]] = llvm.insertvalue %[[T1]], %[[T0]][0] : !llvm.array<2 x vector<[8]xf32>>
//       CHECK:    %[[T3:.*]] = llvm.extractvalue %[[A]][3] : !llvm.array<4 x vector<[8]xf32>>
//       CHECK:    %[[T4:.*]] = llvm.insertvalue %[[T3]], %[[T2]][1] : !llvm.array<2 x vector<[8]xf32>>
//       CHECK:    %[[T5:.*]] = builtin.unrealized_conversion_cast %[[T4]] : !llvm.array<2 x vector<[8]xf32>> to vector<2x[8]xf32>
//       CHECK:    return %[[T5]]

// -----

func.func @extract_strided_slice_f32_2d_from_2d(%arg0: vector<4x8xf32>) -> vector<2x2xf32> {
  %0 = vector.extract_strided_slice %arg0 {offsets = [2, 2], sizes = [2, 2], strides = [1, 1]} : vector<4x8xf32> to vector<2x2xf32>
  return %0 : vector<2x2xf32>
}
// CHECK-LABEL: @extract_strided_slice_f32_2d_from_2d(
//  CHECK-SAME:    %[[ARG:.*]]: vector<4x8xf32>)
//       CHECK:    %[[A:.*]] = builtin.unrealized_conversion_cast %[[ARG]] : vector<4x8xf32> to !llvm.array<4 x vector<8xf32>>
//       CHECK:    %[[VAL_2:.*]] = arith.constant dense<0.000000e+00> : vector<2x2xf32>
//       CHECK:    %[[VAL_6:.*]] = builtin.unrealized_conversion_cast %[[VAL_2]] : vector<2x2xf32> to !llvm.array<2 x vector<2xf32>>
//       CHECK:    %[[T2:.*]] = llvm.extractvalue %[[A]][2] : !llvm.array<4 x vector<8xf32>>
//       CHECK:    %[[T3:.*]] = llvm.shufflevector %[[T2]], %[[T2]] [2, 3] : vector<8xf32>
//       CHECK:    %[[T4:.*]] = llvm.insertvalue %[[T3]], %[[VAL_6]][0] : !llvm.array<2 x vector<2xf32>>
//       CHECK:    %[[T5:.*]] = llvm.extractvalue %[[A]][3] : !llvm.array<4 x vector<8xf32>>
//       CHECK:    %[[T6:.*]] = llvm.shufflevector %[[T5]], %[[T5]] [2, 3] : vector<8xf32>
//       CHECK:    %[[T7:.*]] = llvm.insertvalue %[[T6]], %[[T4]][1] : !llvm.array<2 x vector<2xf32>>
//       CHECK:    %[[VAL_12:.*]] = builtin.unrealized_conversion_cast %[[T7]] : !llvm.array<2 x vector<2xf32>> to vector<2x2xf32>
//       CHECK:    return %[[VAL_12]] : vector<2x2xf32>

// -----

// NOTE: For scalable vectors, we can only extract "full" scalable dimensions
// (e.g. [8] from [8], but not [4] from [8]).

func.func @extract_strided_slice_f32_2d_from_2d_scalable(%arg0: vector<4x[8]xf32>) -> vector<2x[8]xf32> {
  %0 = vector.extract_strided_slice %arg0 {offsets = [2, 0], sizes = [2, 8], strides = [1, 1]} : vector<4x[8]xf32> to vector<2x[8]xf32>
  return %0 : vector<2x[8]xf32>
}
// CHECK-LABEL: @extract_strided_slice_f32_2d_from_2d_scalable(
//  CHECK-SAME:     %[[ARG:.*]]: vector<4x[8]xf32>)
// CHECK:           %[[T1:.*]] = builtin.unrealized_conversion_cast %[[ARG]] : vector<4x[8]xf32> to !llvm.array<4 x vector<[8]xf32>>
// CHECK:           %[[T2:.*]] = arith.constant 0.000000e+00 : f32
// CHECK:           %[[T3:.*]] = arith.constant dense<0.000000e+00> : vector<2x[8]xf32>
// CHECK:           %[[T4:.*]] = builtin.unrealized_conversion_cast %[[T3]] : vector<2x[8]xf32> to !llvm.array<2 x vector<[8]xf32>>
// CHECK:           %[[T5:.*]] = llvm.extractvalue %[[T1]][2] : !llvm.array<4 x vector<[8]xf32>>
// CHECK:           %[[T6:.*]] = llvm.insertvalue %[[T5]], %[[T4]][0] : !llvm.array<2 x vector<[8]xf32>>
// CHECK:           %[[T7:.*]] = llvm.extractvalue %[[T1]][3] : !llvm.array<4 x vector<[8]xf32>>
// CHECK:           %[[T8:.*]] = llvm.insertvalue %[[T7]], %[[T6]][1] : !llvm.array<2 x vector<[8]xf32>>
// CHECK:           %[[T9:.*]] = builtin.unrealized_conversion_cast %[[T8]] : !llvm.array<2 x vector<[8]xf32>> to vector<2x[8]xf32>
// CHECK:           return %[[T9]] : vector<2x[8]xf32>

// -----

//===----------------------------------------------------------------------===//
// vector.insert_strided_slice
//===----------------------------------------------------------------------===//

func.func @insert_strided_slice_f32_2d_into_3d(%b: vector<4x4xf32>, %c: vector<4x4x4xf32>) -> vector<4x4x4xf32> {
  %0 = vector.insert_strided_slice %b, %c {offsets = [2, 0, 0], strides = [1, 1]} : vector<4x4xf32> into vector<4x4x4xf32>
  return %0 : vector<4x4x4xf32>
}
// CHECK-LABEL: @insert_strided_slice_f32_2d_into_3d
//       CHECK:    llvm.extractvalue {{.*}}[2] : !llvm.array<4 x array<4 x vector<4xf32>>>
//       CHECK:    llvm.insertvalue {{.*}}, {{.*}}[2] : !llvm.array<4 x array<4 x vector<4xf32>>>

// -----

func.func @insert_strided_slice_f32_2d_into_3d_scalable(%b: vector<4x[4]xf32>, %c: vector<4x4x[4]xf32>) -> vector<4x4x[4]xf32> {
  %0 = vector.insert_strided_slice %b, %c {offsets = [2, 0, 0], strides = [1, 1]} : vector<4x[4]xf32> into vector<4x4x[4]xf32>
  return %0 : vector<4x4x[4]xf32>
}
// CHECK-LABEL: @insert_strided_slice_f32_2d_into_3d_scalable
//       CHECK:    llvm.extractvalue {{.*}}[2] : !llvm.array<4 x array<4 x vector<[4]xf32>>>
//       CHECK:    llvm.insertvalue {{.*}}, {{.*}}[2] : !llvm.array<4 x array<4 x vector<[4]xf32>>>

// -----

func.func @insert_strided_index_slice_index_2d_into_3d(%b: vector<4x4xindex>, %c: vector<4x4x4xindex>) -> vector<4x4x4xindex> {
  %0 = vector.insert_strided_slice %b, %c {offsets = [2, 0, 0], strides = [1, 1]} : vector<4x4xindex> into vector<4x4x4xindex>
  return %0 : vector<4x4x4xindex>
}
// CHECK-LABEL: @insert_strided_index_slice_index_2d_into_3d
//       CHECK:    llvm.extractvalue {{.*}}[2] : !llvm.array<4 x array<4 x vector<4xi64>>>
//       CHECK:    llvm.insertvalue {{.*}}, {{.*}}[2] : !llvm.array<4 x array<4 x vector<4xi64>>>

// -----

func.func @insert_strided_index_slice_index_2d_into_3d_scalable(%b: vector<4x[4]xindex>, %c: vector<4x4x[4]xindex>) -> vector<4x4x[4]xindex> {
  %0 = vector.insert_strided_slice %b, %c {offsets = [2, 0, 0], strides = [1, 1]} : vector<4x[4]xindex> into vector<4x4x[4]xindex>
  return %0 : vector<4x4x[4]xindex>
}
// CHECK-LABEL: @insert_strided_index_slice_index_2d_into_3d_scalable
//       CHECK:    llvm.extractvalue {{.*}}[2] : !llvm.array<4 x array<4 x vector<[4]xi64>>>
//       CHECK:    llvm.insertvalue {{.*}}, {{.*}}[2] : !llvm.array<4 x array<4 x vector<[4]xi64>>>

// -----

func.func @insert_strided_slice_f32_2d_into_2d(%a: vector<2x2xf32>, %b: vector<4x4xf32>) -> vector<4x4xf32> {
  %0 = vector.insert_strided_slice %a, %b {offsets = [2, 2], strides = [1, 1]} : vector<2x2xf32> into vector<4x4xf32>
  return %0 : vector<4x4xf32>
}

// CHECK-LABEL: @insert_strided_slice_f32_2d_into_2d
//
// Subvector vector<2xf32> @0 into vector<4xf32> @2
//       CHECK:    %[[V2_0:.*]] = llvm.extractvalue {{.*}}[0] : !llvm.array<2 x vector<2xf32>>
//       CHECK:    %[[V4_0:.*]] = llvm.extractvalue {{.*}}[2] : !llvm.array<4 x vector<4xf32>>
// Element @0 -> element @2
//       CHECK:    %[[R4_0:.*]] = llvm.shufflevector %[[V2_0]], %[[V2_0]] [0, 1, 0, 0] : vector<2xf32>
//       CHECK:    %[[R4_1:.*]] = llvm.shufflevector %[[R4_0]], %[[V4_0]] [4, 5, 0, 1] : vector<4xf32>
//       CHECK:    llvm.insertvalue %[[R4_1]], {{.*}}[2] : !llvm.array<4 x vector<4xf32>>
//
// Subvector vector<2xf32> @1 into vector<4xf32> @3
//       CHECK:    %[[V2_1:.*]] = llvm.extractvalue {{.*}}[1] : !llvm.array<2 x vector<2xf32>>
//       CHECK:    %[[V4_3:.*]] = llvm.extractvalue {{.*}}[3] : !llvm.array<4 x vector<4xf32>>
// Element @0 -> element @2
//       CHECK:    %[[R4_2:.*]] = llvm.shufflevector %[[V2_1]], %[[V2_1]] [0, 1, 0, 0] : vector<2xf32>
//       CHECK:    %[[R4_3:.*]] = llvm.shufflevector %[[R4_2]], %[[V4_3]] [4, 5, 0, 1] : vector<4xf32>
//       CHECK:    llvm.insertvalue %[[R4_3]], {{.*}}[3] : !llvm.array<4 x vector<4xf32>>

// -----

// NOTE: For scalable dimensions, the corresponding "base" size must match
// (i.e. we can only insert "full" scalable dimensions, e.g. [2] into [2], but
// not [2] from [4]).

func.func @insert_strided_slice_f32_2d_into_2d_scalable(%a: vector<2x[2]xf32>, %b: vector<4x[2]xf32>) -> vector<4x[2]xf32> {
  %0 = vector.insert_strided_slice %a, %b {offsets = [2, 0], strides = [1, 1]} : vector<2x[2]xf32> into vector<4x[2]xf32>
  return %0 : vector<4x[2]xf32>
}

// CHECK-LABEL:   func.func @insert_strided_slice_f32_2d_into_2d_scalable
// Subvector vector<[2]xf32> @0 into vector<[4]xf32> @2
// CHECK:           %[[A_0:.*]] = llvm.extractvalue {{.*}}[0] : !llvm.array<2 x vector<[2]xf32>>
// Element @0 -> element @2
// CHECK:           %[[B_UPDATED:.*]] = llvm.insertvalue %[[A_0]], {{.*}}[2] : !llvm.array<4 x vector<[2]xf32>>
// Subvector vector<[2]xf32> @1 into vector<[4]xf32> @3
// CHECK:           %[[A_1:.*]] = llvm.extractvalue {{.*}}[1] : !llvm.array<2 x vector<[2]xf32>>
// Element @0 -> element @2
// CHECK:           llvm.insertvalue %[[A_1]], %[[B_UPDATED]][3] : !llvm.array<4 x vector<[2]xf32>>

// -----

func.func @insert_strided_slice_f32_2d_into_3d(%arg0: vector<2x4xf32>, %arg1: vector<16x4x8xf32>) -> vector<16x4x8xf32> {
  %0 = vector.insert_strided_slice %arg0, %arg1 {offsets = [0, 0, 2], strides = [1, 1]}:
        vector<2x4xf32> into vector<16x4x8xf32>
  return %0 : vector<16x4x8xf32>
}
// CHECK-LABEL: func @insert_strided_slice_f32_2d_into_3d
//       CHECK:    %[[V4_0:.*]] = llvm.extractvalue {{.*}}[0] : !llvm.array<2 x vector<4xf32>>
//       CHECK:    %[[V4_0_0:.*]] = llvm.extractvalue {{.*}}[0, 0] : !llvm.array<16 x array<4 x vector<8xf32>>>
//       CHECK:    %[[R8_0:.*]] = llvm.shufflevector %[[V4_0]], %[[V4_0]] [0, 1, 2, 3, 0, 0, 0, 0] : vector<4xf32>
//       CHECK:    %[[R8_1:.*]] = llvm.shufflevector %[[R8_0:.*]], %[[V4_0_0]] [8, 9, 0, 1, 2, 3, 14, 15] : vector<8xf32>
//       CHECK:    llvm.insertvalue %[[R8_1]], {{.*}}[0] : !llvm.array<4 x vector<8xf32>>

//       CHECK:    %[[V4_1:.*]] = llvm.extractvalue {{.*}}[1] : !llvm.array<2 x vector<4xf32>>
//       CHECK:    %[[V4_0_1:.*]] = llvm.extractvalue {{.*}}[0, 1] : !llvm.array<16 x array<4 x vector<8xf32>>>
//       CHECK:    %[[R8_2:.*]] = llvm.shufflevector %[[V4_1]], %[[V4_1]] [0, 1, 2, 3, 0, 0, 0, 0] : vector<4xf32>
//       CHECK:    %[[R8_3:.*]] = llvm.shufflevector %[[R8_2]], %[[V4_0_1]] [8, 9, 0, 1, 2, 3, 14, 15] : vector<8xf32>
//       CHECK:    llvm.insertvalue %[[R8_3]], {{.*}}[1] : !llvm.array<4 x vector<8xf32>>

// -----

// NOTE: For scalable dimensions, the corresponding "base" size must match
// (i.e. we can only insert "full" scalable dimensions, e.g. [4] into [4], but
// not [4] from [8]).

func.func @insert_strided_slice_f32_2d_into_3d_scalable(%arg0: vector<2x[4]xf32>, %arg1: vector<16x4x[4]xf32>) -> vector<16x4x[4]xf32> {
  %0 = vector.insert_strided_slice %arg0, %arg1 {offsets = [3, 2, 0], strides = [1, 1]}:
        vector<2x[4]xf32> into vector<16x4x[4]xf32>
  return %0 : vector<16x4x[4]xf32>
}

// CHECK-LABEL:   func.func @insert_strided_slice_f32_2d_into_3d_scalable(

// Subvector vector<4x[4]xf32> from vector<16x4x[4]xf32> @3
// CHECK:           %[[ARG_1_0:.*]] = llvm.extractvalue {{.*}}[3] : !llvm.array<16 x array<4 x vector<[4]xf32>>>

// Subvector vector<[4]xf32> @0 into vector<4x[4]xf32> @2
// CHECK:           %[[ARG_0_0:.*]] = llvm.extractvalue {{.*}}[0] : !llvm.array<2 x vector<[4]xf32>>
// CHECK:           %[[B_UPDATED_0:.*]] = llvm.insertvalue %[[ARG_0_0]], %[[ARG_1_0]][2] : !llvm.array<4 x vector<[4]xf32>>

// Subvector vector<[4]xf32> @1 into vector<4x[4]xf32> @3
// CHECK:           %[[ARG_0_1:.*]] = llvm.extractvalue {{.*}}[1] : !llvm.array<2 x vector<[4]xf32>>
// CHECK:           %[[B_UPDATED_1:.*]] = llvm.insertvalue %[[ARG_0_1]], %[[B_UPDATED_0]][3] : !llvm.array<4 x vector<[4]xf32>>

// Subvector vector<4x[4]xf32> into vector<16x4x[4]xf32> @3
// CHECK:           llvm.insertvalue %[[B_UPDATED_1]], {{.*}}[3] : !llvm.array<16 x array<4 x vector<[4]xf32>>>

// -----

//===----------------------------------------------------------------------===//
// vector.fma
//===----------------------------------------------------------------------===//

func.func @fma(%vec_1d: vector<8xf32>, %vec_2d: vector<2x4xf32>, %vec_3d: vector<1x1x1xf32>, %vec_0d: vector<f32>) -> (vector<8xf32>, vector<2x4xf32>, vector<1x1x1xf32>, vector<f32>) {
  // CHECK-LABEL: @fma
  //  CHECK-SAME: %[[VEC_1D:.*]]: vector<8xf32>
  //  CHECK-SAME: %[[VEC_2D:.*]]: vector<2x4xf32>
  //  CHECK-SAME: %[[VEC_3D:.*]]: vector<1x1x1xf32>
  //       CHECK: %[[VEC_2D_CAST:.*]] = builtin.unrealized_conversion_cast %[[VEC_2D]] : vector<2x4xf32> to !llvm.array<2 x vector<4xf32>>
  //       CHECK: llvm.intr.fmuladd
  //  CHECK-SAME:   (vector<8xf32>, vector<8xf32>, vector<8xf32>) -> vector<8xf32>
  %0 = vector.fma %vec_1d, %vec_1d, %vec_1d : vector<8xf32>

  //       CHECK: %[[VEC_2D_00:.*]] = llvm.extractvalue %[[VEC_2D_CAST]][0] : !llvm.array<2 x vector<4xf32>>
  //       CHECK: %[[VEC_2D_01:.*]] = llvm.extractvalue %[[VEC_2D_CAST]][0] : !llvm.array<2 x vector<4xf32>>
  //       CHECK: %[[VEC_2D_02:.*]] = llvm.extractvalue %[[VEC_2D_CAST]][0] : !llvm.array<2 x vector<4xf32>>
  //       CHECK: %[[VEC_2D_ADD_1:.*]] = llvm.intr.fmuladd(%[[VEC_2D_00]], %[[VEC_2D_01]], %[[VEC_2D_02]]) :
  //  CHECK-SAME: (vector<4xf32>, vector<4xf32>, vector<4xf32>) -> vector<4xf32>
  //       CHECK: llvm.insertvalue %[[VEC_2D_ADD_1]], {{.*}}[0] : !llvm.array<2 x vector<4xf32>>
  //       CHECK: %[[VEC_2D_10:.*]] = llvm.extractvalue %[[VEC_2D_CAST]][1] : !llvm.array<2 x vector<4xf32>>
  //       CHECK: %[[VEC_2D_11:.*]] = llvm.extractvalue %[[VEC_2D_CAST]][1] : !llvm.array<2 x vector<4xf32>>
  //       CHECK: %[[VEC_2D_12:.*]] = llvm.extractvalue %[[VEC_2D_CAST]][1] : !llvm.array<2 x vector<4xf32>>
  //       CHECK: %[[VEC_2D_ADD_2:.*]] = llvm.intr.fmuladd(%[[VEC_2D_10]], %[[VEC_2D_11]], %[[VEC_2D_12]]) :
  //  CHECK-SAME: (vector<4xf32>, vector<4xf32>, vector<4xf32>) -> vector<4xf32>
  //       CHECK: llvm.insertvalue %[[VEC_2D_ADD_2]], {{.*}}[1] : !llvm.array<2 x vector<4xf32>>
  %1 = vector.fma %vec_2d, %vec_2d, %vec_2d : vector<2x4xf32>

  //       CHECK: %[[C0:.*]] = llvm.intr.fmuladd
  //  CHECK-SAME:   (vector<1xf32>, vector<1xf32>, vector<1xf32>) -> vector<1xf32>
  %2 = vector.fma %vec_3d, %vec_3d, %vec_3d : vector<1x1x1xf32>

  //       CHECK: %[[D0:.*]] = llvm.intr.fmuladd
  //  CHECK-SAME:   (vector<1xf32>, vector<1xf32>, vector<1xf32>) -> vector<1xf32>
  %3 = vector.fma %vec_0d, %vec_0d, %vec_0d : vector<f32>

  return %0, %1, %2, %3: vector<8xf32>, vector<2x4xf32>, vector<1x1x1xf32>, vector<f32>
}

// -----

func.func @fma_scalable(%vec_1d: vector<[8]xf32>, %vec_2d: vector<2x[4]xf32>, %vec_3d: vector<1x1x[1]xf32>, %vec_0d: vector<f32>) -> (vector<[8]xf32>, vector<2x[4]xf32>, vector<1x1x[1]xf32>) {
  // CHECK-LABEL: @fma_scalable
  //  CHECK-SAME: %[[VEC_1D:.*]]: vector<[8]xf32>
  //  CHECK-SAME: %[[VEC_2D:.*]]: vector<2x[4]xf32>
  //  CHECK-SAME: %[[VEC_3D:.*]]: vector<1x1x[1]xf32>
  //       CHECK: %[[VEC_2D_CAST:.*]] = builtin.unrealized_conversion_cast %[[VEC_2D]] : vector<2x[4]xf32> to !llvm.array<2 x vector<[4]xf32>>
  //       CHECK: llvm.intr.fmuladd
  //  CHECK-SAME:   (vector<[8]xf32>, vector<[8]xf32>, vector<[8]xf32>) -> vector<[8]xf32>
  %0 = vector.fma %vec_1d, %vec_1d, %vec_1d : vector<[8]xf32>

  //       CHECK: %[[VEC_2D_00:.*]] = llvm.extractvalue %[[VEC_2D_CAST]][0] : !llvm.array<2 x vector<[4]xf32>>
  //       CHECK: %[[VEC_2D_01:.*]] = llvm.extractvalue %[[VEC_2D_CAST]][0] : !llvm.array<2 x vector<[4]xf32>>
  //       CHECK: %[[VEC_2D_02:.*]] = llvm.extractvalue %[[VEC_2D_CAST]][0] : !llvm.array<2 x vector<[4]xf32>>
  //       CHECK: %[[VEC_2D_ADD_1:.*]] = llvm.intr.fmuladd(%[[VEC_2D_00]], %[[VEC_2D_01]], %[[VEC_2D_02]]) :
  //  CHECK-SAME: (vector<[4]xf32>, vector<[4]xf32>, vector<[4]xf32>) -> vector<[4]xf32>
  //       CHECK: llvm.insertvalue %[[VEC_2D_ADD_1]], {{.*}}[0] : !llvm.array<2 x vector<[4]xf32>>
  //       CHECK: %[[VEC_2D_10:.*]] = llvm.extractvalue %[[VEC_2D_CAST]][1] : !llvm.array<2 x vector<[4]xf32>>
  //       CHECK: %[[VEC_2D_11:.*]] = llvm.extractvalue %[[VEC_2D_CAST]][1] : !llvm.array<2 x vector<[4]xf32>>
  //       CHECK: %[[VEC_2D_12:.*]] = llvm.extractvalue %[[VEC_2D_CAST]][1] : !llvm.array<2 x vector<[4]xf32>>
  //       CHECK: %[[VEC_2D_ADD_2:.*]] = llvm.intr.fmuladd(%[[VEC_2D_10]], %[[VEC_2D_11]], %[[VEC_2D_12]]) :
  //  CHECK-SAME: (vector<[4]xf32>, vector<[4]xf32>, vector<[4]xf32>) -> vector<[4]xf32>
  //       CHECK: llvm.insertvalue %[[VEC_2D_ADD_2]], {{.*}}[1] : !llvm.array<2 x vector<[4]xf32>>
  %1 = vector.fma %vec_2d, %vec_2d, %vec_2d : vector<2x[4]xf32>

  //       CHECK: %[[C0:.*]] = llvm.intr.fmuladd
  //  CHECK-SAME:   (vector<[1]xf32>, vector<[1]xf32>, vector<[1]xf32>) -> vector<[1]xf32>
  %2 = vector.fma %vec_3d, %vec_3d, %vec_3d : vector<1x1x[1]xf32>

  return %0, %1, %2: vector<[8]xf32>, vector<2x[4]xf32>, vector<1x1x[1]xf32>
}

// -----

//===----------------------------------------------------------------------===//
// vector.reduction
//===----------------------------------------------------------------------===//

func.func @reduce_0d_f32(%arg0: vector<f32>) -> f32 {
  %0 = vector.reduction <add>, %arg0 : vector<f32> into f32
  return %0 : f32
}
// CHECK-LABEL: @reduce_0d_f32(
// CHECK-SAME: %[[A:.*]]: vector<f32>)
//      CHECK: %[[CA:.*]] = builtin.unrealized_conversion_cast %[[A]] : vector<f32> to vector<1xf32>
//      CHECK: %[[C:.*]] = llvm.mlir.constant(0.000000e+00 : f32) : f32
//      CHECK: %[[V:.*]] = "llvm.intr.vector.reduce.fadd"(%[[C]], %[[CA]])
// CHECK-SAME: <{fastmathFlags = #llvm.fastmath<none>}> : (f32, vector<1xf32>) -> f32
//      CHECK: return %[[V]] : f32

// -----

func.func @reduce_f16(%arg0: vector<16xf16>) -> f16 {
  %0 = vector.reduction <add>, %arg0 : vector<16xf16> into f16
  return %0 : f16
}
// CHECK-LABEL: @reduce_f16(
// CHECK-SAME: %[[A:.*]]: vector<16xf16>)
//      CHECK: %[[C:.*]] = llvm.mlir.constant(0.000000e+00 : f16) : f16
//      CHECK: %[[V:.*]] = "llvm.intr.vector.reduce.fadd"(%[[C]], %[[A]])
// CHECK-SAME: <{fastmathFlags = #llvm.fastmath<none>}> : (f16, vector<16xf16>) -> f16
//      CHECK: return %[[V]] : f16

// -----

func.func @reduce_f16_scalable(%arg0: vector<[16]xf16>) -> f16 {
  %0 = vector.reduction <add>, %arg0 : vector<[16]xf16> into f16
  return %0 : f16
}
// CHECK-LABEL: @reduce_f16_scalable(
// CHECK-SAME: %[[A:.*]]: vector<[16]xf16>)
//      CHECK: %[[C:.*]] = llvm.mlir.constant(0.000000e+00 : f16) : f16
//      CHECK: %[[V:.*]] = "llvm.intr.vector.reduce.fadd"(%[[C]], %[[A]])
// CHECK-SAME: <{fastmathFlags = #llvm.fastmath<none>}> : (f16, vector<[16]xf16>) -> f16
//      CHECK: return %[[V]] : f16

// -----

func.func @reduce_f32(%arg0: vector<16xf32>) -> f32 {
  %0 = vector.reduction <add>, %arg0 : vector<16xf32> into f32
  return %0 : f32
}
// CHECK-LABEL: @reduce_f32(
// CHECK-SAME: %[[A:.*]]: vector<16xf32>)
//      CHECK: %[[C:.*]] = llvm.mlir.constant(0.000000e+00 : f32) : f32
//      CHECK: %[[V:.*]] = "llvm.intr.vector.reduce.fadd"(%[[C]], %[[A]])
// CHECK-SAME: <{fastmathFlags = #llvm.fastmath<none>}> : (f32, vector<16xf32>) -> f32
//      CHECK: return %[[V]] : f32

// -----

func.func @reduce_f32_scalable(%arg0: vector<[16]xf32>) -> f32 {
  %0 = vector.reduction <add>, %arg0 : vector<[16]xf32> into f32
  return %0 : f32
}
// CHECK-LABEL: @reduce_f32_scalable(
// CHECK-SAME: %[[A:.*]]: vector<[16]xf32>)
//      CHECK: %[[C:.*]] = llvm.mlir.constant(0.000000e+00 : f32) : f32
//      CHECK: %[[V:.*]] = "llvm.intr.vector.reduce.fadd"(%[[C]], %[[A]])
// CHECK-SAME: <{fastmathFlags = #llvm.fastmath<none>}> : (f32, vector<[16]xf32>) -> f32
//      CHECK: return %[[V]] : f32

// -----

func.func @reduce_f64(%arg0: vector<16xf64>) -> f64 {
  %0 = vector.reduction <add>, %arg0 : vector<16xf64> into f64
  return %0 : f64
}
// CHECK-LABEL: @reduce_f64(
// CHECK-SAME: %[[A:.*]]: vector<16xf64>)
//      CHECK: %[[C:.*]] = llvm.mlir.constant(0.000000e+00 : f64) : f64
//      CHECK: %[[V:.*]] = "llvm.intr.vector.reduce.fadd"(%[[C]], %[[A]])
// CHECK-SAME: <{fastmathFlags = #llvm.fastmath<none>}> : (f64, vector<16xf64>) -> f64
//      CHECK: return %[[V]] : f64

// -----

func.func @reduce_f64_scalable(%arg0: vector<[16]xf64>) -> f64 {
  %0 = vector.reduction <add>, %arg0 : vector<[16]xf64> into f64
  return %0 : f64
}
// CHECK-LABEL: @reduce_f64_scalable(
// CHECK-SAME: %[[A:.*]]: vector<[16]xf64>)
//      CHECK: %[[C:.*]] = llvm.mlir.constant(0.000000e+00 : f64) : f64
//      CHECK: %[[V:.*]] = "llvm.intr.vector.reduce.fadd"(%[[C]], %[[A]])
// CHECK-SAME: <{fastmathFlags = #llvm.fastmath<none>}> : (f64, vector<[16]xf64>) -> f64
//      CHECK: return %[[V]] : f64

// -----

func.func @reduce_i8(%arg0: vector<16xi8>) -> i8 {
  %0 = vector.reduction <add>, %arg0 : vector<16xi8> into i8
  return %0 : i8
}
// CHECK-LABEL: @reduce_i8(
// CHECK-SAME: %[[A:.*]]: vector<16xi8>)
//      CHECK: %[[V:.*]] = "llvm.intr.vector.reduce.add"(%[[A]])
//      CHECK: return %[[V]] : i8

// -----

func.func @reduce_i8_scalable(%arg0: vector<[16]xi8>) -> i8 {
  %0 = vector.reduction <add>, %arg0 : vector<[16]xi8> into i8
  return %0 : i8
}
// CHECK-LABEL: @reduce_i8_scalable(
// CHECK-SAME: %[[A:.*]]: vector<[16]xi8>)
//      CHECK: %[[V:.*]] = "llvm.intr.vector.reduce.add"(%[[A]])
//      CHECK: return %[[V]] : i8

// -----

func.func @reduce_i32(%arg0: vector<16xi32>) -> i32 {
  %0 = vector.reduction <add>, %arg0 : vector<16xi32> into i32
  return %0 : i32
}
// CHECK-LABEL: @reduce_i32(
// CHECK-SAME: %[[A:.*]]: vector<16xi32>)
//      CHECK: %[[V:.*]] = "llvm.intr.vector.reduce.add"(%[[A]])
//      CHECK: return %[[V]] : i32

// -----

func.func @reduce_i32_scalable(%arg0: vector<[16]xi32>) -> i32 {
  %0 = vector.reduction <add>, %arg0 : vector<[16]xi32> into i32
  return %0 : i32
}
// CHECK-LABEL: @reduce_i32_scalable(
// CHECK-SAME: %[[A:.*]]: vector<[16]xi32>)
//      CHECK: %[[V:.*]] = "llvm.intr.vector.reduce.add"(%[[A]])
//      CHECK: return %[[V]] : i32

// -----

func.func @reduce_acc_i32(%arg0: vector<16xi32>, %arg1 : i32) -> i32 {
  %0 = vector.reduction <add>, %arg0, %arg1 : vector<16xi32> into i32
  return %0 : i32
}
// CHECK-LABEL: @reduce_acc_i32(
//  CHECK-SAME: %[[A:.*]]: vector<16xi32>, %[[ACC:.*]]: i32)
//       CHECK: %[[R:.*]] = "llvm.intr.vector.reduce.add"(%[[A]])
//       CHECK: %[[V:.*]] = llvm.add %[[ACC]], %[[R]]
//       CHECK: return %[[V]] : i32

// -----

func.func @reduce_acc_i32_scalable(%arg0: vector<[16]xi32>, %arg1 : i32) -> i32 {
  %0 = vector.reduction <add>, %arg0, %arg1 : vector<[16]xi32> into i32
  return %0 : i32
}
// CHECK-LABEL: @reduce_acc_i32_scalable(
//  CHECK-SAME: %[[A:.*]]: vector<[16]xi32>, %[[ACC:.*]]: i32)
//       CHECK: %[[R:.*]] = "llvm.intr.vector.reduce.add"(%[[A]])
//       CHECK: %[[V:.*]] = llvm.add %[[ACC]], %[[R]]
//       CHECK: return %[[V]] : i32

// -----

func.func @reduce_mul_i32(%arg0: vector<16xi32>) -> i32 {
  %0 = vector.reduction <mul>, %arg0 : vector<16xi32> into i32
  return %0 : i32
}
// CHECK-LABEL: @reduce_mul_i32(
//  CHECK-SAME: %[[A:.*]]: vector<16xi32>)
//       CHECK: %[[V:.*]] = "llvm.intr.vector.reduce.mul"(%[[A]])
//       CHECK: return %[[V]] : i32

// -----

func.func @reduce_mul_i32_scalable(%arg0: vector<[16]xi32>) -> i32 {
  %0 = vector.reduction <mul>, %arg0 : vector<[16]xi32> into i32
  return %0 : i32
}
// CHECK-LABEL: @reduce_mul_i32_scalable(
//  CHECK-SAME: %[[A:.*]]: vector<[16]xi32>)
//       CHECK: %[[V:.*]] = "llvm.intr.vector.reduce.mul"(%[[A]])
//       CHECK: return %[[V]] : i32

// -----

func.func @reduce_mul_acc_i32(%arg0: vector<16xi32>, %arg1 : i32) -> i32 {
  %0 = vector.reduction <mul>, %arg0, %arg1 : vector<16xi32> into i32
  return %0 : i32
}
// CHECK-LABEL: @reduce_mul_acc_i32(
//  CHECK-SAME: %[[A:.*]]: vector<16xi32>, %[[ACC:.*]]: i32)
//       CHECK: %[[R:.*]] = "llvm.intr.vector.reduce.mul"(%[[A]])
//       CHECK: %[[V:.*]] = llvm.mul %[[ACC]], %[[R]]
//       CHECK: return %[[V]] : i32

// -----

func.func @reduce_mul_acc_i32_scalable(%arg0: vector<[16]xi32>, %arg1 : i32) -> i32 {
  %0 = vector.reduction <mul>, %arg0, %arg1 : vector<[16]xi32> into i32
  return %0 : i32
}
// CHECK-LABEL: @reduce_mul_acc_i32_scalable(
//  CHECK-SAME: %[[A:.*]]: vector<[16]xi32>, %[[ACC:.*]]: i32)
//       CHECK: %[[R:.*]] = "llvm.intr.vector.reduce.mul"(%[[A]])
//       CHECK: %[[V:.*]] = llvm.mul %[[ACC]], %[[R]]
//       CHECK: return %[[V]] : i32

// -----

func.func @reduce_fmaximum_f32(%arg0: vector<16xf32>, %arg1: f32) -> f32 {
  %0 = vector.reduction <maximumf>, %arg0, %arg1 : vector<16xf32> into f32
  return %0 : f32
}
// CHECK-LABEL: @reduce_fmaximum_f32(
// CHECK-SAME: %[[A:.*]]: vector<16xf32>, %[[B:.*]]: f32)
//      CHECK: %[[V:.*]] = llvm.intr.vector.reduce.fmaximum(%[[A]]) : (vector<16xf32>) -> f32
//      CHECK: %[[R:.*]] = llvm.intr.maximum(%[[V]], %[[B]]) : (f32, f32) -> f32
//      CHECK: return %[[R]] : f32

// -----

func.func @reduce_fmaximum_f32_scalable(%arg0: vector<[16]xf32>, %arg1: f32) -> f32 {
  %0 = vector.reduction <maximumf>, %arg0, %arg1 : vector<[16]xf32> into f32
  return %0 : f32
}
// CHECK-LABEL: @reduce_fmaximum_f32_scalable(
// CHECK-SAME: %[[A:.*]]: vector<[16]xf32>, %[[B:.*]]: f32)
//      CHECK: %[[V:.*]] = llvm.intr.vector.reduce.fmaximum(%[[A]]) : (vector<[16]xf32>) -> f32
//      CHECK: %[[R:.*]] = llvm.intr.maximum(%[[V]], %[[B]]) : (f32, f32) -> f32
//      CHECK: return %[[R]] : f32

// -----

func.func @reduce_fminimum_f32(%arg0: vector<16xf32>, %arg1: f32) -> f32 {
  %0 = vector.reduction <minimumf>, %arg0, %arg1 : vector<16xf32> into f32
  return %0 : f32
}
// CHECK-LABEL: @reduce_fminimum_f32(
// CHECK-SAME: %[[A:.*]]: vector<16xf32>, %[[B:.*]]: f32)
//      CHECK: %[[V:.*]] = llvm.intr.vector.reduce.fminimum(%[[A]]) : (vector<16xf32>) -> f32
//      CHECK: %[[R:.*]] = llvm.intr.minimum(%[[V]], %[[B]]) : (f32, f32) -> f32
//      CHECK: return %[[R]] : f32

// -----

func.func @reduce_fminimum_f32_scalable(%arg0: vector<[16]xf32>, %arg1: f32) -> f32 {
  %0 = vector.reduction <minimumf>, %arg0, %arg1 : vector<[16]xf32> into f32
  return %0 : f32
}
// CHECK-LABEL: @reduce_fminimum_f32_scalable(
// CHECK-SAME: %[[A:.*]]: vector<[16]xf32>, %[[B:.*]]: f32)
//      CHECK: %[[V:.*]] = llvm.intr.vector.reduce.fminimum(%[[A]]) : (vector<[16]xf32>) -> f32
//      CHECK: %[[R:.*]] = llvm.intr.minimum(%[[V]], %[[B]]) : (f32, f32) -> f32
//      CHECK: return %[[R]] : f32

// -----

func.func @reduce_fmax_f32(%arg0: vector<16xf32>, %arg1: f32) -> f32 {
  %0 = vector.reduction <maxnumf>, %arg0, %arg1 : vector<16xf32> into f32
  return %0 : f32
}
// CHECK-LABEL: @reduce_fmax_f32(
// CHECK-SAME: %[[A:.*]]: vector<16xf32>, %[[B:.*]]: f32)
//      CHECK: %[[V:.*]] = llvm.intr.vector.reduce.fmax(%[[A]]) : (vector<16xf32>) -> f32
//      CHECK: %[[R:.*]] = llvm.intr.maxnum(%[[V]], %[[B]]) : (f32, f32) -> f32
//      CHECK: return %[[R]] : f32

// -----

func.func @reduce_fmax_f32_scalable(%arg0: vector<[16]xf32>, %arg1: f32) -> f32 {
  %0 = vector.reduction <maxnumf>, %arg0, %arg1 : vector<[16]xf32> into f32
  return %0 : f32
}
// CHECK-LABEL: @reduce_fmax_f32_scalable(
// CHECK-SAME: %[[A:.*]]: vector<[16]xf32>, %[[B:.*]]: f32)
//      CHECK: %[[V:.*]] = llvm.intr.vector.reduce.fmax(%[[A]]) : (vector<[16]xf32>) -> f32
//      CHECK: %[[R:.*]] = llvm.intr.maxnum(%[[V]], %[[B]]) : (f32, f32) -> f32
//      CHECK: return %[[R]] : f32

// -----

func.func @reduce_fmin_f32(%arg0: vector<16xf32>, %arg1: f32) -> f32 {
  %0 = vector.reduction <minnumf>, %arg0, %arg1 : vector<16xf32> into f32
  return %0 : f32
}
// CHECK-LABEL: @reduce_fmin_f32(
// CHECK-SAME: %[[A:.*]]: vector<16xf32>, %[[B:.*]]: f32)
//      CHECK: %[[V:.*]] = llvm.intr.vector.reduce.fmin(%[[A]]) : (vector<16xf32>) -> f32
//      CHECK: %[[R:.*]] = llvm.intr.minnum(%[[V]], %[[B]]) : (f32, f32) -> f32
//      CHECK: return %[[R]] : f32

// -----

func.func @reduce_fmin_f32_scalable(%arg0: vector<[16]xf32>, %arg1: f32) -> f32 {
  %0 = vector.reduction <minnumf>, %arg0, %arg1 : vector<[16]xf32> into f32
  return %0 : f32
}
// CHECK-LABEL: @reduce_fmin_f32_scalable(
// CHECK-SAME: %[[A:.*]]: vector<[16]xf32>, %[[B:.*]]: f32)
//      CHECK: %[[V:.*]] = llvm.intr.vector.reduce.fmin(%[[A]]) : (vector<[16]xf32>) -> f32
//      CHECK: %[[R:.*]] = llvm.intr.minnum(%[[V]], %[[B]]) : (f32, f32) -> f32
//      CHECK: return %[[R]] : f32

// -----

func.func @reduce_minui_i32(%arg0: vector<16xi32>) -> i32 {
  %0 = vector.reduction <minui>, %arg0 : vector<16xi32> into i32
  return %0 : i32
}
// CHECK-LABEL: @reduce_minui_i32(
//  CHECK-SAME: %[[A:.*]]: vector<16xi32>)
//       CHECK: %[[V:.*]] = "llvm.intr.vector.reduce.umin"(%[[A]])
//       CHECK: return %[[V]] : i32

// -----

func.func @reduce_minui_i32_scalable(%arg0: vector<[16]xi32>) -> i32 {
  %0 = vector.reduction <minui>, %arg0 : vector<[16]xi32> into i32
  return %0 : i32
}
// CHECK-LABEL: @reduce_minui_i32_scalable(
//  CHECK-SAME: %[[A:.*]]: vector<[16]xi32>)
//       CHECK: %[[V:.*]] = "llvm.intr.vector.reduce.umin"(%[[A]])
//       CHECK: return %[[V]] : i32

// -----

func.func @reduce_minui_acc_i32(%arg0: vector<16xi32>, %arg1 : i32) -> i32 {
  %0 = vector.reduction <minui>, %arg0, %arg1 : vector<16xi32> into i32
  return %0 : i32
}
// CHECK-LABEL: @reduce_minui_acc_i32(
//  CHECK-SAME: %[[A:.*]]: vector<16xi32>, %[[ACC:.*]]: i32)
//       CHECK: %[[R:.*]] = "llvm.intr.vector.reduce.umin"(%[[A]])
//       CHECK: %[[S:.*]] = llvm.icmp "ule" %[[ACC]], %[[R]]
//       CHECK: %[[V:.*]] = llvm.select %[[S]], %[[ACC]], %[[R]]
//       CHECK: return %[[V]] : i32

// -----

func.func @reduce_minui_acc_i32_scalable(%arg0: vector<[16]xi32>, %arg1 : i32) -> i32 {
  %0 = vector.reduction <minui>, %arg0, %arg1 : vector<[16]xi32> into i32
  return %0 : i32
}
// CHECK-LABEL: @reduce_minui_acc_i32_scalable(
//  CHECK-SAME: %[[A:.*]]: vector<[16]xi32>, %[[ACC:.*]]: i32)
//       CHECK: %[[R:.*]] = "llvm.intr.vector.reduce.umin"(%[[A]])
//       CHECK: %[[S:.*]] = llvm.icmp "ule" %[[ACC]], %[[R]]
//       CHECK: %[[V:.*]] = llvm.select %[[S]], %[[ACC]], %[[R]]
//       CHECK: return %[[V]] : i32

// -----

func.func @reduce_maxui_i32(%arg0: vector<16xi32>) -> i32 {
  %0 = vector.reduction <maxui>, %arg0 : vector<16xi32> into i32
  return %0 : i32
}
// CHECK-LABEL: @reduce_maxui_i32(
//  CHECK-SAME: %[[A:.*]]: vector<16xi32>)
//       CHECK: %[[V:.*]] = "llvm.intr.vector.reduce.umax"(%[[A]])
//       CHECK: return %[[V]] : i32

// -----

func.func @reduce_maxui_i32_scalable(%arg0: vector<[16]xi32>) -> i32 {
  %0 = vector.reduction <maxui>, %arg0 : vector<[16]xi32> into i32
  return %0 : i32
}
// CHECK-LABEL: @reduce_maxui_i32_scalable(
//  CHECK-SAME: %[[A:.*]]: vector<[16]xi32>)
//       CHECK: %[[V:.*]] = "llvm.intr.vector.reduce.umax"(%[[A]])
//       CHECK: return %[[V]] : i32

// -----

func.func @reduce_maxui_acc_i32(%arg0: vector<16xi32>, %arg1 : i32) -> i32 {
  %0 = vector.reduction <maxui>, %arg0, %arg1 : vector<16xi32> into i32
  return %0 : i32
}
// CHECK-LABEL: @reduce_maxui_acc_i32(
//  CHECK-SAME: %[[A:.*]]: vector<16xi32>, %[[ACC:.*]]: i32)
//       CHECK: %[[R:.*]] = "llvm.intr.vector.reduce.umax"(%[[A]])
//       CHECK: %[[S:.*]] = llvm.icmp "uge" %[[ACC]], %[[R]]
//       CHECK: %[[V:.*]] = llvm.select %[[S]], %[[ACC]], %[[R]]
//       CHECK: return %[[V]] : i32

// -----

func.func @reduce_maxui_acc_i32_scalable(%arg0: vector<[16]xi32>, %arg1 : i32) -> i32 {
  %0 = vector.reduction <maxui>, %arg0, %arg1 : vector<[16]xi32> into i32
  return %0 : i32
}
// CHECK-LABEL: @reduce_maxui_acc_i32_scalable(
//  CHECK-SAME: %[[A:.*]]: vector<[16]xi32>, %[[ACC:.*]]: i32)
//       CHECK: %[[R:.*]] = "llvm.intr.vector.reduce.umax"(%[[A]])
//       CHECK: %[[S:.*]] = llvm.icmp "uge" %[[ACC]], %[[R]]
//       CHECK: %[[V:.*]] = llvm.select %[[S]], %[[ACC]], %[[R]]
//       CHECK: return %[[V]] : i32

// -----

func.func @reduce_minsi_i32(%arg0: vector<16xi32>) -> i32 {
  %0 = vector.reduction <minsi>, %arg0 : vector<16xi32> into i32
  return %0 : i32
}
// CHECK-LABEL: @reduce_minsi_i32(
//  CHECK-SAME: %[[A:.*]]: vector<16xi32>)
//       CHECK: %[[V:.*]] = "llvm.intr.vector.reduce.smin"(%[[A]])
//       CHECK: return %[[V]] : i32

// -----

func.func @reduce_minsi_i32_scalable(%arg0: vector<[16]xi32>) -> i32 {
  %0 = vector.reduction <minsi>, %arg0 : vector<[16]xi32> into i32
  return %0 : i32
}
// CHECK-LABEL: @reduce_minsi_i32_scalable(
//  CHECK-SAME: %[[A:.*]]: vector<[16]xi32>)
//       CHECK: %[[V:.*]] = "llvm.intr.vector.reduce.smin"(%[[A]])
//       CHECK: return %[[V]] : i32

// -----

func.func @reduce_minsi_acc_i32(%arg0: vector<16xi32>, %arg1 : i32) -> i32 {
  %0 = vector.reduction <minsi>, %arg0, %arg1 : vector<16xi32> into i32
  return %0 : i32
}
// CHECK-LABEL: @reduce_minsi_acc_i32(
//  CHECK-SAME: %[[A:.*]]: vector<16xi32>, %[[ACC:.*]]: i32)
//       CHECK: %[[R:.*]] = "llvm.intr.vector.reduce.smin"(%[[A]])
//       CHECK: %[[S:.*]] = llvm.icmp "sle" %[[ACC]], %[[R]]
//       CHECK: %[[V:.*]] = llvm.select %[[S]], %[[ACC]], %[[R]]
//       CHECK: return %[[V]] : i32

// -----

func.func @reduce_minsi_acc_i32_scalable(%arg0: vector<[16]xi32>, %arg1 : i32) -> i32 {
  %0 = vector.reduction <minsi>, %arg0, %arg1 : vector<[16]xi32> into i32
  return %0 : i32
}
// CHECK-LABEL: @reduce_minsi_acc_i32_scalable(
//  CHECK-SAME: %[[A:.*]]: vector<[16]xi32>, %[[ACC:.*]]: i32)
//       CHECK: %[[R:.*]] = "llvm.intr.vector.reduce.smin"(%[[A]])
//       CHECK: %[[S:.*]] = llvm.icmp "sle" %[[ACC]], %[[R]]
//       CHECK: %[[V:.*]] = llvm.select %[[S]], %[[ACC]], %[[R]]
//       CHECK: return %[[V]] : i32

// -----

func.func @reduce_maxsi_i32(%arg0: vector<16xi32>) -> i32 {
  %0 = vector.reduction <maxsi>, %arg0 : vector<16xi32> into i32
  return %0 : i32
}
// CHECK-LABEL: @reduce_maxsi_i32(
//  CHECK-SAME: %[[A:.*]]: vector<16xi32>)
//       CHECK: %[[V:.*]] = "llvm.intr.vector.reduce.smax"(%[[A]])
//       CHECK: return %[[V]] : i32

// -----

func.func @reduce_maxsi_i32_scalable(%arg0: vector<[16]xi32>) -> i32 {
  %0 = vector.reduction <maxsi>, %arg0 : vector<[16]xi32> into i32
  return %0 : i32
}
// CHECK-LABEL: @reduce_maxsi_i32_scalable(
//  CHECK-SAME: %[[A:.*]]: vector<[16]xi32>)
//       CHECK: %[[V:.*]] = "llvm.intr.vector.reduce.smax"(%[[A]])
//       CHECK: return %[[V]] : i32

// -----

func.func @reduce_maxsi_acc_i32(%arg0: vector<16xi32>, %arg1 : i32) -> i32 {
  %0 = vector.reduction <maxsi>, %arg0, %arg1 : vector<16xi32> into i32
  return %0 : i32
}
// CHECK-LABEL: @reduce_maxsi_acc_i32(
//  CHECK-SAME: %[[A:.*]]: vector<16xi32>, %[[ACC:.*]]: i32)
//       CHECK: %[[R:.*]] = "llvm.intr.vector.reduce.smax"(%[[A]])
//       CHECK: %[[S:.*]] = llvm.icmp "sge" %[[ACC]], %[[R]]
//       CHECK: %[[V:.*]] = llvm.select %[[S]], %[[ACC]], %[[R]]
//       CHECK: return %[[V]] : i32

// -----

func.func @reduce_maxsi_acc_i32_scalable(%arg0: vector<[16]xi32>, %arg1 : i32) -> i32 {
  %0 = vector.reduction <maxsi>, %arg0, %arg1 : vector<[16]xi32> into i32
  return %0 : i32
}
// CHECK-LABEL: @reduce_maxsi_acc_i32_scalable(
//  CHECK-SAME: %[[A:.*]]: vector<[16]xi32>, %[[ACC:.*]]: i32)
//       CHECK: %[[R:.*]] = "llvm.intr.vector.reduce.smax"(%[[A]])
//       CHECK: %[[S:.*]] = llvm.icmp "sge" %[[ACC]], %[[R]]
//       CHECK: %[[V:.*]] = llvm.select %[[S]], %[[ACC]], %[[R]]
//       CHECK: return %[[V]] : i32

// -----

func.func @reduce_and_i32(%arg0: vector<16xi32>) -> i32 {
  %0 = vector.reduction <and>, %arg0 : vector<16xi32> into i32
  return %0 : i32
}
// CHECK-LABEL: @reduce_and_i32(
//  CHECK-SAME: %[[A:.*]]: vector<16xi32>)
//       CHECK: %[[V:.*]] = "llvm.intr.vector.reduce.and"(%[[A]])
//       CHECK: return %[[V]] : i32

// -----

func.func @reduce_and_i32_scalable(%arg0: vector<[16]xi32>) -> i32 {
  %0 = vector.reduction <and>, %arg0 : vector<[16]xi32> into i32
  return %0 : i32
}
// CHECK-LABEL: @reduce_and_i32_scalable(
//  CHECK-SAME: %[[A:.*]]: vector<[16]xi32>)
//       CHECK: %[[V:.*]] = "llvm.intr.vector.reduce.and"(%[[A]])
//       CHECK: return %[[V]] : i32

// -----

func.func @reduce_and_acc_i32(%arg0: vector<16xi32>, %arg1 : i32) -> i32 {
  %0 = vector.reduction <and>, %arg0, %arg1 : vector<16xi32> into i32
  return %0 : i32
}
// CHECK-LABEL: @reduce_and_acc_i32(
//  CHECK-SAME: %[[A:.*]]: vector<16xi32>, %[[ACC:.*]]: i32)
//       CHECK: %[[R:.*]] = "llvm.intr.vector.reduce.and"(%[[A]])
//       CHECK: %[[V:.*]] = llvm.and %[[ACC]], %[[R]]
//       CHECK: return %[[V]] : i32

// -----

func.func @reduce_and_acc_i32_scalable(%arg0: vector<[16]xi32>, %arg1 : i32) -> i32 {
  %0 = vector.reduction <and>, %arg0, %arg1 : vector<[16]xi32> into i32
  return %0 : i32
}
// CHECK-LABEL: @reduce_and_acc_i32_scalable(
//  CHECK-SAME: %[[A:.*]]: vector<[16]xi32>, %[[ACC:.*]]: i32)
//       CHECK: %[[R:.*]] = "llvm.intr.vector.reduce.and"(%[[A]])
//       CHECK: %[[V:.*]] = llvm.and %[[ACC]], %[[R]]
//       CHECK: return %[[V]] : i32

// -----

func.func @reduce_or_i32(%arg0: vector<16xi32>) -> i32 {
  %0 = vector.reduction <or>, %arg0 : vector<16xi32> into i32
  return %0 : i32
}
// CHECK-LABEL: @reduce_or_i32(
//  CHECK-SAME: %[[A:.*]]: vector<16xi32>)
//       CHECK: %[[V:.*]] = "llvm.intr.vector.reduce.or"(%[[A]])
//       CHECK: return %[[V]] : i32

// -----

func.func @reduce_or_i32_scalable(%arg0: vector<[16]xi32>) -> i32 {
  %0 = vector.reduction <or>, %arg0 : vector<[16]xi32> into i32
  return %0 : i32
}
// CHECK-LABEL: @reduce_or_i32_scalable(
//  CHECK-SAME: %[[A:.*]]: vector<[16]xi32>)
//       CHECK: %[[V:.*]] = "llvm.intr.vector.reduce.or"(%[[A]])
//       CHECK: return %[[V]] : i32

// -----

func.func @reduce_or_acc_i32(%arg0: vector<16xi32>, %arg1 : i32) -> i32 {
  %0 = vector.reduction <or>, %arg0, %arg1 : vector<16xi32> into i32
  return %0 : i32
}
// CHECK-LABEL: @reduce_or_acc_i32(
//  CHECK-SAME: %[[A:.*]]: vector<16xi32>, %[[ACC:.*]]: i32)
//       CHECK: %[[R:.*]] = "llvm.intr.vector.reduce.or"(%[[A]])
//       CHECK: %[[V:.*]] = llvm.or %[[ACC]], %[[R]]
//       CHECK: return %[[V]] : i32

// -----

func.func @reduce_or_acc_i32_scalable(%arg0: vector<[16]xi32>, %arg1 : i32) -> i32 {
  %0 = vector.reduction <or>, %arg0, %arg1 : vector<[16]xi32> into i32
  return %0 : i32
}
// CHECK-LABEL: @reduce_or_acc_i32_scalable(
//  CHECK-SAME: %[[A:.*]]: vector<[16]xi32>, %[[ACC:.*]]: i32)
//       CHECK: %[[R:.*]] = "llvm.intr.vector.reduce.or"(%[[A]])
//       CHECK: %[[V:.*]] = llvm.or %[[ACC]], %[[R]]
//       CHECK: return %[[V]] : i32

// -----

func.func @reduce_xor_i32(%arg0: vector<16xi32>) -> i32 {
  %0 = vector.reduction <xor>, %arg0 : vector<16xi32> into i32
  return %0 : i32
}
// CHECK-LABEL: @reduce_xor_i32(
//  CHECK-SAME: %[[A:.*]]: vector<16xi32>)
//       CHECK: %[[V:.*]] = "llvm.intr.vector.reduce.xor"(%[[A]])
//       CHECK: return %[[V]] : i32

// -----

func.func @reduce_xor_i32_scalable(%arg0: vector<[16]xi32>) -> i32 {
  %0 = vector.reduction <xor>, %arg0 : vector<[16]xi32> into i32
  return %0 : i32
}
// CHECK-LABEL: @reduce_xor_i32_scalable(
//  CHECK-SAME: %[[A:.*]]: vector<[16]xi32>)
//       CHECK: %[[V:.*]] = "llvm.intr.vector.reduce.xor"(%[[A]])
//       CHECK: return %[[V]] : i32

// -----

func.func @reduce_xor_acc_i32(%arg0: vector<16xi32>, %arg1 : i32) -> i32 {
  %0 = vector.reduction <xor>, %arg0, %arg1 : vector<16xi32> into i32
  return %0 : i32
}
// CHECK-LABEL: @reduce_xor_acc_i32(
//  CHECK-SAME: %[[A:.*]]: vector<16xi32>, %[[ACC:.*]]: i32)
//       CHECK: %[[R:.*]] = "llvm.intr.vector.reduce.xor"(%[[A]])
//       CHECK: %[[V:.*]] = llvm.xor %[[ACC]], %[[R]]
//       CHECK: return %[[V]] : i32

// -----

func.func @reduce_xor_acc_i32_scalable(%arg0: vector<[16]xi32>, %arg1 : i32) -> i32 {
  %0 = vector.reduction <xor>, %arg0, %arg1 : vector<[16]xi32> into i32
  return %0 : i32
}
// CHECK-LABEL: @reduce_xor_acc_i32_scalable(
//  CHECK-SAME: %[[A:.*]]: vector<[16]xi32>, %[[ACC:.*]]: i32)
//       CHECK: %[[R:.*]] = "llvm.intr.vector.reduce.xor"(%[[A]])
//       CHECK: %[[V:.*]] = llvm.xor %[[ACC]], %[[R]]
//       CHECK: return %[[V]] : i32

// -----

func.func @reduce_i64(%arg0: vector<16xi64>) -> i64 {
  %0 = vector.reduction <add>, %arg0 : vector<16xi64> into i64
  return %0 : i64
}
// CHECK-LABEL: @reduce_i64(
// CHECK-SAME: %[[A:.*]]: vector<16xi64>)
//      CHECK: %[[V:.*]] = "llvm.intr.vector.reduce.add"(%[[A]])
//      CHECK: return %[[V]] : i64

// -----

func.func @reduce_i64_scalable(%arg0: vector<[16]xi64>) -> i64 {
  %0 = vector.reduction <add>, %arg0 : vector<[16]xi64> into i64
  return %0 : i64
}
// CHECK-LABEL: @reduce_i64_scalable(
// CHECK-SAME: %[[A:.*]]: vector<[16]xi64>)
//      CHECK: %[[V:.*]] = "llvm.intr.vector.reduce.add"(%[[A]])
//      CHECK: return %[[V]] : i64

// -----

func.func @reduce_index(%arg0: vector<16xindex>) -> index {
  %0 = vector.reduction <add>, %arg0 : vector<16xindex> into index
  return %0 : index
}
// CHECK-LABEL: @reduce_index(
// CHECK-SAME: %[[A:.*]]: vector<16xindex>)
//      CHECK: %[[T0:.*]] = builtin.unrealized_conversion_cast %[[A]] : vector<16xindex> to vector<16xi64>
//      CHECK: %[[T1:.*]] = "llvm.intr.vector.reduce.add"(%[[T0]])
//      CHECK: %[[T2:.*]] = builtin.unrealized_conversion_cast %[[T1]] : i64 to index
//      CHECK: return %[[T2]] : index

// -----

func.func @reduce_index_scalable(%arg0: vector<[16]xindex>) -> index {
  %0 = vector.reduction <add>, %arg0 : vector<[16]xindex> into index
  return %0 : index
}
// CHECK-LABEL: @reduce_index_scalable(
// CHECK-SAME: %[[A:.*]]: vector<[16]xindex>)
//      CHECK: %[[T0:.*]] = builtin.unrealized_conversion_cast %[[A]] : vector<[16]xindex> to vector<[16]xi64>
//      CHECK: %[[T1:.*]] = "llvm.intr.vector.reduce.add"(%[[T0]])
//      CHECK: %[[T2:.*]] = builtin.unrealized_conversion_cast %[[T1]] : i64 to index
//      CHECK: return %[[T2]] : index

// -----

//===----------------------------------------------------------------------===//
// vector.matrix_multiply
//===----------------------------------------------------------------------===//

//                          4x16                16x3               4x3
func.func @matrix_ops(%A: vector<64xf64>, %B: vector<48xf64>) -> vector<12xf64> {
  %C = vector.matrix_multiply %A, %B
    { lhs_rows = 4: i32, lhs_columns = 16: i32 , rhs_columns = 3: i32 } :
    (vector<64xf64>, vector<48xf64>) -> vector<12xf64>
  return %C: vector<12xf64>
}
// CHECK-LABEL: @matrix_ops
//       CHECK:   llvm.intr.matrix.multiply %{{.*}}, %{{.*}} {
//  CHECK-SAME: lhs_columns = 16 : i32, lhs_rows = 4 : i32, rhs_columns = 3 : i32
//  CHECK-SAME: } : (vector<64xf64>, vector<48xf64>) -> vector<12xf64>

// -----

func.func @matrix_ops_index(%A: vector<64xindex>, %B: vector<48xindex>) -> vector<12xindex> {
  %C = vector.matrix_multiply %A, %B
    { lhs_rows = 4: i32, lhs_columns = 16: i32 , rhs_columns = 3: i32 } :
    (vector<64xindex>, vector<48xindex>) -> vector<12xindex>
  return %C: vector<12xindex>
}
// CHECK-LABEL: @matrix_ops_index
//       CHECK:   llvm.intr.matrix.multiply %{{.*}}, %{{.*}} {
//  CHECK-SAME: lhs_columns = 16 : i32, lhs_rows = 4 : i32, rhs_columns = 3 : i32
//  CHECK-SAME: } : (vector<64xi64>, vector<48xi64>) -> vector<12xi64>

// -----

<<<<<<< HEAD
=======
//===----------------------------------------------------------------------===//
// vector.constant_mask
//===----------------------------------------------------------------------===//

>>>>>>> 93e44d24
func.func @constant_mask_0d_f() -> vector<i1> {
  %0 = vector.constant_mask [0] : vector<i1>
  return %0 : vector<i1>
}
// CHECK-LABEL: func @constant_mask_0d_f
// CHECK: %[[VAL_0:.*]] = arith.constant dense<false> : vector<i1>
// CHECK: return %[[VAL_0]] : vector<i1>

// -----

func.func @constant_mask_0d_t() -> vector<i1> {
  %0 = vector.constant_mask [1] : vector<i1>
  return %0 : vector<i1>
}
// CHECK-LABEL: func @constant_mask_0d_t
// CHECK: %[[VAL_0:.*]] = arith.constant dense<true> : vector<i1>
// CHECK: return %[[VAL_0]] : vector<i1>

// -----

func.func @constant_mask_1d() -> vector<8xi1> {
  %0 = vector.constant_mask [4] : vector<8xi1>
  return %0 : vector<8xi1>
}
// CHECK-LABEL: func @constant_mask_1d
// CHECK: %[[VAL_0:.*]] = arith.constant dense<[true, true, true, true, false, false, false, false]> : vector<8xi1>
// CHECK: return %[[VAL_0]] : vector<8xi1>

// -----

func.func @constant_mask_1d_scalable_all_false() -> vector<[8]xi1> {
  %0 = vector.constant_mask [0] : vector<[8]xi1>
  return %0 : vector<[8]xi1>
}
// CHECK-LABEL: func @constant_mask_1d_scalable_all_false
// CHECK: %[[VAL_0:.*]] = arith.constant dense<false> : vector<[8]xi1>
// CHECK: return %[[VAL_0]] : vector<[8]xi1>

// -----

func.func @constant_mask_1d_scalable_all_true() -> vector<[8]xi1> {
  %0 = vector.constant_mask [8] : vector<[8]xi1>
  return %0 : vector<[8]xi1>
}
// CHECK-LABEL: func @constant_mask_1d_scalable_all_true
// CHECK: %[[VAL_0:.*]] = arith.constant dense<true> : vector<[8]xi1>
// CHECK: return %[[VAL_0]] : vector<[8]xi1>

// -----

func.func @constant_mask_2d() -> vector<4x4xi1> {
  %v = vector.constant_mask [2, 2] : vector<4x4xi1>
  return %v: vector<4x4xi1>
}

// CHECK-LABEL: func @constant_mask_2d
// CHECK: %[[VAL_0:.*]] = arith.constant dense<[true, true, false, false]> : vector<4xi1>
// CHECK: %[[VAL_1:.*]] = arith.constant dense<false> : vector<4x4xi1>
// CHECK: %[[VAL_2:.*]] = builtin.unrealized_conversion_cast %[[VAL_1]] : vector<4x4xi1> to !llvm.array<4 x vector<4xi1>>
// CHECK: %[[VAL_3:.*]] = llvm.insertvalue %[[VAL_0]], %[[VAL_2]][0] : !llvm.array<4 x vector<4xi1>>
// CHECK: %[[VAL_4:.*]] = llvm.insertvalue %[[VAL_0]], %[[VAL_3]][1] : !llvm.array<4 x vector<4xi1>>
// CHECK: %[[VAL_5:.*]] = builtin.unrealized_conversion_cast %[[VAL_4]] : !llvm.array<4 x vector<4xi1>> to vector<4x4xi1>
// CHECK: return %[[VAL_5]] : vector<4x4xi1>

// -----

func.func @constant_mask_2d_trailing_scalable() -> vector<4x[4]xi1> {
  %0 = vector.constant_mask [2, 4] : vector<4x[4]xi1>
  return %0 : vector<4x[4]xi1>
}
// CHECK-LABEL:   func.func @constant_mask_2d_trailing_scalable
// CHECK:           %[[VAL_0:.*]] = arith.constant dense<true> : vector<[4]xi1>
// CHECK:           %[[VAL_1:.*]] = arith.constant dense<false> : vector<4x[4]xi1>
// CHECK:           %[[VAL_2:.*]] = builtin.unrealized_conversion_cast %[[VAL_1]] : vector<4x[4]xi1> to !llvm.array<4 x vector<[4]xi1>>
// CHECK:           %[[VAL_3:.*]] = llvm.insertvalue %[[VAL_0]], %[[VAL_2]][0] : !llvm.array<4 x vector<[4]xi1>>
// CHECK:           %[[VAL_4:.*]] = llvm.insertvalue %[[VAL_0]], %[[VAL_3]][1] : !llvm.array<4 x vector<[4]xi1>>
// CHECK:           %[[VAL_5:.*]] = builtin.unrealized_conversion_cast %[[VAL_4]] : !llvm.array<4 x vector<[4]xi1>> to vector<4x[4]xi1>
// CHECK:           return %[[VAL_5]] : vector<4x[4]xi1>

// -----

/// Currently, this is not supported as generating the mask would require
/// unrolling the leading scalable dimension at compile time.
func.func @negative_constant_mask_2d_leading_scalable() -> vector<[4]x4xi1> {
  %0 = vector.constant_mask [4, 2] : vector<[4]x4xi1>
  return %0 : vector<[4]x4xi1>
}
// CHECK-LABEL:   func.func @negative_constant_mask_2d_leading_scalable
// CHECK:           %[[VAL_0:.*]] = vector.constant_mask [4, 2] : vector<[4]x4xi1>
// CHECK:           return %[[VAL_0]] : vector<[4]x4xi1>

// -----

<<<<<<< HEAD
func.func @create_mask_0d(%a : index) -> vector<i1> {
  %v = vector.create_mask %a : vector<i1>
=======
//===----------------------------------------------------------------------===//
// vector.create_mask
//===----------------------------------------------------------------------===//

func.func @create_mask_0d(%num_elems : index) -> vector<i1> {
  %v = vector.create_mask %num_elems : vector<i1>
>>>>>>> 93e44d24
  return %v: vector<i1>
}

// CHECK-LABEL: func @create_mask_0d
// CHECK-SAME: %[[NUM_ELEMS:.*]]: index
// CHECK:  %[[INDICES:.*]] = arith.constant dense<0> : vector<i32>
// CHECK:  %[[NUM_ELEMS_i32:.*]] = arith.index_cast %[[NUM_ELEMS]] : index to i32
// CHECK:  %[[BOUNDS:.*]] = llvm.insertelement %[[NUM_ELEMS_i32]]
// CHECK:  %[[BOUNDS_CAST:.*]] = builtin.unrealized_conversion_cast %[[BOUNDS]] : vector<1xi32> to vector<i32>
// CHECK:  %[[RESULT:.*]] = arith.cmpi slt, %[[INDICES]], %[[BOUNDS_CAST]] : vector<i32>
// CHECK:  return %[[RESULT]] : vector<i1>

// -----

func.func @create_mask_1d(%num_elems : index) -> vector<4xi1> {
  %v = vector.create_mask %num_elems : vector<4xi1>
  return %v: vector<4xi1>
}

// CHECK-LABEL: func @create_mask_1d
// CHECK-SAME: %[[NUM_ELEMS:.*]]: index
// CHECK:  %[[INDICES:.*]] = arith.constant dense<[0, 1, 2, 3]> : vector<4xi32>
// CHECK:  %[[NUM_ELEMS_i32:.*]] = arith.index_cast %[[NUM_ELEMS]] : index to i32
// CHECK:  %[[BOUNDS_INSERT:.*]] = llvm.insertelement %[[NUM_ELEMS_i32]]
// CHECK:  %[[BOUNDS:.*]] = llvm.shufflevector %[[BOUNDS_INSERT]]
// CHECK:  %[[RESULT:.*]] = arith.cmpi slt, %[[INDICES]], %[[BOUNDS]] : vector<4xi32>
// CHECK:  return %[[RESULT]] : vector<4xi1>

// -----

func.func @create_mask_1d_scalable(%num_elems : index) -> vector<[4]xi1> {
  %v = vector.create_mask %num_elems : vector<[4]xi1>
  return %v: vector<[4]xi1>
}

// CHECK-LABEL: func @create_mask_1d_scalable
// CHECK-SAME: %[[NUM_ELEMS:.*]]: index
// CHECK:  %[[INDICES:.*]] = llvm.intr.stepvector : vector<[4]xi32>
// CHECK:  %[[NUM_ELEMS_i32:.*]] = arith.index_cast %[[NUM_ELEMS]] : index to i32
// CHECK:  %[[BOUNDS_INSERT:.*]] = llvm.insertelement %[[NUM_ELEMS_i32]], {{.*}} : vector<[4]xi32>
// CHECK:  %[[BOUNDS:.*]] = llvm.shufflevector %[[BOUNDS_INSERT]], {{.*}} : vector<[4]xi32>
// CHECK:  %[[RESULT:.*]] = arith.cmpi slt, %[[INDICES]], %[[BOUNDS]] : vector<[4]xi32>
// CHECK: return %[[RESULT]] : vector<[4]xi1>

// -----

//===----------------------------------------------------------------------===//
// vector.transpose
//===----------------------------------------------------------------------===//

func.func @transpose_0d(%arg0: vector<f32>) -> vector<f32> {
  %0 = vector.transpose %arg0, [] : vector<f32> to vector<f32>
  return %0 : vector<f32>
}

// CHECK-LABEL: func @transpose_0d
// CHECK-SAME:  %[[A:.*]]: vector<f32>
// CHECK:       return %[[A]] : vector<f32>

// -----

//===----------------------------------------------------------------------===//
// vector.flat_transpose
//===----------------------------------------------------------------------===//

func.func @flat_transpose(%arg0: vector<16xf32>) -> vector<16xf32> {
  %0 = vector.flat_transpose %arg0 { rows = 4: i32, columns = 4: i32 }
     : vector<16xf32> -> vector<16xf32>
  return %0 : vector<16xf32>
}

// CHECK-LABEL: func @flat_transpose
// CHECK-SAME:  %[[A:.*]]: vector<16xf32>
// CHECK:       %[[T:.*]] = llvm.intr.matrix.transpose %[[A]]
// CHECK-SAME:      {columns = 4 : i32, rows = 4 : i32} :
// CHECK-SAME:      vector<16xf32> into vector<16xf32>
// CHECK:       return %[[T]] : vector<16xf32>

// -----

func.func @flat_transpose_index(%arg0: vector<16xindex>) -> vector<16xindex> {
  %0 = vector.flat_transpose %arg0 { rows = 4: i32, columns = 4: i32 }
     : vector<16xindex> -> vector<16xindex>
  return %0 : vector<16xindex>
}
// CHECK-LABEL: func @flat_transpose_index
// CHECK-SAME:  %[[A:.*]]: vector<16xindex>
// CHECK:       %[[T0:.*]] = builtin.unrealized_conversion_cast %[[A]] : vector<16xindex> to vector<16xi64>
// CHECK:       %[[T1:.*]] = llvm.intr.matrix.transpose %[[T0]]
// CHECK-SAME:      {columns = 4 : i32, rows = 4 : i32} :
// CHECK-SAME:      vector<16xi64> into vector<16xi64>
// CHECK:       %[[T2:.*]] = builtin.unrealized_conversion_cast %[[T1]] : vector<16xi64> to vector<16xindex>
// CHECK:       return %[[T2]] : vector<16xindex>

// -----

<<<<<<< HEAD
func.func @vector_load(%memref : memref<200x100xf32>, %i : index, %j : index) -> vector<8xf32> {
=======
func.func @flat_transpose(%arg0: vector<16xf32>) -> vector<16xf32> {
  %0 = vector.flat_transpose %arg0 { rows = 4: i32, columns = 4: i32 }
     : vector<16xf32> -> vector<16xf32>
  return %0 : vector<16xf32>
}

// CHECK-LABEL: func @flat_transpose
// CHECK-SAME:  %[[A:.*]]: vector<16xf32>
// CHECK:       %[[T:.*]] = llvm.intr.matrix.transpose %[[A]]
// CHECK-SAME:      {columns = 4 : i32, rows = 4 : i32} :
// CHECK-SAME:      vector<16xf32> into vector<16xf32>
// CHECK:       return %[[T]] : vector<16xf32>

// -----

//===----------------------------------------------------------------------===//
// vector.load
//===----------------------------------------------------------------------===//

func.func @load(%memref : memref<200x100xf32>, %i : index, %j : index) -> vector<8xf32> {
>>>>>>> 93e44d24
  %0 = vector.load %memref[%i, %j] : memref<200x100xf32>, vector<8xf32>
  return %0 : vector<8xf32>
}

<<<<<<< HEAD
// CHECK-LABEL: func @vector_load
// CHECK: %[[c100:.*]] = llvm.mlir.constant(100 : index) : i64
// CHECK: %[[mul:.*]] = llvm.mul %{{.*}}, %[[c100]]  : i64
// CHECK: %[[add:.*]] = llvm.add %[[mul]], %{{.*}}  : i64
// CHECK: %[[gep:.*]] = llvm.getelementptr %{{.*}}[%[[add]]] : (!llvm.ptr, i64) -> !llvm.ptr, f32
// CHECK: llvm.load %[[gep]] {alignment = 4 : i64} : !llvm.ptr -> vector<8xf32>

// -----

func.func @vector_load_scalable(%memref : memref<200x100xf32>, %i : index, %j : index) -> vector<[8]xf32> {
=======
// CHECK-LABEL: func @load
// CHECK: %[[C100:.*]] = llvm.mlir.constant(100 : index) : i64
// CHECK: %[[MUL:.*]] = llvm.mul %{{.*}}, %[[C100]]  : i64
// CHECK: %[[ADD:.*]] = llvm.add %[[MUL]], %{{.*}}  : i64
// CHECK: %[[GEP:.*]] = llvm.getelementptr %{{.*}}[%[[ADD]]] : (!llvm.ptr, i64) -> !llvm.ptr, f32
// CHECK: llvm.load %[[GEP]] {alignment = 4 : i64} : !llvm.ptr -> vector<8xf32>

// -----

func.func @load_scalable(%memref : memref<200x100xf32>, %i : index, %j : index) -> vector<[8]xf32> {
>>>>>>> 93e44d24
  %0 = vector.load %memref[%i, %j] : memref<200x100xf32>, vector<[8]xf32>
  return %0 : vector<[8]xf32>
}

<<<<<<< HEAD
// CHECK-LABEL: func @vector_load_scalable
// CHECK: %[[c100:.*]] = llvm.mlir.constant(100 : index) : i64
// CHECK: %[[mul:.*]] = llvm.mul %{{.*}}, %[[c100]]  : i64
// CHECK: %[[add:.*]] = llvm.add %[[mul]], %{{.*}}  : i64
// CHECK: %[[gep:.*]] = llvm.getelementptr %{{.*}}[%[[add]]] : (!llvm.ptr, i64) -> !llvm.ptr, f32
// CHECK: llvm.load %[[gep]] {alignment = 4 : i64} : !llvm.ptr -> vector<[8]xf32>

// -----

func.func @vector_load_nontemporal(%memref : memref<200x100xf32>, %i : index, %j : index) -> vector<8xf32> {
=======
// CHECK-LABEL: func @load_scalable
// CHECK: %[[C100:.*]] = llvm.mlir.constant(100 : index) : i64
// CHECK: %[[MUL:.*]] = llvm.mul %{{.*}}, %[[C100]]  : i64
// CHECK: %[[ADD:.*]] = llvm.add %[[MUL]], %{{.*}}  : i64
// CHECK: %[[GEP:.*]] = llvm.getelementptr %{{.*}}[%[[ADD]]] : (!llvm.ptr, i64) -> !llvm.ptr, f32
// CHECK: llvm.load %[[GEP]] {alignment = 4 : i64} : !llvm.ptr -> vector<[8]xf32>

// -----

func.func @load_nontemporal(%memref : memref<200x100xf32>, %i : index, %j : index) -> vector<8xf32> {
>>>>>>> 93e44d24
  %0 = vector.load %memref[%i, %j] {nontemporal = true} : memref<200x100xf32>, vector<8xf32>
  return %0 : vector<8xf32>
}

<<<<<<< HEAD
// CHECK-LABEL: func @vector_load_nontemporal
// CHECK: %[[c100:.*]] = llvm.mlir.constant(100 : index) : i64
// CHECK: %[[mul:.*]] = llvm.mul %{{.*}}, %[[c100]]  : i64
// CHECK: %[[add:.*]] = llvm.add %[[mul]], %{{.*}}  : i64
// CHECK: %[[gep:.*]] = llvm.getelementptr %{{.*}}[%[[add]]] : (!llvm.ptr, i64) -> !llvm.ptr, f32
// CHECK: llvm.load %[[gep]] {alignment = 4 : i64, nontemporal} : !llvm.ptr -> vector<8xf32>

// -----

func.func @vector_load_nontemporal_scalable(%memref : memref<200x100xf32>, %i : index, %j : index) -> vector<[8]xf32> {
=======
// CHECK-LABEL: func @load_nontemporal
// CHECK: %[[C100:.*]] = llvm.mlir.constant(100 : index) : i64
// CHECK: %[[MUL:.*]] = llvm.mul %{{.*}}, %[[C100]]  : i64
// CHECK: %[[ADD:.*]] = llvm.add %[[MUL]], %{{.*}}  : i64
// CHECK: %[[GEP:.*]] = llvm.getelementptr %{{.*}}[%[[ADD]]] : (!llvm.ptr, i64) -> !llvm.ptr, f32
// CHECK: llvm.load %[[GEP]] {alignment = 4 : i64, nontemporal} : !llvm.ptr -> vector<8xf32>

// -----

func.func @load_nontemporal_scalable(%memref : memref<200x100xf32>, %i : index, %j : index) -> vector<[8]xf32> {
>>>>>>> 93e44d24
  %0 = vector.load %memref[%i, %j] {nontemporal = true} : memref<200x100xf32>, vector<[8]xf32>
  return %0 : vector<[8]xf32>
}

<<<<<<< HEAD
// CHECK-LABEL: func @vector_load_nontemporal_scalable
// CHECK: %[[c100:.*]] = llvm.mlir.constant(100 : index) : i64
// CHECK: %[[mul:.*]] = llvm.mul %{{.*}}, %[[c100]]  : i64
// CHECK: %[[add:.*]] = llvm.add %[[mul]], %{{.*}}  : i64
// CHECK: %[[gep:.*]] = llvm.getelementptr %{{.*}}[%[[add]]] : (!llvm.ptr, i64) -> !llvm.ptr, f32
// CHECK: llvm.load %[[gep]] {alignment = 4 : i64, nontemporal} : !llvm.ptr -> vector<[8]xf32>

// -----

func.func @vector_load_index(%memref : memref<200x100xindex>, %i : index, %j : index) -> vector<8xindex> {
  %0 = vector.load %memref[%i, %j] : memref<200x100xindex>, vector<8xindex>
  return %0 : vector<8xindex>
}
// CHECK-LABEL: func @vector_load_index
=======
// CHECK-LABEL: func @load_nontemporal_scalable
// CHECK: %[[C100:.*]] = llvm.mlir.constant(100 : index) : i64
// CHECK: %[[MUL:.*]] = llvm.mul %{{.*}}, %[[C100]]  : i64
// CHECK: %[[ADD:.*]] = llvm.add %[[MUL]], %{{.*}}  : i64
// CHECK: %[[GEP:.*]] = llvm.getelementptr %{{.*}}[%[[ADD]]] : (!llvm.ptr, i64) -> !llvm.ptr, f32
// CHECK: llvm.load %[[GEP]] {alignment = 4 : i64, nontemporal} : !llvm.ptr -> vector<[8]xf32>

// -----

func.func @load_index(%memref : memref<200x100xindex>, %i : index, %j : index) -> vector<8xindex> {
  %0 = vector.load %memref[%i, %j] : memref<200x100xindex>, vector<8xindex>
  return %0 : vector<8xindex>
}
// CHECK-LABEL: func @load_index
>>>>>>> 93e44d24
// CHECK: %[[T0:.*]] = llvm.load %{{.*}} {alignment = 8 : i64} : !llvm.ptr -> vector<8xi64>
// CHECK: %[[T1:.*]] = builtin.unrealized_conversion_cast %[[T0]] : vector<8xi64> to vector<8xindex>
// CHECK: return %[[T1]] : vector<8xindex>

// -----

<<<<<<< HEAD
func.func @vector_load_index_scalable(%memref : memref<200x100xindex>, %i : index, %j : index) -> vector<[8]xindex> {
  %0 = vector.load %memref[%i, %j] : memref<200x100xindex>, vector<[8]xindex>
  return %0 : vector<[8]xindex>
}
// CHECK-LABEL: func @vector_load_index_scalable
=======
func.func @load_index_scalable(%memref : memref<200x100xindex>, %i : index, %j : index) -> vector<[8]xindex> {
  %0 = vector.load %memref[%i, %j] : memref<200x100xindex>, vector<[8]xindex>
  return %0 : vector<[8]xindex>
}
// CHECK-LABEL: func @load_index_scalable
>>>>>>> 93e44d24
// CHECK: %[[T0:.*]] = llvm.load %{{.*}} {alignment = 8 : i64} : !llvm.ptr -> vector<[8]xi64>
// CHECK: %[[T1:.*]] = builtin.unrealized_conversion_cast %[[T0]] : vector<[8]xi64> to vector<[8]xindex>
// CHECK: return %[[T1]] : vector<[8]xindex>

// -----

<<<<<<< HEAD
func.func @vector_load_0d(%memref : memref<200x100xf32>, %i : index, %j : index) -> vector<f32> {
=======
func.func @load_0d(%memref : memref<200x100xf32>, %i : index, %j : index) -> vector<f32> {
>>>>>>> 93e44d24
  %0 = vector.load %memref[%i, %j] : memref<200x100xf32>, vector<f32>
  return %0 : vector<f32>
}

<<<<<<< HEAD
// CHECK-LABEL: func @vector_load_0d
// CHECK: %[[load:.*]] = memref.load %{{.*}}[%{{.*}}, %{{.*}}]
// CHECK: %[[vec:.*]] = llvm.mlir.undef : vector<1xf32>
// CHECK: %[[c0:.*]] = llvm.mlir.constant(0 : i32) : i32
// CHECK: %[[inserted:.*]] = llvm.insertelement %[[load]], %[[vec]][%[[c0]] : i32] : vector<1xf32>
// CHECK: %[[cast:.*]] = builtin.unrealized_conversion_cast %[[inserted]] : vector<1xf32> to vector<f32>
// CHECK: return %[[cast]] : vector<f32>

// -----


func.func @vector_store(%memref : memref<200x100xf32>, %i : index, %j : index) {
=======
// CHECK-LABEL: func @load_0d
// CHECK: %[[LOAD:.*]] = memref.load %{{.*}}[%{{.*}}, %{{.*}}]
// CHECK: %[[VEC:.*]] = llvm.mlir.undef : vector<1xf32>
// CHECK: %[[C0:.*]] = llvm.mlir.constant(0 : i32) : i32
// CHECK: %[[INSERTED:.*]] = llvm.insertelement %[[LOAD]], %[[VEC]][%[[C0]] : i32] : vector<1xf32>
// CHECK: %[[CAST:.*]] = builtin.unrealized_conversion_cast %[[INSERTED]] : vector<1xf32> to vector<f32>
// CHECK: return %[[CAST]] : vector<f32>

// -----

//===----------------------------------------------------------------------===//
// vector.store
//===----------------------------------------------------------------------===//

func.func @store(%memref : memref<200x100xf32>, %i : index, %j : index) {
>>>>>>> 93e44d24
  %val = arith.constant dense<11.0> : vector<4xf32>
  vector.store %val, %memref[%i, %j] : memref<200x100xf32>, vector<4xf32>
  return
}

<<<<<<< HEAD
// CHECK-LABEL: func @vector_store
// CHECK: %[[c100:.*]] = llvm.mlir.constant(100 : index) : i64
// CHECK: %[[mul:.*]] = llvm.mul %{{.*}}, %[[c100]]  : i64
// CHECK: %[[add:.*]] = llvm.add %[[mul]], %{{.*}}  : i64
// CHECK: %[[gep:.*]] = llvm.getelementptr %{{.*}}[%[[add]]] : (!llvm.ptr, i64) -> !llvm.ptr, f32
// CHECK: llvm.store %{{.*}}, %[[gep]] {alignment = 4 : i64} :  vector<4xf32>, !llvm.ptr

// -----

func.func @vector_store_scalable(%memref : memref<200x100xf32>, %i : index, %j : index) {
=======
// CHECK-LABEL: func @store
// CHECK: %[[C100:.*]] = llvm.mlir.constant(100 : index) : i64
// CHECK: %[[MUL:.*]] = llvm.mul %{{.*}}, %[[C100]]  : i64
// CHECK: %[[ADD:.*]] = llvm.add %[[MUL]], %{{.*}}  : i64
// CHECK: %[[GEP:.*]] = llvm.getelementptr %{{.*}}[%[[ADD]]] : (!llvm.ptr, i64) -> !llvm.ptr, f32
// CHECK: llvm.store %{{.*}}, %[[GEP]] {alignment = 4 : i64} :  vector<4xf32>, !llvm.ptr

// -----

func.func @store_scalable(%memref : memref<200x100xf32>, %i : index, %j : index) {
>>>>>>> 93e44d24
  %val = arith.constant dense<11.0> : vector<[4]xf32>
  vector.store %val, %memref[%i, %j] : memref<200x100xf32>, vector<[4]xf32>
  return
}

<<<<<<< HEAD
// CHECK-LABEL: func @vector_store_scalable
// CHECK: %[[c100:.*]] = llvm.mlir.constant(100 : index) : i64
// CHECK: %[[mul:.*]] = llvm.mul %{{.*}}, %[[c100]]  : i64
// CHECK: %[[add:.*]] = llvm.add %[[mul]], %{{.*}}  : i64
// CHECK: %[[gep:.*]] = llvm.getelementptr %{{.*}}[%[[add]]] : (!llvm.ptr, i64) -> !llvm.ptr, f32
// CHECK: llvm.store %{{.*}}, %[[gep]] {alignment = 4 : i64} :  vector<[4]xf32>, !llvm.ptr

// -----

func.func @vector_store_nontemporal(%memref : memref<200x100xf32>, %i : index, %j : index) {
=======
// CHECK-LABEL: func @store_scalable
// CHECK: %[[C100:.*]] = llvm.mlir.constant(100 : index) : i64
// CHECK: %[[MUL:.*]] = llvm.mul %{{.*}}, %[[C100]]  : i64
// CHECK: %[[ADD:.*]] = llvm.add %[[MUL]], %{{.*}}  : i64
// CHECK: %[[GEP:.*]] = llvm.getelementptr %{{.*}}[%[[ADD]]] : (!llvm.ptr, i64) -> !llvm.ptr, f32
// CHECK: llvm.store %{{.*}}, %[[GEP]] {alignment = 4 : i64} :  vector<[4]xf32>, !llvm.ptr

// -----

func.func @store_nontemporal(%memref : memref<200x100xf32>, %i : index, %j : index) {
>>>>>>> 93e44d24
  %val = arith.constant dense<11.0> : vector<4xf32>
  vector.store %val, %memref[%i, %j] {nontemporal = true} : memref<200x100xf32>, vector<4xf32>
  return
}

<<<<<<< HEAD
// CHECK-LABEL: func @vector_store_nontemporal
// CHECK: %[[c100:.*]] = llvm.mlir.constant(100 : index) : i64
// CHECK: %[[mul:.*]] = llvm.mul %{{.*}}, %[[c100]]  : i64
// CHECK: %[[add:.*]] = llvm.add %[[mul]], %{{.*}}  : i64
// CHECK: %[[gep:.*]] = llvm.getelementptr %{{.*}}[%[[add]]] : (!llvm.ptr, i64) -> !llvm.ptr, f32
// CHECK: llvm.store %{{.*}}, %[[gep]] {alignment = 4 : i64, nontemporal} :  vector<4xf32>, !llvm.ptr

// -----

func.func @vector_store_nontemporal_scalable(%memref : memref<200x100xf32>, %i : index, %j : index) {
=======
// CHECK-LABEL: func @store_nontemporal
// CHECK: %[[C100:.*]] = llvm.mlir.constant(100 : index) : i64
// CHECK: %[[MUL:.*]] = llvm.mul %{{.*}}, %[[C100]]  : i64
// CHECK: %[[ADD:.*]] = llvm.add %[[MUL]], %{{.*}}  : i64
// CHECK: %[[GEP:.*]] = llvm.getelementptr %{{.*}}[%[[ADD]]] : (!llvm.ptr, i64) -> !llvm.ptr, f32
// CHECK: llvm.store %{{.*}}, %[[GEP]] {alignment = 4 : i64, nontemporal} :  vector<4xf32>, !llvm.ptr

// -----

func.func @store_nontemporal_scalable(%memref : memref<200x100xf32>, %i : index, %j : index) {
>>>>>>> 93e44d24
  %val = arith.constant dense<11.0> : vector<[4]xf32>
  vector.store %val, %memref[%i, %j] {nontemporal = true} : memref<200x100xf32>, vector<[4]xf32>
  return
}

<<<<<<< HEAD
// CHECK-LABEL: func @vector_store_nontemporal_scalable
// CHECK: %[[c100:.*]] = llvm.mlir.constant(100 : index) : i64
// CHECK: %[[mul:.*]] = llvm.mul %{{.*}}, %[[c100]]  : i64
// CHECK: %[[add:.*]] = llvm.add %[[mul]], %{{.*}}  : i64
// CHECK: %[[gep:.*]] = llvm.getelementptr %{{.*}}[%[[add]]] : (!llvm.ptr, i64) -> !llvm.ptr, f32
// CHECK: llvm.store %{{.*}}, %[[gep]] {alignment = 4 : i64, nontemporal} :  vector<[4]xf32>, !llvm.ptr

// -----

func.func @vector_store_index(%memref : memref<200x100xindex>, %i : index, %j : index) {
=======
// CHECK-LABEL: func @store_nontemporal_scalable
// CHECK: %[[C100:.*]] = llvm.mlir.constant(100 : index) : i64
// CHECK: %[[MUL:.*]] = llvm.mul %{{.*}}, %[[C100]]  : i64
// CHECK: %[[ADD:.*]] = llvm.add %[[MUL]], %{{.*}}  : i64
// CHECK: %[[GEP:.*]] = llvm.getelementptr %{{.*}}[%[[ADD]]] : (!llvm.ptr, i64) -> !llvm.ptr, f32
// CHECK: llvm.store %{{.*}}, %[[GEP]] {alignment = 4 : i64, nontemporal} :  vector<[4]xf32>, !llvm.ptr

// -----

func.func @store_index(%memref : memref<200x100xindex>, %i : index, %j : index) {
>>>>>>> 93e44d24
  %val = arith.constant dense<11> : vector<4xindex>
  vector.store %val, %memref[%i, %j] : memref<200x100xindex>, vector<4xindex>
  return
}
<<<<<<< HEAD
// CHECK-LABEL: func @vector_store_index
=======
// CHECK-LABEL: func @store_index
>>>>>>> 93e44d24
// CHECK: llvm.store %{{.*}}, %{{.*}} {alignment = 8 : i64} : vector<4xi64>, !llvm.ptr

// -----

<<<<<<< HEAD
func.func @vector_store_index_scalable(%memref : memref<200x100xindex>, %i : index, %j : index) {
=======
func.func @store_index_scalable(%memref : memref<200x100xindex>, %i : index, %j : index) {
>>>>>>> 93e44d24
  %val = arith.constant dense<11> : vector<[4]xindex>
  vector.store %val, %memref[%i, %j] : memref<200x100xindex>, vector<[4]xindex>
  return
}
<<<<<<< HEAD
// CHECK-LABEL: func @vector_store_index_scalable
=======
// CHECK-LABEL: func @store_index_scalable
>>>>>>> 93e44d24
// CHECK: llvm.store %{{.*}}, %{{.*}} {alignment = 8 : i64} : vector<[4]xi64>, !llvm.ptr

// -----

<<<<<<< HEAD
func.func @vector_store_0d(%memref : memref<200x100xf32>, %i : index, %j : index) {
=======
func.func @store_0d(%memref : memref<200x100xf32>, %i : index, %j : index) {
>>>>>>> 93e44d24
  %val = arith.constant dense<11.0> : vector<f32>
  vector.store %val, %memref[%i, %j] : memref<200x100xf32>, vector<f32>
  return
}

<<<<<<< HEAD
// CHECK-LABEL: func @vector_store_0d
// CHECK: %[[val:.*]] = arith.constant dense<1.100000e+01> : vector<f32>
// CHECK: %[[cast:.*]] = builtin.unrealized_conversion_cast %[[val]] : vector<f32> to vector<1xf32>
// CHECK: %[[c0:.*]] = llvm.mlir.constant(0 : index) : i64
// CHECK: %[[extracted:.*]] = llvm.extractelement %[[cast]][%[[c0]] : i64] : vector<1xf32>
// CHECK: memref.store %[[extracted]], %{{.*}}[%{{.*}}, %{{.*}}]

// -----

=======
// CHECK-LABEL: func @store_0d
// CHECK: %[[VAL:.*]] = arith.constant dense<1.100000e+01> : vector<f32>
// CHECK: %[[CAST:.*]] = builtin.unrealized_conversion_cast %[[VAL]] : vector<f32> to vector<1xf32>
// CHECK: %[[C0:.*]] = llvm.mlir.constant(0 : index) : i64
// CHECK: %[[EXTRACTED:.*]] = llvm.extractelement %[[CAST]][%[[C0]] : i64] : vector<1xf32>
// CHECK: memref.store %[[EXTRACTED]], %{{.*}}[%{{.*}}, %{{.*}}]

// -----

//===----------------------------------------------------------------------===//
// vector.maskedload
//===----------------------------------------------------------------------===//

>>>>>>> 93e44d24
func.func @masked_load(%arg0: memref<?xf32>, %arg1: vector<16xi1>, %arg2: vector<16xf32>) -> vector<16xf32> {
  %c0 = arith.constant 0: index
  %0 = vector.maskedload %arg0[%c0], %arg1, %arg2 : memref<?xf32>, vector<16xi1>, vector<16xf32> into vector<16xf32>
  return %0 : vector<16xf32>
}

// CHECK-LABEL: func @masked_load
// CHECK: %[[CO:.*]] = arith.constant 0 : index
// CHECK: %[[C:.*]] = builtin.unrealized_conversion_cast %[[CO]] : index to i64
// CHECK: %[[P:.*]] = llvm.getelementptr %{{.*}}[%[[C]]] : (!llvm.ptr, i64) -> !llvm.ptr, f32
// CHECK: %[[L:.*]] = llvm.intr.masked.load %[[P]], %{{.*}}, %{{.*}} {alignment = 4 : i32} : (!llvm.ptr, vector<16xi1>, vector<16xf32>) -> vector<16xf32>
// CHECK: return %[[L]] : vector<16xf32>

// -----

func.func @masked_load_scalable(%arg0: memref<?xf32>, %arg1: vector<[16]xi1>, %arg2: vector<[16]xf32>) -> vector<[16]xf32> {
  %c0 = arith.constant 0: index
  %0 = vector.maskedload %arg0[%c0], %arg1, %arg2 : memref<?xf32>, vector<[16]xi1>, vector<[16]xf32> into vector<[16]xf32>
  return %0 : vector<[16]xf32>
}

// CHECK-LABEL: func @masked_load_scalable
// CHECK: %[[CO:.*]] = arith.constant 0 : index
// CHECK: %[[C:.*]] = builtin.unrealized_conversion_cast %[[CO]] : index to i64
// CHECK: %[[P:.*]] = llvm.getelementptr %{{.*}}[%[[C]]] : (!llvm.ptr, i64) -> !llvm.ptr, f32
// CHECK: %[[L:.*]] = llvm.intr.masked.load %[[P]], %{{.*}}, %{{.*}} {alignment = 4 : i32} : (!llvm.ptr, vector<[16]xi1>, vector<[16]xf32>) -> vector<[16]xf32>
// CHECK: return %[[L]] : vector<[16]xf32>

// -----

func.func @masked_load_index(%arg0: memref<?xindex>, %arg1: vector<16xi1>, %arg2: vector<16xindex>) -> vector<16xindex> {
  %c0 = arith.constant 0: index
  %0 = vector.maskedload %arg0[%c0], %arg1, %arg2 : memref<?xindex>, vector<16xi1>, vector<16xindex> into vector<16xindex>
  return %0 : vector<16xindex>
}
// CHECK-LABEL: func @masked_load_index
// CHECK: %{{.*}} = llvm.intr.masked.load %{{.*}}, %{{.*}}, %{{.*}} {alignment = 8 : i32} : (!llvm.ptr, vector<16xi1>, vector<16xi64>) -> vector<16xi64>

// -----

func.func @masked_load_index_scalable(%arg0: memref<?xindex>, %arg1: vector<[16]xi1>, %arg2: vector<[16]xindex>) -> vector<[16]xindex> {
  %c0 = arith.constant 0: index
  %0 = vector.maskedload %arg0[%c0], %arg1, %arg2 : memref<?xindex>, vector<[16]xi1>, vector<[16]xindex> into vector<[16]xindex>
  return %0 : vector<[16]xindex>
}
// CHECK-LABEL: func @masked_load_index_scalable
// CHECK: %{{.*}} = llvm.intr.masked.load %{{.*}}, %{{.*}}, %{{.*}} {alignment = 8 : i32} : (!llvm.ptr, vector<[16]xi1>, vector<[16]xi64>) -> vector<[16]xi64>

// -----

<<<<<<< HEAD
=======
//===----------------------------------------------------------------------===//
// vector.maskedstore
//===----------------------------------------------------------------------===//

>>>>>>> 93e44d24
func.func @masked_store(%arg0: memref<?xf32>, %arg1: vector<16xi1>, %arg2: vector<16xf32>) {
  %c0 = arith.constant 0: index
  vector.maskedstore %arg0[%c0], %arg1, %arg2 : memref<?xf32>, vector<16xi1>, vector<16xf32>
  return
}

// CHECK-LABEL: func @masked_store
// CHECK: %[[CO:.*]] = arith.constant 0 : index
// CHECK: %[[C:.*]] = builtin.unrealized_conversion_cast %[[CO]] : index to i64
// CHECK: %[[P:.*]] = llvm.getelementptr %{{.*}}[%[[C]]] : (!llvm.ptr, i64) -> !llvm.ptr, f32
// CHECK: llvm.intr.masked.store %{{.*}}, %[[P]], %{{.*}} {alignment = 4 : i32} : vector<16xf32>, vector<16xi1> into !llvm.ptr

// -----

func.func @masked_store_scalable(%arg0: memref<?xf32>, %arg1: vector<[16]xi1>, %arg2: vector<[16]xf32>) {
  %c0 = arith.constant 0: index
  vector.maskedstore %arg0[%c0], %arg1, %arg2 : memref<?xf32>, vector<[16]xi1>, vector<[16]xf32>
  return
}

// CHECK-LABEL: func @masked_store_scalable
// CHECK: %[[CO:.*]] = arith.constant 0 : index
// CHECK: %[[C:.*]] = builtin.unrealized_conversion_cast %[[CO]] : index to i64
// CHECK: %[[P:.*]] = llvm.getelementptr %{{.*}}[%[[C]]] : (!llvm.ptr, i64) -> !llvm.ptr, f32
// CHECK: llvm.intr.masked.store %{{.*}}, %[[P]], %{{.*}} {alignment = 4 : i32} : vector<[16]xf32>, vector<[16]xi1> into !llvm.ptr

// -----

func.func @masked_store_index(%arg0: memref<?xindex>, %arg1: vector<16xi1>, %arg2: vector<16xindex>) {
  %c0 = arith.constant 0: index
  vector.maskedstore %arg0[%c0], %arg1, %arg2 : memref<?xindex>, vector<16xi1>, vector<16xindex>
  return
}
// CHECK-LABEL: func @masked_store_index
// CHECK: llvm.intr.masked.store %{{.*}}, %{{.*}}, %{{.*}} {alignment = 8 : i32} : vector<16xi64>, vector<16xi1> into !llvm.ptr

// -----

func.func @masked_store_index_scalable(%arg0: memref<?xindex>, %arg1: vector<[16]xi1>, %arg2: vector<[16]xindex>) {
  %c0 = arith.constant 0: index
  vector.maskedstore %arg0[%c0], %arg1, %arg2 : memref<?xindex>, vector<[16]xi1>, vector<[16]xindex>
  return
}
// CHECK-LABEL: func @masked_store_index_scalable
// CHECK: llvm.intr.masked.store %{{.*}}, %{{.*}}, %{{.*}} {alignment = 8 : i32} : vector<[16]xi64>, vector<[16]xi1> into !llvm.ptr

// -----

<<<<<<< HEAD
=======
//===----------------------------------------------------------------------===//
// vector.gather
//===----------------------------------------------------------------------===//

>>>>>>> 93e44d24
func.func @gather(%arg0: memref<?xf32>, %arg1: vector<3xi32>, %arg2: vector<3xi1>, %arg3: vector<3xf32>) -> vector<3xf32> {
  %0 = arith.constant 0: index
  %1 = vector.gather %arg0[%0][%arg1], %arg2, %arg3 : memref<?xf32>, vector<3xi32>, vector<3xi1>, vector<3xf32> into vector<3xf32>
  return %1 : vector<3xf32>
}

// CHECK-LABEL: func @gather
// CHECK: %[[P:.*]] = llvm.getelementptr %{{.*}}[%{{.*}}] : (!llvm.ptr, vector<3xi32>) -> !llvm.vec<3 x ptr>, f32
// CHECK: %[[G:.*]] = llvm.intr.masked.gather %[[P]], %{{.*}}, %{{.*}} {alignment = 4 : i32} : (!llvm.vec<3 x ptr>, vector<3xi1>, vector<3xf32>) -> vector<3xf32>
// CHECK: return %[[G]] : vector<3xf32>

// -----

func.func @gather_scalable(%arg0: memref<?xf32>, %arg1: vector<[3]xi32>, %arg2: vector<[3]xi1>, %arg3: vector<[3]xf32>) -> vector<[3]xf32> {
  %0 = arith.constant 0: index
  %1 = vector.gather %arg0[%0][%arg1], %arg2, %arg3 : memref<?xf32>, vector<[3]xi32>, vector<[3]xi1>, vector<[3]xf32> into vector<[3]xf32>
  return %1 : vector<[3]xf32>
}

// CHECK-LABEL: func @gather_scalable
// CHECK: %[[P:.*]] = llvm.getelementptr %{{.*}}[%{{.*}}] : (!llvm.ptr, vector<[3]xi32>) -> !llvm.vec<? x 3 x ptr>, f32
// CHECK: %[[G:.*]] = llvm.intr.masked.gather %[[P]], %{{.*}}, %{{.*}} {alignment = 4 : i32} : (!llvm.vec<? x 3 x ptr>, vector<[3]xi1>, vector<[3]xf32>) -> vector<[3]xf32>
// CHECK: return %[[G]] : vector<[3]xf32>

// -----

func.func @gather_global_memory(%arg0: memref<?xf32, 1>, %arg1: vector<3xi32>, %arg2: vector<3xi1>, %arg3: vector<3xf32>) -> vector<3xf32> {
  %0 = arith.constant 0: index
  %1 = vector.gather %arg0[%0][%arg1], %arg2, %arg3 : memref<?xf32, 1>, vector<3xi32>, vector<3xi1>, vector<3xf32> into vector<3xf32>
  return %1 : vector<3xf32>
}

// CHECK-LABEL: func @gather_global_memory
// CHECK: %[[P:.*]] = llvm.getelementptr %{{.*}}[%{{.*}}] : (!llvm.ptr<1>, vector<3xi32>) -> !llvm.vec<3 x ptr<1>>, f32
// CHECK: %[[G:.*]] = llvm.intr.masked.gather %[[P]], %{{.*}}, %{{.*}} {alignment = 4 : i32} : (!llvm.vec<3 x ptr<1>>, vector<3xi1>, vector<3xf32>) -> vector<3xf32>
// CHECK: return %[[G]] : vector<3xf32>

// -----

func.func @gather_global_memory_scalable(%arg0: memref<?xf32, 1>, %arg1: vector<[3]xi32>, %arg2: vector<[3]xi1>, %arg3: vector<[3]xf32>) -> vector<[3]xf32> {
  %0 = arith.constant 0: index
  %1 = vector.gather %arg0[%0][%arg1], %arg2, %arg3 : memref<?xf32, 1>, vector<[3]xi32>, vector<[3]xi1>, vector<[3]xf32> into vector<[3]xf32>
  return %1 : vector<[3]xf32>
}

// CHECK-LABEL: func @gather_global_memory_scalable
// CHECK: %[[P:.*]] = llvm.getelementptr %{{.*}}[%{{.*}}] : (!llvm.ptr<1>, vector<[3]xi32>) -> !llvm.vec<? x 3 x ptr<1>>, f32
// CHECK: %[[G:.*]] = llvm.intr.masked.gather %[[P]], %{{.*}}, %{{.*}} {alignment = 4 : i32} : (!llvm.vec<? x 3 x ptr<1>>, vector<[3]xi1>, vector<[3]xf32>) -> vector<[3]xf32>
// CHECK: return %[[G]] : vector<[3]xf32>
<<<<<<< HEAD

// -----

=======

// -----

>>>>>>> 93e44d24

func.func @gather_index(%arg0: memref<?xindex>, %arg1: vector<3xindex>, %arg2: vector<3xi1>, %arg3: vector<3xindex>) -> vector<3xindex> {
  %0 = arith.constant 0: index
  %1 = vector.gather %arg0[%0][%arg1], %arg2, %arg3 : memref<?xindex>, vector<3xindex>, vector<3xi1>, vector<3xindex> into vector<3xindex>
  return %1 : vector<3xindex>
}

// CHECK-LABEL: func @gather_index
// CHECK: %[[P:.*]] = llvm.getelementptr %{{.*}}[%{{.*}}] : (!llvm.ptr, vector<3xi64>) -> !llvm.vec<3 x ptr>, i64
// CHECK: %[[G:.*]] = llvm.intr.masked.gather %{{.*}}, %{{.*}}, %{{.*}} {alignment = 8 : i32} : (!llvm.vec<3 x ptr>, vector<3xi1>, vector<3xi64>) -> vector<3xi64>
// CHECK: %{{.*}} = builtin.unrealized_conversion_cast %[[G]] : vector<3xi64> to vector<3xindex>

// -----

func.func @gather_index_scalable(%arg0: memref<?xindex>, %arg1: vector<[3]xindex>, %arg2: vector<[3]xi1>, %arg3: vector<[3]xindex>) -> vector<[3]xindex> {
  %0 = arith.constant 0: index
  %1 = vector.gather %arg0[%0][%arg1], %arg2, %arg3 : memref<?xindex>, vector<[3]xindex>, vector<[3]xi1>, vector<[3]xindex> into vector<[3]xindex>
  return %1 : vector<[3]xindex>
}

// CHECK-LABEL: func @gather_index_scalable
// CHECK: %[[P:.*]] = llvm.getelementptr %{{.*}}[%{{.*}}] : (!llvm.ptr, vector<[3]xi64>) -> !llvm.vec<? x 3 x ptr>, i64
// CHECK: %[[G:.*]] = llvm.intr.masked.gather %{{.*}}, %{{.*}}, %{{.*}} {alignment = 8 : i32} : (!llvm.vec<? x 3 x ptr>, vector<[3]xi1>, vector<[3]xi64>) -> vector<[3]xi64>
// CHECK: %{{.*}} = builtin.unrealized_conversion_cast %[[G]] : vector<[3]xi64> to vector<[3]xindex>

// -----

func.func @gather_2d_from_1d(%arg0: memref<?xf32>, %arg1: vector<2x3xi32>, %arg2: vector<2x3xi1>, %arg3: vector<2x3xf32>) -> vector<2x3xf32> {
  %0 = arith.constant 0: index
  %1 = vector.gather %arg0[%0][%arg1], %arg2, %arg3 : memref<?xf32>, vector<2x3xi32>, vector<2x3xi1>, vector<2x3xf32> into vector<2x3xf32>
  return %1 : vector<2x3xf32>
}

// CHECK-LABEL: func @gather_2d_from_1d
// CHECK: %[[B:.*]] = llvm.getelementptr %{{.*}} : (!llvm.ptr, i64) -> !llvm.ptr, f32
// CHECK: %[[I0:.*]] = llvm.extractvalue %{{.*}}[0] : !llvm.array<2 x vector<3xi32>>
// CHECK: %[[M0:.*]] = llvm.extractvalue %{{.*}}[0] : !llvm.array<2 x vector<3xi1>>
// CHECK: %[[S0:.*]] = llvm.extractvalue %{{.*}}[0] : !llvm.array<2 x vector<3xf32>>
// CHECK: %[[P0:.*]] = llvm.getelementptr %[[B]][%[[I0]]] : (!llvm.ptr, vector<3xi32>) -> !llvm.vec<3 x ptr>, f32
// CHECK: %[[G0:.*]] = llvm.intr.masked.gather %[[P0]], %[[M0]], %[[S0]] {alignment = 4 : i32} : (!llvm.vec<3 x ptr>, vector<3xi1>, vector<3xf32>) -> vector<3xf32>
// CHECK: %{{.*}} = llvm.insertvalue %[[G0]], %{{.*}}[0] : !llvm.array<2 x vector<3xf32>>
// CHECK: %[[I1:.*]] = llvm.extractvalue %{{.*}}[1] : !llvm.array<2 x vector<3xi32>>
// CHECK: %[[M1:.*]] = llvm.extractvalue %{{.*}}[1] : !llvm.array<2 x vector<3xi1>>
// CHECK: %[[S1:.*]] = llvm.extractvalue %{{.*}}[1] : !llvm.array<2 x vector<3xf32>>
// CHECK: %[[P1:.*]] = llvm.getelementptr %[[B]][%[[I1]]] : (!llvm.ptr, vector<3xi32>) -> !llvm.vec<3 x ptr>, f32
// CHECK: %[[G1:.*]] = llvm.intr.masked.gather %[[P1]], %[[M1]], %[[S1]] {alignment = 4 : i32} : (!llvm.vec<3 x ptr>, vector<3xi1>, vector<3xf32>) -> vector<3xf32>
// CHECK: %{{.*}} = llvm.insertvalue %[[G1]], %{{.*}}[1] : !llvm.array<2 x vector<3xf32>>

// -----

func.func @gather_2d_from_1d_scalable(%arg0: memref<?xf32>, %arg1: vector<2x[3]xi32>, %arg2: vector<2x[3]xi1>, %arg3: vector<2x[3]xf32>) -> vector<2x[3]xf32> {
  %0 = arith.constant 0: index
  %1 = vector.gather %arg0[%0][%arg1], %arg2, %arg3 : memref<?xf32>, vector<2x[3]xi32>, vector<2x[3]xi1>, vector<2x[3]xf32> into vector<2x[3]xf32>
  return %1 : vector<2x[3]xf32>
}

// CHECK-LABEL: func @gather_2d_from_1d_scalable
// CHECK: %[[B:.*]] = llvm.getelementptr %{{.*}} : (!llvm.ptr, i64) -> !llvm.ptr, f32
// CHECK: %[[I0:.*]] = llvm.extractvalue %{{.*}}[0] : !llvm.array<2 x vector<[3]xi32>>
// CHECK: %[[M0:.*]] = llvm.extractvalue %{{.*}}[0] : !llvm.array<2 x vector<[3]xi1>>
// CHECK: %[[S0:.*]] = llvm.extractvalue %{{.*}}[0] : !llvm.array<2 x vector<[3]xf32>>
// CHECK: %[[P0:.*]] = llvm.getelementptr %[[B]][%[[I0]]] : (!llvm.ptr, vector<[3]xi32>) -> !llvm.vec<? x 3 x ptr>, f32
// CHECK: %[[G0:.*]] = llvm.intr.masked.gather %[[P0]], %[[M0]], %[[S0]] {alignment = 4 : i32} : (!llvm.vec<? x 3 x ptr>, vector<[3]xi1>, vector<[3]xf32>) -> vector<[3]xf32>
// CHECK: %{{.*}} = llvm.insertvalue %[[G0]], %{{.*}}[0] : !llvm.array<2 x vector<[3]xf32>>
// CHECK: %[[I1:.*]] = llvm.extractvalue %{{.*}}[1] : !llvm.array<2 x vector<[3]xi32>>
// CHECK: %[[M1:.*]] = llvm.extractvalue %{{.*}}[1] : !llvm.array<2 x vector<[3]xi1>>
// CHECK: %[[S1:.*]] = llvm.extractvalue %{{.*}}[1] : !llvm.array<2 x vector<[3]xf32>>
// CHECK: %[[P1:.*]] = llvm.getelementptr %[[B]][%[[I1]]] : (!llvm.ptr, vector<[3]xi32>) -> !llvm.vec<? x 3 x ptr>, f32
// CHECK: %[[G1:.*]] = llvm.intr.masked.gather %[[P1]], %[[M1]], %[[S1]] {alignment = 4 : i32} : (!llvm.vec<? x 3 x ptr>, vector<[3]xi1>, vector<[3]xf32>) -> vector<[3]xf32>
// CHECK: %{{.*}} = llvm.insertvalue %[[G1]], %{{.*}}[1] : !llvm.array<2 x vector<[3]xf32>>

// -----

func.func @gather_with_mask(%arg0: memref<?xf32>, %arg1: vector<2x3xi32>, %arg2: vector<2x3xf32>) -> vector<2x3xf32> {
  %0 = arith.constant 0: index
  %1 = vector.constant_mask [1, 2] : vector<2x3xi1>
  %2 = vector.gather %arg0[%0][%arg1], %1, %arg2 : memref<?xf32>, vector<2x3xi32>, vector<2x3xi1>, vector<2x3xf32> into vector<2x3xf32>
  return %2 : vector<2x3xf32>
}

// CHECK-LABEL: func @gather_with_mask
// CHECK: %[[G0:.*]] = llvm.intr.masked.gather %{{.*}}, %{{.*}}, %{{.*}} {alignment = 4 : i32} : (!llvm.vec<3 x ptr>, vector<3xi1>, vector<3xf32>) -> vector<3xf32>
// CHECK: %[[G1:.*]] = llvm.intr.masked.gather %{{.*}}, %{{.*}}, %{{.*}} {alignment = 4 : i32} : (!llvm.vec<3 x ptr>, vector<3xi1>, vector<3xf32>) -> vector<3xf32>

// -----

func.func @gather_with_mask_scalable(%arg0: memref<?xf32>, %arg1: vector<2x[3]xi32>, %arg2: vector<2x[3]xf32>) -> vector<2x[3]xf32> {
  %0 = arith.constant 0: index
  // vector.constant_mask only supports 'none set' or 'all set' scalable
  // dimensions, hence [1, 3] rather than [1, 2] as in the example for fixed
  // width vectors above.
  %1 = vector.constant_mask [1, 3] : vector<2x[3]xi1>
  %2 = vector.gather %arg0[%0][%arg1], %1, %arg2 : memref<?xf32>, vector<2x[3]xi32>, vector<2x[3]xi1>, vector<2x[3]xf32> into vector<2x[3]xf32>
  return %2 : vector<2x[3]xf32>
}

// CHECK-LABEL: func @gather_with_mask_scalable
// CHECK: %[[G0:.*]] = llvm.intr.masked.gather %{{.*}}, %{{.*}}, %{{.*}} {alignment = 4 : i32} : (!llvm.vec<? x 3 x ptr>, vector<[3]xi1>, vector<[3]xf32>) -> vector<[3]xf32>
// CHECK: %[[G1:.*]] = llvm.intr.masked.gather %{{.*}}, %{{.*}}, %{{.*}} {alignment = 4 : i32} : (!llvm.vec<? x 3 x ptr>, vector<[3]xi1>, vector<[3]xf32>) -> vector<[3]xf32>


// -----

func.func @gather_with_zero_mask(%arg0: memref<?xf32>, %arg1: vector<2x3xi32>, %arg2: vector<2x3xf32>) -> vector<2x3xf32> {
  %0 = arith.constant 0: index
  %1 = vector.constant_mask [0, 0] : vector<2x3xi1>
  %2 = vector.gather %arg0[%0][%arg1], %1, %arg2 : memref<?xf32>, vector<2x3xi32>, vector<2x3xi1>, vector<2x3xf32> into vector<2x3xf32>
  return %2 : vector<2x3xf32>
}

// CHECK-LABEL: func @gather_with_zero_mask
// CHECK-SAME:    (%{{.*}}: memref<?xf32>, %{{.*}}: vector<2x3xi32>, %[[S:.*]]: vector<2x3xf32>)
// CHECK-NOT:   %{{.*}} = llvm.intr.masked.gather
// CHECK:       return %[[S]] : vector<2x3xf32>

// -----

func.func @gather_with_zero_mask_scalable(%arg0: memref<?xf32>, %arg1: vector<2x[3]xi32>, %arg2: vector<2x[3]xf32>) -> vector<2x[3]xf32> {
  %0 = arith.constant 0: index
  %1 = vector.constant_mask [0, 0] : vector<2x[3]xi1>
  %2 = vector.gather %arg0[%0][%arg1], %1, %arg2 : memref<?xf32>, vector<2x[3]xi32>, vector<2x[3]xi1>, vector<2x[3]xf32> into vector<2x[3]xf32>
  return %2 : vector<2x[3]xf32>
}

// CHECK-LABEL: func @gather_with_zero_mask_scalable
// CHECK-SAME:    (%{{.*}}: memref<?xf32>, %{{.*}}: vector<2x[3]xi32>, %[[S:.*]]: vector<2x[3]xf32>)
// CHECK-NOT:   %{{.*}} = llvm.intr.masked.gather
// CHECK:       return %[[S]] : vector<2x[3]xf32>

// -----

func.func @gather_1d_from_2d(%arg0: memref<4x4xf32>, %arg1: vector<4xi32>, %arg2: vector<4xi1>, %arg3: vector<4xf32>) -> vector<4xf32> {
  %0 = arith.constant 3 : index
  %1 = vector.gather %arg0[%0, %0][%arg1], %arg2, %arg3 : memref<4x4xf32>, vector<4xi32>, vector<4xi1>, vector<4xf32> into vector<4xf32>
  return %1 : vector<4xf32>
}

// CHECK-LABEL: func @gather_1d_from_2d
// CHECK: %[[B:.*]] = llvm.getelementptr %{{.*}}[%{{.*}}] : (!llvm.ptr, i64) -> !llvm.ptr, f32
// CHECK: %[[P:.*]] = llvm.getelementptr %[[B]][%{{.*}}] : (!llvm.ptr, vector<4xi32>) -> !llvm.vec<4 x ptr>, f32
// CHECK: %[[G:.*]] = llvm.intr.masked.gather %[[P]], %{{.*}}, %{{.*}} {alignment = 4 : i32} : (!llvm.vec<4 x ptr>, vector<4xi1>, vector<4xf32>) -> vector<4xf32>
// CHECK: return %[[G]] : vector<4xf32>

// -----

func.func @gather_1d_from_2d_scalable(%arg0: memref<4x?xf32>, %arg1: vector<[4]xi32>, %arg2: vector<[4]xi1>, %arg3: vector<[4]xf32>) -> vector<[4]xf32> {
  %0 = arith.constant 3 : index
  %1 = vector.gather %arg0[%0, %0][%arg1], %arg2, %arg3 : memref<4x?xf32>, vector<[4]xi32>, vector<[4]xi1>, vector<[4]xf32> into vector<[4]xf32>
  return %1 : vector<[4]xf32>
}

// CHECK-LABEL: func @gather_1d_from_2d_scalable
// CHECK: %[[B:.*]] = llvm.getelementptr %{{.*}}[%{{.*}}] : (!llvm.ptr, i64) -> !llvm.ptr, f32
// CHECK: %[[P:.*]] = llvm.getelementptr %[[B]][%{{.*}}] : (!llvm.ptr, vector<[4]xi32>) -> !llvm.vec<? x 4 x ptr>, f32
// CHECK: %[[G:.*]] = llvm.intr.masked.gather %[[P]], %{{.*}}, %{{.*}} {alignment = 4 : i32} : (!llvm.vec<? x 4 x ptr>, vector<[4]xi1>, vector<[4]xf32>) -> vector<[4]xf32>
// CHECK: return %[[G]] : vector<[4]xf32>

// -----

<<<<<<< HEAD
=======
//===----------------------------------------------------------------------===//
// vector.scatter
//===----------------------------------------------------------------------===//

>>>>>>> 93e44d24
func.func @scatter(%arg0: memref<?xf32>, %arg1: vector<3xi32>, %arg2: vector<3xi1>, %arg3: vector<3xf32>) {
  %0 = arith.constant 0: index
  vector.scatter %arg0[%0][%arg1], %arg2, %arg3 : memref<?xf32>, vector<3xi32>, vector<3xi1>, vector<3xf32>
  return
}

// CHECK-LABEL: func @scatter
// CHECK: %[[P:.*]] = llvm.getelementptr %{{.*}}[%{{.*}}] : (!llvm.ptr, vector<3xi32>) -> !llvm.vec<3 x ptr>, f32
// CHECK: llvm.intr.masked.scatter %{{.*}}, %[[P]], %{{.*}} {alignment = 4 : i32} : vector<3xf32>, vector<3xi1> into !llvm.vec<3 x ptr>

// -----

func.func @scatter_scalable(%arg0: memref<?xf32>, %arg1: vector<[3]xi32>, %arg2: vector<[3]xi1>, %arg3: vector<[3]xf32>) {
  %0 = arith.constant 0: index
  vector.scatter %arg0[%0][%arg1], %arg2, %arg3 : memref<?xf32>, vector<[3]xi32>, vector<[3]xi1>, vector<[3]xf32>
  return
}

// CHECK-LABEL: func @scatter_scalable
// CHECK: %[[P:.*]] = llvm.getelementptr %{{.*}}[%{{.*}}] : (!llvm.ptr, vector<[3]xi32>) -> !llvm.vec<? x 3 x ptr>, f32
// CHECK: llvm.intr.masked.scatter %{{.*}}, %[[P]], %{{.*}} {alignment = 4 : i32} : vector<[3]xf32>, vector<[3]xi1> into !llvm.vec<? x 3 x ptr>

// -----

func.func @scatter_index(%arg0: memref<?xindex>, %arg1: vector<3xindex>, %arg2: vector<3xi1>, %arg3: vector<3xindex>) {
  %0 = arith.constant 0: index
  vector.scatter %arg0[%0][%arg1], %arg2, %arg3 : memref<?xindex>, vector<3xindex>, vector<3xi1>, vector<3xindex>
  return
}

// CHECK-LABEL: func @scatter_index
// CHECK: %[[P:.*]] = llvm.getelementptr %{{.*}}[%{{.*}}] : (!llvm.ptr, vector<3xi64>) -> !llvm.vec<3 x ptr>, i64
// CHECK: llvm.intr.masked.scatter %{{.*}}, %[[P]], %{{.*}} {alignment = 8 : i32} : vector<3xi64>, vector<3xi1> into !llvm.vec<3 x ptr>

// -----

func.func @scatter_index_scalable(%arg0: memref<?xindex>, %arg1: vector<[3]xindex>, %arg2: vector<[3]xi1>, %arg3: vector<[3]xindex>) {
  %0 = arith.constant 0: index
  vector.scatter %arg0[%0][%arg1], %arg2, %arg3 : memref<?xindex>, vector<[3]xindex>, vector<[3]xi1>, vector<[3]xindex>
  return
}

// CHECK-LABEL: func @scatter_index_scalable
// CHECK: %[[P:.*]] = llvm.getelementptr %{{.*}}[%{{.*}}] : (!llvm.ptr, vector<[3]xi64>) -> !llvm.vec<? x 3 x ptr>, i64
// CHECK: llvm.intr.masked.scatter %{{.*}}, %[[P]], %{{.*}} {alignment = 8 : i32} : vector<[3]xi64>, vector<[3]xi1> into !llvm.vec<? x 3 x ptr>

// -----

func.func @scatter_1d_into_2d(%arg0: memref<4x4xf32>, %arg1: vector<4xi32>, %arg2: vector<4xi1>, %arg3: vector<4xf32>) {
  %0 = arith.constant 3 : index
  vector.scatter %arg0[%0, %0][%arg1], %arg2, %arg3 : memref<4x4xf32>, vector<4xi32>, vector<4xi1>, vector<4xf32>
  return
}

// CHECK-LABEL: func @scatter_1d_into_2d
// CHECK: %[[B:.*]] = llvm.getelementptr %{{.*}}[%{{.*}}] : (!llvm.ptr, i64) -> !llvm.ptr, f32
// CHECK: %[[P:.*]] = llvm.getelementptr %[[B]][%{{.*}}] : (!llvm.ptr, vector<4xi32>) -> !llvm.vec<4 x ptr>, f32
// CHECK: llvm.intr.masked.scatter %{{.*}}, %[[P]], %{{.*}} {alignment = 4 : i32} : vector<4xf32>, vector<4xi1> into !llvm.vec<4 x ptr>

// -----

func.func @scatter_1d_into_2d_scalable(%arg0: memref<4x?xf32>, %arg1: vector<[4]xi32>, %arg2: vector<[4]xi1>, %arg3: vector<[4]xf32>) {
  %0 = arith.constant 3 : index
  vector.scatter %arg0[%0, %0][%arg1], %arg2, %arg3 : memref<4x?xf32>, vector<[4]xi32>, vector<[4]xi1>, vector<[4]xf32>
  return
}

// CHECK-LABEL: func @scatter_1d_into_2d_scalable
// CHECK: %[[B:.*]] = llvm.getelementptr %{{.*}}[%{{.*}}] : (!llvm.ptr, i64) -> !llvm.ptr, f32
// CHECK: %[[P:.*]] = llvm.getelementptr %[[B]][%{{.*}}] : (!llvm.ptr, vector<[4]xi32>) -> !llvm.vec<? x 4 x ptr>, f32
// CHECK: llvm.intr.masked.scatter %{{.*}}, %[[P]], %{{.*}} {alignment = 4 : i32} : vector<[4]xf32>, vector<[4]xi1> into !llvm.vec<? x 4 x ptr>

// -----

<<<<<<< HEAD
=======
//===----------------------------------------------------------------------===//
// vector.expandload
//===----------------------------------------------------------------------===//

>>>>>>> 93e44d24
func.func @expand_load_op(%arg0: memref<?xf32>, %arg1: vector<11xi1>, %arg2: vector<11xf32>) -> vector<11xf32> {
  %c0 = arith.constant 0: index
  %0 = vector.expandload %arg0[%c0], %arg1, %arg2 : memref<?xf32>, vector<11xi1>, vector<11xf32> into vector<11xf32>
  return %0 : vector<11xf32>
}

// CHECK-LABEL: func @expand_load_op
// CHECK: %[[CO:.*]] = arith.constant 0 : index
// CHECK: %[[C:.*]] = builtin.unrealized_conversion_cast %[[CO]] : index to i64
// CHECK: %[[P:.*]] = llvm.getelementptr %{{.*}}[%[[C]]] : (!llvm.ptr, i64) -> !llvm.ptr, f32
// CHECK: %[[E:.*]] = "llvm.intr.masked.expandload"(%[[P]], %{{.*}}, %{{.*}}) : (!llvm.ptr, vector<11xi1>, vector<11xf32>) -> vector<11xf32>
// CHECK: return %[[E]] : vector<11xf32>

// -----

func.func @expand_load_op_index(%arg0: memref<?xindex>, %arg1: vector<11xi1>, %arg2: vector<11xindex>) -> vector<11xindex> {
  %c0 = arith.constant 0: index
  %0 = vector.expandload %arg0[%c0], %arg1, %arg2 : memref<?xindex>, vector<11xi1>, vector<11xindex> into vector<11xindex>
  return %0 : vector<11xindex>
}
// CHECK-LABEL: func @expand_load_op_index
// CHECK: %{{.*}} = "llvm.intr.masked.expandload"(%{{.*}}, %{{.*}}, %{{.*}}) : (!llvm.ptr, vector<11xi1>, vector<11xi64>) -> vector<11xi64>

// -----

//===----------------------------------------------------------------------===//
// vector.compressstore
//===----------------------------------------------------------------------===//

func.func @compress_store_op(%arg0: memref<?xf32>, %arg1: vector<11xi1>, %arg2: vector<11xf32>) {
  %c0 = arith.constant 0: index
  vector.compressstore %arg0[%c0], %arg1, %arg2 : memref<?xf32>, vector<11xi1>, vector<11xf32>
  return
}

// CHECK-LABEL: func @compress_store_op
// CHECK: %[[CO:.*]] = arith.constant 0 : index
// CHECK: %[[C:.*]] = builtin.unrealized_conversion_cast %[[CO]] : index to i64
// CHECK: %[[P:.*]] = llvm.getelementptr %{{.*}}[%[[C]]] : (!llvm.ptr, i64) -> !llvm.ptr, f32
// CHECK: "llvm.intr.masked.compressstore"(%{{.*}}, %[[P]], %{{.*}}) : (vector<11xf32>, !llvm.ptr, vector<11xi1>) -> ()

// -----

func.func @compress_store_op_index(%arg0: memref<?xindex>, %arg1: vector<11xi1>, %arg2: vector<11xindex>) {
  %c0 = arith.constant 0: index
  vector.compressstore %arg0[%c0], %arg1, %arg2 : memref<?xindex>, vector<11xi1>, vector<11xindex>
  return
}
// CHECK-LABEL: func @compress_store_op_index
// CHECK: "llvm.intr.masked.compressstore"(%{{.*}}, %{{.*}}, %{{.*}}) : (vector<11xi64>, !llvm.ptr, vector<11xi1>) -> ()

// -----

//===----------------------------------------------------------------------===//
// vector.splat
//===----------------------------------------------------------------------===//

// CHECK-LABEL: @splat_0d
// CHECK-SAME: %[[ELT:.*]]: f32
func.func @splat_0d(%elt: f32) -> vector<f32> {
  %v = vector.splat %elt : vector<f32>
  return %v : vector<f32>
}
// CHECK-NEXT: %[[UNDEF:[0-9]+]] = llvm.mlir.undef : vector<1xf32>
// CHECK-NEXT: %[[ZERO:[0-9]+]] = llvm.mlir.constant(0 : i32) : i32
// CHECK-NEXT: %[[V:[0-9]+]] = llvm.insertelement %[[ELT]], %[[UNDEF]][%[[ZERO]] : i32] : vector<1xf32>
// CHECK-NEXT: %[[VCAST:[0-9]+]] = builtin.unrealized_conversion_cast %[[V]] : vector<1xf32> to vector<f32>
// CHECK-NEXT: return %[[VCAST]] : vector<f32>

// -----

// CHECK-LABEL: @splat
// CHECK-SAME: %[[VEC:[0-9a-zA-Z]+]]: vector<4xf32>
// CHECK-SAME: %[[ELT:[0-9a-zA-Z]+]]: f32
func.func @splat(%vec: vector<4xf32>, %elt: f32) -> vector<4xf32> {
  %vb = vector.splat %elt : vector<4xf32>
  %r = arith.mulf %vec, %vb : vector<4xf32>
  return %r : vector<4xf32>
}
// CHECK-NEXT: %[[UNDEF:[0-9]+]] = llvm.mlir.undef : vector<4xf32>
// CHECK-NEXT: %[[ZERO:[0-9]+]] = llvm.mlir.constant(0 : i32) : i32
// CHECK-NEXT: %[[V:[0-9]+]] = llvm.insertelement %[[ELT]], %[[UNDEF]][%[[ZERO]] : i32] : vector<4xf32>
// CHECK-NEXT: %[[SPLAT:[0-9]+]] = llvm.shufflevector %[[V]], %[[UNDEF]] [0, 0, 0, 0]
// CHECK-NEXT: %[[SCALE:[0-9]+]] = arith.mulf %[[VEC]], %[[SPLAT]] : vector<4xf32>
// CHECK-NEXT: return %[[SCALE]] : vector<4xf32>

// -----

// CHECK-LABEL: @splat_scalable
// CHECK-SAME: %[[VEC:[0-9a-zA-Z]+]]: vector<[4]xf32>
// CHECK-SAME: %[[ELT:[0-9a-zA-Z]+]]: f32
func.func @splat_scalable(%vec: vector<[4]xf32>, %elt: f32) -> vector<[4]xf32> {
  %vb = vector.splat %elt : vector<[4]xf32>
  %r = arith.mulf %vec, %vb : vector<[4]xf32>
  return %r : vector<[4]xf32>
}
// CHECK-NEXT: %[[UNDEF:[0-9]+]] = llvm.mlir.undef : vector<[4]xf32>
// CHECK-NEXT: %[[ZERO:[0-9]+]] = llvm.mlir.constant(0 : i32) : i32
// CHECK-NEXT: %[[V:[0-9]+]] = llvm.insertelement %[[ELT]], %[[UNDEF]][%[[ZERO]] : i32] : vector<[4]xf32>
// CHECK-NEXT: %[[SPLAT:[0-9]+]] = llvm.shufflevector %[[V]], %[[UNDEF]] [0, 0, 0, 0]
// CHECK-NEXT: %[[SCALE:[0-9]+]] = arith.mulf %[[VEC]], %[[SPLAT]] : vector<[4]xf32>
// CHECK-NEXT: return %[[SCALE]] : vector<[4]xf32>

// -----

//===----------------------------------------------------------------------===//
// vector.scalable_insert
//===----------------------------------------------------------------------===//

// CHECK-LABEL: @scalable_insert
// CHECK-SAME: %[[SUB:.*]]: vector<4xf32>, %[[SV:.*]]: vector<[4]xf32>
func.func @scalable_insert(%sub: vector<4xf32>, %dsv: vector<[4]xf32>) -> vector<[4]xf32> {
  // CHECK-NEXT: %[[TMP:.*]] = llvm.intr.vector.insert %[[SUB]], %[[SV]][0] : vector<4xf32> into vector<[4]xf32>
  %0 = vector.scalable.insert %sub, %dsv[0] : vector<4xf32> into vector<[4]xf32>
  // CHECK-NEXT: llvm.intr.vector.insert %[[SUB]], %[[TMP]][4] : vector<4xf32> into vector<[4]xf32>
  %1 = vector.scalable.insert %sub, %0[4] : vector<4xf32> into vector<[4]xf32>
  return %1 : vector<[4]xf32>
}

// -----

//===----------------------------------------------------------------------===//
// vector.scalable_extract
//===----------------------------------------------------------------------===//

// CHECK-LABEL: @scalable_extract
// CHECK-SAME: %[[VEC:.*]]: vector<[4]xf32>
func.func @scalable_extract(%vec: vector<[4]xf32>) -> vector<8xf32> {
  // CHECK-NEXT: %{{.*}} = llvm.intr.vector.extract %[[VEC]][0] : vector<8xf32> from vector<[4]xf32>
  %0 = vector.scalable.extract %vec[0] : vector<8xf32> from vector<[4]xf32>
  return %0 : vector<8xf32>
}

// -----

//===----------------------------------------------------------------------===//
// vector.interleave
//===----------------------------------------------------------------------===//

// CHECK-LABEL: @interleave_0d
//  CHECK-SAME:     %[[LHS:.*]]: vector<i8>, %[[RHS:.*]]: vector<i8>)
func.func @interleave_0d(%a: vector<i8>, %b: vector<i8>) -> vector<2xi8> {
  // CHECK-DAG: %[[LHS_RANK1:.*]] = builtin.unrealized_conversion_cast %[[LHS]] : vector<i8> to vector<1xi8>
  // CHECK-DAG: %[[RHS_RANK1:.*]] = builtin.unrealized_conversion_cast %[[RHS]] : vector<i8> to vector<1xi8>
  // CHECK: %[[ZIP:.*]] = llvm.shufflevector %[[LHS_RANK1]], %[[RHS_RANK1]] [0, 1] : vector<1xi8>
  // CHECK: return %[[ZIP]]
  %0 = vector.interleave %a, %b : vector<i8> -> vector<2xi8>
  return %0 : vector<2xi8>
}

// -----

// CHECK-LABEL: @interleave_1d
//  CHECK-SAME:     %[[LHS:.*]]: vector<8xf32>, %[[RHS:.*]]: vector<8xf32>)
func.func @interleave_1d(%a: vector<8xf32>, %b: vector<8xf32>) -> vector<16xf32> {
  // CHECK: %[[ZIP:.*]] = llvm.shufflevector %[[LHS]], %[[RHS]] [0, 8, 1, 9, 2, 10, 3, 11, 4, 12, 5, 13, 6, 14, 7, 15] : vector<8xf32>
  // CHECK: return %[[ZIP]]
  %0 = vector.interleave %a, %b : vector<8xf32> -> vector<16xf32>
  return %0 : vector<16xf32>
}

// -----

// CHECK-LABEL: @interleave_1d_scalable
//  CHECK-SAME:     %[[LHS:.*]]: vector<[4]xi32>, %[[RHS:.*]]: vector<[4]xi32>)
func.func @interleave_1d_scalable(%a: vector<[4]xi32>, %b: vector<[4]xi32>) -> vector<[8]xi32> {
  // CHECK: %[[ZIP:.*]] = "llvm.intr.vector.interleave2"(%[[LHS]], %[[RHS]]) : (vector<[4]xi32>, vector<[4]xi32>) -> vector<[8]xi32>
  // CHECK: return %[[ZIP]]
  %0 = vector.interleave %a, %b : vector<[4]xi32> -> vector<[8]xi32>
  return %0 : vector<[8]xi32>
}

// -----

// CHECK-LABEL: @interleave_2d
//  CHECK-SAME:     %[[LHS:.*]]: vector<2x3xi8>, %[[RHS:.*]]: vector<2x3xi8>)
func.func @interleave_2d(%a: vector<2x3xi8>, %b: vector<2x3xi8>) -> vector<2x6xi8> {
  // CHECK: llvm.shufflevector
  // CHECK-NOT: vector.interleave {{.*}} : vector<2x3xi8>
  %0 = vector.interleave %a, %b : vector<2x3xi8> -> vector<2x6xi8>
  return %0 : vector<2x6xi8>
}

// -----

// CHECK-LABEL: @interleave_2d_scalable
//  CHECK-SAME:     %[[LHS:.*]]: vector<2x[8]xi16>, %[[RHS:.*]]: vector<2x[8]xi16>)
func.func @interleave_2d_scalable(%a: vector<2x[8]xi16>, %b: vector<2x[8]xi16>) -> vector<2x[16]xi16> {
  // CHECK: llvm.intr.vector.interleave2
  // CHECK-NOT: vector.interleave {{.*}} : vector<2x[8]xi16>
  %0 = vector.interleave %a, %b : vector<2x[8]xi16> -> vector<2x[16]xi16>
  return %0 : vector<2x[16]xi16>
}

// -----

//===----------------------------------------------------------------------===//
// vector.deinterleave
//===----------------------------------------------------------------------===//

// CHECK-LABEL: @deinterleave_1d
// CHECK-SAME:  (%[[ARG:.*]]: vector<4xi32>) -> (vector<2xi32>, vector<2xi32>)
func.func @deinterleave_1d(%arg: vector<4xi32>) -> (vector<2xi32>, vector<2xi32>) {
  // CHECK: %[[POISON:.*]] = llvm.mlir.poison : vector<4xi32>
  // CHECK: llvm.shufflevector %[[ARG]], %[[POISON]] [0, 2] : vector<4xi32>
  // CHECK: llvm.shufflevector %[[ARG]], %[[POISON]] [1, 3] : vector<4xi32>
  %0, %1 = vector.deinterleave %arg : vector<4xi32> -> vector<2xi32>
  return %0, %1 : vector<2xi32>, vector<2xi32>
}

// -----

// CHECK-LABEL: @deinterleave_1d_scalable
// CHECK-SAME:  %[[ARG:.*]]: vector<[4]xi32>) -> (vector<[2]xi32>, vector<[2]xi32>)
func.func @deinterleave_1d_scalable(%arg: vector<[4]xi32>) -> (vector<[2]xi32>, vector<[2]xi32>) {
    // CHECK: %[[RES:.*]] = "llvm.intr.vector.deinterleave2"(%[[ARG]]) : (vector<[4]xi32>) -> !llvm.struct<(vector<[2]xi32>, vector<[2]xi32>)>
    // CHECK: llvm.extractvalue %[[RES]][0] : !llvm.struct<(vector<[2]xi32>, vector<[2]xi32>)>
    // CHECK: llvm.extractvalue %[[RES]][1] : !llvm.struct<(vector<[2]xi32>, vector<[2]xi32>)>
    %0, %1 = vector.deinterleave %arg : vector<[4]xi32> -> vector<[2]xi32>
    return %0, %1 : vector<[2]xi32>, vector<[2]xi32>
}

// -----

// CHECK-LABEL: @deinterleave_2d
// CHECK-SAME: %[[ARG:.*]]: vector<2x8xf32>) -> (vector<2x4xf32>, vector<2x4xf32>)
func.func @deinterleave_2d(%arg: vector<2x8xf32>) -> (vector<2x4xf32>, vector<2x4xf32>) {
  // CHECK: llvm.shufflevector
  // CHECK-NOT: vector.deinterleave %{{.*}} : vector<2x8xf32>
  %0, %1 = vector.deinterleave %arg : vector<2x8xf32> -> vector<2x4xf32>
  return %0, %1 : vector<2x4xf32>, vector<2x4xf32>
}

// -----

func.func @deinterleave_2d_scalable(%arg: vector<2x[8]xf32>) -> (vector<2x[4]xf32>, vector<2x[4]xf32>) {
    // CHECK: llvm.intr.vector.deinterleave2
    // CHECK-NOT: vector.deinterleave %{{.*}} : vector<2x[8]xf32>
    %0, %1 = vector.deinterleave %arg : vector<2x[8]xf32> -> vector<2x[4]xf32>
    return %0, %1 : vector<2x[4]xf32>, vector<2x[4]xf32>
}

// -----

//===----------------------------------------------------------------------===//
// vector.from_elements
//===----------------------------------------------------------------------===//

// CHECK-LABEL: func.func @from_elements_1d(
//  CHECK-SAME:     %[[ARG_0:.*]]: f32, %[[ARG_1:.*]]: f32)
//       CHECK:   %[[UNDEF:.*]] = llvm.mlir.undef : vector<3xf32>
//       CHECK:   %[[C0:.*]] = llvm.mlir.constant(0 : i64) : i64
//       CHECK:   %[[INSERT0:.*]] = llvm.insertelement %[[ARG_0]], %[[UNDEF]][%[[C0]] : i64] : vector<3xf32>
//       CHECK:   %[[C1:.*]] = llvm.mlir.constant(1 : i64) : i64
//       CHECK:   %[[INSERT1:.*]] = llvm.insertelement %[[ARG_1]], %[[INSERT0]][%[[C1]] : i64] : vector<3xf32>
//       CHECK:   %[[C2:.*]] = llvm.mlir.constant(2 : i64) : i64
//       CHECK:   %[[INSERT2:.*]] = llvm.insertelement %[[ARG_0]], %[[INSERT1]][%[[C2]] : i64] : vector<3xf32>
//       CHECK:   return %[[INSERT2]]
func.func @from_elements_1d(%arg0: f32, %arg1: f32) -> vector<3xf32> {
  %0 = vector.from_elements %arg0, %arg1, %arg0 : vector<3xf32>
  return %0 : vector<3xf32>
}

// -----

// CHECK-LABEL: func.func @from_elements_0d(
//  CHECK-SAME:     %[[ARG_0:.*]]: f32)
//       CHECK:   %[[UNDEF:.*]] = llvm.mlir.undef : vector<1xf32>
//       CHECK:   %[[C0:.*]] = llvm.mlir.constant(0 : i64) : i64
//       CHECK:   %[[INSERT0:.*]] = llvm.insertelement %[[ARG_0]], %[[UNDEF]][%[[C0]] : i64] : vector<1xf32>
//       CHECK:   %[[CAST:.*]] = builtin.unrealized_conversion_cast %[[INSERT0]] : vector<1xf32> to vector<f32>
//       CHECK:   return %[[CAST]]
func.func @from_elements_0d(%arg0: f32) -> vector<f32> {
  %0 = vector.from_elements %arg0 : vector<f32>
  return %0 : vector<f32>
}

// -----

//===----------------------------------------------------------------------===//
// vector.step
//===----------------------------------------------------------------------===//

// CHECK-LABEL: @step
// CHECK: %[[CST:.+]] = arith.constant dense<[0, 1, 2, 3]> : vector<4xindex>
// CHECK: return %[[CST]] : vector<4xindex>
func.func @step() -> vector<4xindex> {
  %0 = vector.step : vector<4xindex>
  return %0 : vector<4xindex>
}

// -----

// CHECK-LABEL: @step_scalable
// CHECK: %[[STEPVECTOR:.*]] = llvm.intr.stepvector : vector<[4]xi64>
// CHECK: %[[CAST:.*]] = builtin.unrealized_conversion_cast %[[STEPVECTOR]] : vector<[4]xi64> to vector<[4]xindex>
// CHECK: return %[[CAST]] : vector<[4]xindex>
func.func @step_scalable() -> vector<[4]xindex> {
  %0 = vector.step : vector<[4]xindex>
  return %0 : vector<[4]xindex>
}<|MERGE_RESOLUTION|>--- conflicted
+++ resolved
@@ -2985,13 +2985,10 @@
 
 // -----
 
-<<<<<<< HEAD
-=======
 //===----------------------------------------------------------------------===//
 // vector.constant_mask
 //===----------------------------------------------------------------------===//
 
->>>>>>> 93e44d24
 func.func @constant_mask_0d_f() -> vector<i1> {
   %0 = vector.constant_mask [0] : vector<i1>
   return %0 : vector<i1>
@@ -3085,17 +3082,12 @@
 
 // -----
 
-<<<<<<< HEAD
-func.func @create_mask_0d(%a : index) -> vector<i1> {
-  %v = vector.create_mask %a : vector<i1>
-=======
 //===----------------------------------------------------------------------===//
 // vector.create_mask
 //===----------------------------------------------------------------------===//
 
 func.func @create_mask_0d(%num_elems : index) -> vector<i1> {
   %v = vector.create_mask %num_elems : vector<i1>
->>>>>>> 93e44d24
   return %v: vector<i1>
 }
 
@@ -3192,9 +3184,6 @@
 
 // -----
 
-<<<<<<< HEAD
-func.func @vector_load(%memref : memref<200x100xf32>, %i : index, %j : index) -> vector<8xf32> {
-=======
 func.func @flat_transpose(%arg0: vector<16xf32>) -> vector<16xf32> {
   %0 = vector.flat_transpose %arg0 { rows = 4: i32, columns = 4: i32 }
      : vector<16xf32> -> vector<16xf32>
@@ -3215,23 +3204,10 @@
 //===----------------------------------------------------------------------===//
 
 func.func @load(%memref : memref<200x100xf32>, %i : index, %j : index) -> vector<8xf32> {
->>>>>>> 93e44d24
   %0 = vector.load %memref[%i, %j] : memref<200x100xf32>, vector<8xf32>
   return %0 : vector<8xf32>
 }
 
-<<<<<<< HEAD
-// CHECK-LABEL: func @vector_load
-// CHECK: %[[c100:.*]] = llvm.mlir.constant(100 : index) : i64
-// CHECK: %[[mul:.*]] = llvm.mul %{{.*}}, %[[c100]]  : i64
-// CHECK: %[[add:.*]] = llvm.add %[[mul]], %{{.*}}  : i64
-// CHECK: %[[gep:.*]] = llvm.getelementptr %{{.*}}[%[[add]]] : (!llvm.ptr, i64) -> !llvm.ptr, f32
-// CHECK: llvm.load %[[gep]] {alignment = 4 : i64} : !llvm.ptr -> vector<8xf32>
-
-// -----
-
-func.func @vector_load_scalable(%memref : memref<200x100xf32>, %i : index, %j : index) -> vector<[8]xf32> {
-=======
 // CHECK-LABEL: func @load
 // CHECK: %[[C100:.*]] = llvm.mlir.constant(100 : index) : i64
 // CHECK: %[[MUL:.*]] = llvm.mul %{{.*}}, %[[C100]]  : i64
@@ -3242,23 +3218,10 @@
 // -----
 
 func.func @load_scalable(%memref : memref<200x100xf32>, %i : index, %j : index) -> vector<[8]xf32> {
->>>>>>> 93e44d24
   %0 = vector.load %memref[%i, %j] : memref<200x100xf32>, vector<[8]xf32>
   return %0 : vector<[8]xf32>
 }
 
-<<<<<<< HEAD
-// CHECK-LABEL: func @vector_load_scalable
-// CHECK: %[[c100:.*]] = llvm.mlir.constant(100 : index) : i64
-// CHECK: %[[mul:.*]] = llvm.mul %{{.*}}, %[[c100]]  : i64
-// CHECK: %[[add:.*]] = llvm.add %[[mul]], %{{.*}}  : i64
-// CHECK: %[[gep:.*]] = llvm.getelementptr %{{.*}}[%[[add]]] : (!llvm.ptr, i64) -> !llvm.ptr, f32
-// CHECK: llvm.load %[[gep]] {alignment = 4 : i64} : !llvm.ptr -> vector<[8]xf32>
-
-// -----
-
-func.func @vector_load_nontemporal(%memref : memref<200x100xf32>, %i : index, %j : index) -> vector<8xf32> {
-=======
 // CHECK-LABEL: func @load_scalable
 // CHECK: %[[C100:.*]] = llvm.mlir.constant(100 : index) : i64
 // CHECK: %[[MUL:.*]] = llvm.mul %{{.*}}, %[[C100]]  : i64
@@ -3269,23 +3232,10 @@
 // -----
 
 func.func @load_nontemporal(%memref : memref<200x100xf32>, %i : index, %j : index) -> vector<8xf32> {
->>>>>>> 93e44d24
   %0 = vector.load %memref[%i, %j] {nontemporal = true} : memref<200x100xf32>, vector<8xf32>
   return %0 : vector<8xf32>
 }
 
-<<<<<<< HEAD
-// CHECK-LABEL: func @vector_load_nontemporal
-// CHECK: %[[c100:.*]] = llvm.mlir.constant(100 : index) : i64
-// CHECK: %[[mul:.*]] = llvm.mul %{{.*}}, %[[c100]]  : i64
-// CHECK: %[[add:.*]] = llvm.add %[[mul]], %{{.*}}  : i64
-// CHECK: %[[gep:.*]] = llvm.getelementptr %{{.*}}[%[[add]]] : (!llvm.ptr, i64) -> !llvm.ptr, f32
-// CHECK: llvm.load %[[gep]] {alignment = 4 : i64, nontemporal} : !llvm.ptr -> vector<8xf32>
-
-// -----
-
-func.func @vector_load_nontemporal_scalable(%memref : memref<200x100xf32>, %i : index, %j : index) -> vector<[8]xf32> {
-=======
 // CHECK-LABEL: func @load_nontemporal
 // CHECK: %[[C100:.*]] = llvm.mlir.constant(100 : index) : i64
 // CHECK: %[[MUL:.*]] = llvm.mul %{{.*}}, %[[C100]]  : i64
@@ -3296,27 +3246,10 @@
 // -----
 
 func.func @load_nontemporal_scalable(%memref : memref<200x100xf32>, %i : index, %j : index) -> vector<[8]xf32> {
->>>>>>> 93e44d24
   %0 = vector.load %memref[%i, %j] {nontemporal = true} : memref<200x100xf32>, vector<[8]xf32>
   return %0 : vector<[8]xf32>
 }
 
-<<<<<<< HEAD
-// CHECK-LABEL: func @vector_load_nontemporal_scalable
-// CHECK: %[[c100:.*]] = llvm.mlir.constant(100 : index) : i64
-// CHECK: %[[mul:.*]] = llvm.mul %{{.*}}, %[[c100]]  : i64
-// CHECK: %[[add:.*]] = llvm.add %[[mul]], %{{.*}}  : i64
-// CHECK: %[[gep:.*]] = llvm.getelementptr %{{.*}}[%[[add]]] : (!llvm.ptr, i64) -> !llvm.ptr, f32
-// CHECK: llvm.load %[[gep]] {alignment = 4 : i64, nontemporal} : !llvm.ptr -> vector<[8]xf32>
-
-// -----
-
-func.func @vector_load_index(%memref : memref<200x100xindex>, %i : index, %j : index) -> vector<8xindex> {
-  %0 = vector.load %memref[%i, %j] : memref<200x100xindex>, vector<8xindex>
-  return %0 : vector<8xindex>
-}
-// CHECK-LABEL: func @vector_load_index
-=======
 // CHECK-LABEL: func @load_nontemporal_scalable
 // CHECK: %[[C100:.*]] = llvm.mlir.constant(100 : index) : i64
 // CHECK: %[[MUL:.*]] = llvm.mul %{{.*}}, %[[C100]]  : i64
@@ -3331,55 +3264,28 @@
   return %0 : vector<8xindex>
 }
 // CHECK-LABEL: func @load_index
->>>>>>> 93e44d24
 // CHECK: %[[T0:.*]] = llvm.load %{{.*}} {alignment = 8 : i64} : !llvm.ptr -> vector<8xi64>
 // CHECK: %[[T1:.*]] = builtin.unrealized_conversion_cast %[[T0]] : vector<8xi64> to vector<8xindex>
 // CHECK: return %[[T1]] : vector<8xindex>
 
 // -----
 
-<<<<<<< HEAD
-func.func @vector_load_index_scalable(%memref : memref<200x100xindex>, %i : index, %j : index) -> vector<[8]xindex> {
-  %0 = vector.load %memref[%i, %j] : memref<200x100xindex>, vector<[8]xindex>
-  return %0 : vector<[8]xindex>
-}
-// CHECK-LABEL: func @vector_load_index_scalable
-=======
 func.func @load_index_scalable(%memref : memref<200x100xindex>, %i : index, %j : index) -> vector<[8]xindex> {
   %0 = vector.load %memref[%i, %j] : memref<200x100xindex>, vector<[8]xindex>
   return %0 : vector<[8]xindex>
 }
 // CHECK-LABEL: func @load_index_scalable
->>>>>>> 93e44d24
 // CHECK: %[[T0:.*]] = llvm.load %{{.*}} {alignment = 8 : i64} : !llvm.ptr -> vector<[8]xi64>
 // CHECK: %[[T1:.*]] = builtin.unrealized_conversion_cast %[[T0]] : vector<[8]xi64> to vector<[8]xindex>
 // CHECK: return %[[T1]] : vector<[8]xindex>
 
 // -----
 
-<<<<<<< HEAD
-func.func @vector_load_0d(%memref : memref<200x100xf32>, %i : index, %j : index) -> vector<f32> {
-=======
 func.func @load_0d(%memref : memref<200x100xf32>, %i : index, %j : index) -> vector<f32> {
->>>>>>> 93e44d24
   %0 = vector.load %memref[%i, %j] : memref<200x100xf32>, vector<f32>
   return %0 : vector<f32>
 }
 
-<<<<<<< HEAD
-// CHECK-LABEL: func @vector_load_0d
-// CHECK: %[[load:.*]] = memref.load %{{.*}}[%{{.*}}, %{{.*}}]
-// CHECK: %[[vec:.*]] = llvm.mlir.undef : vector<1xf32>
-// CHECK: %[[c0:.*]] = llvm.mlir.constant(0 : i32) : i32
-// CHECK: %[[inserted:.*]] = llvm.insertelement %[[load]], %[[vec]][%[[c0]] : i32] : vector<1xf32>
-// CHECK: %[[cast:.*]] = builtin.unrealized_conversion_cast %[[inserted]] : vector<1xf32> to vector<f32>
-// CHECK: return %[[cast]] : vector<f32>
-
-// -----
-
-
-func.func @vector_store(%memref : memref<200x100xf32>, %i : index, %j : index) {
-=======
 // CHECK-LABEL: func @load_0d
 // CHECK: %[[LOAD:.*]] = memref.load %{{.*}}[%{{.*}}, %{{.*}}]
 // CHECK: %[[VEC:.*]] = llvm.mlir.undef : vector<1xf32>
@@ -3395,24 +3301,11 @@
 //===----------------------------------------------------------------------===//
 
 func.func @store(%memref : memref<200x100xf32>, %i : index, %j : index) {
->>>>>>> 93e44d24
   %val = arith.constant dense<11.0> : vector<4xf32>
   vector.store %val, %memref[%i, %j] : memref<200x100xf32>, vector<4xf32>
   return
 }
 
-<<<<<<< HEAD
-// CHECK-LABEL: func @vector_store
-// CHECK: %[[c100:.*]] = llvm.mlir.constant(100 : index) : i64
-// CHECK: %[[mul:.*]] = llvm.mul %{{.*}}, %[[c100]]  : i64
-// CHECK: %[[add:.*]] = llvm.add %[[mul]], %{{.*}}  : i64
-// CHECK: %[[gep:.*]] = llvm.getelementptr %{{.*}}[%[[add]]] : (!llvm.ptr, i64) -> !llvm.ptr, f32
-// CHECK: llvm.store %{{.*}}, %[[gep]] {alignment = 4 : i64} :  vector<4xf32>, !llvm.ptr
-
-// -----
-
-func.func @vector_store_scalable(%memref : memref<200x100xf32>, %i : index, %j : index) {
-=======
 // CHECK-LABEL: func @store
 // CHECK: %[[C100:.*]] = llvm.mlir.constant(100 : index) : i64
 // CHECK: %[[MUL:.*]] = llvm.mul %{{.*}}, %[[C100]]  : i64
@@ -3423,24 +3316,11 @@
 // -----
 
 func.func @store_scalable(%memref : memref<200x100xf32>, %i : index, %j : index) {
->>>>>>> 93e44d24
   %val = arith.constant dense<11.0> : vector<[4]xf32>
   vector.store %val, %memref[%i, %j] : memref<200x100xf32>, vector<[4]xf32>
   return
 }
 
-<<<<<<< HEAD
-// CHECK-LABEL: func @vector_store_scalable
-// CHECK: %[[c100:.*]] = llvm.mlir.constant(100 : index) : i64
-// CHECK: %[[mul:.*]] = llvm.mul %{{.*}}, %[[c100]]  : i64
-// CHECK: %[[add:.*]] = llvm.add %[[mul]], %{{.*}}  : i64
-// CHECK: %[[gep:.*]] = llvm.getelementptr %{{.*}}[%[[add]]] : (!llvm.ptr, i64) -> !llvm.ptr, f32
-// CHECK: llvm.store %{{.*}}, %[[gep]] {alignment = 4 : i64} :  vector<[4]xf32>, !llvm.ptr
-
-// -----
-
-func.func @vector_store_nontemporal(%memref : memref<200x100xf32>, %i : index, %j : index) {
-=======
 // CHECK-LABEL: func @store_scalable
 // CHECK: %[[C100:.*]] = llvm.mlir.constant(100 : index) : i64
 // CHECK: %[[MUL:.*]] = llvm.mul %{{.*}}, %[[C100]]  : i64
@@ -3451,24 +3331,11 @@
 // -----
 
 func.func @store_nontemporal(%memref : memref<200x100xf32>, %i : index, %j : index) {
->>>>>>> 93e44d24
   %val = arith.constant dense<11.0> : vector<4xf32>
   vector.store %val, %memref[%i, %j] {nontemporal = true} : memref<200x100xf32>, vector<4xf32>
   return
 }
 
-<<<<<<< HEAD
-// CHECK-LABEL: func @vector_store_nontemporal
-// CHECK: %[[c100:.*]] = llvm.mlir.constant(100 : index) : i64
-// CHECK: %[[mul:.*]] = llvm.mul %{{.*}}, %[[c100]]  : i64
-// CHECK: %[[add:.*]] = llvm.add %[[mul]], %{{.*}}  : i64
-// CHECK: %[[gep:.*]] = llvm.getelementptr %{{.*}}[%[[add]]] : (!llvm.ptr, i64) -> !llvm.ptr, f32
-// CHECK: llvm.store %{{.*}}, %[[gep]] {alignment = 4 : i64, nontemporal} :  vector<4xf32>, !llvm.ptr
-
-// -----
-
-func.func @vector_store_nontemporal_scalable(%memref : memref<200x100xf32>, %i : index, %j : index) {
-=======
 // CHECK-LABEL: func @store_nontemporal
 // CHECK: %[[C100:.*]] = llvm.mlir.constant(100 : index) : i64
 // CHECK: %[[MUL:.*]] = llvm.mul %{{.*}}, %[[C100]]  : i64
@@ -3479,24 +3346,11 @@
 // -----
 
 func.func @store_nontemporal_scalable(%memref : memref<200x100xf32>, %i : index, %j : index) {
->>>>>>> 93e44d24
   %val = arith.constant dense<11.0> : vector<[4]xf32>
   vector.store %val, %memref[%i, %j] {nontemporal = true} : memref<200x100xf32>, vector<[4]xf32>
   return
 }
 
-<<<<<<< HEAD
-// CHECK-LABEL: func @vector_store_nontemporal_scalable
-// CHECK: %[[c100:.*]] = llvm.mlir.constant(100 : index) : i64
-// CHECK: %[[mul:.*]] = llvm.mul %{{.*}}, %[[c100]]  : i64
-// CHECK: %[[add:.*]] = llvm.add %[[mul]], %{{.*}}  : i64
-// CHECK: %[[gep:.*]] = llvm.getelementptr %{{.*}}[%[[add]]] : (!llvm.ptr, i64) -> !llvm.ptr, f32
-// CHECK: llvm.store %{{.*}}, %[[gep]] {alignment = 4 : i64, nontemporal} :  vector<[4]xf32>, !llvm.ptr
-
-// -----
-
-func.func @vector_store_index(%memref : memref<200x100xindex>, %i : index, %j : index) {
-=======
 // CHECK-LABEL: func @store_nontemporal_scalable
 // CHECK: %[[C100:.*]] = llvm.mlir.constant(100 : index) : i64
 // CHECK: %[[MUL:.*]] = llvm.mul %{{.*}}, %[[C100]]  : i64
@@ -3507,59 +3361,31 @@
 // -----
 
 func.func @store_index(%memref : memref<200x100xindex>, %i : index, %j : index) {
->>>>>>> 93e44d24
   %val = arith.constant dense<11> : vector<4xindex>
   vector.store %val, %memref[%i, %j] : memref<200x100xindex>, vector<4xindex>
   return
 }
-<<<<<<< HEAD
-// CHECK-LABEL: func @vector_store_index
-=======
 // CHECK-LABEL: func @store_index
->>>>>>> 93e44d24
 // CHECK: llvm.store %{{.*}}, %{{.*}} {alignment = 8 : i64} : vector<4xi64>, !llvm.ptr
 
 // -----
 
-<<<<<<< HEAD
-func.func @vector_store_index_scalable(%memref : memref<200x100xindex>, %i : index, %j : index) {
-=======
 func.func @store_index_scalable(%memref : memref<200x100xindex>, %i : index, %j : index) {
->>>>>>> 93e44d24
   %val = arith.constant dense<11> : vector<[4]xindex>
   vector.store %val, %memref[%i, %j] : memref<200x100xindex>, vector<[4]xindex>
   return
 }
-<<<<<<< HEAD
-// CHECK-LABEL: func @vector_store_index_scalable
-=======
 // CHECK-LABEL: func @store_index_scalable
->>>>>>> 93e44d24
 // CHECK: llvm.store %{{.*}}, %{{.*}} {alignment = 8 : i64} : vector<[4]xi64>, !llvm.ptr
 
 // -----
 
-<<<<<<< HEAD
-func.func @vector_store_0d(%memref : memref<200x100xf32>, %i : index, %j : index) {
-=======
 func.func @store_0d(%memref : memref<200x100xf32>, %i : index, %j : index) {
->>>>>>> 93e44d24
   %val = arith.constant dense<11.0> : vector<f32>
   vector.store %val, %memref[%i, %j] : memref<200x100xf32>, vector<f32>
   return
 }
 
-<<<<<<< HEAD
-// CHECK-LABEL: func @vector_store_0d
-// CHECK: %[[val:.*]] = arith.constant dense<1.100000e+01> : vector<f32>
-// CHECK: %[[cast:.*]] = builtin.unrealized_conversion_cast %[[val]] : vector<f32> to vector<1xf32>
-// CHECK: %[[c0:.*]] = llvm.mlir.constant(0 : index) : i64
-// CHECK: %[[extracted:.*]] = llvm.extractelement %[[cast]][%[[c0]] : i64] : vector<1xf32>
-// CHECK: memref.store %[[extracted]], %{{.*}}[%{{.*}}, %{{.*}}]
-
-// -----
-
-=======
 // CHECK-LABEL: func @store_0d
 // CHECK: %[[VAL:.*]] = arith.constant dense<1.100000e+01> : vector<f32>
 // CHECK: %[[CAST:.*]] = builtin.unrealized_conversion_cast %[[VAL]] : vector<f32> to vector<1xf32>
@@ -3573,7 +3399,6 @@
 // vector.maskedload
 //===----------------------------------------------------------------------===//
 
->>>>>>> 93e44d24
 func.func @masked_load(%arg0: memref<?xf32>, %arg1: vector<16xi1>, %arg2: vector<16xf32>) -> vector<16xf32> {
   %c0 = arith.constant 0: index
   %0 = vector.maskedload %arg0[%c0], %arg1, %arg2 : memref<?xf32>, vector<16xi1>, vector<16xf32> into vector<16xf32>
@@ -3624,13 +3449,10 @@
 
 // -----
 
-<<<<<<< HEAD
-=======
 //===----------------------------------------------------------------------===//
 // vector.maskedstore
 //===----------------------------------------------------------------------===//
 
->>>>>>> 93e44d24
 func.func @masked_store(%arg0: memref<?xf32>, %arg1: vector<16xi1>, %arg2: vector<16xf32>) {
   %c0 = arith.constant 0: index
   vector.maskedstore %arg0[%c0], %arg1, %arg2 : memref<?xf32>, vector<16xi1>, vector<16xf32>
@@ -3679,13 +3501,10 @@
 
 // -----
 
-<<<<<<< HEAD
-=======
 //===----------------------------------------------------------------------===//
 // vector.gather
 //===----------------------------------------------------------------------===//
 
->>>>>>> 93e44d24
 func.func @gather(%arg0: memref<?xf32>, %arg1: vector<3xi32>, %arg2: vector<3xi1>, %arg3: vector<3xf32>) -> vector<3xf32> {
   %0 = arith.constant 0: index
   %1 = vector.gather %arg0[%0][%arg1], %arg2, %arg3 : memref<?xf32>, vector<3xi32>, vector<3xi1>, vector<3xf32> into vector<3xf32>
@@ -3735,15 +3554,9 @@
 // CHECK: %[[P:.*]] = llvm.getelementptr %{{.*}}[%{{.*}}] : (!llvm.ptr<1>, vector<[3]xi32>) -> !llvm.vec<? x 3 x ptr<1>>, f32
 // CHECK: %[[G:.*]] = llvm.intr.masked.gather %[[P]], %{{.*}}, %{{.*}} {alignment = 4 : i32} : (!llvm.vec<? x 3 x ptr<1>>, vector<[3]xi1>, vector<[3]xf32>) -> vector<[3]xf32>
 // CHECK: return %[[G]] : vector<[3]xf32>
-<<<<<<< HEAD
-
-// -----
-
-=======
-
-// -----
-
->>>>>>> 93e44d24
+
+// -----
+
 
 func.func @gather_index(%arg0: memref<?xindex>, %arg1: vector<3xindex>, %arg2: vector<3xi1>, %arg3: vector<3xindex>) -> vector<3xindex> {
   %0 = arith.constant 0: index
@@ -3903,13 +3716,10 @@
 
 // -----
 
-<<<<<<< HEAD
-=======
 //===----------------------------------------------------------------------===//
 // vector.scatter
 //===----------------------------------------------------------------------===//
 
->>>>>>> 93e44d24
 func.func @scatter(%arg0: memref<?xf32>, %arg1: vector<3xi32>, %arg2: vector<3xi1>, %arg3: vector<3xf32>) {
   %0 = arith.constant 0: index
   vector.scatter %arg0[%0][%arg1], %arg2, %arg3 : memref<?xf32>, vector<3xi32>, vector<3xi1>, vector<3xf32>
@@ -3984,13 +3794,10 @@
 
 // -----
 
-<<<<<<< HEAD
-=======
 //===----------------------------------------------------------------------===//
 // vector.expandload
 //===----------------------------------------------------------------------===//
 
->>>>>>> 93e44d24
 func.func @expand_load_op(%arg0: memref<?xf32>, %arg1: vector<11xi1>, %arg2: vector<11xf32>) -> vector<11xf32> {
   %c0 = arith.constant 0: index
   %0 = vector.expandload %arg0[%c0], %arg1, %arg2 : memref<?xf32>, vector<11xi1>, vector<11xf32> into vector<11xf32>
