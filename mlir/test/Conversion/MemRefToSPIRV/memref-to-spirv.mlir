// RUN: mlir-opt -split-input-file -convert-memref-to-spirv="bool-num-bits=8" -cse %s -o - | FileCheck %s

// Check that with proper compute and storage extensions, we don't need to
// perform special tricks.

module attributes {
  spirv.target_env = #spirv.target_env<
    #spirv.vce<v1.0,
      [
        Shader, Int8, Int16, Int64, Float16, Float64,
        StorageBuffer16BitAccess, StorageUniform16, StoragePushConstant16,
        StorageBuffer8BitAccess, UniformAndStorageBuffer8BitAccess, StoragePushConstant8
      ],
      [SPV_KHR_16bit_storage, SPV_KHR_8bit_storage, SPV_KHR_storage_buffer_storage_class]>, #spirv.resource_limits<>>
} {

// CHECK-LABEL: @load_store_zero_rank_float
func.func @load_store_zero_rank_float(%arg0: memref<f32, #spirv.storage_class<StorageBuffer>>, %arg1: memref<f32, #spirv.storage_class<StorageBuffer>>) {
  //      CHECK: [[ARG0:%.*]] = builtin.unrealized_conversion_cast {{.+}} : memref<f32, #spirv.storage_class<StorageBuffer>> to !spirv.ptr<!spirv.struct<(!spirv.array<1 x f32, stride=4> [0])>, StorageBuffer>
  //      CHECK: [[ARG1:%.*]] = builtin.unrealized_conversion_cast {{.+}} : memref<f32, #spirv.storage_class<StorageBuffer>> to !spirv.ptr<!spirv.struct<(!spirv.array<1 x f32, stride=4> [0])>, StorageBuffer>
  //      CHECK: [[ZERO:%.*]] = spirv.Constant 0 : i32
  //      CHECK: spirv.AccessChain [[ARG0]][
  // CHECK-SAME: [[ZERO]], [[ZERO]]
  // CHECK-SAME: ] :
  //      CHECK: spirv.Load "StorageBuffer" %{{.*}} : f32
  %0 = memref.load %arg0[] : memref<f32, #spirv.storage_class<StorageBuffer>>
  //      CHECK: spirv.AccessChain [[ARG1]][
  // CHECK-SAME: [[ZERO]], [[ZERO]]
  // CHECK-SAME: ] :
  //      CHECK: spirv.Store "StorageBuffer" %{{.*}} : f32
  memref.store %0, %arg1[] : memref<f32, #spirv.storage_class<StorageBuffer>>
  return
}

// CHECK-LABEL: @load_store_zero_rank_int
func.func @load_store_zero_rank_int(%arg0: memref<i32, #spirv.storage_class<StorageBuffer>>, %arg1: memref<i32, #spirv.storage_class<StorageBuffer>>) {
  //      CHECK: [[ARG0:%.*]] = builtin.unrealized_conversion_cast {{.+}} : memref<i32, #spirv.storage_class<StorageBuffer>> to !spirv.ptr<!spirv.struct<(!spirv.array<1 x i32, stride=4> [0])>, StorageBuffer>
  //      CHECK: [[ARG1:%.*]] = builtin.unrealized_conversion_cast {{.+}} : memref<i32, #spirv.storage_class<StorageBuffer>> to !spirv.ptr<!spirv.struct<(!spirv.array<1 x i32, stride=4> [0])>, StorageBuffer>
  //      CHECK: [[ZERO:%.*]] = spirv.Constant 0 : i32
  //      CHECK: spirv.AccessChain [[ARG0]][
  // CHECK-SAME: [[ZERO]], [[ZERO]]
  // CHECK-SAME: ] :
  //      CHECK: spirv.Load "StorageBuffer" %{{.*}} : i32
  %0 = memref.load %arg0[] : memref<i32, #spirv.storage_class<StorageBuffer>>
  //      CHECK: spirv.AccessChain [[ARG1]][
  // CHECK-SAME: [[ZERO]], [[ZERO]]
  // CHECK-SAME: ] :
  //      CHECK: spirv.Store "StorageBuffer" %{{.*}} : i32
  memref.store %0, %arg1[] : memref<i32, #spirv.storage_class<StorageBuffer>>
  return
}

// CHECK-LABEL: func @load_store_unknown_dim
func.func @load_store_unknown_dim(%i: index, %source: memref<?xi32, #spirv.storage_class<StorageBuffer>>, %dest: memref<?xi32, #spirv.storage_class<StorageBuffer>>) {
  // CHECK: %[[SRC:.+]] = builtin.unrealized_conversion_cast {{.+}} : memref<?xi32, #spirv.storage_class<StorageBuffer>> to !spirv.ptr<!spirv.struct<(!spirv.rtarray<i32, stride=4> [0])>, StorageBuffer>
  // CHECK: %[[DST:.+]] = builtin.unrealized_conversion_cast {{.+}} : memref<?xi32, #spirv.storage_class<StorageBuffer>> to !spirv.ptr<!spirv.struct<(!spirv.rtarray<i32, stride=4> [0])>, StorageBuffer>
  // CHECK: %[[AC0:.+]] = spirv.AccessChain %[[SRC]]
  // CHECK: spirv.Load "StorageBuffer" %[[AC0]]
  %0 = memref.load %source[%i] : memref<?xi32, #spirv.storage_class<StorageBuffer>>
  // CHECK: %[[AC1:.+]] = spirv.AccessChain %[[DST]]
  // CHECK: spirv.Store "StorageBuffer" %[[AC1]]
  memref.store %0, %dest[%i]: memref<?xi32, #spirv.storage_class<StorageBuffer>>
  return
}

// CHECK-LABEL: func @load_i1
//  CHECK-SAME: (%[[SRC:.+]]: memref<4xi1, #spirv.storage_class<StorageBuffer>>, %[[IDX:.+]]: index)
func.func @load_i1(%src: memref<4xi1, #spirv.storage_class<StorageBuffer>>, %i : index) -> i1 {
  // CHECK-DAG: %[[SRC_CAST:.+]] = builtin.unrealized_conversion_cast %[[SRC]] : memref<4xi1, #spirv.storage_class<StorageBuffer>> to !spirv.ptr<!spirv.struct<(!spirv.array<4 x i8, stride=1> [0])>, StorageBuffer>
  // CHECK-DAG: %[[IDX_CAST:.+]] = builtin.unrealized_conversion_cast %[[IDX]]
  // CHECK: %[[ZERO:.+]] = spirv.Constant 0 : i32
  // CHECK: %[[ONE:.+]] = spirv.Constant 1 : i32
  // CHECK: %[[MUL:.+]] = spirv.IMul %[[ONE]], %[[IDX_CAST]] : i32
  // CHECK: %[[ADD:.+]] = spirv.IAdd %[[ZERO]], %[[MUL]] : i32
  // CHECK: %[[ADDR:.+]] = spirv.AccessChain %[[SRC_CAST]][%[[ZERO]], %[[ADD]]]
  // CHECK: %[[VAL:.+]] = spirv.Load "StorageBuffer" %[[ADDR]] : i8
  // CHECK: %[[ONE_I8:.+]] = spirv.Constant 1 : i8
  // CHECK: %[[BOOL:.+]] = spirv.IEqual %[[VAL]], %[[ONE_I8]] : i8
  %0 = memref.load %src[%i] : memref<4xi1, #spirv.storage_class<StorageBuffer>>
  // CHECK: return %[[BOOL]]
  return %0: i1
}

// CHECK-LABEL: func @store_i1
//  CHECK-SAME: %[[DST:.+]]: memref<4xi1, #spirv.storage_class<StorageBuffer>>,
//  CHECK-SAME: %[[IDX:.+]]: index
func.func @store_i1(%dst: memref<4xi1, #spirv.storage_class<StorageBuffer>>, %i: index) {
  %true = arith.constant true
  // CHECK-DAG: %[[DST_CAST:.+]] = builtin.unrealized_conversion_cast %[[DST]] : memref<4xi1, #spirv.storage_class<StorageBuffer>> to !spirv.ptr<!spirv.struct<(!spirv.array<4 x i8, stride=1> [0])>, StorageBuffer>
  // CHECK-DAG: %[[IDX_CAST:.+]] = builtin.unrealized_conversion_cast %[[IDX]]
  // CHECK: %[[ZERO:.+]] = spirv.Constant 0 : i32
  // CHECK: %[[ONE:.+]] = spirv.Constant 1 : i32
  // CHECK: %[[MUL:.+]] = spirv.IMul %[[ONE]], %[[IDX_CAST]] : i32
  // CHECK: %[[ADD:.+]] = spirv.IAdd %[[ZERO]], %[[MUL]] : i32
  // CHECK: %[[ADDR:.+]] = spirv.AccessChain %[[DST_CAST]][%[[ZERO]], %[[ADD]]]
  // CHECK: %[[ZERO_I8:.+]] = spirv.Constant 0 : i8
  // CHECK: %[[ONE_I8:.+]] = spirv.Constant 1 : i8
  // CHECK: %[[RES:.+]] = spirv.Select %{{.+}}, %[[ONE_I8]], %[[ZERO_I8]] : i1, i8
  // CHECK: spirv.Store "StorageBuffer" %[[ADDR]], %[[RES]] : i8
  memref.store %true, %dst[%i]: memref<4xi1, #spirv.storage_class<StorageBuffer>>
  return
}

// CHECK-LABEL: @load_i16
func.func @load_i16(%arg0: memref<i16, #spirv.storage_class<StorageBuffer>>) {
  // CHECK-NOT: spirv.SDiv
  //     CHECK: spirv.Load
  // CHECK-NOT: spirv.ShiftRightArithmetic
  %0 = memref.load %arg0[] : memref<i16, #spirv.storage_class<StorageBuffer>>
  return
}

// CHECK-LABEL: @store_i16
func.func @store_i16(%arg0: memref<10xi16, #spirv.storage_class<StorageBuffer>>, %index: index, %value: i16) {
  //     CHECK: spirv.Store
  // CHECK-NOT: spirv.AtomicAnd
  // CHECK-NOT: spirv.AtomicOr
  memref.store %value, %arg0[%index] : memref<10xi16, #spirv.storage_class<StorageBuffer>>
  return
}

} // end module

// -----

// Check for Kernel capability, that with proper compute and storage extensions, we don't need to
// perform special tricks.

module attributes {
  spirv.target_env = #spirv.target_env<
    #spirv.vce<v1.0,
      [
        Kernel, Addresses, Int8, Int16, Int64, Float16, Float64], []>, #spirv.resource_limits<>>
} {

// CHECK-LABEL: @load_store_zero_rank_float
func.func @load_store_zero_rank_float(%arg0: memref<f32, #spirv.storage_class<CrossWorkgroup>>, %arg1: memref<f32, #spirv.storage_class<CrossWorkgroup>>) {
  //      CHECK: [[ARG0:%.*]] = builtin.unrealized_conversion_cast {{.+}} : memref<f32, #spirv.storage_class<CrossWorkgroup>> to !spirv.ptr<!spirv.array<1 x f32>, CrossWorkgroup>
  //      CHECK: [[ARG1:%.*]] = builtin.unrealized_conversion_cast {{.+}} : memref<f32, #spirv.storage_class<CrossWorkgroup>> to !spirv.ptr<!spirv.array<1 x f32>, CrossWorkgroup>
  //      CHECK: [[ZERO:%.*]] = spirv.Constant 0 : i32
  //      CHECK: spirv.AccessChain [[ARG0]][
  // CHECK-SAME: [[ZERO]]
  // CHECK-SAME: ] :
  //      CHECK: spirv.Load "CrossWorkgroup" %{{.*}} : f32
  %0 = memref.load %arg0[] : memref<f32, #spirv.storage_class<CrossWorkgroup>>
  //      CHECK: spirv.AccessChain [[ARG1]][
  // CHECK-SAME: [[ZERO]]
  // CHECK-SAME: ] :
  //      CHECK: spirv.Store "CrossWorkgroup" %{{.*}} : f32
  memref.store %0, %arg1[] : memref<f32, #spirv.storage_class<CrossWorkgroup>>
  return
}

// CHECK-LABEL: @load_store_zero_rank_int
func.func @load_store_zero_rank_int(%arg0: memref<i32, #spirv.storage_class<CrossWorkgroup>>, %arg1: memref<i32, #spirv.storage_class<CrossWorkgroup>>) {
  //      CHECK: [[ARG0:%.*]] = builtin.unrealized_conversion_cast {{.+}} : memref<i32, #spirv.storage_class<CrossWorkgroup>> to !spirv.ptr<!spirv.array<1 x i32>, CrossWorkgroup>
  //      CHECK: [[ARG1:%.*]] = builtin.unrealized_conversion_cast {{.+}} : memref<i32, #spirv.storage_class<CrossWorkgroup>> to !spirv.ptr<!spirv.array<1 x i32>, CrossWorkgroup>
  //      CHECK: [[ZERO:%.*]] = spirv.Constant 0 : i32
  //      CHECK: spirv.AccessChain [[ARG0]][
  // CHECK-SAME: [[ZERO]]
  // CHECK-SAME: ] :
  //      CHECK: spirv.Load "CrossWorkgroup" %{{.*}} : i32
  %0 = memref.load %arg0[] : memref<i32, #spirv.storage_class<CrossWorkgroup>>
  //      CHECK: spirv.AccessChain [[ARG1]][
  // CHECK-SAME: [[ZERO]]
  // CHECK-SAME: ] :
  //      CHECK: spirv.Store "CrossWorkgroup" %{{.*}} : i32
  memref.store %0, %arg1[] : memref<i32, #spirv.storage_class<CrossWorkgroup>>
  return
}

// CHECK-LABEL: func @load_store_unknown_dim
func.func @load_store_unknown_dim(%i: index, %source: memref<?xi32, #spirv.storage_class<CrossWorkgroup>>, %dest: memref<?xi32, #spirv.storage_class<CrossWorkgroup>>) {
  // CHECK: %[[SRC:.+]] = builtin.unrealized_conversion_cast {{.+}} : memref<?xi32, #spirv.storage_class<CrossWorkgroup>> to !spirv.ptr<i32, CrossWorkgroup>
  // CHECK: %[[DST:.+]] = builtin.unrealized_conversion_cast {{.+}} : memref<?xi32, #spirv.storage_class<CrossWorkgroup>> to !spirv.ptr<i32, CrossWorkgroup>
  // CHECK: %[[AC0:.+]] = spirv.PtrAccessChain %[[SRC]]
  // CHECK: spirv.Load "CrossWorkgroup" %[[AC0]]
  %0 = memref.load %source[%i] : memref<?xi32, #spirv.storage_class<CrossWorkgroup>>
  // CHECK: %[[AC1:.+]] = spirv.PtrAccessChain %[[DST]]
  // CHECK: spirv.Store "CrossWorkgroup" %[[AC1]]
  memref.store %0, %dest[%i]: memref<?xi32, #spirv.storage_class<CrossWorkgroup>>
  return
}

// CHECK-LABEL: func @load_i1
//  CHECK-SAME: (%[[SRC:.+]]: memref<4xi1, #spirv.storage_class<CrossWorkgroup>>, %[[IDX:.+]]: index)
func.func @load_i1(%src: memref<4xi1, #spirv.storage_class<CrossWorkgroup>>, %i : index) -> i1 {
  // CHECK-DAG: %[[SRC_CAST:.+]] = builtin.unrealized_conversion_cast %[[SRC]] : memref<4xi1, #spirv.storage_class<CrossWorkgroup>> to !spirv.ptr<!spirv.array<4 x i8>, CrossWorkgroup>
  // CHECK-DAG: %[[IDX_CAST:.+]] = builtin.unrealized_conversion_cast %[[IDX]]
  // CHECK: %[[ZERO:.+]] = spirv.Constant 0 : i32
  // CHECK: %[[ONE:.+]] = spirv.Constant 1 : i32
  // CHECK: %[[MUL:.+]] = spirv.IMul %[[ONE]], %[[IDX_CAST]] : i32
  // CHECK: %[[ADD:.+]] = spirv.IAdd %[[ZERO]], %[[MUL]] : i32
  // CHECK: %[[ADDR:.+]] = spirv.AccessChain %[[SRC_CAST]][%[[ADD]]]
  // CHECK: %[[VAL:.+]] = spirv.Load "CrossWorkgroup" %[[ADDR]] : i8
  // CHECK: %[[ONE_I8:.+]] = spirv.Constant 1 : i8
  // CHECK: %[[BOOL:.+]] = spirv.IEqual %[[VAL]], %[[ONE_I8]] : i8
  %0 = memref.load %src[%i] : memref<4xi1, #spirv.storage_class<CrossWorkgroup>>
  // CHECK: return %[[BOOL]]
  return %0: i1
}

// CHECK-LABEL: func @store_i1
//  CHECK-SAME: %[[DST:.+]]: memref<4xi1, #spirv.storage_class<CrossWorkgroup>>,
//  CHECK-SAME: %[[IDX:.+]]: index
func.func @store_i1(%dst: memref<4xi1, #spirv.storage_class<CrossWorkgroup>>, %i: index) {
  %true = arith.constant true
  // CHECK-DAG: %[[DST_CAST:.+]] = builtin.unrealized_conversion_cast %[[DST]] : memref<4xi1, #spirv.storage_class<CrossWorkgroup>> to !spirv.ptr<!spirv.array<4 x i8>, CrossWorkgroup>
  // CHECK-DAG: %[[IDX_CAST:.+]] = builtin.unrealized_conversion_cast %[[IDX]]
  // CHECK: %[[ZERO:.+]] = spirv.Constant 0 : i32
  // CHECK: %[[ONE:.+]] = spirv.Constant 1 : i32
  // CHECK: %[[MUL:.+]] = spirv.IMul %[[ONE]], %[[IDX_CAST]] : i32
  // CHECK: %[[ADD:.+]] = spirv.IAdd %[[ZERO]], %[[MUL]] : i32
  // CHECK: %[[ADDR:.+]] = spirv.AccessChain %[[DST_CAST]][%[[ADD]]]
  // CHECK: %[[ZERO_I8:.+]] = spirv.Constant 0 : i8
  // CHECK: %[[ONE_I8:.+]] = spirv.Constant 1 : i8
  // CHECK: %[[RES:.+]] = spirv.Select %{{.+}}, %[[ONE_I8]], %[[ZERO_I8]] : i1, i8
  // CHECK: spirv.Store "CrossWorkgroup" %[[ADDR]], %[[RES]] : i8
  memref.store %true, %dst[%i]: memref<4xi1, #spirv.storage_class<CrossWorkgroup>>
  return
}

} // end module

// -----

// Check address space casts

module attributes {
  spirv.target_env = #spirv.target_env<
    #spirv.vce<v1.0,
      [
        Kernel, Addresses, GenericPointer], []>, #spirv.resource_limits<>>
} {

// CHECK-LABEL: func.func @memory_space_cast
func.func @memory_space_cast(%arg: memref<4xf32, #spirv.storage_class<CrossWorkgroup>>)
    -> memref<4xf32, #spirv.storage_class<Function>> {
  // CHECK: %[[ARG_CAST:.+]] = builtin.unrealized_conversion_cast {{.*}} to !spirv.ptr<!spirv.array<4 x f32>, CrossWorkgroup>
  // CHECK: %[[TO_GENERIC:.+]] = spirv.PtrCastToGeneric %[[ARG_CAST]] : !spirv.ptr<!spirv.array<4 x f32>, CrossWorkgroup> to !spirv.ptr<!spirv.array<4 x f32>, Generic>
  // CHECK: %[[TO_PRIVATE:.+]] = spirv.GenericCastToPtr %[[TO_GENERIC]] : !spirv.ptr<!spirv.array<4 x f32>, Generic> to !spirv.ptr<!spirv.array<4 x f32>, Function>
  // CHECK: %[[RET:.+]] = builtin.unrealized_conversion_cast %[[TO_PRIVATE]]
  // CHECK: return %[[RET]]
  %ret = memref.memory_space_cast %arg : memref<4xf32, #spirv.storage_class<CrossWorkgroup>>
    to memref<4xf32, #spirv.storage_class<Function>>
  return %ret : memref<4xf32, #spirv.storage_class<Function>>
}

} // end module

// -----

// Check that access chain indices are properly adjusted if non-32-bit types are
// emulated via 32-bit types.
// TODO: Test i64 types.
module attributes {
  spirv.target_env = #spirv.target_env<
    #spirv.vce<v1.0, [Shader], [SPV_KHR_storage_buffer_storage_class]>, #spirv.resource_limits<>>
} {

// CHECK-LABEL: @load_i1
func.func @load_i1(%arg0: memref<i1, #spirv.storage_class<StorageBuffer>>) -> i1 {
  //     CHECK: %[[ZERO:.+]] = spirv.Constant 0 : i32
  //     CHECK: %[[FOUR:.+]] = spirv.Constant 4 : i32
  //     CHECK: %[[QUOTIENT:.+]] = spirv.SDiv %[[ZERO]], %[[FOUR]] : i32
  //     CHECK: %[[PTR:.+]] = spirv.AccessChain %{{.+}}[%[[ZERO]], %[[QUOTIENT]]]
  //     CHECK: %[[LOAD:.+]] = spirv.Load  "StorageBuffer" %[[PTR]]
  //     CHECK: %[[EIGHT:.+]] = spirv.Constant 8 : i32
  //     CHECK: %[[IDX:.+]] = spirv.UMod %[[ZERO]], %[[FOUR]] : i32
  //     CHECK: %[[BITS:.+]] = spirv.IMul %[[IDX]], %[[EIGHT]] : i32
  //     CHECK: %[[VALUE:.+]] = spirv.ShiftRightArithmetic %[[LOAD]], %[[BITS]] : i32, i32
  //     CHECK: %[[MASK:.+]] = spirv.Constant 255 : i32
  //     CHECK: %[[T1:.+]] = spirv.BitwiseAnd %[[VALUE]], %[[MASK]] : i32
  //     CHECK: %[[T2:.+]] = spirv.Constant 24 : i32
  //     CHECK: %[[T3:.+]] = spirv.ShiftLeftLogical %[[T1]], %[[T2]] : i32, i32
  //     CHECK: %[[T4:.+]] = spirv.ShiftRightArithmetic %[[T3]], %[[T2]] : i32, i32
  // Convert to i1 type.
  //     CHECK: %[[ONE:.+]] = spirv.Constant 1 : i32
  //     CHECK: %[[RES:.+]]  = spirv.IEqual %[[T4]], %[[ONE]] : i32
  //     CHECK: return %[[RES]]
  %0 = memref.load %arg0[] : memref<i1, #spirv.storage_class<StorageBuffer>>
  return %0 : i1
}

// CHECK-LABEL: @load_i8
func.func @load_i8(%arg0: memref<i8, #spirv.storage_class<StorageBuffer>>) -> i8 {
  //     CHECK: %[[ZERO:.+]] = spirv.Constant 0 : i32
  //     CHECK: %[[FOUR:.+]] = spirv.Constant 4 : i32
  //     CHECK: %[[QUOTIENT:.+]] = spirv.SDiv %[[ZERO]], %[[FOUR]] : i32
  //     CHECK: %[[PTR:.+]] = spirv.AccessChain %{{.+}}[%[[ZERO]], %[[QUOTIENT]]]
  //     CHECK: %[[LOAD:.+]] = spirv.Load  "StorageBuffer" %[[PTR]]
  //     CHECK: %[[EIGHT:.+]] = spirv.Constant 8 : i32
  //     CHECK: %[[IDX:.+]] = spirv.UMod %[[ZERO]], %[[FOUR]] : i32
  //     CHECK: %[[BITS:.+]] = spirv.IMul %[[IDX]], %[[EIGHT]] : i32
  //     CHECK: %[[VALUE:.+]] = spirv.ShiftRightArithmetic %[[LOAD]], %[[BITS]] : i32, i32
  //     CHECK: %[[MASK:.+]] = spirv.Constant 255 : i32
  //     CHECK: %[[T1:.+]] = spirv.BitwiseAnd %[[VALUE]], %[[MASK]] : i32
  //     CHECK: %[[T2:.+]] = spirv.Constant 24 : i32
  //     CHECK: %[[T3:.+]] = spirv.ShiftLeftLogical %[[T1]], %[[T2]] : i32, i32
  //     CHECK: %[[SR:.+]] = spirv.ShiftRightArithmetic %[[T3]], %[[T2]] : i32, i32
  //     CHECK: builtin.unrealized_conversion_cast %[[SR]]
  %0 = memref.load %arg0[] : memref<i8, #spirv.storage_class<StorageBuffer>>
  return %0 : i8
}

// CHECK-LABEL: @load_i16
//       CHECK: (%[[ARG0:.+]]: {{.*}}, %[[ARG1:.+]]: index)
func.func @load_i16(%arg0: memref<10xi16, #spirv.storage_class<StorageBuffer>>, %index : index) -> i16 {
  //     CHECK: %[[ARG1_CAST:.+]] = builtin.unrealized_conversion_cast %[[ARG1]] : index to i32
  //     CHECK: %[[ZERO:.+]] = spirv.Constant 0 : i32
  //     CHECK: %[[ONE:.+]] = spirv.Constant 1 : i32
  //     CHECK: %[[UPDATE:.+]] = spirv.IMul %[[ONE]], %[[ARG1_CAST]] : i32
  //     CHECK: %[[FLAT_IDX:.+]] = spirv.IAdd %[[ZERO]], %[[UPDATE]] : i32
  //     CHECK: %[[TWO:.+]] = spirv.Constant 2 : i32
  //     CHECK: %[[QUOTIENT:.+]] = spirv.SDiv %[[FLAT_IDX]], %[[TWO]] : i32
  //     CHECK: %[[PTR:.+]] = spirv.AccessChain %{{.+}}[%[[ZERO]], %[[QUOTIENT]]]
  //     CHECK: %[[LOAD:.+]] = spirv.Load  "StorageBuffer" %[[PTR]]
  //     CHECK: %[[SIXTEEN:.+]] = spirv.Constant 16 : i32
  //     CHECK: %[[IDX:.+]] = spirv.UMod %[[FLAT_IDX]], %[[TWO]] : i32
  //     CHECK: %[[BITS:.+]] = spirv.IMul %[[IDX]], %[[SIXTEEN]] : i32
  //     CHECK: %[[VALUE:.+]] = spirv.ShiftRightArithmetic %[[LOAD]], %[[BITS]] : i32, i32
  //     CHECK: %[[MASK:.+]] = spirv.Constant 65535 : i32
  //     CHECK: %[[T1:.+]] = spirv.BitwiseAnd %[[VALUE]], %[[MASK]] : i32
  //     CHECK: %[[T3:.+]] = spirv.ShiftLeftLogical %[[T1]], %[[SIXTEEN]] : i32, i32
  //     CHECK: %[[SR:.+]] = spirv.ShiftRightArithmetic %[[T3]], %[[SIXTEEN]] : i32, i32
  //     CHECK: builtin.unrealized_conversion_cast %[[SR]]
  %0 = memref.load %arg0[%index] : memref<10xi16, #spirv.storage_class<StorageBuffer>>
  return %0: i16
}

// CHECK-LABEL: @load_f32
func.func @load_f32(%arg0: memref<f32, #spirv.storage_class<StorageBuffer>>) {
  // CHECK-NOT: spirv.SDiv
  //     CHECK: spirv.Load
  // CHECK-NOT: spirv.ShiftRightArithmetic
  %0 = memref.load %arg0[] : memref<f32, #spirv.storage_class<StorageBuffer>>
  return
}

// CHECK-LABEL: @store_i1
//       CHECK: (%[[ARG0:.+]]: {{.*}}, %[[ARG1:.+]]: i1)
func.func @store_i1(%arg0: memref<i1, #spirv.storage_class<StorageBuffer>>, %value: i1) {
  //     CHECK: %[[ARG0_CAST:.+]] = builtin.unrealized_conversion_cast %[[ARG0]]
  //     CHECK: %[[ZERO:.+]] = spirv.Constant 0 : i32
  //     CHECK: %[[FOUR:.+]] = spirv.Constant 4 : i32
  //     CHECK: %[[EIGHT:.+]] = spirv.Constant 8 : i32
  //     CHECK: %[[IDX:.+]] = spirv.UMod %[[ZERO]], %[[FOUR]] : i32
  //     CHECK: %[[OFFSET:.+]] = spirv.IMul %[[IDX]], %[[EIGHT]] : i32
  //     CHECK: %[[MASK1:.+]] = spirv.Constant 255 : i32
  //     CHECK: %[[TMP1:.+]] = spirv.ShiftLeftLogical %[[MASK1]], %[[OFFSET]] : i32, i32
  //     CHECK: %[[MASK:.+]] = spirv.Not %[[TMP1]] : i32
  //     CHECK: %[[ONE:.+]] = spirv.Constant 1 : i32
  //     CHECK: %[[CASTED_ARG1:.+]] = spirv.Select %[[ARG1]], %[[ONE]], %[[ZERO]] : i1, i32
  //     CHECK: %[[CLAMPED_VAL:.+]] = spirv.BitwiseAnd %[[CASTED_ARG1]], %[[MASK1]] : i32
  //     CHECK: %[[STORE_VAL:.+]] = spirv.ShiftLeftLogical %[[CLAMPED_VAL]], %[[OFFSET]] : i32, i32
  //     CHECK: %[[ACCESS_IDX:.+]] = spirv.SDiv %[[ZERO]], %[[FOUR]] : i32
  //     CHECK: %[[PTR:.+]] = spirv.AccessChain %[[ARG0_CAST]][%[[ZERO]], %[[ACCESS_IDX]]]
  //     CHECK: spirv.AtomicAnd "Device" "AcquireRelease" %[[PTR]], %[[MASK]]
  //     CHECK: spirv.AtomicOr "Device" "AcquireRelease" %[[PTR]], %[[STORE_VAL]]
  memref.store %value, %arg0[] : memref<i1, #spirv.storage_class<StorageBuffer>>
  return
}

// CHECK-LABEL: @store_i8
//       CHECK: (%[[ARG0:.+]]: {{.*}}, %[[ARG1:.+]]: i8)
func.func @store_i8(%arg0: memref<i8, #spirv.storage_class<StorageBuffer>>, %value: i8) {
  //     CHECK-DAG: %[[ARG1_CAST:.+]] = builtin.unrealized_conversion_cast %[[ARG1]] : i8 to i32
  //     CHECK-DAG: %[[ARG0_CAST:.+]] = builtin.unrealized_conversion_cast %[[ARG0]]
  //     CHECK: %[[ZERO:.+]] = spirv.Constant 0 : i32
  //     CHECK: %[[FOUR:.+]] = spirv.Constant 4 : i32
  //     CHECK: %[[EIGHT:.+]] = spirv.Constant 8 : i32
  //     CHECK: %[[IDX:.+]] = spirv.UMod %[[ZERO]], %[[FOUR]] : i32
  //     CHECK: %[[OFFSET:.+]] = spirv.IMul %[[IDX]], %[[EIGHT]] : i32
  //     CHECK: %[[MASK1:.+]] = spirv.Constant 255 : i32
  //     CHECK: %[[TMP1:.+]] = spirv.ShiftLeftLogical %[[MASK1]], %[[OFFSET]] : i32, i32
  //     CHECK: %[[MASK:.+]] = spirv.Not %[[TMP1]] : i32
  //     CHECK: %[[CLAMPED_VAL:.+]] = spirv.BitwiseAnd %[[ARG1_CAST]], %[[MASK1]] : i32
  //     CHECK: %[[STORE_VAL:.+]] = spirv.ShiftLeftLogical %[[CLAMPED_VAL]], %[[OFFSET]] : i32, i32
  //     CHECK: %[[ACCESS_IDX:.+]] = spirv.SDiv %[[ZERO]], %[[FOUR]] : i32
  //     CHECK: %[[PTR:.+]] = spirv.AccessChain %[[ARG0_CAST]][%[[ZERO]], %[[ACCESS_IDX]]]
  //     CHECK: spirv.AtomicAnd "Device" "AcquireRelease" %[[PTR]], %[[MASK]]
  //     CHECK: spirv.AtomicOr "Device" "AcquireRelease" %[[PTR]], %[[STORE_VAL]]
  memref.store %value, %arg0[] : memref<i8, #spirv.storage_class<StorageBuffer>>
  return
}

// CHECK-LABEL: @store_i16
//       CHECK: (%[[ARG0:.+]]: memref<10xi16, #spirv.storage_class<StorageBuffer>>, %[[ARG1:.+]]: index, %[[ARG2:.+]]: i16)
func.func @store_i16(%arg0: memref<10xi16, #spirv.storage_class<StorageBuffer>>, %index: index, %value: i16) {
  //     CHECK-DAG: %[[ARG2_CAST:.+]] = builtin.unrealized_conversion_cast %[[ARG2]] : i16 to i32
  //     CHECK-DAG: %[[ARG0_CAST:.+]] = builtin.unrealized_conversion_cast %[[ARG0]]
  //     CHECK-DAG: %[[ARG1_CAST:.+]] = builtin.unrealized_conversion_cast %[[ARG1]] : index to i32
  //     CHECK: %[[ZERO:.+]] = spirv.Constant 0 : i32
  //     CHECK: %[[ONE:.+]] = spirv.Constant 1 : i32
  //     CHECK: %[[UPDATE:.+]] = spirv.IMul %[[ONE]], %[[ARG1_CAST]] : i32
  //     CHECK: %[[FLAT_IDX:.+]] = spirv.IAdd %[[ZERO]], %[[UPDATE]] : i32
  //     CHECK: %[[TWO:.+]] = spirv.Constant 2 : i32
  //     CHECK: %[[SIXTEEN:.+]] = spirv.Constant 16 : i32
  //     CHECK: %[[IDX:.+]] = spirv.UMod %[[FLAT_IDX]], %[[TWO]] : i32
  //     CHECK: %[[OFFSET:.+]] = spirv.IMul %[[IDX]], %[[SIXTEEN]] : i32
  //     CHECK: %[[MASK1:.+]] = spirv.Constant 65535 : i32
  //     CHECK: %[[TMP1:.+]] = spirv.ShiftLeftLogical %[[MASK1]], %[[OFFSET]] : i32, i32
  //     CHECK: %[[MASK:.+]] = spirv.Not %[[TMP1]] : i32
  //     CHECK: %[[CLAMPED_VAL:.+]] = spirv.BitwiseAnd %[[ARG2_CAST]], %[[MASK1]] : i32
  //     CHECK: %[[STORE_VAL:.+]] = spirv.ShiftLeftLogical %[[CLAMPED_VAL]], %[[OFFSET]] : i32, i32
  //     CHECK: %[[ACCESS_IDX:.+]] = spirv.SDiv %[[FLAT_IDX]], %[[TWO]] : i32
  //     CHECK: %[[PTR:.+]] = spirv.AccessChain %[[ARG0_CAST]][%[[ZERO]], %[[ACCESS_IDX]]]
  //     CHECK: spirv.AtomicAnd "Device" "AcquireRelease" %[[PTR]], %[[MASK]]
  //     CHECK: spirv.AtomicOr "Device" "AcquireRelease" %[[PTR]], %[[STORE_VAL]]
  memref.store %value, %arg0[%index] : memref<10xi16, #spirv.storage_class<StorageBuffer>>
  return
}

// CHECK-LABEL: @store_f32
func.func @store_f32(%arg0: memref<f32, #spirv.storage_class<StorageBuffer>>, %value: f32) {
  //     CHECK: spirv.Store
  // CHECK-NOT: spirv.AtomicAnd
  // CHECK-NOT: spirv.AtomicOr
  memref.store %value, %arg0[] : memref<f32, #spirv.storage_class<StorageBuffer>>
  return
}

} // end module

// -----

// Check that access chain indices are properly adjusted if sub-byte types are
// emulated via 32-bit types.
module attributes {
  spirv.target_env = #spirv.target_env<
    #spirv.vce<v1.0, [Shader], [SPV_KHR_storage_buffer_storage_class]>, #spirv.resource_limits<>>
} {

// CHECK-LABEL: @load_i4
func.func @load_i4(%arg0: memref<?xi4, #spirv.storage_class<StorageBuffer>>, %i: index) -> i4 {
  // CHECK: %[[INDEX:.+]] = builtin.unrealized_conversion_cast %{{.+}} : index to i32
  // CHECK: %[[ZERO:.+]] = spirv.Constant 0 : i32
  // CHECK: %[[ONE:.+]] = spirv.Constant 1 : i32
  // CHECK: %[[MUL:.+]] = spirv.IMul %[[ONE]], %[[INDEX]] : i32
  // CHECK: %[[OFFSET:.+]] = spirv.IAdd %[[ZERO]], %[[MUL]] : i32
  // CHECK: %[[EIGHT:.+]] = spirv.Constant 8 : i32
  // CHECK: %[[QUOTIENT:.+]] = spirv.SDiv %[[OFFSET]], %[[EIGHT]] : i32
  // CHECK: %[[PTR:.+]] = spirv.AccessChain %{{.+}}[%[[ZERO]], %[[QUOTIENT]]]
  // CHECK: %[[LOAD:.+]] = spirv.Load "StorageBuffer" %[[PTR]] : i32
  // CHECK: %[[FOUR:.+]] = spirv.Constant 4 : i32
  // CHECK: %[[IDX:.+]] = spirv.UMod %[[OFFSET]], %[[EIGHT]] : i32
  // CHECK: %[[BITS:.+]] = spirv.IMul %[[IDX]], %[[FOUR]] : i32
  // CHECK: %[[VALUE:.+]] = spirv.ShiftRightArithmetic %[[LOAD]], %[[BITS]] : i32, i32
  // CHECK: %[[MASK:.+]] = spirv.Constant 15 : i32
  // CHECK: %[[AND:.+]] = spirv.BitwiseAnd %[[VALUE]], %[[MASK]] : i32
  // CHECK: %[[C28:.+]] = spirv.Constant 28 : i32
  // CHECK: %[[SL:.+]] = spirv.ShiftLeftLogical %[[AND]], %[[C28]] : i32, i32
  // CHECK: %[[SR:.+]] = spirv.ShiftRightArithmetic %[[SL]], %[[C28]] : i32, i32
  // CHECK: builtin.unrealized_conversion_cast %[[SR]]
  %0 = memref.load %arg0[%i] : memref<?xi4, #spirv.storage_class<StorageBuffer>>
  return %0 : i4
}

// CHECK-LABEL: @store_i4
func.func @store_i4(%arg0: memref<?xi4, #spirv.storage_class<StorageBuffer>>, %value: i4, %i: index) {
  // CHECK: %[[VAL:.+]] = builtin.unrealized_conversion_cast %{{.+}} : i4 to i32
  // CHECK: %[[INDEX:.+]] = builtin.unrealized_conversion_cast %{{.+}} : index to i32
  // CHECK: %[[ZERO:.+]] = spirv.Constant 0 : i32
  // CHECK: %[[ONE:.+]] = spirv.Constant 1 : i32
  // CHECK: %[[MUL:.+]] = spirv.IMul %[[ONE]], %[[INDEX]] : i32
  // CHECK: %[[OFFSET:.+]] = spirv.IAdd %[[ZERO]], %[[MUL]] : i32
  // CHECK: %[[EIGHT:.+]] = spirv.Constant 8 : i32
  // CHECK: %[[FOUR:.+]] = spirv.Constant [[OFFSET]] : i32
  // CHECK: %[[IDX:.+]] = spirv.UMod %[[OFFSET]], %[[EIGHT]] : i32
  // CHECK: %[[BITS:.+]] = spirv.IMul %[[IDX]], %[[FOUR]] : i32
  // CHECK: %[[MASK1:.+]] = spirv.Constant 15 : i32
  // CHECK: %[[SL:.+]] = spirv.ShiftLeftLogical %[[MASK1]], %[[BITS]] : i32, i32
  // CHECK: %[[MASK2:.+]] = spirv.Not %[[SL]] : i32
  // CHECK: %[[CLAMPED_VAL:.+]] = spirv.BitwiseAnd %[[VAL]], %[[MASK1]] : i32
  // CHECK: %[[STORE_VAL:.+]] = spirv.ShiftLeftLogical %[[CLAMPED_VAL]], %[[BITS]] : i32, i32
  // CHECK: %[[ACCESS_INDEX:.+]] = spirv.SDiv %[[OFFSET]], %[[EIGHT]] : i32
  // CHECK: %[[PTR:.+]] = spirv.AccessChain %{{.+}}[%[[ZERO]], %[[ACCESS_INDEX]]]
  // CHECK: spirv.AtomicAnd "Device" "AcquireRelease" %[[PTR]], %[[MASK2]]
  // CHECK: spirv.AtomicOr "Device" "AcquireRelease" %[[PTR]], %[[STORE_VAL]]
  memref.store %value, %arg0[%i] : memref<?xi4, #spirv.storage_class<StorageBuffer>>
  return
}

} // end module

// -----

// Check that casts are properly inserted if the corresponding **compute**
// capability is allowed.
module attributes {
  spirv.target_env = #spirv.target_env<
    #spirv.vce<v1.0, [Shader, Int8, Int16], [
      SPV_KHR_8bit_storage, SPV_KHR_16bit_storage, SPV_KHR_storage_buffer_storage_class
      ]>, #spirv.resource_limits<>>
} {

// CHECK-LABEL: @load_i1
func.func @load_i1(%arg0: memref<i1, #spirv.storage_class<StorageBuffer>>) -> i1 {
  //     CHECK: %[[ONE:.+]] = spirv.Constant 1 : i32
  //     CHECK: %[[RES:.+]]  = spirv.IEqual %{{.+}}, %[[ONE]] : i32
  //     CHECK: return %[[RES]]
  %0 = memref.load %arg0[] : memref<i1, #spirv.storage_class<StorageBuffer>>
  return %0 : i1
}

// CHECK-LABEL: @load_i8
func.func @load_i8(%arg0: memref<i8, #spirv.storage_class<StorageBuffer>>) -> i8 {
  //     CHECK: %[[RES:.+]] = spirv.UConvert %{{.+}} : i32 to i8
  //     CHECK: return %[[RES]]
  %0 = memref.load %arg0[] : memref<i8, #spirv.storage_class<StorageBuffer>>
  return %0 : i8
}

// CHECK-LABEL: @load_i16
func.func @load_i16(%arg0: memref<10xi16, #spirv.storage_class<StorageBuffer>>, %index : index) -> i16 {
  //     CHECK: %[[RES:.+]] = spirv.UConvert %{{.+}} : i32 to i16
  //     CHECK: return %[[RES]]
  %0 = memref.load %arg0[%index] : memref<10xi16, #spirv.storage_class<StorageBuffer>>
  return %0: i16
}

<<<<<<< HEAD
=======
} // end module

// -----

// Check reinterpret_casts

module attributes {
  spirv.target_env = #spirv.target_env<
    #spirv.vce<v1.0,
      [Kernel, Addresses, GenericPointer], []>, #spirv.resource_limits<>>
} {

// CHECK-LABEL: func.func @reinterpret_cast
//  CHECK-SAME:  (%[[MEM:.*]]: memref<?xf32, #spirv.storage_class<CrossWorkgroup>>, %[[OFF:.*]]: index)
func.func @reinterpret_cast(%arg: memref<?xf32, #spirv.storage_class<CrossWorkgroup>>, %arg1: index) -> memref<?xf32, strided<[1], offset: ?>, #spirv.storage_class<CrossWorkgroup>> {
//       CHECK:  %[[MEM1:.*]] = builtin.unrealized_conversion_cast %[[MEM]] : memref<?xf32, #spirv.storage_class<CrossWorkgroup>> to !spirv.ptr<f32, CrossWorkgroup>
//       CHECK:  %[[OFF1:.*]] = builtin.unrealized_conversion_cast %[[OFF]] : index to i32
//       CHECK:  %[[RET:.*]] = spirv.InBoundsPtrAccessChain %[[MEM1]][%[[OFF1]]] : !spirv.ptr<f32, CrossWorkgroup>, i32
//       CHECK:  %[[RET1:.*]] = builtin.unrealized_conversion_cast %[[RET]] : !spirv.ptr<f32, CrossWorkgroup> to memref<?xf32, strided<[1], offset: ?>, #spirv.storage_class<CrossWorkgroup>>
//       CHECK:  return %[[RET1]]
  %ret = memref.reinterpret_cast %arg to offset: [%arg1], sizes: [10], strides: [1] : memref<?xf32, #spirv.storage_class<CrossWorkgroup>> to memref<?xf32, strided<[1], offset: ?>, #spirv.storage_class<CrossWorkgroup>>
  return %ret : memref<?xf32, strided<[1], offset: ?>, #spirv.storage_class<CrossWorkgroup>>
}

// CHECK-LABEL: func.func @reinterpret_cast_0
//  CHECK-SAME:  (%[[MEM:.*]]: memref<?xf32, #spirv.storage_class<CrossWorkgroup>>)
func.func @reinterpret_cast_0(%arg: memref<?xf32, #spirv.storage_class<CrossWorkgroup>>) -> memref<?xf32, strided<[1], offset: ?>, #spirv.storage_class<CrossWorkgroup>> {
//       CHECK:  %[[MEM1:.*]] = builtin.unrealized_conversion_cast %[[MEM]] : memref<?xf32, #spirv.storage_class<CrossWorkgroup>> to !spirv.ptr<f32, CrossWorkgroup>
//       CHECK:  %[[RET:.*]] = builtin.unrealized_conversion_cast %[[MEM1]] : !spirv.ptr<f32, CrossWorkgroup> to memref<?xf32, strided<[1], offset: ?>, #spirv.storage_class<CrossWorkgroup>>
//       CHECK:  return %[[RET]]
  %ret = memref.reinterpret_cast %arg to offset: [0], sizes: [10], strides: [1] : memref<?xf32, #spirv.storage_class<CrossWorkgroup>> to memref<?xf32, strided<[1], offset: ?>, #spirv.storage_class<CrossWorkgroup>>
  return %ret : memref<?xf32, strided<[1], offset: ?>, #spirv.storage_class<CrossWorkgroup>>
}

// CHECK-LABEL: func.func @reinterpret_cast_5
//  CHECK-SAME:  (%[[MEM:.*]]: memref<?xf32, #spirv.storage_class<CrossWorkgroup>>)
func.func @reinterpret_cast_5(%arg: memref<?xf32, #spirv.storage_class<CrossWorkgroup>>) -> memref<?xf32, strided<[1], offset: ?>, #spirv.storage_class<CrossWorkgroup>> {
//       CHECK:  %[[MEM1:.*]] = builtin.unrealized_conversion_cast %[[MEM]] : memref<?xf32, #spirv.storage_class<CrossWorkgroup>> to !spirv.ptr<f32, CrossWorkgroup>
//       CHECK:  %[[OFF:.*]] = spirv.Constant 5 : i32
//       CHECK:  %[[RET:.*]] = spirv.InBoundsPtrAccessChain %[[MEM1]][%[[OFF]]] : !spirv.ptr<f32, CrossWorkgroup>, i32
//       CHECK:  %[[RET1:.*]] = builtin.unrealized_conversion_cast %[[RET]] : !spirv.ptr<f32, CrossWorkgroup> to memref<?xf32, strided<[1], offset: ?>, #spirv.storage_class<CrossWorkgroup>>
//       CHECK:  return %[[RET1]]
  %ret = memref.reinterpret_cast %arg to offset: [5], sizes: [10], strides: [1] : memref<?xf32, #spirv.storage_class<CrossWorkgroup>> to memref<?xf32, strided<[1], offset: ?>, #spirv.storage_class<CrossWorkgroup>>
  return %ret : memref<?xf32, strided<[1], offset: ?>, #spirv.storage_class<CrossWorkgroup>>
}

>>>>>>> 6241a64e
} // end module<|MERGE_RESOLUTION|>--- conflicted
+++ resolved
@@ -519,8 +519,6 @@
   return %0: i16
 }
 
-<<<<<<< HEAD
-=======
 } // end module
 
 // -----
@@ -567,5 +565,4 @@
   return %ret : memref<?xf32, strided<[1], offset: ?>, #spirv.storage_class<CrossWorkgroup>>
 }
 
->>>>>>> 6241a64e
 } // end module