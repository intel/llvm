--- conflicted
+++ resolved
@@ -90,13 +90,8 @@
 
 // CHECK: llvm.func @drop_linkage_attr() -> (!llvm.struct{{.*}} {test.returnOne})
 // CHECK-LABEL: llvm.func @_mlir_ciface_drop_linkage_attr
-<<<<<<< HEAD
-// CHECK-NOT: llvm.linkage
-// CHECK: %{{.*}}: !llvm.ptr{{.*}} {test.returnOne}
-=======
 // CHECK-SAME: !llvm.ptr
 // CHECK-NOT: llvm.linkage
->>>>>>> cd74f4a4
 func.func @drop_linkage_attr() -> (memref<f32> {test.returnOne}) attributes { llvm.linkage = #llvm.linkage<external> } {
   %0 = memref.alloc() : memref<f32>
   return %0 : memref<f32>
