--- conflicted
+++ resolved
@@ -43,11 +43,7 @@
 func.func @indirect_const_call(%arg0: i32) {
 // CHECK-NEXT: %[[ADDR:.*]] = llvm.mlir.addressof @body : !llvm.ptr
   %0 = constant @body : (i32) -> ()
-<<<<<<< HEAD
-// CHECK-NEXT:  llvm.call %[[ADDR]](%[[ARG0:.*]]) : !llvm.ptr<func<void (i32)>>, (i32) -> ()
-=======
 // CHECK-NEXT:  llvm.call %[[ADDR]](%[[ARG0:.*]]) : !llvm.ptr, (i32) -> ()
->>>>>>> cd74f4a4
   call_indirect %0(%arg0) : (i32) -> ()
 // CHECK-NEXT:  llvm.return
   return
@@ -55,11 +51,7 @@
 
 // CHECK-LABEL: llvm.func @indirect_call(%arg0: !llvm.ptr, %arg1: f32) -> i32 {
 func.func @indirect_call(%arg0: (f32) -> i32, %arg1: f32) -> i32 {
-<<<<<<< HEAD
-// CHECK-NEXT:  %0 = llvm.call %arg0(%arg1) : !llvm.ptr<func<i32 (f32)>>, (f32) -> i32
-=======
 // CHECK-NEXT:  %0 = llvm.call %arg0(%arg1) : !llvm.ptr, (f32) -> i32
->>>>>>> cd74f4a4
   %0 = call_indirect %arg0(%arg1) : (f32) -> i32
 // CHECK-NEXT:  llvm.return %0 : i32
   return %0 : i32
