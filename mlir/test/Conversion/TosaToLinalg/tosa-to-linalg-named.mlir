// RUN: mlir-opt --verify-each --split-input-file -pass-pipeline="builtin.module(func.func(tosa-to-linalg-named))" %s -verify-diagnostics -o -| FileCheck %s
// RUN: mlir-opt --verify-each --split-input-file -pass-pipeline="builtin.module(func.func(tosa-to-linalg-named{prefer-conv2d-kernel-layout-hwcf=true}))" %s -verify-diagnostics -o -| FileCheck --check-prefix="HWCF" %s
// RUN: mlir-opt --verify-each --split-input-file -pass-pipeline="builtin.module(func.func(tosa-to-linalg-named,cse))" %s -verify-diagnostics -o -| FileCheck --check-prefix="CHECK-CSE" %s

// CHECK-LABEL: @matmul
func.func @matmul(%arg0: tensor<1x5x3xf32>, %arg1: tensor<1x3x6xf32>) -> (tensor<1x5x6xf32>) {
  // CHECK: [[C0:%.+]] = arith.constant 0
  // CHECK: [[INIT:%.+]] = tensor.empty()
  // CHECK: [[FILLED:%.+]] = linalg.fill ins([[C0]] : f32) outs([[INIT]] : tensor<1x5x6xf32>) -> tensor<1x5x6xf32>
  // CHECK: linalg.batch_matmul ins(%arg0, %arg1 : tensor<1x5x3xf32>, tensor<1x3x6xf32>) outs([[FILLED]] : tensor<1x5x6xf32>) -> tensor<1x5x6xf32>
  %a_zp = "tosa.const"() <{values = dense<0.0> : tensor<1xf32>}> : () -> tensor<1xf32>
  %b_zp = "tosa.const"() <{values = dense<0.0> : tensor<1xf32>}> : () -> tensor<1xf32>
  %0 = tosa.matmul %arg0, %arg1, %a_zp, %b_zp : (tensor<1x5x3xf32>, tensor<1x3x6xf32>, tensor<1xf32>, tensor<1xf32>)  -> tensor<1x5x6xf32>
  return %0 : tensor<1x5x6xf32>
}

// -----


// CHECK-LABEL: @matmul_quantized
func.func @matmul_quantized(%arg0: tensor<1x5x3xi8>, %arg1: tensor<1x3x6xi8>) -> (tensor<1x5x6xi32>) {
  // CHECK: [[C0:%.+]] = arith.constant 0
  // CHECK: [[INIT:%.+]] = tensor.empty()
  // CHECK: [[FILLED:%.+]] = linalg.fill ins([[C0]] : i32) outs([[INIT]] : tensor<1x5x6xi32>) -> tensor<1x5x6xi32>
  // CHECK: [[ONE:%.+]] = arith.constant 1
  // CHECK: [[TWO:%.+]] = arith.constant 2
  // CHECK: linalg.quantized_batch_matmul ins(%arg0, %arg1, [[ONE]], [[TWO]] : tensor<1x5x3xi8>, tensor<1x3x6xi8>, i32, i32) outs([[FILLED]] : tensor<1x5x6xi32>) -> tensor<1x5x6xi32>
  %a_zp = "tosa.const"() <{values = dense<1> : tensor<1xi8>}> : () -> tensor<1xi8>
  %b_zp = "tosa.const"() <{values = dense<2> : tensor<1xi8>}> : () -> tensor<1xi8>
  %0 = tosa.matmul %arg0, %arg1, %a_zp, %b_zp : (tensor<1x5x3xi8>, tensor<1x3x6xi8>, tensor<1xi8>, tensor<1xi8>) -> tensor<1x5x6xi32>
  return %0 : tensor<1x5x6xi32>
}

// -----

// CHECK-LABEL: @matmul_dyn_batch
func.func @matmul_dyn_batch(%arg0: tensor<?x5x3xf32>, %arg1: tensor<?x3x6xf32>) -> (tensor<?x5x6xf32>) {
  // CHECK: %[[C0:.+]] = arith.constant 0
  // CHECK: %[[DIM:.+]] = tensor.dim %arg0, %[[C0]]
  // CHECK: %[[C0_0:.+]] = arith.constant 0
  // CHECK: %[[INIT:.+]] = tensor.empty(%[[DIM]])
  // CHECK: %[[FILLED:.+]] = linalg.fill ins(%[[C0_0]] : f32) outs(%[[INIT]] : tensor<?x5x6xf32>) -> tensor<?x5x6xf32>
  // CHECK: linalg.batch_matmul ins(%arg0, %arg1 : tensor<?x5x3xf32>, tensor<?x3x6xf32>) outs(%[[FILLED]] : tensor<?x5x6xf32>) -> tensor<?x5x6xf32>
  %a_zp = "tosa.const"() <{values = dense<0.0> : tensor<1xf32>}> : () -> tensor<1xf32>
  %b_zp = "tosa.const"() <{values = dense<0.0> : tensor<1xf32>}> : () -> tensor<1xf32>
  %0 = tosa.matmul %arg0, %arg1, %a_zp, %b_zp : (tensor<?x5x3xf32>, tensor<?x3x6xf32>, tensor<1xf32>, tensor<1xf32>)  -> tensor<?x5x6xf32>
  return %0 : tensor<?x5x6xf32>
}

// -----

// CHECK-LABEL: @matmul_dyn_independent_dim
func.func @matmul_dyn_independent_dim(%arg0: tensor<1x5x3xf32>, %arg1: tensor<1x3x?xf32>) -> (tensor<1x5x?xf32>) {
  // CHECK: %[[C2:.+]] = arith.constant 2
  // CHECK: %[[DIM:.+]] = tensor.dim %arg1, %[[C2]]
  // CHECK: %[[C0:.+]] = arith.constant 0
  // CHECK: %[[INIT:.+]] = tensor.empty(%[[DIM]])
  // CHECK: %[[FILLED:.+]] = linalg.fill ins(%[[C0]] : f32) outs(%[[INIT]] : tensor<1x5x?xf32>) -> tensor<1x5x?xf32>
  // CHECK: linalg.batch_matmul ins(%arg0, %arg1 : tensor<1x5x3xf32>, tensor<1x3x?xf32>) outs(%[[FILLED]] : tensor<1x5x?xf32>) -> tensor<1x5x?xf32>
  %a_zp = "tosa.const"() <{values = dense<0.0> : tensor<1xf32>}> : () -> tensor<1xf32>
  %b_zp = "tosa.const"() <{values = dense<0.0> : tensor<1xf32>}> : () -> tensor<1xf32>
  %0 = tosa.matmul %arg0, %arg1, %a_zp, %b_zp : (tensor<1x5x3xf32>, tensor<1x3x?xf32>, tensor<1xf32>, tensor<1xf32>)  -> tensor<1x5x?xf32>
  return %0 : tensor<1x5x?xf32>
}

// -----

// CHECK-LABEL: @matmul_dyn_independent_dim
func.func @matmul_dyn_independent_dim(%arg0: tensor<1x5x?xf32>, %arg1: tensor<1x?x6xf32>) -> (tensor<1x5x6xf32>) {
  // CHECK: %[[C0:.+]] = arith.constant 0
  // CHECK: %[[INIT:.+]] = tensor.empty()
  // CHECK: %[[FILLED:.+]] = linalg.fill ins(%[[C0]] : f32) outs(%[[INIT]] : tensor<1x5x6xf32>) -> tensor<1x5x6xf32>
  // CHECK: linalg.batch_matmul ins(%arg0, %arg1 : tensor<1x5x?xf32>, tensor<1x?x6xf32>) outs(%[[FILLED]] : tensor<1x5x6xf32>) -> tensor<1x5x6xf32>
  %a_zp = "tosa.const"() <{values = dense<0.0> : tensor<1xf32>}> : () -> tensor<1xf32>
  %b_zp = "tosa.const"() <{values = dense<0.0> : tensor<1xf32>}> : () -> tensor<1xf32>
  %0 = tosa.matmul %arg0, %arg1, %a_zp, %b_zp : (tensor<1x5x?xf32>, tensor<1x?x6xf32>, tensor<1xf32>, tensor<1xf32>)  -> tensor<1x5x6xf32>
  return %0 : tensor<1x5x6xf32>
}

// -----

// CHECK-LABEL: @matmul_dyn_output
func.func @matmul_dyn_output(%arg0: tensor<1x1x8xf32>, %arg1: tensor<1x8x1xf32>) -> tensor<?x1x1xf32> {
  // CHECK: %[[C0:.+]] = arith.constant 0 : index
  // CHECK: %[[DIM0:.+]] = tensor.dim %arg0, %[[C0]] : tensor<1x1x8xf32>
  // CHECK: %[[CST:.+]] = arith.constant 0.000000e+00 : f32
  // CHECK: %[[INIT:.+]] = tensor.empty(%[[DIM0]]) : tensor<?x1x1xf32>
  // CHECK: %[[FILLED:.+]] = linalg.fill ins(%[[CST]] : f32) outs(%[[INIT]] : tensor<?x1x1xf32>) -> tensor<?x1x1xf32>
  // CHECK: linalg.batch_matmul ins(%arg0, %arg1 : tensor<1x1x8xf32>, tensor<1x8x1xf32>) outs(%[[FILLED]] : tensor<?x1x1xf32>) -> tensor<?x1x1xf32>
  %a_zp = "tosa.const"() <{values = dense<0.0> : tensor<1xf32>}> : () -> tensor<1xf32>
  %b_zp = "tosa.const"() <{values = dense<0.0> : tensor<1xf32>}> : () -> tensor<1xf32>
  %0 = tosa.matmul %arg0, %arg1, %a_zp, %b_zp : (tensor<1x1x8xf32>, tensor<1x8x1xf32>, tensor<1xf32>, tensor<1xf32>)  -> tensor<?x1x1xf32>
  return %0 : tensor<?x1x1xf32>
}

// -----

// CHECK-LABEL: @max_pool
func.func @max_pool(%arg0: tensor<1x6x34x62xf32>) -> () {
  // CHECK-DAG: [[CONST:%.+]] = arith.constant -3.40282347E+38
  // CHECK-DAG: [[INIT:%.+]] = tensor.empty()
  // CHECK-DAG: [[FILL:%.+]] = linalg.fill ins([[CONST]]{{.*}}outs([[INIT]]
  // CHECK-DAG: [[KERNEL:%.+]] = tensor.empty()
  // CHECK: linalg.pooling_nhwc_max {dilations = dense<1> : vector<2xi64>, strides = dense<1> : vector<2xi64>} ins(%arg0, [[KERNEL]] : tensor<1x6x34x62xf32>, tensor<3x3xf32>) outs([[FILL]] : tensor<1x4x32x62xf32>)
  %0 = tosa.max_pool2d %arg0 {pad = array<i64: 0, 0, 0, 0>, kernel = array<i64: 3, 3>, stride = array<i64: 1, 1>} : (tensor<1x6x34x62xf32>) -> tensor<1x4x32x62xf32>
  return
}

// CHECK-LABEL: @max_pool_padded
func.func @max_pool_padded(%arg0: tensor<1x6x34x62xf32>) -> () {
  // CHECK-DAG: [[CONST:%.+]] = arith.constant -3.40282347E+38 : f32
  // CHECK-DAG: [[PAD:%.+]] = tensor.pad %arg0 low[0, 0, 0, 0] high[0, 0, 1, 0]
  // CHECK-DAG:   tensor.yield [[CONST]]
  // CHECK-DAG: [[INITVAL:%.+]] = arith.constant -3.40282347E+38 : f32
  // CHECK-DAG: [[INIT:%.+]] = tensor.empty()
  // CHECK-DAG: [[FILL:%.+]] = linalg.fill ins([[INITVAL]]{{.*}}outs([[INIT]]
  // CHECK-DAG: [[KERNEL:%.+]] = tensor.empty()
  // CHECK: linalg.pooling_nhwc_max {dilations = dense<1> : vector<2xi64>, strides = dense<1> : vector<2xi64>} ins([[PAD]], [[KERNEL]] : tensor<1x6x35x62xf32>, tensor<3x3xf32>) outs([[FILL]] : tensor<1x4x33x62xf32>)
  %0 = tosa.max_pool2d %arg0 {pad = array<i64: 0, 0, 0, 1>, kernel = array<i64: 3, 3>, stride = array<i64: 1, 1>} : (tensor<1x6x34x62xf32>) -> tensor<1x4x33x62xf32>
  return
}

// CHECK-LABEL: @max_pool_dyn
func.func @max_pool_dyn(%arg0: tensor<?x6x34x62xf32>) -> () {
  // CHECK: %[[C0:.+]] = arith.constant 0
  // CHECK: %[[BATCH:.+]] = tensor.dim %arg0, %[[C0]]
  // CHECK: %[[CONST:.+]] = arith.constant -3.40282347E+38
  // CHECK: %[[INIT:.+]] = tensor.empty(%[[BATCH]])
  // CHECK: %[[FILL:.+]] = linalg.fill ins(%[[CONST]]{{.*}}outs(%[[INIT]]
  // CHECK: %[[KERNEL:.+]] = tensor.empty()
  // CHECK: linalg.pooling_nhwc_max {dilations = dense<1> : vector<2xi64>, strides = dense<1> : vector<2xi64>} ins(%arg0, %[[KERNEL]] : tensor<?x6x34x62xf32>, tensor<3x3xf32>) outs(%[[FILL]] : tensor<?x4x32x62xf32>)
  %0 = tosa.max_pool2d %arg0 {pad = array<i64: 0, 0, 0, 0>, kernel = array<i64: 3, 3>, stride = array<i64: 1, 1>} : (tensor<?x6x34x62xf32>) -> tensor<?x4x32x62xf32>
  return
}

// CHECK-LABEL: @max_pool_i8
func.func @max_pool_i8(%arg0: tensor<1x6x34x62xi8>) -> () {
  // CHECK: arith.constant -128
  // CHECK: linalg.pooling_nhwc_max
  %0 = tosa.max_pool2d %arg0 {pad = array<i64: 0, 0, 0, 0>, kernel = array<i64: 3, 3>, stride = array<i64: 1, 1>} : (tensor<1x6x34x62xi8>) -> tensor<1x4x32x62xi8>
  return
}

// CHECK-LABEL: @max_pool_ui8
func.func @max_pool_ui8(%arg0: tensor<1x6x34x62xui8>) -> tensor<1x4x32x62xui8> {
  // CHECK: builtin.unrealized_conversion_cast {{.*}} : tensor<1x6x34x62xui8> to tensor<1x6x34x62xi8>
  // CHECK: arith.constant 0
  // CHECK: linalg.pooling_nhwc_max_unsigned
  // CHECK-SAME: ins({{.*}} : tensor<1x6x34x62xi8>, tensor<3x3xi8>)
  // CHECK-SAME: outs({{.*}} : tensor<1x4x32x62xi8>)
  // CHECK-SAME: -> tensor<1x4x32x62xi8>
  // CHECK: builtin.unrealized_conversion_cast {{.*}} : tensor<1x4x32x62xi8> to tensor<1x4x32x62xui8>
  %0 = tosa.max_pool2d %arg0 {pad = array<i64: 0, 0, 0, 0>, kernel = array<i64: 3, 3>, stride = array<i64: 1, 1>} : (tensor<1x6x34x62xui8>) -> tensor<1x4x32x62xui8>
  return %0 : tensor<1x4x32x62xui8>
}

// CHECK-LABEL: @max_pool_i16
func.func @max_pool_i16(%arg0: tensor<1x6x34x62xi16>) -> () {
  // CHECK: arith.constant -32768
  // CHECK: linalg.pooling_nhwc_max
  %0 = tosa.max_pool2d %arg0 {pad = array<i64: 0, 0, 0, 0>, kernel = array<i64: 3, 3>, stride = array<i64: 1, 1>} : (tensor<1x6x34x62xi16>) -> tensor<1x4x32x62xi16>
  return
}

// CHECK-LABEL: @max_pool_i32
func.func @max_pool_i32(%arg0: tensor<1x6x34x62xi32>) -> () {
  // CHECK: arith.constant -2147483648
  // CHECK: linalg.pooling_nhwc_max
  %0 = tosa.max_pool2d %arg0 {pad = array<i64: 0, 0, 0, 0>, kernel = array<i64: 3, 3>, stride = array<i64: 1, 1>} : (tensor<1x6x34x62xi32>) -> tensor<1x4x32x62xi32>
  return
}

// CHECK-CSE-LABEL: @max_pool_all_dynamic
func.func @max_pool_all_dynamic(%arg0: tensor<?x?x?x?xf32>) -> tensor<?x?x?x?xf32> {
  // Batch size
  // CHECK-CSE: %[[C0:.+]] = arith.constant 0 : index
  // CHECK-CSE: %[[BATCH:.+]] = tensor.dim %arg0, %[[C0]] : tensor<?x?x?x?xf32>

  // Compute output height
  // CHECK-CSE: %[[C1:.+]] = arith.constant 1 : index
  // CHECK-CSE: %[[IH:.+]] = tensor.dim %arg0, %[[C1]] : tensor<?x?x?x?xf32>
  // CHECK-CSE: %[[C2:.+]] = arith.constant 2 : index
  // CHECK-CSE: %[[PADDED_BEFORE:.+]] = arith.addi %[[IH]], %[[C0]] : index
  // CHECK-CSE: %[[PADDED_AFTER:.+]] = arith.addi %[[PADDED_BEFORE]], %[[C0]] : index
  // CHECK-CSE: %[[SUB_ONE:.+]] = arith.subi %[[C2]], %[[C1]] : index
  // CHECK-CSE: %[[DILATED:.+]] = arith.muli %[[C1]], %[[SUB_ONE]] : index
  // CHECK-CSE: %[[ADD_ONE:.+]] = arith.addi %[[DILATED]], %[[C1]] : index
  // CHECK-CSE: %[[SUBTRACT:.+]] = arith.subi %[[PADDED_AFTER]], %[[ADD_ONE]] : index
  // CHECK-CSE: %[[DIVIDE:.+]] = arith.divui %[[SUBTRACT]], %[[C1]] : index
  // CHECK-CSE: %[[HEIGHT:.+]] = arith.addi %[[DIVIDE]], %[[C1]] : index

  // Compute output width
  // CHECK-CSE: %[[IW:.+]] = tensor.dim %arg0, %[[C2]] : tensor<?x?x?x?xf32>
  // CHECK-CSE: %[[C5:.+]] = arith.constant 5 : index
  // CHECK-CSE: %[[PADDED_BEFORE:.+]] = arith.addi %[[IW]], %[[C2]] : index
  // CHECK-CSE: %[[PADDED_AFTER:.+]] = arith.addi %[[PADDED_BEFORE]], %[[C2]] : index
  // CHECK-CSE: %[[SUB_ONE:.+]] = arith.subi %[[C5]], %[[C1]] : index
  // CHECK-CSE: %[[DILATED:.+]] = arith.muli %[[C1]], %[[SUB_ONE]] : index
  // CHECK-CSE: %[[ADD_ONE:.+]] = arith.addi %[[DILATED]], %[[C1]] : index
  // CHECK-CSE: %[[SUBTRACT:.+]] = arith.subi %[[PADDED_AFTER]], %[[ADD_ONE]] : index
  // CHECK-CSE: %[[DIVIDE:.+]] = arith.divui %[[SUBTRACT]], %[[C1]] : index
  // CHECK-CSE: %[[WIDTH:.+]] = arith.addi %14, %[[C1]] : index

  // Channel size
  // CHECK-CSE: %[[C3:.+]] = arith.constant 3 : index
  // CHECK-CSE: %[[CHANNEL:.+]] = tensor.dim %arg0, %[[C3]] : tensor<?x?x?x?xf32>

  // Pad the input
  // CHECK-CSE: %[[FLOAT_MIN:.+]] = arith.constant -3.40282347E+38 : f32
  // CHECK-CSE: %[[PADDED:.+]] = tensor.pad %arg0 low[0, 0, 2, 0] high[0, 0, 2, 0] {
  // CHECK-CSE:   tensor.yield %[[FLOAT_MIN]] : f32

  // Allocate the output and fill with minimum value
  // CHECK-CSE: %[[INIT:.+]] = tensor.empty(%[[BATCH]], %[[HEIGHT]], %[[WIDTH]], %[[CHANNEL]]) : tensor<?x?x?x?xf32>
  // CHECK-CSE: %[[FILL:.+]] = linalg.fill ins(%[[FLOAT_MIN]] : f32) outs(%[[INIT]] : tensor<?x?x?x?xf32>) -> tensor<?x?x?x?xf32>
  // CHECK-CSE: %[[FAKE_WINDOW:.+]] = tensor.empty() : tensor<2x5xf32>

  // Compute max pool
  // CHECK-CSE: %[[OUT:.+]] = linalg.pooling_nhwc_max {dilations = dense<1> : vector<2xi64>, strides = dense<1> : vector<2xi64>} ins(%[[PADDED]], %[[FAKE_WINDOW]] : tensor<?x?x?x?xf32>, tensor<2x5xf32>) outs(%[[FILL]] : tensor<?x?x?x?xf32>) -> tensor<?x?x?x?xf32>
  // CHECK-CSE: return %[[OUT]]

  %0 = tosa.max_pool2d %arg0 {kernel = array<i64: 2, 5>, pad = array<i64: 0, 0, 2, 2>, stride = array<i64: 1, 1>} : (tensor<?x?x?x?xf32>) -> tensor<?x?x?x?xf32>
  return %0 : tensor<?x?x?x?xf32>
}

// -----

// CHECK-LABEL: @avg_pool_f32
func.func @avg_pool_f32(%arg0: tensor<1x6x34x62xf32>) -> (tensor<1x5x33x62xf32>) {
  // Apply padding to the input:
  // CHECK: %[[F0:.+]] = arith.constant 0.000000e+00 : f32
  // CHECK: %[[PAD:.+]] = tensor.pad %arg0 low[0, 1, 1, 0] high[0, 1, 1, 0]
  // CHECK:   tensor.yield %[[F0]] : f32

  // Fill the pooling target:
  // CHECK: %[[F0:.+]] = arith.constant 0.000000e+00 : f32
  // CHECK: %[[EMPTY:.+]] = tensor.empty() : tensor<1x5x33x62xf32>
  // CHECK: %[[FILL:.+]] = linalg.fill ins(%[[F0]] : f32) outs(%[[EMPTY]] : tensor<1x5x33x62xf32>)

  // Compute the sum padding:
  // CHECK: %[[KERNEL:.+]] = tensor.empty() : tensor<4x4xf32>
  // CHECK: %[[POOL:.+]] = linalg.pooling_nhwc_sum
  // CHECK-SAME: dilations = dense<1> : vector<2xi64>, strides = dense<1> : vector<2xi64>}
  // CHECK-SAME: ins(%[[PAD]], %[[KERNEL]] : tensor<1x8x36x62xf32>, tensor<4x4xf32>)
  // CHECK-SAME: outs(%[[FILL]] : tensor<1x5x33x62xf32>)

  // Compute dimension based constants:
  // CHECK: %[[I1:.+]] = arith.constant 1 : index
  // CHECK: %[[DIM1:.+]] = tensor.dim %[[POOL]], %[[I1]]
  // CHECK: %[[I2:.+]] = arith.constant 2 : index
  // CHECK: %[[DIM2:.+]] = tensor.dim %[[POOL]], %[[I2]]
  // CHECK: %[[ONE:.+]] = arith.constant 1 : index
  // CHECK: %[[HEIGHT:.+]] = arith.subi %[[DIM1]], %[[ONE]] : index
  // CHECK: %[[WIDTH:.+]] = arith.subi %[[DIM2]], %[[ONE]] : index

  // Divide the sum pooling by the number of summed values.
  // CHECK: %[[EMPTY:.+]] = tensor.empty() : tensor<1x5x33x62xf32>
  // CHECK: %[[GENERIC:.+]] = linalg.generic
  // CHECK-SAME: indexing_maps = [#map, #map], iterator_types = ["parallel", "parallel", "parallel", "parallel"]}
  // CHECK-SAME: ins(%[[POOL]] : tensor<1x5x33x62xf32>)
  // CHECK-SAME: outs(%[[EMPTY]] : tensor<1x5x33x62xf32>)
  // CHECK: ^bb0(%[[IN:.+]]: f32, %{{.+}}: f32)
  // CHECK:   %[[ZERO:.+]] = arith.constant 0

  // Compute how much of the height does not include padding:
  // CHECK:   %[[STRIDE:.+]] = arith.constant 1
  // CHECK:   %[[KSIZE:.+]] = arith.constant 4
  // CHECK:   %[[START:.+]] = linalg.index 1
  // CHECK:   %[[END:.+]] = arith.subi %[[HEIGHT]], %[[START]]
  // CHECK:   %[[SRC_START:.+]] = arith.muli %[[START]], %[[STRIDE]]
  // CHECK:   %[[SRC_END:.+]] = arith.muli %[[END]], %[[STRIDE]]
  // CHECK:   %[[PAD_START:.+]] = arith.constant 1
  // CHECK:   %[[START_SUB:.+]] = arith.subi %[[SRC_START]], %[[PAD_START]]
  // CHECK:   %[[OFFSET:.+]] = arith.minsi %[[START_SUB]], %[[ZERO]]
  // CHECK:   %[[START_OFFSET:.+]] = arith.addi %[[KSIZE]], %[[OFFSET]]
  // CHECK:   %[[PAD_END:.+]] = arith.constant 1
  // CHECK:   %[[END_SUB:.+]] = arith.subi %[[SRC_END]], %[[PAD_END]]
  // CHECK:   %[[OFFSET:.+]] = arith.minsi %[[END_SUB]], %[[ZERO]]
  // CHECK:   %[[END_OFFSET:.+]] = arith.addi %[[START_OFFSET]], %[[OFFSET]]
  // CHECK:   %[[KHEIGHT:.+]] = arith.maxsi %[[ONE]], %[[END_OFFSET]]

  // Compute how much of the width does not include padding:
  // CHECK:   %[[STRIDE:.+]] = arith.constant 1
  // CHECK:   %[[KSIZE:.+]] = arith.constant 4
  // CHECK:   %[[START:.+]] = linalg.index 2
  // CHECK:   %[[END:.+]] = arith.subi %[[WIDTH]], %[[START]]
  // CHECK:   %[[SRC_START:.+]] = arith.muli %[[START]], %[[STRIDE]]
  // CHECK:   %[[SRC_END:.+]] = arith.muli %[[END]], %[[STRIDE]]
  // CHECK:   %[[PAD_START:.+]] = arith.constant 1
  // CHECK:   %[[START_SUB:.+]] = arith.subi %[[SRC_START]], %[[PAD_START]]
  // CHECK:   %[[OFFSET:.+]] = arith.minsi %[[START_SUB]], %[[ZERO]]
  // CHECK:   %[[START_OFFSET:.+]] = arith.addi %[[KSIZE]], %[[OFFSET]]
  // CHECK:   %[[PAD_END:.+]] = arith.constant 1
  // CHECK:   %[[END_SUB:.+]] = arith.subi %[[SRC_END]], %[[PAD_END]]
  // CHECK:   %[[OFFSET:.+]] = arith.minsi %[[END_SUB]], %[[ZERO]]
  // CHECK:   %[[END_OFFSET:.+]] = arith.addi %[[START_OFFSET]], %[[OFFSET]]
  // CHECK:   %[[KWIDTH:.+]] = arith.maxsi %[[ONE]], %[[END_OFFSET]]

  // Divide the summed value by the number of values summed.
  // CHECK:   %[[COUNT:.+]] = arith.muli %[[KHEIGHT]], %[[KWIDTH]]
  // CHECK:   %[[CAST:.+]] = arith.index_cast %[[COUNT]]
  // CHECK:   %[[FLT:.+]] = arith.sitofp %[[CAST]]
  // CHECK:   %[[DIV:.+]] = arith.divf %[[IN]], %[[FLT]]
  // CHECK:   linalg.yield %[[DIV]]
  %input_zp = "tosa.const"() <{values = dense<0.0> : tensor<1xf32>}> : () -> tensor<1xf32>
  %output_zp = "tosa.const"() <{values = dense<0.0> : tensor<1xf32>}> : () -> tensor<1xf32>
  %0 = tosa.avg_pool2d %arg0, %input_zp, %output_zp {acc_type = f32, pad = array<i64: 1, 1, 1, 1>, kernel = array<i64: 4, 4>, stride = array<i64: 1, 1>} : (tensor<1x6x34x62xf32>, tensor<1xf32>, tensor<1xf32>) -> tensor<1x5x33x62xf32>
  return %0 : tensor<1x5x33x62xf32>
}

// -----

// CHECK-LABEL: @avg_pool_f16_f32acc
// CHECK-SAME: (%[[ARG0:[0-9a-zA-Z_]*]]:
func.func @avg_pool_f16_f32acc(%arg0: tensor<1x6x34x62xf16>) -> (tensor<1x5x33x62xf16>) {
  // Apply padding to the input:
  // CHECK: %[[F0:.+]] = arith.constant 0.000000e+00 : f16
  // CHECK: %[[PAD:.+]] = tensor.pad %arg0 low[0, 1, 1, 0] high[0, 1, 1, 0]
  // CHECK:   tensor.yield %[[F0]] : f16

  // Fill the pooling target:
  // CHECK: %[[F0:.+]] = arith.constant 0.000000e+00 : f32
  // CHECK: %[[EMPTY:.+]] = tensor.empty() : tensor<1x5x33x62xf32>
  // CHECK: %[[FILL:.+]] = linalg.fill ins(%[[F0]] : f32) outs(%[[EMPTY]] : tensor<1x5x33x62xf32>)

  // Compute the sum padding:
  // CHECK: %[[KERNEL:.+]] = tensor.empty() : tensor<4x4xf32>
  // CHECK: %[[POOL:.+]] = linalg.pooling_nhwc_sum
  // CHECK-SAME: dilations = dense<1> : vector<2xi64>, strides = dense<1> : vector<2xi64>}
  // CHECK-SAME: ins(%[[PAD]], %[[KERNEL]] : tensor<1x8x36x62xf16>, tensor<4x4xf32>)
  // CHECK-SAME: outs(%[[FILL]] : tensor<1x5x33x62xf32>)

  // Compute dimension based constants:
  // CHECK: %[[I1:.+]] = arith.constant 1 : index
  // CHECK: %[[DIM1:.+]] = tensor.dim %[[POOL]], %[[I1]]
  // CHECK: %[[I2:.+]] = arith.constant 2 : index
  // CHECK: %[[DIM2:.+]] = tensor.dim %[[POOL]], %[[I2]]
  // CHECK: %[[ONE:.+]] = arith.constant 1 : index
  // CHECK: %[[HEIGHT:.+]] = arith.subi %[[DIM1]], %[[ONE]] : index
  // CHECK: %[[WIDTH:.+]] = arith.subi %[[DIM2]], %[[ONE]] : index

  // Divide the sum pooling by the number of summed values.
  // CHECK: %[[EMPTY:.+]] = tensor.empty() : tensor<1x5x33x62xf16>
  // CHECK: %[[GENERIC:.+]] = linalg.generic
  // CHECK-SAME: indexing_maps = [#map, #map], iterator_types = ["parallel", "parallel", "parallel", "parallel"]}
  // CHECK-SAME: ins(%[[POOL]] : tensor<1x5x33x62xf32>)
  // CHECK-SAME: outs(%[[EMPTY]] : tensor<1x5x33x62xf16>)
  // CHECK: ^bb0(%[[IN:.+]]: f32, %{{.+}}: f16)
  // CHECK:   %[[ZERO:.+]] = arith.constant 0

  // Compute how much of the height does not include padding:
  // CHECK:   %[[STRIDE:.+]] = arith.constant 1
  // CHECK:   %[[KSIZE:.+]] = arith.constant 4
  // CHECK:   %[[START:.+]] = linalg.index 1
  // CHECK:   %[[END:.+]] = arith.subi %[[HEIGHT]], %[[START]]
  // CHECK:   %[[SRC_START:.+]] = arith.muli %[[START]], %[[STRIDE]]
  // CHECK:   %[[SRC_END:.+]] = arith.muli %[[END]], %[[STRIDE]]
  // CHECK:   %[[PAD_START:.+]] = arith.constant 1
  // CHECK:   %[[START_SUB:.+]] = arith.subi %[[SRC_START]], %[[PAD_START]]
  // CHECK:   %[[OFFSET:.+]] = arith.minsi %[[START_SUB]], %[[ZERO]]
  // CHECK:   %[[START_OFFSET:.+]] = arith.addi %[[KSIZE]], %[[OFFSET]]
  // CHECK:   %[[PAD_END:.+]] = arith.constant 1
  // CHECK:   %[[END_SUB:.+]] = arith.subi %[[SRC_END]], %[[PAD_END]]
  // CHECK:   %[[OFFSET:.+]] = arith.minsi %[[END_SUB]], %[[ZERO]]
  // CHECK:   %[[END_OFFSET:.+]] = arith.addi %[[START_OFFSET]], %[[OFFSET]]
  // CHECK:   %[[KHEIGHT:.+]] = arith.maxsi %[[ONE]], %[[END_OFFSET]]

  // Compute how much of the width does not include padding:
  // CHECK:   %[[STRIDE:.+]] = arith.constant 1
  // CHECK:   %[[KSIZE:.+]] = arith.constant 4
  // CHECK:   %[[START:.+]] = linalg.index 2
  // CHECK:   %[[END:.+]] = arith.subi %[[WIDTH]], %[[START]]
  // CHECK:   %[[SRC_START:.+]] = arith.muli %[[START]], %[[STRIDE]]
  // CHECK:   %[[SRC_END:.+]] = arith.muli %[[END]], %[[STRIDE]]
  // CHECK:   %[[PAD_START:.+]] = arith.constant 1
  // CHECK:   %[[START_SUB:.+]] = arith.subi %[[SRC_START]], %[[PAD_START]]
  // CHECK:   %[[OFFSET:.+]] = arith.minsi %[[START_SUB]], %[[ZERO]]
  // CHECK:   %[[START_OFFSET:.+]] = arith.addi %[[KSIZE]], %[[OFFSET]]
  // CHECK:   %[[PAD_END:.+]] = arith.constant 1
  // CHECK:   %[[END_SUB:.+]] = arith.subi %[[SRC_END]], %[[PAD_END]]
  // CHECK:   %[[OFFSET:.+]] = arith.minsi %[[END_SUB]], %[[ZERO]]
  // CHECK:   %[[END_OFFSET:.+]] = arith.addi %[[START_OFFSET]], %[[OFFSET]]
  // CHECK:   %[[KWIDTH:.+]] = arith.maxsi %[[ONE]], %[[END_OFFSET]]

  // Divide the summed value by the number of values summed.
  // CHECK:   %[[COUNT:.+]] = arith.muli %[[KHEIGHT]], %[[KWIDTH]]
  // CHECK:   %[[CAST:.+]] = arith.index_cast %[[COUNT]]
  // CHECK:   %[[FLT:.+]] = arith.sitofp %[[CAST]]
  // CHECK:   %[[DIV:.+]] = arith.divf %[[IN]], %[[FLT]]
  // CHECK:   %[[TRUNC:.+]] = arith.truncf %[[DIV]]
  // CHECK:   linalg.yield %[[TRUNC]]
  %input_zp = "tosa.const"() <{values = dense<0.0> : tensor<1xf16>}> : () -> tensor<1xf16>
  %output_zp = "tosa.const"() <{values = dense<0.0> : tensor<1xf16>}> : () -> tensor<1xf16>
  %0 = tosa.avg_pool2d %arg0, %input_zp, %output_zp {acc_type = f32, pad = array<i64: 1, 1, 1, 1>, kernel = array<i64: 4, 4>, stride = array<i64: 1, 1>} : (tensor<1x6x34x62xf16>, tensor<1xf16>, tensor<1xf16>) -> tensor<1x5x33x62xf16>
  return %0 : tensor<1x5x33x62xf16>
}

// -----

// CHECK-LABEL: @avg_pool_i8
func.func @avg_pool_i8(%arg0: tensor<1x6x34x62xi8>) -> (tensor<1x5x33x62xi8>) {
  // CHECK: %[[GENERIC:.+]] = linalg.generic
  // CHECK-SAME: indexing_maps = [#map, #map], iterator_types = ["parallel", "parallel", "parallel", "parallel"]}
  // CHECK-SAME: ins(%[[POOL:.+]] : tensor<1x5x33x62xi32>)
  // CHECK-SAME: outs(%[[EMPTY:.+]] : tensor<1x5x33x62xi8>)
  // CHECK: ^bb0(%[[IN:.+]]: i32, %{{.+}}: i8)

  // Only different behavior is how the division is performed.
  // First we compute the mul and shift values for average pool:
  // CHECK: %[[COUNT:.+]] = arith.muli %{{[0-9]+}}, %{{[0-9]+}}
  // CHECK: %[[ICAST:.+]] = arith.index_cast %[[COUNT]]
  // CHECK: %[[C1:.+]] = arith.constant 1
  // CHECK: %[[C32:.+]] = arith.constant 32
  // CHECK: %[[ISUB:.+]] = arith.subi %[[ICAST]], %[[C1]]
  // CHECK: %[[CTLZ:.+]] = math.ctlz %[[ISUB]]
  // CHECK: %[[SUB:.+]] = arith.subi %[[C32]], %[[CTLZ]]
  // CHECK: %[[EXT:.+]] = arith.extui %[[SUB]]
  // CHECK: %[[CBIG:.+]] = arith.constant 1073741825
  // CHECK: %[[SHL:.+]] = arith.shli %[[CBIG]], %[[EXT]]
  // CHECK: %[[IEXT:.+]] = arith.extui %[[ICAST]]
  // CHECK: %[[DIV:.+]] = arith.divui %[[SHL]], %[[IEXT]]
  // CHECK: %[[TRUNC_MUL:.+]] = arith.trunci %[[DIV]]
  // CHECK: %[[TRUNC_SHIFT:.+]] = arith.trunci %[[SUB]]
  // CHECK: %[[C30:.+]] = arith.constant 30
  // CHECK: %[[SHIFT:.+]] = arith.addi %[[TRUNC_SHIFT]], %[[C30]] : i8
  // CHECK: %[[SCALED:.+]] = tosa.apply_scale %[[IN]], %[[TRUNC_MUL]], %[[SHIFT]] {rounding_mode = "SINGLE_ROUND"}

  // Perform the normalization.
  // CHECK: %[[CMIN:.+]] = arith.constant -128
  // CHECK: %[[CMAX:.+]] = arith.constant 127
  // CHECK: %[[LOW:.+]] = arith.maxsi %[[CMIN]], %[[SCALED]]
  // CHECK: %[[CLAMP:.+]] = arith.minsi %[[CMAX]], %[[LOW]]
  // CHECK: %[[TRUNC:.+]] = arith.trunci %[[CLAMP]]
  // CHECK: linalg.yield %[[TRUNC]]
  %input_zp = "tosa.const"() <{values = dense<0> : tensor<1xi8>}> : () -> tensor<1xi8>
  %output_zp = "tosa.const"() <{values = dense<0> : tensor<1xi8>}> : () -> tensor<1xi8>
  %0 = tosa.avg_pool2d %arg0, %input_zp, %output_zp {acc_type = i32, pad = array<i64: 1, 1, 1, 1>, kernel = array<i64: 4, 4>, stride = array<i64: 1, 1>} : (tensor<1x6x34x62xi8>, tensor<1xi8>, tensor<1xi8>) -> tensor<1x5x33x62xi8>
  return %0 : tensor<1x5x33x62xi8>
}

// -----

// CHECK-LABEL: @avg_pool_dyn
func.func @avg_pool_dyn(%arg0: tensor<?x6x34x62xf32>) -> (tensor<?x5x33x62xf32>) {
  // CHECK: %[[C0:.+]] = arith.constant 0 : index
  // CHECK: %[[BATCH:.+]] = tensor.dim %arg0, %[[C0]]
  // CHECK: %[[F0:.+]] = arith.constant 0.000000e+00 : f32
  // CHECK: %[[PADDED:.+]] = tensor.pad %arg0 low[0, 1, 1, 0] high[0, 1, 1, 0]
  // CHECK:   tensor.yield %[[F0]]
  // CHECK: %[[F0:.+]] = arith.constant 0.000000e+00 : f32
  // CHECK: %[[EMPTY:.+]] = tensor.empty(%[[BATCH]]) : tensor<?x5x33x62xf32>
  // CHECK: %[[FILL:.+]] = linalg.fill ins(%[[F0]] : f32) outs(%[[EMPTY]] : tensor<?x5x33x62xf32>)
  // CHECK: %[[KERNEL:.+]] = tensor.empty() : tensor<4x4xf32>
  // CHECK: %[[POOL:.+]] = linalg.pooling_nhwc_sum
  // CHECK-SAME: dilations = dense<1> : vector<2xi64>, strides = dense<1> : vector<2xi64>
  // CHECK-SAME: ins(%[[PADDED]], %[[KERNEL]] : tensor<?x8x36x62xf32>, tensor<4x4xf32>)
  // CHECK-SAME: outs(%[[FILL]] : tensor<?x5x33x62xf32>) -> tensor<?x5x33x62xf32>
  // CHECK: %[[EMPTY:.+]] = tensor.empty(%[[BATCH]]) : tensor<?x5x33x62xf32>
  // CHECK: %[[GENERIC:.+]] = linalg.generic
  %input_zp = "tosa.const"() <{values = dense<0.0> : tensor<1xf32>}> : () -> tensor<1xf32>
  %output_zp = "tosa.const"() <{values = dense<0.0> : tensor<1xf32>}> : () -> tensor<1xf32>
  %0 = tosa.avg_pool2d %arg0, %input_zp, %output_zp {acc_type = f32, pad = array<i64: 1, 1, 1, 1>, kernel = array<i64: 4, 4>, stride = array<i64: 1, 1>} : (tensor<?x6x34x62xf32>, tensor<1xf32>, tensor<1xf32>) -> tensor<?x5x33x62xf32>
  return %0 : tensor<?x5x33x62xf32>
}

// -----

// CHECK: #[[$MAP1:.+]] = affine_map<(d0, d1, d2, d3) -> (0)>
// CHECK: #[[$MAP2:.+]] = affine_map<(d0, d1, d2, d3) -> (d0, d1, d2, d3)>

// CHECK-LABEL: @conv2d_scalar_bias_f32
func.func @conv2d_scalar_bias_f32(%input: tensor<1x49x42x27xf32>, %weights: tensor<28x3x3x27xf32>, %bias: tensor<1xf32>) -> () {
  // CHECK: %[[INIT:.+]] = tensor.empty() : tensor<1x45x40x28xf32>
  // CHECK: %[[BROADCAST:.+]] = linalg.generic {indexing_maps = [#[[$MAP1]], #[[$MAP2]]], iterator_types = ["parallel", "parallel", "parallel", "parallel"]} ins(%arg2 : tensor<1xf32>) outs(%[[INIT]] : tensor<1x45x40x28xf32>) {
  %input_zp = "tosa.const"() <{values = dense<0.0> : tensor<1xf32>}> : () -> tensor<1xf32>
  %weight_zp = "tosa.const"() <{values = dense<0.0> : tensor<1xf32>}> : () -> tensor<1xf32>
  %0 = tosa.conv2d %input, %weights, %bias, %input_zp, %weight_zp {acc_type = f32, pad = array<i64: 0, 0, 0, 0>, stride = array<i64: 1, 1>, dilation = array<i64: 2, 1>} : (tensor<1x49x42x27xf32>, tensor<28x3x3x27xf32>, tensor<1xf32>, tensor<1xf32>, tensor<1xf32>) -> tensor<1x45x40x28xf32>
  return
}

// -----

// CHECK: #[[$MAP1:.+]] = affine_map<(d0, d1, d2, d3) -> (d3)>
// CHECK: #[[$MAP2:.+]] = affine_map<(d0, d1, d2, d3) -> (d0, d1, d2, d3)>

// CHECK-LABEL: @conv2d_i8
func.func @conv2d_i8(%input: tensor<1x49x42x27xi8>, %weights: tensor<28x1x1x27xi8>, %bias: tensor<28xi8>) -> () {
  // HWCF: %[[TRANSPOSE:.+]] = linalg.transpose ins(%arg1 : tensor<28x1x1x27xi8>) outs(%[[TRANSPOSEDINIT:.+]] : tensor<1x1x27x28xi8>) permutation = [1, 2, 3, 0]
  // CHECK: %[[INIT:.+]] = tensor.empty() : tensor<1x49x42x28xi32>
  // CHECK: %[[BROADCAST:.+]] = linalg.generic {indexing_maps = [#[[$MAP1]], #[[$MAP2]]], iterator_types = ["parallel", "parallel", "parallel", "parallel"]} ins(%arg2 : tensor<28xi8>) outs(%[[INIT]] : tensor<1x49x42x28xi32>) {
  // CHECK:   arith.extsi
  // CHECK:   linalg.yield
  // CHECK: } -> tensor<1x49x42x28xi32>
  // CHECK: linalg.conv_2d_nhwc_fhwc {dilations = dense<[2, 1]> : tensor<2xi64>, strides = dense<1> : tensor<2xi64>} ins(%arg0, %arg1 : tensor<1x49x42x27xi8>, tensor<28x1x1x27xi8>) outs(%[[BROADCAST]] : tensor<1x49x42x28xi32>) -> tensor<1x49x42x28xi32>
  // HWCF: linalg.conv_2d_nhwc_hwcf {dilations = dense<[2, 1]> : tensor<2xi64>, strides = dense<1> : tensor<2xi64>} ins(%arg0, %[[TRANSPOSE]] : tensor<1x49x42x27xi8>, tensor<1x1x27x28xi8>) outs(%{{[a-zA-Z0-9_]*}} : tensor<1x49x42x28xi32>) -> tensor<1x49x42x28xi32>

  %input_zp = "tosa.const"() <{values = dense<0> : tensor<1xi8>}> : () -> tensor<1xi8>
  %weight_zp = "tosa.const"() <{values = dense<0> : tensor<1xi8>}> : () -> tensor<1xi8>
  %0 = tosa.conv2d %input, %weights, %bias, %input_zp, %weight_zp {acc_type = i32, dilation = array<i64: 2, 1>, pad = array<i64: 0, 0, 0, 0>, stride = array<i64: 1, 1>} : (tensor<1x49x42x27xi8>, tensor<28x1x1x27xi8>, tensor<28xi8>, tensor<1xi8>, tensor<1xi8>) -> tensor<1x49x42x28xi32>
  return
}

// -----

// CHECK: #[[$MAP1:.+]] = affine_map<(d0, d1, d2, d3) -> (d3)>
// CHECK: #[[$MAP2:.+]] = affine_map<(d0, d1, d2, d3) -> (d0, d1, d2, d3)>

// CHECK-LABEL: @conv2d_f32
func.func @conv2d_f32(%input: tensor<1x49x42x27xf32>, %weights: tensor<28x3x3x27xf32>, %bias: tensor<28xf32>) -> () {
  // HWCF: %[[TRANSPOSE:.+]] =  linalg.transpose ins(%arg1 : tensor<28x3x3x27xf32>) outs(%[[TRANSPOSEDINIT:.+]] : tensor<3x3x27x28xf32>) permutation = [1, 2, 3, 0]

  // CHECK: %[[INIT:.+]] = tensor.empty() : tensor<1x45x40x28xf32>
  // CHECK: %[[BROADCAST:.+]] = linalg.generic {indexing_maps = [#[[$MAP1]], #[[$MAP2]]], iterator_types = ["parallel", "parallel", "parallel", "parallel"]} ins(%arg2 : tensor<28xf32>) outs(%[[INIT]] : tensor<1x45x40x28xf32>) {
  // CHECK:   linalg.yield
  // CHECK: } -> tensor<1x45x40x28xf32>
  // CHECK: linalg.conv_2d_nhwc_fhwc {dilations = dense<[2, 1]> : tensor<2xi64>, strides = dense<1> : tensor<2xi64>} ins(%arg0, %arg1 : tensor<1x49x42x27xf32>, tensor<28x3x3x27xf32>) outs(%[[BROADCAST]] : tensor<1x45x40x28xf32>) -> tensor<1x45x40x28xf32>

  // HWCF: linalg.conv_2d_nhwc_hwcf {dilations = dense<[2, 1]> : tensor<2xi64>, strides = dense<1> : tensor<2xi64>} ins(%arg0, %[[TRANSPOSE]] : tensor<1x49x42x27xf32>, tensor<3x3x27x28xf32>) outs(%{{[a-zA-Z0-9_]*}} : tensor<1x45x40x28xf32>
  %input_zp = "tosa.const"() <{values = dense<0.0> : tensor<1xf32>}> : () -> tensor<1xf32>
  %weight_zp = "tosa.const"() <{values = dense<0.0> : tensor<1xf32>}> : () -> tensor<1xf32>
  %0 = tosa.conv2d %input, %weights, %bias, %input_zp, %weight_zp {acc_type = f32, pad = array<i64: 0, 0, 0, 0>, stride = array<i64: 1, 1>, dilation = array<i64: 2, 1>} : (tensor<1x49x42x27xf32>, tensor<28x3x3x27xf32>, tensor<28xf32>, tensor<1xf32>, tensor<1xf32>) -> tensor<1x45x40x28xf32>
  return
}

// -----

// CHECK: #[[$MAP1:.+]] = affine_map<(d0, d1, d2, d3) -> (d3)>
// CHECK: #[[$MAP2:.+]] = affine_map<(d0, d1, d2, d3) -> (d0, d1, d2, d3)>

// CHECK-LABEL: @conv2d_dyn
func.func @conv2d_dyn(%input: tensor<?x49x42x27xf32>, %weights: tensor<28x3x3x27xf32>, %bias: tensor<28xf32>) -> () {
  // CHECK: %[[C0:.+]] = arith.constant 0 : index
  // CHECK: %[[BATCH:.+]] = tensor.dim %arg0, %[[C0]] : tensor<?x49x42x27xf32>
  // CHECK: %[[INIT:.+]] = tensor.empty(%[[BATCH]]) : tensor<?x45x40x28xf32>
  // CHECK: %[[BROADCAST:.+]] = linalg.generic {indexing_maps = [#map, #map1], iterator_types = ["parallel", "parallel", "parallel", "parallel"]} ins(%arg2 : tensor<28xf32>) outs(%[[INIT]] : tensor<?x45x40x28xf32>) {
  // CHECK: ^bb0(%[[IN:.+]]: f32, %{{.+}}: f32):
  // CHECK:   linalg.yield %[[IN]] : f32
  // CHECK: } -> tensor<?x45x40x28xf32>
  // CHECK: linalg.conv_2d_nhwc_fhwc {dilations = dense<[2, 1]> : tensor<2xi64>, strides = dense<1> : tensor<2xi64>} ins(%arg0, %arg1 : tensor<?x49x42x27xf32>, tensor<28x3x3x27xf32>) outs(%[[BROADCAST]] : tensor<?x45x40x28xf32>) -> tensor<?x45x40x28xf32>
  %input_zp = "tosa.const"() <{values = dense<0.0> : tensor<1xf32>}> : () -> tensor<1xf32>
  %weight_zp = "tosa.const"() <{values = dense<0.0> : tensor<1xf32>}> : () -> tensor<1xf32>
  %0 = tosa.conv2d %input, %weights, %bias, %input_zp, %weight_zp {acc_type = f32, pad = array<i64: 0, 0, 0, 0>, stride = array<i64: 1, 1>, dilation = array<i64: 2, 1>} : (tensor<?x49x42x27xf32>, tensor<28x3x3x27xf32>, tensor<28xf32>, tensor<1xf32>, tensor<1xf32>) -> tensor<?x45x40x28xf32>
  return
}

// -----

// CHECK: #[[$MAP1:.+]] = affine_map<(d0, d1, d2, d3) -> (d3)>
// CHECK: #[[$MAP2:.+]] = affine_map<(d0, d1, d2, d3) -> (d0, d1, d2, d3)>

// CHECK-LABEL: @conv2d_dyn_w_h
func.func @conv2d_dyn_w_h(%input: tensor<1x?x?x27xf32>, %weights: tensor<28x3x3x27xf32>, %bias: tensor<28xf32>) -> () {
  // Computing output height
  // CHECK: %[[C1:.+]] = arith.constant 1
  // CHECK: %[[H:.+]] = tensor.dim %arg0, %[[C1]]
  // CHECK: %[[C1_0:.+]] = arith.constant 1
  // CHECK: %[[KH:.+]] = tensor.dim %arg1, %[[C1_0]]
  // CHECK: %[[ONE:.+]] = arith.constant 1 : index
  // CHECK: %[[PAD_0:.+]] = arith.constant 0 : index
  // CHECK: %[[ADD_PAD_0:.+]] = arith.addi %[[H]], %[[PAD_0]] : index
  // CHECK: %[[PAD_1:.+]] = arith.constant 0 : index
  // CHECK: %[[ADD_PAD_1:.+]] = arith.addi %[[ADD_PAD_0]], %[[PAD_1]] : index
  // CHECK: %[[SUB_ONE:.+]] = arith.subi %[[KH]], %[[ONE]] : index
  // CHECK: %[[DIL_H:.+]] = arith.constant 2 : index
  // CHECK: %[[DILATED:.+]] = arith.muli %[[DIL_H]], %[[SUB_ONE]] : index
  // CHECK: %[[ADD_ONE:.+]] = arith.addi %[[DILATED]], %[[ONE]] : index
  // CHECK: %[[SUBTRACTED:.+]] = arith.subi %[[ADD_PAD_1]], %[[ADD_ONE]] : index
  // CHECK: %[[STRIDE_H:.+]] = arith.constant 1 : index
  // CHECK: %[[DIVIDED:.+]] = arith.divui %[[SUBTRACTED]], %[[STRIDE_H]] : index
  // CHECK: %[[H_OUT:.+]] = arith.addi %[[DIVIDED]], %[[ONE]] : index

  // Computing output width
  // CHECK: %[[C2:.+]] = arith.constant 2
  // CHECK: %[[W:.+]] = tensor.dim %arg0, %[[C2]]
  // CHECK: %[[C2_0:.+]] = arith.constant 2
  // CHECK: %[[KW:.+]] = tensor.dim %arg1, %[[C2_0]]
  // CHECK: %[[ONE_0:.+]] = arith.constant 1 : index
  // CHECK: %[[PAD_2:.+]] = arith.constant 0 : index
  // CHECK: %[[ADD_PAD_2:.+]] = arith.addi %[[W]], %[[PAD_2]] : index
  // CHECK: %[[PAD_3:.+]] = arith.constant 0 : index
  // CHECK: %[[ADD_PAD_3:.+]] = arith.addi %[[ADD_PAD_2]], %[[PAD_3]] : index
  // CHECK: %[[SUB_ONE_0:.+]] = arith.subi %[[KW]], %[[ONE_0]] : index
  // CHECK: %[[DIL_W:.+]] = arith.constant 1 : index
  // CHECK: %[[DILATED_0:.+]] = arith.muli %[[DIL_W]], %[[SUB_ONE_0]] : index
  // CHECK: %[[ADD_ONE_0:.+]] = arith.addi %[[DILATED_0]], %[[ONE_0]] : index
  // CHECK: %[[SUBTRACTED_0:.+]] = arith.subi %[[ADD_PAD_3]], %[[ADD_ONE_0]] : index
  // CHECK: %[[STRIDE_W:.+]] = arith.constant 1 : index
  // CHECK: %[[DIVIDED_0:.+]] = arith.divui %[[SUBTRACTED_0]], %[[STRIDE_W]] : index
  // CHECK: %[[W_OUT:.+]] = arith.addi %[[DIVIDED_0]], %[[ONE_0]] : index

  // Running convolution
  // CHECK: %[[INIT:.+]] = tensor.empty(%[[H_OUT]], %[[W_OUT]]) : tensor<1x?x?x28xf32>
  // CHECK: %[[BROADCAST:.+]] = linalg.generic {indexing_maps = [#[[$MAP1]], #[[$MAP2]]], iterator_types = ["parallel", "parallel", "parallel", "parallel"]} ins(%arg2 : tensor<28xf32>) outs(%[[INIT]] : tensor<1x?x?x28xf32>) {
  // CHECK:   linalg.yield
  // CHECK: } -> tensor<1x?x?x28xf32>
  // CHECK: linalg.conv_2d_nhwc_fhwc {dilations = dense<[2, 1]> : tensor<2xi64>, strides = dense<1> : tensor<2xi64>} ins(%arg0, %arg1 : tensor<1x?x?x27xf32>, tensor<28x3x3x27xf32>) outs(%[[BROADCAST]] : tensor<1x?x?x28xf32>) -> tensor<1x?x?x28xf32>

  %input_zp = "tosa.const"() <{values = dense<0.0> : tensor<1xf32>}> : () -> tensor<1xf32>
  %weight_zp = "tosa.const"() <{values = dense<0.0> : tensor<1xf32>}> : () -> tensor<1xf32>
  %0 = tosa.conv2d %input, %weights, %bias, %input_zp, %weight_zp {acc_type = f32, pad = array<i64: 0, 0, 0, 0>, stride = array<i64: 1, 1>, dilation = array<i64: 2, 1>} : (tensor<1x?x?x27xf32>, tensor<28x3x3x27xf32>, tensor<28xf32>, tensor<1xf32>, tensor<1xf32>) -> tensor<1x?x?x28xf32>
  return
}

// -----

// CHECK: [[$MAP1:.+]] = affine_map<(d0, d1, d2, d3) -> (d3)>
// CHECK: [[$MAP2:.+]] = affine_map<(d0, d1, d2, d3) -> (d0, d1, d2, d3)>

func.func @conv2d_dyn_output(%input: tensor<2x6x5x4xf32>, %weights: tensor<4x3x3x4xf32>, %bias: tensor<4xf32>) {
  // %[[C0:.+]] = arith.constant 0 : index
  // %[[DIM0:.+]] = tensor.dim %input, %[[C0]] : tensor<2x6x5x4xf32>
  // %[[INIT_CONV:.+]] = tensor.empty(%[[DIM0]]) : tensor<?x4x3x4xf32>
  // %[[ZERO:.+]] = arith.constant 0.000000e+00 : f32
  // %[[FILL:.+]] = linalg.fill
  // %[[INIT_GENERIC:.+]] = tensor.empty([[DIM0]]) : tensor<?x4x3x4xf32>

  // %[[CONV:.+]] = linalg.conv_2d_nhwc_fhwc {dilations = dense<1> : tensor<2xi64>, strides = dense<1> : tensor<2xi64>} ins(%arg0, %arg1 : tensor<2x6x5x4xf32>, tensor<4x3x3x4xf32>) outs(%[[INIT_CONV]] : tensor<?x4x3x4xf32>) -> tensor<?x4x3x4xf32>
  // linalg.generic {indexing_maps = [#[[MAP1]], #[[MAP2]], #[[MAP2]]], iterator_types = ["parallel", "parallel", "parallel", "parallel"]} ins(%arg2, %[[CONV]] : tensor<4xf32>, tensor<?x4x3x4xf32>) outs(%[[INIT_GENERIC]] : tensor<?x4x3x4xf32>) {
  //   %[[ADD:.+]] = arith.addf
  //   linalg.yield %[[ADD]] : f32
  // } -> tensor<?x4x3x4xf32>

  %input_zp = "tosa.const"() <{values = dense<0.0> : tensor<1xf32>}> : () -> tensor<1xf32>
  %weight_zp = "tosa.const"() <{values = dense<0.0> : tensor<1xf32>}> : () -> tensor<1xf32>
  %0 = tosa.conv2d %input, %weights, %bias, %input_zp, %weight_zp {acc_type = f32, dilation = array<i64: 1, 1>, pad = array<i64: 0, 0, 0, 0>, stride = array<i64: 1, 1>} : (tensor<2x6x5x4xf32>, tensor<4x3x3x4xf32>, tensor<4xf32>, tensor<1xf32>, tensor<1xf32>) -> tensor<?x4x3x4xf32>
  return
}

// -----

// CHECK-LABEL: @conv2d_padded_f32
func.func @conv2d_padded_f32(%input: tensor<1x47x40x28xf32>, %weights: tensor<28x3x3x28xf32>, %bias: tensor<28xf32>) -> () {
  // CHECK: %[[C0:.+]] = arith.constant 0
  // CHECK: tensor.pad %arg0 low[0, 1, 1, 0] high[0, 1, 1, 0]
  // CHECK:   tensor.yield %[[C0]]
  // CHECK: linalg.conv_2d_nhwc_fhwc
  %input_zp = "tosa.const"() <{values = dense<0.0> : tensor<1xf32>}> : () -> tensor<1xf32>
  %weight_zp = "tosa.const"() <{values = dense<0.0> : tensor<1xf32>}> : () -> tensor<1xf32>
  %0 = tosa.conv2d %input, %weights, %bias, %input_zp, %weight_zp {acc_type = f32, pad = array<i64: 1, 1, 1, 1>, stride = array<i64: 1, 1>, dilation = array<i64: 2, 1>}
    : (tensor<1x47x40x28xf32>, tensor<28x3x3x28xf32>, tensor<28xf32>, tensor<1xf32>, tensor<1xf32>) -> tensor<1x45x40x28xf32>
  return
}

// -----

// CHECK-LABEL: @conv2d_quant
func.func @conv2d_quant(%arg0 : tensor<1x12x12x1xi8>, %arg1 : tensor<1024x3x3x1xi8>, %arg2 : tensor<1024xi32>) -> () {
  // CHECK:   %[[C22:.+]] = arith.constant -22
  // CHECK: tensor.pad %arg0 low[0, 1, 1, 0] high[0, 1, 1, 0]
  // CHECK:   tensor.yield %[[C22]]
  // CHECK: linalg.conv_2d_nhwc_fhwc_q
  %input_zp = "tosa.const"() <{values = dense<-22> : tensor<1xi8>}> : () -> tensor<1xi8>
  %weight_zp = "tosa.const"() <{values = dense<42> : tensor<1xi8>}> : () -> tensor<1xi8>
  %0 = tosa.conv2d %arg0, %arg1, %arg2, %input_zp, %weight_zp {acc_type = i32, dilation = array<i64: 1, 1>, pad = array<i64: 1, 1, 1, 1>, stride = array<i64: 1, 1>}
    : (tensor<1x12x12x1xi8>, tensor<1024x3x3x1xi8>, tensor<1024xi32>, tensor<1xi8>, tensor<1xi8>) -> tensor<1x12x12x1024xi32>
<<<<<<< HEAD
=======
  return
}

// -----

// CHECK-LABEL: @conv2d_f16_f32_acc
func.func @conv2d_f16_f32_acc(%input: tensor<1x49x42x27xf16>, %weights: tensor<28x3x3x27xf16>, %bias: tensor<28xf16>) -> () {
  %input_zp = "tosa.const"() <{values = dense<0.0> : tensor<1xf16>}> : () -> tensor<1xf16>
  %weight_zp = "tosa.const"() <{values = dense<0.0> : tensor<1xf16>}> : () -> tensor<1xf16>
  // CHECK: linalg.generic {{{.*}}} ins(%{{.*}} : tensor<28xf16>) outs(%{{.*}} : tensor<1x45x40x28xf32>)
  // CHECK: arith.extf %{{.*}} : f16 to f32
  // CHECK: %[[CONV:.*]] = linalg.conv_2d_nhwc_fhwc {{{.*}}} ins(%{{.*}}, %{{.*}} : tensor<1x49x42x27xf16>, tensor<28x3x3x27xf16>) outs(%{{.*}} : tensor<1x45x40x28xf32>) -> tensor<1x45x40x28xf32>
  // CHECK: tosa.cast %[[CONV]] : (tensor<1x45x40x28xf32>) -> tensor<1x45x40x28xf16>
  %0 = tosa.conv2d %input, %weights, %bias, %input_zp, %weight_zp {acc_type = f32, pad = array<i64: 0, 0, 0, 0>, stride = array<i64: 1, 1>, dilation = array<i64: 2, 1>} : (tensor<1x49x42x27xf16>, tensor<28x3x3x27xf16>, tensor<28xf16>, tensor<1xf16>, tensor<1xf16>) -> tensor<1x45x40x28xf16>
>>>>>>> d465594a
  return
}

// -----

// CHECK: #[[$MAP0:.*]] = affine_map<(d0, d1, d2, d3) -> (d3)>
// CHECK: #[[$MAP1:.*]] = affine_map<(d0, d1, d2, d3) -> (d0, d1, d2, d3)>

// CHECK-LABEL: @depthwise_conv
func.func @depthwise_conv(%arg0 : tensor<1x7x5x3xf32>, %arg1 : tensor<3x1x3x11xf32>, %arg2 : tensor<33xf32>) -> () {
  // CHECK: [[INIT:%.+]] = tensor.empty()
  // CHECK: [[CST0:%.+]] = arith.constant 0
  // CHECK: [[FILL:%.+]] = linalg.fill ins([[CST0]]{{.*}}outs([[INIT]]
  // CHECK: [[OUT:%.+]] = tensor.empty()
  // CHECK: [[DEPTH:%.+]] = linalg.depthwise_conv_2d_nhwc_hwcm {dilations = dense<1> : tensor<2xi64>, strides = dense<1> : tensor<2xi64>} ins(%arg0, %arg1 : tensor<1x7x5x3xf32>, tensor<3x1x3x11xf32>) outs([[FILL]] : tensor<1x5x5x3x11xf32>)
  // CHECK: [[COLLAPSED:%.+]] = tensor.collapse_shape [[DEPTH]] {{\[}}[0], [1], [2], [3, 4]]
  // CHECK: [[BIAS:%.+]] = linalg.generic {indexing_maps = [#[[$MAP0]], #[[$MAP1]], #[[$MAP1]]], iterator_types = ["parallel", "parallel", "parallel", "parallel"]} ins(%arg2, [[COLLAPSED]] : tensor<33xf32>, tensor<1x5x5x33xf32>) outs([[OUT]] : tensor<1x5x5x33xf32>) {
  // CHECK: ^bb0(%[[ARG3:[0-9a-zA-Z_]+]]: f32, %[[ARG4:[0-9a-zA-Z_]+]]: f32, %[[ARG5:[0-9a-zA-Z_]+]]: f32):
  // CHECK:   [[ADD:%.+]] = arith.addf %[[ARG3]], %[[ARG4]] : f32
  // CHECK:   linalg.yield [[ADD]] : f32
  // CHECK: } -> tensor<1x5x5x33xf32>
  %input_zp = "tosa.const"() <{values = dense<0.0> : tensor<1xf32>}> : () -> tensor<1xf32>
  %weight_zp = "tosa.const"() <{values = dense<0.0> : tensor<1xf32>}> : () -> tensor<1xf32>
  %2 = tosa.depthwise_conv2d %arg0, %arg1, %arg2, %input_zp, %weight_zp {acc_type = f32, pad = array<i64: 0, 0, 0, 0>, stride = array<i64: 1, 1>, dilation = array<i64: 1, 1> } : (tensor<1x7x5x3xf32>, tensor<3x1x3x11xf32>, tensor<33xf32>, tensor<1xf32>, tensor<1xf32>) -> tensor<1x5x5x33xf32>
  return
}

// -----

// CHECK: #[[$MAP0:.*]] = affine_map<(d0, d1, d2, d3) -> (0)>
// CHECK: #[[$MAP1:.*]] = affine_map<(d0, d1, d2, d3) -> (d0, d1, d2, d3)>

// CHECK-LABEL: @depthwise_conv_scalar_bias
func.func @depthwise_conv_scalar_bias(%arg0 : tensor<1x7x5x3xf32>, %arg1 : tensor<3x1x3x11xf32>, %arg2 : tensor<1xf32>) -> () {
  // CHECK: [[BIAS:%.+]] = linalg.generic {indexing_maps = [#[[$MAP0]], #[[$MAP1]], #[[$MAP1]]], iterator_types = ["parallel", "parallel", "parallel", "parallel"]} ins(%arg2, %{{.*}} : tensor<1xf32>, tensor<1x5x5x33xf32>) outs(%{{.*}} : tensor<1x5x5x33xf32>) {
  // CHECK: ^bb0(%[[ARG3:[0-9a-zA-Z_]+]]: f32, %[[ARG4:[0-9a-zA-Z_]+]]: f32, %{{.*}}: f32):
  // CHECK:   [[ADD:%.+]] = arith.addf %[[ARG3]], %[[ARG4]] : f32
  // CHECK:   linalg.yield [[ADD]] : f32
  // CHECK: } -> tensor<1x5x5x33xf32>
  %input_zp = "tosa.const"() <{values = dense<0.0> : tensor<1xf32>}> : () -> tensor<1xf32>
  %weight_zp = "tosa.const"() <{values = dense<0.0> : tensor<1xf32>}> : () -> tensor<1xf32>
  %2 = tosa.depthwise_conv2d %arg0, %arg1, %arg2, %input_zp, %weight_zp {acc_type = f32, pad = array<i64: 0, 0, 0, 0>, stride = array<i64: 1, 1>, dilation = array<i64: 1, 1> } : (tensor<1x7x5x3xf32>, tensor<3x1x3x11xf32>, tensor<1xf32>, tensor<1xf32>, tensor<1xf32>) -> tensor<1x5x5x33xf32>
  return
}

// -----

// CHECK: #[[$MAP0:.*]] = affine_map<(d0, d1, d2, d3) -> (d3)>
// CHECK: #[[$MAP1:.*]] = affine_map<(d0, d1, d2, d3) -> (d0, d1, d2, d3)>

// CHECK-LABEL: @depthwise_conv_dyn
func.func @depthwise_conv_dyn(%arg0 : tensor<?x7x5x3xf32>, %arg1 : tensor<3x1x3x11xf32>, %arg2 : tensor<33xf32>) -> () {
  // CHECK: %[[C0:.+]] = arith.constant 0
  // CHECK: %[[BATCH:.+]] = tensor.dim %arg0, %[[C0]]
  // CHECK: %[[INIT:.+]] = tensor.empty(%[[BATCH]])
  // CHECK: %[[CST0:.+]] = arith.constant 0
  // CHECK: %[[FILL:.+]] = linalg.fill
  // CHECK: %[[OUT:.+]] = tensor.empty(%[[BATCH]])
  // CHECK: %[[DEPTH:.+]] = linalg.depthwise_conv_2d_nhwc_hwcm {dilations = dense<1> : tensor<2xi64>, strides = dense<1> : tensor<2xi64>} ins(%arg0, %arg1 : tensor<?x7x5x3xf32>, tensor<3x1x3x11xf32>) outs(%[[FILL]] : tensor<?x5x5x3x11xf32>)
  // CHECK: %[[COLLAPSED:.+]] = tensor.collapse_shape %[[DEPTH]] {{\[}}[0], [1], [2], [3, 4]]
  // CHECK: %[[BIAS:.+]] = linalg.generic {indexing_maps = [#[[$MAP0]], #[[$MAP1]], #[[$MAP1]]], iterator_types = ["parallel", "parallel", "parallel", "parallel"]} ins(%arg2, %[[COLLAPSED]] : tensor<33xf32>, tensor<?x5x5x33xf32>) outs(%[[OUT]] : tensor<?x5x5x33xf32>) {
  // CHECK: ^bb0(%[[ARG3:[0-9a-zA-Z_]+]]: f32, %[[ARG4:[0-9a-zA-Z_]+]]: f32, %[[ARG5:[0-9a-zA-Z_]+]]: f32):
  // CHECK:   %[[ADD:.+]] = arith.addf %[[ARG3]], %[[ARG4]] : f32
  // CHECK:   linalg.yield %[[ADD]] : f32
  // CHECK: } -> tensor<?x5x5x33xf32>
  %input_zp = "tosa.const"() <{values = dense<0.0> : tensor<1xf32>}> : () -> tensor<1xf32>
  %weight_zp = "tosa.const"() <{values = dense<0.0> : tensor<1xf32>}> : () -> tensor<1xf32>
  %2 = tosa.depthwise_conv2d %arg0, %arg1, %arg2, %input_zp, %weight_zp {acc_type = f32, pad = array<i64: 0, 0, 0, 0>, stride = array<i64: 1, 1>, dilation = array<i64: 1, 1> } : (tensor<?x7x5x3xf32>, tensor<3x1x3x11xf32>, tensor<33xf32>, tensor<1xf32>, tensor<1xf32>) -> tensor<?x5x5x33xf32>
  return
}

// -----

// CHECK: #[[$MAP0:.*]] = affine_map<(d0, d1, d2, d3) -> (d3)>
// CHECK: #[[$MAP1:.*]] = affine_map<(d0, d1, d2, d3) -> (d0, d1, d2, d3)>

// CHECK-LABEL: @depthwise_conv_strides
func.func @depthwise_conv_strides(%arg0 : tensor<1x11x9x3xf32>, %arg1 : tensor<3x1x3x11xf32>, %arg2 : tensor<33xf32>) -> () {
  // CHECK: [[INIT:%.+]] = tensor.empty()
  // CHECK: [[CST0:%.+]] = arith.constant 0
  // CHECK: [[FILL:%.+]] = linalg.fill ins([[CST0]]{{.*}}outs([[INIT]]
  // CHECK: [[OUT:%.+]] = tensor.empty()
  // CHECK: [[DEPTH:%.+]] = linalg.depthwise_conv_2d_nhwc_hwcm {dilations = dense<1> : tensor<2xi64>, strides = dense<2> : tensor<2xi64>} ins(%arg0, %arg1 : tensor<1x11x9x3xf32>, tensor<3x1x3x11xf32>) outs([[FILL]] : tensor<1x5x5x3x11xf32>)
  // CHECK: [[COLLAPSED:%.+]] = tensor.collapse_shape [[DEPTH]] {{\[}}[0], [1], [2], [3, 4]]
  // CHECK: [[BIAS:%.+]] = linalg.generic {indexing_maps = [#[[$MAP0]], #[[$MAP1]], #[[$MAP1]]], iterator_types = ["parallel", "parallel", "parallel", "parallel"]} ins(%arg2, [[COLLAPSED]] : tensor<33xf32>, tensor<1x5x5x33xf32>) outs([[OUT]] : tensor<1x5x5x33xf32>) {
  // CHECK: ^bb0(%[[ARG3:[0-9a-zA-Z_]+]]: f32, %[[ARG4:[0-9a-zA-Z_]+]]: f32, %[[ARG5:[0-9a-zA-Z_]+]]: f32):
  // CHECK:   [[ADD:%.+]] = arith.addf %[[ARG3]], %[[ARG4]] : f32
  // CHECK:   linalg.yield [[ADD]] : f32
  // CHECK: } -> tensor<1x5x5x33xf32>
  %input_zp = "tosa.const"() <{values = dense<0.0> : tensor<1xf32>}> : () -> tensor<1xf32>
  %weight_zp = "tosa.const"() <{values = dense<0.0> : tensor<1xf32>}> : () -> tensor<1xf32>
  %2 = tosa.depthwise_conv2d %arg0, %arg1, %arg2, %input_zp, %weight_zp {acc_type = f32, pad = array<i64: 0, 0, 0, 0>, stride = array<i64: 2, 2>, dilation = array<i64: 1, 1> } : (tensor<1x11x9x3xf32>, tensor<3x1x3x11xf32>, tensor<33xf32>, tensor<1xf32>, tensor<1xf32>) -> tensor<1x5x5x33xf32>
  return
}

// -----

// CHECK: #[[$MAP0:.*]] = affine_map<(d0, d1, d2, d3) -> (d3)>
// CHECK: #[[$MAP1:.*]] = affine_map<(d0, d1, d2, d3) -> (d0, d1, d2, d3)>

// CHECK-LABEL: @depthwise_conv_quant
func.func @depthwise_conv_quant(%arg0 : tensor<1x12x12x4xi8>, %arg1 : tensor<3x3x4x128xi8>, %arg2 : tensor<512xi32>) -> () {
  // CHECK: [[PADV:%.+]] = arith.constant -128
  // CHECK: [[PAD:%.+]] = tensor.pad %arg0 low[0, 1, 1, 0] high[0, 1, 1, 0]
  // CHECK:   tensor.yield [[PADV]]

  // CHECK: [[INIT:%.+]] = tensor.empty()
  // CHECK: [[CST0:%.+]] = arith.constant 0
  // CHECK: [[FILL:%.+]] = linalg.fill ins([[CST0]]{{.*}}outs([[INIT]]
  // CHECK: [[OUT:%.+]] = tensor.empty()
  // CHECK: [[C128:%.+]] = arith.constant -128
  // CHECK: [[C42:%.+]] = arith.constant 42
  // CHECK: [[DEPTH:%.+]] = linalg.depthwise_conv_2d_nhwc_hwcm_q {dilations = dense<1> : tensor<2xi64>, strides = dense<1> : tensor<2xi64>} ins([[PAD]], %arg1, [[C128]], [[C42]] : tensor<1x14x14x4xi8>, tensor<3x3x4x128xi8>, i32, i32) outs([[FILL]] : tensor<1x12x12x4x128xi32>)
  // CHECK: [[COLLAPSED:%.+]] = tensor.collapse_shape [[DEPTH]] {{\[}}[0], [1], [2], [3, 4]]
  // CHECK: [[BIAS:%.+]] = linalg.generic {indexing_maps = [#[[$MAP0]], #[[$MAP1]], #[[$MAP1]]], iterator_types = ["parallel", "parallel", "parallel", "parallel"]} ins(%arg2, [[COLLAPSED]] : tensor<512xi32>, tensor<1x12x12x512xi32>) outs([[OUT]] : tensor<1x12x12x512xi32>) {
  // CHECK: ^bb0(%[[ARG3:[0-9a-zA-Z_]+]]: i32, %[[ARG4:[0-9a-zA-Z_]+]]: i32, %[[ARG5:[0-9a-zA-Z_]+]]: i32):
  // CHECK:   [[ADD:%.+]] = arith.addi %[[ARG3]], %[[ARG4]] : i32
  // CHECK:   linalg.yield [[ADD]] : i32
  // CHECK: } -> tensor<1x12x12x512xi32>
  %input_zp = "tosa.const"() <{values = dense<-128> : tensor<1xi8>}> : () -> tensor<1xi8>
  %weight_zp = "tosa.const"() <{values = dense<42> : tensor<1xi8>}> : () -> tensor<1xi8>
  %0 = tosa.depthwise_conv2d %arg0, %arg1, %arg2, %input_zp, %weight_zp {acc_type = i32, pad = array<i64: 1, 1, 1, 1>, stride = array<i64: 1, 1>, dilation = array<i64: 1, 1> } : (tensor<1x12x12x4xi8>, tensor<3x3x4x128xi8>, tensor<512xi32>, tensor<1xi8>, tensor<1xi8>) -> tensor<1x12x12x512xi32>
  return
}

// -----

// CHECK: #[[$MAP0:.*]] = affine_map<(d0, d1, d2, d3) -> (d3)>
// CHECK: #[[$MAP1:.*]] = affine_map<(d0, d1, d2, d3) -> (d0, d1, d2, d3)>

// CHECK-LABEL: @depthwise_conv_quant_dilations
func.func @depthwise_conv_quant_dilations(%arg0 : tensor<1x14x14x4xi8>, %arg1 : tensor<3x3x4x128xi8>, %arg2 : tensor<512xi32>) -> () {
  // CHECK: [[INIT:%.+]] = tensor.empty()
  // CHECK: [[CST0:%.+]] = arith.constant 0
  // CHECK: [[FILL:%.+]] = linalg.fill ins([[CST0]]{{.*}}outs([[INIT]]
  // CHECK: [[OUT:%.+]] = tensor.empty()
  // CHECK: [[C128:%.+]] = arith.constant -128
  // CHECK: [[C42:%.+]] = arith.constant 42
  // CHECK: [[DEPTH:%.+]] = linalg.depthwise_conv_2d_nhwc_hwcm_q {dilations = dense<2> : tensor<2xi64>, strides = dense<1> : tensor<2xi64>} ins(%arg0, %arg1, [[C128]], [[C42]] : tensor<1x14x14x4xi8>, tensor<3x3x4x128xi8>, i32, i32) outs([[FILL]] : tensor<1x10x10x4x128xi32>)
  // CHECK: [[COLLAPSED:%.+]] = tensor.collapse_shape [[DEPTH]] {{\[}}[0], [1], [2], [3, 4]]
  // CHECK: [[BIAS:%.+]] = linalg.generic {indexing_maps = [#[[$MAP0]], #[[$MAP1]], #[[$MAP1]]], iterator_types = ["parallel", "parallel", "parallel", "parallel"]} ins(%arg2, [[COLLAPSED]] : tensor<512xi32>, tensor<1x10x10x512xi32>) outs([[OUT]] : tensor<1x10x10x512xi32>) {
  // CHECK: ^bb0(%[[ARG3:[0-9a-zA-Z_]+]]: i32, %[[ARG4:[0-9a-zA-Z_]+]]: i32, %[[ARG5:[0-9a-zA-Z_]+]]: i32):
  // CHECK:   [[ADD:%.+]] = arith.addi %[[ARG3]], %[[ARG4]] : i32
  // CHECK:   linalg.yield [[ADD]] : i32
  // CHECK: } -> tensor<1x10x10x512xi32>
  %input_zp = "tosa.const"() <{values = dense<-128> : tensor<1xi8>}> : () -> tensor<1xi8>
  %weight_zp = "tosa.const"() <{values = dense<42> : tensor<1xi8>}> : () -> tensor<1xi8>
  %0 = tosa.depthwise_conv2d %arg0, %arg1, %arg2, %input_zp, %weight_zp {acc_type = i32, pad = array<i64: 0, 0, 0, 0>, stride = array<i64: 1, 1>, dilation = array<i64: 2, 2> } : (tensor<1x14x14x4xi8>, tensor<3x3x4x128xi8>, tensor<512xi32>, tensor<1xi8>, tensor<1xi8>) -> tensor<1x10x10x512xi32>
  return
}

// CHECK-LABEL: @depthwise_conv2d_dyn_w_h
func.func @depthwise_conv2d_dyn_w_h(%arg0: tensor<2x?x?x3xf32>, %arg1: tensor<3x6x3x5xf32>, %arg2: tensor<15xf32>) {
  // CHECK: arith.addi
  // CHECK: arith.subi
  // CHECK: arith.muli
  // CHECK: arith.divui
  // CHECK: %[[PADDED:.+]] = tensor.pad %arg0 low[0, 1, 3, 0] high[0, 2, 4, 0] {
  // CHECK: ^bb0(%[[ARG3:[0-9a-zA-Z_]+]]: index, %[[ARG4:[0-9a-zA-Z_]+]]: index, %[[ARG5:[0-9a-zA-Z_]+]]: index, %[[ARG6:[0-9a-zA-Z_]+]]: index):
  // CHECK: tensor.yield %cst : f32
  // CHECK:  } : tensor<2x?x?x3xf32> to tensor<2x?x?x3xf32>
  // CHECK: %[[CONV:.+]] = linalg.depthwise_conv_2d_nhwc_hwcm {dilations = dense<[2, 1]> : tensor<2xi64>, strides = dense<[1, 2]> : tensor<2xi64>} ins(%[[PADDED]], %arg1 : tensor<2x?x?x3xf32>, tensor<3x6x3x5xf32>) outs(%{{.*}} : tensor<2x?x?x3x5xf32>) -> tensor<2x?x?x3x5xf32>
  // CHECK: %[[COLLAPSED:.+]] = tensor.collapse_shape %[[CONV]] {{\[}}[0], [1], [2], [3, 4]]
  %input_zp = "tosa.const"() <{values = dense<0.0> : tensor<1xf32>}> : () -> tensor<1xf32>
  %weight_zp = "tosa.const"() <{values = dense<0.0> : tensor<1xf32>}> : () -> tensor<1xf32>
  %0 = tosa.depthwise_conv2d %arg0, %arg1, %arg2, %input_zp, %weight_zp {acc_type = f32, pad = array<i64: 1, 2, 3, 4>, dilation = array<i64: 2, 1>, stride = array<i64: 1, 2>} : (tensor<2x?x?x3xf32>, tensor<3x6x3x5xf32>, tensor<15xf32>, tensor<1xf32>, tensor<1xf32>) -> tensor<2x?x?x15xf32>
  return
}

// -----

// CHECK: #[[$MAP0:.*]] = affine_map<(d0, d1, d2, d3) -> (d3)>
// CHECK: #[[$MAP1:.*]] = affine_map<(d0, d1, d2, d3) -> (d0, d1, d2, d3)>

// CHECK-LABEL: @depthwise_int_conv_zero_zp
func.func @depthwise_int_conv_zero_zp(%arg0 : tensor<1x7x5x3xi8>, %arg1 : tensor<3x1x3x11xi8>, %arg2 : tensor<33xi32>) -> () {
  // CHECK: [[INIT:%.+]] = tensor.empty()
  // CHECK: [[CST0:%.+]] = arith.constant 0
  // CHECK: [[FILL:%.+]] = linalg.fill ins([[CST0]]{{.*}}outs([[INIT]]
  // CHECK: [[OUT:%.+]] = tensor.empty()
  // CHECK: [[DEPTH:%.+]] = linalg.depthwise_conv_2d_nhwc_hwcm {dilations = dense<1> : tensor<2xi64>, strides = dense<1> : tensor<2xi64>} ins(%arg0, %arg1 : tensor<1x7x5x3xi8>, tensor<3x1x3x11xi8>) outs([[FILL]] : tensor<1x5x5x3x11xi32>)
  // CHECK: [[COLLAPSED:%.+]] = tensor.collapse_shape [[DEPTH]] {{\[}}[0], [1], [2], [3, 4]]
  // CHECK: [[BIAS:%.+]] = linalg.generic {indexing_maps = [#[[$MAP0]], #[[$MAP1]], #[[$MAP1]]], iterator_types = ["parallel", "parallel", "parallel", "parallel"]} ins(%arg2, [[COLLAPSED]] : tensor<33xi32>, tensor<1x5x5x33xi32>) outs([[OUT]] : tensor<1x5x5x33xi32>) {
  // CHECK: ^bb0(%[[ARG3:[0-9a-zA-Z_]+]]: i32, %[[ARG4:[0-9a-zA-Z_]+]]: i32, %[[ARG5:[0-9a-zA-Z_]+]]: i32):
  // CHECK:   [[ADD:%.+]] = arith.addi %[[ARG3]], %[[ARG4]] : i32
  // CHECK:   linalg.yield [[ADD]] : i32
  // CHECK: } -> tensor<1x5x5x33xi32>
  %input_zp = "tosa.const"() <{values = dense<0> : tensor<1xi8>}> : () -> tensor<1xi8>
  %weight_zp = "tosa.const"() <{values = dense<0> : tensor<1xi8>}> : () -> tensor<1xi8>
  %2 = tosa.depthwise_conv2d %arg0, %arg1, %arg2, %input_zp, %weight_zp {acc_type = i32, pad = array<i64: 0, 0, 0, 0>, stride = array<i64: 1, 1>, dilation = array<i64: 1, 1> } : (tensor<1x7x5x3xi8>, tensor<3x1x3x11xi8>, tensor<33xi32>, tensor<1xi8>, tensor<1xi8>) -> tensor<1x5x5x33xi32>
<<<<<<< HEAD
=======
  return
}

// -----

// CHECK-LABEL: @depthwise_conv2d_f16_f32_acc
func.func @depthwise_conv2d_f16_f32_acc(%arg0 : tensor<1x7x5x3xf16>, %arg1 : tensor<3x1x3x11xf16>, %arg2 : tensor<33xf16>) -> () {
  %input_zp = "tosa.const"() <{values = dense<0.0> : tensor<1xf16>}> : () -> tensor<1xf16>
  %weight_zp = "tosa.const"() <{values = dense<0.0> : tensor<1xf16>}> : () -> tensor<1xf16>
  // CHECK: %[[CONV:.*]] = linalg.depthwise_conv_2d_nhwc_hwcm {{{.*}}} ins(%{{.*}}, %{{.*}} : tensor<1x7x5x3xf16>, tensor<3x1x3x11xf16>) outs(%{{.*}} : tensor<1x5x5x3x11xf32>) -> tensor<1x5x5x3x11xf32>
  // CHECK: tosa.cast %[[CONV]] : (tensor<1x5x5x3x11xf32>) -> tensor<1x5x5x3x11xf16>
  %2 = tosa.depthwise_conv2d %arg0, %arg1, %arg2, %input_zp, %weight_zp {acc_type = f32, pad = array<i64: 0, 0, 0, 0>, stride = array<i64: 1, 1>, dilation = array<i64: 1, 1> } : (tensor<1x7x5x3xf16>, tensor<3x1x3x11xf16>, tensor<33xf16>, tensor<1xf16>, tensor<1xf16>) -> tensor<1x5x5x33xf16>
>>>>>>> d465594a
  return
}

// -----

// CHECK: #[[$MAP1:.+]] = affine_map<(d0, d1, d2, d3, d4) -> (d4)>
// CHECK: #[[$MAP2:.+]] = affine_map<(d0, d1, d2, d3, d4) -> (d0, d1, d2, d3, d4)>

// CHECK-LABEL: @conv3d_f32
func.func @conv3d_f32(%input: tensor<1x49x48x47x27xf32>, %weights: tensor<28x3x4x5x27xf32>, %bias: tensor<28xf32>) -> () {
  // CHECK-DAG:  %[[TRANSPOSE:.+]] = linalg.transpose ins(%arg1 : tensor<28x3x4x5x27xf32>) outs(%[[TRANSPOSEDINIT:.+]] : tensor<3x4x5x27x28xf32>) permutation = [1, 2, 3, 4, 0]
  // CHECK-DAG:  %[[INIT:.+]] = tensor.empty() : tensor<1x47x45x43x28xf32>
  // CHECK:      %[[BROADCAST:.+]] = linalg.generic
  // CHECK-SAME: {indexing_maps = [#[[$MAP1]], #[[$MAP2]]], iterator_types = ["parallel", "parallel", "parallel", "parallel", "parallel"]}
  // CHECK-SAME: ins(%arg2 : tensor<28xf32>) outs(%[[INIT]] : tensor<1x47x45x43x28xf32>) {
  // CHECK:      ^bb0(%[[IN:.+]]: f32, %[[OUT:.+]]: f32):
  // CHECK:        linalg.yield %[[IN]] : f32
  // CHECK:      } -> tensor<1x47x45x43x28xf32>
  // CHECK:      linalg.conv_3d_ndhwc_dhwcf
  // CHECK-SAME: {dilations = dense<1> : tensor<3xi64>, strides = dense<1> : tensor<3xi64>}
  // CHECK-SAME: ins(%arg0, %[[TRANSPOSE]] : tensor<1x49x48x47x27xf32>, tensor<3x4x5x27x28xf32>)
  // CHECK-SAME: outs(%[[BROADCAST]] : tensor<1x47x45x43x28xf32>) -> tensor<1x47x45x43x28xf32>
  %input_zp = "tosa.const"() <{values = dense<0.0> : tensor<1xf32>}> : () -> tensor<1xf32>
  %weight_zp = "tosa.const"() <{values = dense<0.0> : tensor<1xf32>}> : () -> tensor<1xf32>
  %0 = tosa.conv3d %input, %weights, %bias, %input_zp, %weight_zp {acc_type = f32, pad = array<i64: 0, 0, 0, 0, 0, 0>, stride = array<i64: 1, 1, 1>, dilation = array<i64: 1, 1, 1>} : (tensor<1x49x48x47x27xf32>, tensor<28x3x4x5x27xf32>, tensor<28xf32>, tensor<1xf32>, tensor<1xf32>) -> tensor<1x47x45x43x28xf32>
  return
}

// -----

// CHECK: #[[$MAP1:.+]] = affine_map<(d0, d1, d2, d3, d4) -> (0)>
// CHECK: #[[$MAP2:.+]] = affine_map<(d0, d1, d2, d3, d4) -> (d0, d1, d2, d3, d4)>

// CHECK-LABEL: @conv3d_scalar_bias_f32
func.func @conv3d_scalar_bias_f32(%input: tensor<1x49x48x47x27xf32>, %weights: tensor<28x3x4x5x27xf32>, %bias: tensor<1xf32>) -> () {
  // CHECK:  %[[INIT:.+]] = tensor.empty() : tensor<1x47x45x43x28xf32>
  // CHECK:      %[[BROADCAST:.+]] = linalg.generic
  // CHECK-SAME: {indexing_maps = [#[[$MAP1]], #[[$MAP2]]], iterator_types = ["parallel", "parallel", "parallel", "parallel", "parallel"]}
  %input_zp = "tosa.const"() <{values = dense<0.0> : tensor<1xf32>}> : () -> tensor<1xf32>
  %weight_zp = "tosa.const"() <{values = dense<0.0> : tensor<1xf32>}> : () -> tensor<1xf32>
  %0 = tosa.conv3d %input, %weights, %bias, %input_zp, %weight_zp {acc_type = f32, pad = array<i64: 0, 0, 0, 0, 0, 0>, stride = array<i64: 1, 1, 1>, dilation = array<i64: 1, 1, 1>} : (tensor<1x49x48x47x27xf32>, tensor<28x3x4x5x27xf32>, tensor<1xf32>, tensor<1xf32>, tensor<1xf32>) -> tensor<1x47x45x43x28xf32>
  return
}

// -----

// CHECK: #[[$MAP1:.+]] = affine_map<(d0, d1, d2, d3, d4) -> (d4)>
// CHECK: #[[$MAP2:.+]] = affine_map<(d0, d1, d2, d3, d4) -> (d0, d1, d2, d3, d4)>

// CHECK-LABEL: @conv3d_i8
func.func @conv3d_i8(%input: tensor<1x49x48x47x27xi8>, %weights: tensor<28x3x4x5x27xi8>, %bias: tensor<28xi32>) -> () {
  // CHECK-DAG:  %[[TRANSPOSE:.+]] = linalg.transpose ins(%arg1 : tensor<28x3x4x5x27xi8>) outs(%[[TRANSPOSEDINIT:.+]] : tensor<3x4x5x27x28xi8>) permutation = [1, 2, 3, 4, 0]
  // CHECK-DAG:  %[[INIT:.+]] = tensor.empty() : tensor<1x47x45x43x28xi32>
  // CHECK:      %[[BROADCAST:.+]] = linalg.generic
  // CHECK-SAME: {indexing_maps = [#[[$MAP1]], #[[$MAP2]]], iterator_types = ["parallel", "parallel", "parallel", "parallel", "parallel"]}
  // CHECK-SAME: ins(%arg2 : tensor<28xi32>)
  // CHECK-SAME: outs(%[[INIT]] : tensor<1x47x45x43x28xi32>) {
  // CHECK:      ^bb0(%[[IN:.+]]: i32, %[[OUT:.+]]: i32):
  // CHECK:        linalg.yield %[[IN]] : i32
  // CHECK:      } -> tensor<1x47x45x43x28xi32>
  // CHECK:      %[[IZP:.+]] = arith.constant -128 : i32
  // CHECK:      %[[FZP:.+]] = arith.constant 42 : i32
  // CHECK:      linalg.conv_3d_ndhwc_dhwcf_q
  // CHECK-SAME: {dilations = dense<1> : tensor<3xi64>, strides = dense<1> : tensor<3xi64>}
  // CHECK-SAME: ins(%arg0, %[[TRANSPOSE]], %[[IZP]], %[[FZP]] : tensor<1x49x48x47x27xi8>, tensor<3x4x5x27x28xi8>, i32, i32)
  // CHECK-SAME: outs(%[[BROADCAST]] : tensor<1x47x45x43x28xi32>) -> tensor<1x47x45x43x28xi32>

  %input_zp = "tosa.const"() <{values = dense<-128> : tensor<1xi8>}> : () -> tensor<1xi8>
  %weight_zp = "tosa.const"() <{values = dense<42> : tensor<1xi8>}> : () -> tensor<1xi8>
  %0 = tosa.conv3d %input, %weights, %bias, %input_zp, %weight_zp {acc_type = i32, pad = array<i64: 0, 0, 0, 0, 0, 0>, stride = array<i64: 1, 1, 1>, dilation = array<i64: 1, 1, 1>} : (tensor<1x49x48x47x27xi8>, tensor<28x3x4x5x27xi8>, tensor<28xi32>, tensor<1xi8>, tensor<1xi8>) -> tensor<1x47x45x43x28xi32>
<<<<<<< HEAD
=======
  return
}

// -----

// CHECK-LABEL: @conv3d_f16_f32_acc
func.func @conv3d_f16_f32_acc(%input: tensor<1x49x48x47x27xf16>, %weights: tensor<28x3x4x5x27xf16>, %bias: tensor<28xf16>) -> () {
  %input_zp = "tosa.const"() <{values = dense<0.0> : tensor<1xf16>}> : () -> tensor<1xf16>
  %weight_zp = "tosa.const"() <{values = dense<0.0> : tensor<1xf16>}> : () -> tensor<1xf16>
  // CHECK: linalg.generic {{{.*}}} ins(%{{.*}} : tensor<28xf16>) outs(%{{.*}} : tensor<1x47x45x43x28xf32>)
  // CHECK: arith.extf %{{.*}} : f16 to f32
  // CHECK: %[[CONV:.*]] = linalg.conv_3d_ndhwc_dhwcf {{{.*}}} ins(%{{.*}}, %{{.*}} : tensor<1x49x48x47x27xf16>, tensor<3x4x5x27x28xf16>) outs(%{{.*}} : tensor<1x47x45x43x28xf32>) -> tensor<1x47x45x43x28xf32>
  // CHECK: tosa.cast %[[CONV]] : (tensor<1x47x45x43x28xf32>) -> tensor<1x47x45x43x28xf16>
  %0 = tosa.conv3d %input, %weights, %bias, %input_zp, %weight_zp {acc_type = f32, pad = array<i64: 0, 0, 0, 0, 0, 0>, stride = array<i64: 1, 1, 1>, dilation = array<i64: 1, 1, 1>} : (tensor<1x49x48x47x27xf16>, tensor<28x3x4x5x27xf16>, tensor<28xf16>, tensor<1xf16>, tensor<1xf16>) -> tensor<1x47x45x43x28xf16>
>>>>>>> d465594a
  return
}

// -----

// CHECK-LABEL: @test_transpose
// CHECK-SAME: (%[[ARG0:.+]]: tensor<1x2x3xi32>)
func.func @test_transpose(%arg0: tensor<1x2x3xi32>) -> () {
  // CHECK: %[[INIT:.+]] = tensor.empty() : tensor<2x3x1xi32>
  // CHECK: %[[TRANSPOSE:.+]] = linalg.transpose ins(%[[ARG0]] : tensor<1x2x3xi32>) outs(%[[INIT]] : tensor<2x3x1xi32>) permutation = [1, 2, 0]
  %1 = tosa.transpose %arg0 {perms = array<i32: 1, 2, 0>}: (tensor<1x2x3xi32>)  -> tensor<2x3x1xi32>
  return
}

// -----

// CHECK-LABEL: @test_transpose_dyn
// CHECK-SAME: (%[[ARG0:.+]]: tensor<1x?x3x4xi32>)
func.func @test_transpose_dyn(%arg0: tensor<1x?x3x4xi32>) -> () {
  // CHECK: %[[C1:.+]] = arith.constant 1
  // CHECK: %[[DIM:.+]] = tensor.dim %[[ARG0]], %[[C1]]
  // CHECK: %[[INIT:.+]] = tensor.empty(%[[DIM]]) : tensor<?x4x1x3xi32>
  // CHECK: %[[TRANSPOSE:.+]] = linalg.transpose ins(%[[ARG0]] : tensor<1x?x3x4xi32>) outs(%[[INIT]] : tensor<?x4x1x3xi32>) permutation = [1, 3, 0, 2]
  %1 = tosa.transpose %arg0 {perms = array<i32: 1, 3, 0, 2>}: (tensor<1x?x3x4xi32>)  -> tensor<?x4x1x3xi32>
  return
}

// -----

// CHECK-LABEL: @test_transpose_dyn_multiple_2d
// CHECK-SAME: (%[[ARG0:.+]]: tensor<?x?xf32>)
func.func @test_transpose_dyn_multiple_2d(%arg0: tensor<?x?xf32>) -> () {
  // CHECK-DAG: %[[C0:.+]] = arith.constant 0
  // CHECK-DAG: %[[DIM0:.+]] = tensor.dim %[[ARG0]], %[[C0]]
  // CHECK-DAG: %[[C1:.+]] = arith.constant 1
  // CHECK-DAG: %[[DIM1:.+]] = tensor.dim %[[ARG0]], %[[C1]]
  // CHECK: %[[INIT:.+]] = tensor.empty(%[[DIM1]], %[[DIM0]])
  // CHECK: %[[TRANSPOSE:.+]] = linalg.transpose ins(%[[ARG0]] : tensor<?x?xf32>) outs(%[[INIT]] : tensor<?x?xf32>) permutation = [1, 0]
  %1 = tosa.transpose %arg0 {perms = array<i32: 1, 0>}: (tensor<?x?xf32>)  -> tensor<?x?xf32>
  return
}

// -----

// CHECK-LABEL: @test_transpose_dyn_multiple_3d
// CHECK-SAME: (%[[ARG0:.+]]: tensor<?x?x?xf32>)
func.func @test_transpose_dyn_multiple_3d(%arg0: tensor<?x?x?xf32>) {
  // CHECK-DAG: %[[C0:.*]] = arith.constant 0 : index
  // CHECK-DAG: %[[DIM0:.*]] = tensor.dim %[[ARG0]], %[[C0]] : tensor<?x?x?xf32>
  // CHECK-DAG: %[[C1:.*]] = arith.constant 1 : index
  // CHECK-DAG: %[[DIM1:.*]] = tensor.dim %[[ARG0]], %[[C1]] : tensor<?x?x?xf32>
  // CHECK-DAG: %[[C2:.*]] = arith.constant 2 : index
  // CHECK-DAG: %[[DIM2:.*]] = tensor.dim %[[ARG0]], %[[C2]] : tensor<?x?x?xf32>
  // CHECK: %[[INIT:.*]] = tensor.empty(%[[DIM2]], %[[DIM0]], %[[DIM1]]) : tensor<?x?x?xf32>
  // CHECK: %[[TRANSPOSE:.*]] = linalg.transpose ins(%[[ARG0]] : tensor<?x?x?xf32>) outs(%[[INIT]] : tensor<?x?x?xf32>) permutation = [2, 0, 1]
  %1 = "tosa.transpose"(%arg0) {perms = array<i32: 2, 0, 1>} : (tensor<?x?x?xf32>) -> tensor<?x?x?xf32>
  return
}

// -----

// CHECK-LABEL: @max_pool2d_nan_propagate
func.func @max_pool2d_nan_propagate(%arg0: tensor<1x6x34x62xf32>) -> (tensor<1x4x32x62xf32>) {
  // CHECK: linalg.pooling_nhwc_max
  // CHECK-NOT: linalg.generic
  %0 = tosa.max_pool2d %arg0 {pad = array<i64: 0, 0, 0, 0>, kernel = array<i64: 3, 3>, stride = array<i64: 1, 1>, nan_mode = "PROPAGATE"} : (tensor<1x6x34x62xf32>) -> tensor<1x4x32x62xf32>
  return %0 : tensor<1x4x32x62xf32>
}

// -----

// CHECK-LABEL: @max_pool2d_nan_ignore_int
func.func @max_pool2d_nan_ignore_int(%arg0: tensor<1x6x34x62xi8>) -> (tensor<1x4x32x62xi8>) {
  // CHECK: linalg.pooling_nhwc_max
  // CHECK-NOT: linalg.generic
  %0 = tosa.max_pool2d %arg0 {pad = array<i64: 0, 0, 0, 0>, kernel = array<i64: 3, 3>, stride = array<i64: 1, 1>, nan_mode = "IGNORE"} : (tensor<1x6x34x62xi8>) -> tensor<1x4x32x62xi8>
  return %0: tensor<1x4x32x62xi8>
}

// -----

// CHECK-LABEL: @max_pool2d_nan_ignore
func.func @max_pool2d_nan_ignore(%arg0: tensor<1x6x34x62xf32>) -> (tensor<1x4x32x62xf32>) {
  // CHECK-NOT: linalg.pooling_nhwc_max
  // CHECK: linalg.generic
  // CHECK: arith.maximumf
  // CHECK: arith.cmpf uno
  // CHECK: arith.select
  // CHECK: linalg.yield
  %0 = tosa.max_pool2d %arg0 {pad = array<i64: 0, 0, 0, 0>, kernel = array<i64: 3, 3>, stride = array<i64: 1, 1>, nan_mode = "IGNORE"} : (tensor<1x6x34x62xf32>) -> tensor<1x4x32x62xf32>
  return %0: tensor<1x4x32x62xf32>
}<|MERGE_RESOLUTION|>--- conflicted
+++ resolved
@@ -653,8 +653,6 @@
   %weight_zp = "tosa.const"() <{values = dense<42> : tensor<1xi8>}> : () -> tensor<1xi8>
   %0 = tosa.conv2d %arg0, %arg1, %arg2, %input_zp, %weight_zp {acc_type = i32, dilation = array<i64: 1, 1>, pad = array<i64: 1, 1, 1, 1>, stride = array<i64: 1, 1>}
     : (tensor<1x12x12x1xi8>, tensor<1024x3x3x1xi8>, tensor<1024xi32>, tensor<1xi8>, tensor<1xi8>) -> tensor<1x12x12x1024xi32>
-<<<<<<< HEAD
-=======
   return
 }
 
@@ -669,7 +667,6 @@
   // CHECK: %[[CONV:.*]] = linalg.conv_2d_nhwc_fhwc {{{.*}}} ins(%{{.*}}, %{{.*}} : tensor<1x49x42x27xf16>, tensor<28x3x3x27xf16>) outs(%{{.*}} : tensor<1x45x40x28xf32>) -> tensor<1x45x40x28xf32>
   // CHECK: tosa.cast %[[CONV]] : (tensor<1x45x40x28xf32>) -> tensor<1x45x40x28xf16>
   %0 = tosa.conv2d %input, %weights, %bias, %input_zp, %weight_zp {acc_type = f32, pad = array<i64: 0, 0, 0, 0>, stride = array<i64: 1, 1>, dilation = array<i64: 2, 1>} : (tensor<1x49x42x27xf16>, tensor<28x3x3x27xf16>, tensor<28xf16>, tensor<1xf16>, tensor<1xf16>) -> tensor<1x45x40x28xf16>
->>>>>>> d465594a
   return
 }
 
@@ -860,8 +857,6 @@
   %input_zp = "tosa.const"() <{values = dense<0> : tensor<1xi8>}> : () -> tensor<1xi8>
   %weight_zp = "tosa.const"() <{values = dense<0> : tensor<1xi8>}> : () -> tensor<1xi8>
   %2 = tosa.depthwise_conv2d %arg0, %arg1, %arg2, %input_zp, %weight_zp {acc_type = i32, pad = array<i64: 0, 0, 0, 0>, stride = array<i64: 1, 1>, dilation = array<i64: 1, 1> } : (tensor<1x7x5x3xi8>, tensor<3x1x3x11xi8>, tensor<33xi32>, tensor<1xi8>, tensor<1xi8>) -> tensor<1x5x5x33xi32>
-<<<<<<< HEAD
-=======
   return
 }
 
@@ -874,7 +869,6 @@
   // CHECK: %[[CONV:.*]] = linalg.depthwise_conv_2d_nhwc_hwcm {{{.*}}} ins(%{{.*}}, %{{.*}} : tensor<1x7x5x3xf16>, tensor<3x1x3x11xf16>) outs(%{{.*}} : tensor<1x5x5x3x11xf32>) -> tensor<1x5x5x3x11xf32>
   // CHECK: tosa.cast %[[CONV]] : (tensor<1x5x5x3x11xf32>) -> tensor<1x5x5x3x11xf16>
   %2 = tosa.depthwise_conv2d %arg0, %arg1, %arg2, %input_zp, %weight_zp {acc_type = f32, pad = array<i64: 0, 0, 0, 0>, stride = array<i64: 1, 1>, dilation = array<i64: 1, 1> } : (tensor<1x7x5x3xf16>, tensor<3x1x3x11xf16>, tensor<33xf16>, tensor<1xf16>, tensor<1xf16>) -> tensor<1x5x5x33xf16>
->>>>>>> d465594a
   return
 }
 
@@ -945,8 +939,6 @@
   %input_zp = "tosa.const"() <{values = dense<-128> : tensor<1xi8>}> : () -> tensor<1xi8>
   %weight_zp = "tosa.const"() <{values = dense<42> : tensor<1xi8>}> : () -> tensor<1xi8>
   %0 = tosa.conv3d %input, %weights, %bias, %input_zp, %weight_zp {acc_type = i32, pad = array<i64: 0, 0, 0, 0, 0, 0>, stride = array<i64: 1, 1, 1>, dilation = array<i64: 1, 1, 1>} : (tensor<1x49x48x47x27xi8>, tensor<28x3x4x5x27xi8>, tensor<28xi32>, tensor<1xi8>, tensor<1xi8>) -> tensor<1x47x45x43x28xi32>
-<<<<<<< HEAD
-=======
   return
 }
 
@@ -961,7 +953,6 @@
   // CHECK: %[[CONV:.*]] = linalg.conv_3d_ndhwc_dhwcf {{{.*}}} ins(%{{.*}}, %{{.*}} : tensor<1x49x48x47x27xf16>, tensor<3x4x5x27x28xf16>) outs(%{{.*}} : tensor<1x47x45x43x28xf32>) -> tensor<1x47x45x43x28xf32>
   // CHECK: tosa.cast %[[CONV]] : (tensor<1x47x45x43x28xf32>) -> tensor<1x47x45x43x28xf16>
   %0 = tosa.conv3d %input, %weights, %bias, %input_zp, %weight_zp {acc_type = f32, pad = array<i64: 0, 0, 0, 0, 0, 0>, stride = array<i64: 1, 1, 1>, dilation = array<i64: 1, 1, 1>} : (tensor<1x49x48x47x27xf16>, tensor<28x3x4x5x27xf16>, tensor<28xf16>, tensor<1xf16>, tensor<1xf16>) -> tensor<1x47x45x43x28xf16>
->>>>>>> d465594a
   return
 }
 
