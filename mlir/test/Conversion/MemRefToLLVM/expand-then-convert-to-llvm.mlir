--- conflicted
+++ resolved
@@ -1,8 +1,4 @@
-<<<<<<< HEAD
-// RUN: mlir-opt -expand-strided-metadata -finalize-memref-to-llvm -lower-affine -convert-arith-to-llvm -cse %s -split-input-file | FileCheck %s
-=======
 // RUN: mlir-opt -expand-strided-metadata -finalize-memref-to-llvm='use-opaque-pointers=1' -lower-affine -convert-arith-to-llvm -cse %s -split-input-file | FileCheck %s
->>>>>>> cd74f4a4
 //
 // This test demonstrates a full "memref to llvm" pipeline where
 // we first expand some of the memref operations (using affine,
@@ -387,28 +383,6 @@
 }
 // CHECK-LABEL: func @collapse_shape_static
 // CHECK-SAME: %[[ARG:.*]]: memref<1x3x4x1x5xf32>) -> memref<3x4x5xf32> {
-<<<<<<< HEAD
-// CHECK:           %[[MEM:.*]] = builtin.unrealized_conversion_cast %[[ARG]] : memref<1x3x4x1x5xf32> to !llvm.struct<(ptr<f32>, ptr<f32>, i64, array<5 x i64>, array<5 x i64>)>
-// CHECK:           %[[BASE_BUFFER:.*]] = llvm.extractvalue %[[MEM]][0] : !llvm.struct<(ptr<f32>, ptr<f32>, i64, array<5 x i64>, array<5 x i64>)>
-// CHECK:           %[[ALIGNED_BUFFER:.*]] = llvm.extractvalue %[[MEM]][1] : !llvm.struct<(ptr<f32>, ptr<f32>, i64, array<5 x i64>, array<5 x i64>)>
-// CHECK:           %[[C0:.*]] = llvm.mlir.constant(0 : index) : i64
-// CHECK:           %[[DESC:.*]] = llvm.mlir.undef : !llvm.struct<(ptr<f32>, ptr<f32>, i64, array<3 x i64>, array<3 x i64>)>
-// CHECK:           %[[DESC0:.*]] = llvm.insertvalue %[[BASE_BUFFER]], %[[DESC]][0] : !llvm.struct<(ptr<f32>, ptr<f32>, i64, array<3 x i64>, array<3 x i64>)>
-// CHECK:           %[[DESC1:.*]] = llvm.insertvalue %[[ALIGNED_BUFFER]], %[[DESC0]][1] : !llvm.struct<(ptr<f32>, ptr<f32>, i64, array<3 x i64>, array<3 x i64>)>
-// CHECK:           %[[DESC2:.*]] = llvm.insertvalue %[[C0]], %[[DESC1]][2] : !llvm.struct<(ptr<f32>, ptr<f32>, i64, array<3 x i64>, array<3 x i64>)>
-// CHECK:           %[[C3:.*]] = llvm.mlir.constant(3 : index) : i64
-// CHECK:           %[[DESC3:.*]] = llvm.insertvalue %[[C3]], %[[DESC2]][3, 0] : !llvm.struct<(ptr<f32>, ptr<f32>, i64, array<3 x i64>, array<3 x i64>)>
-// CHECK:           %[[C20:.*]] = llvm.mlir.constant(20 : index) : i64
-// CHECK:           %[[DESC4:.*]] = llvm.insertvalue %[[C20]], %[[DESC3]][4, 0] : !llvm.struct<(ptr<f32>, ptr<f32>, i64, array<3 x i64>, array<3 x i64>)>
-// CHECK:           %[[C4:.*]] = llvm.mlir.constant(4 : index) : i64
-// CHECK:           %[[DESC5:.*]] = llvm.insertvalue %[[C4]], %[[DESC4]][3, 1] : !llvm.struct<(ptr<f32>, ptr<f32>, i64, array<3 x i64>, array<3 x i64>)>
-// CHECK:           %[[C5:.*]] = llvm.mlir.constant(5 : index) : i64
-// CHECK:           %[[DESC6:.*]] = llvm.insertvalue %[[C5]], %[[DESC5]][4, 1] : !llvm.struct<(ptr<f32>, ptr<f32>, i64, array<3 x i64>, array<3 x i64>)>
-// CHECK:           %[[DESC7:.*]] = llvm.insertvalue %[[C5]], %[[DESC6]][3, 2] : !llvm.struct<(ptr<f32>, ptr<f32>, i64, array<3 x i64>, array<3 x i64>)>
-// CHECK:           %[[C1:.*]] = llvm.mlir.constant(1 : index) : i64
-// CHECK:           %[[DESC8:.*]] = llvm.insertvalue %[[C1]], %[[DESC7]][4, 2] : !llvm.struct<(ptr<f32>, ptr<f32>, i64, array<3 x i64>, array<3 x i64>)>
-// CHECK:           %[[RES:.*]] = builtin.unrealized_conversion_cast %[[DESC8]] : !llvm.struct<(ptr<f32>, ptr<f32>, i64, array<3 x i64>, array<3 x i64>)> to memref<3x4x5xf32>
-=======
 // CHECK:           %[[MEM:.*]] = builtin.unrealized_conversion_cast %[[ARG]] : memref<1x3x4x1x5xf32> to !llvm.struct<(ptr, ptr, i64, array<5 x i64>, array<5 x i64>)>
 // CHECK:           %[[BASE_BUFFER:.*]] = llvm.extractvalue %[[MEM]][0] : !llvm.struct<(ptr, ptr, i64, array<5 x i64>, array<5 x i64>)>
 // CHECK:           %[[ALIGNED_BUFFER:.*]] = llvm.extractvalue %[[MEM]][1] : !llvm.struct<(ptr, ptr, i64, array<5 x i64>, array<5 x i64>)>
@@ -429,7 +403,6 @@
 // CHECK:           %[[C1:.*]] = llvm.mlir.constant(1 : index) : i64
 // CHECK:           %[[DESC8:.*]] = llvm.insertvalue %[[C1]], %[[DESC7]][4, 2] : !llvm.struct<(ptr, ptr, i64, array<3 x i64>, array<3 x i64>)>
 // CHECK:           %[[RES:.*]] = builtin.unrealized_conversion_cast %[[DESC8]] : !llvm.struct<(ptr, ptr, i64, array<3 x i64>, array<3 x i64>)> to memref<3x4x5xf32>
->>>>>>> cd74f4a4
 // CHECK:           return %[[RES]] : memref<3x4x5xf32>
 // CHECK:         }
 
@@ -445,15 +418,6 @@
 }
 // CHECK-LABEL:   func.func @collapse_shape_dynamic_with_non_identity_layout(
 // CHECK-SAME:                                                               %[[ARG:.*]]: memref<4x?x?xf32, strided<[?, 4, 1], offset: ?>>) -> memref<4x?xf32, strided<[?, ?], offset: ?>> {
-<<<<<<< HEAD
-// CHECK:           %[[MEM:.*]] = builtin.unrealized_conversion_cast %[[ARG]] : memref<4x?x?xf32, strided<[?, 4, 1], offset: ?>> to !llvm.struct<(ptr<f32>, ptr<f32>, i64, array<3 x i64>, array<3 x i64>)>
-// CHECK:           %[[BASE_BUFFER:.*]] = llvm.extractvalue %[[MEM]][0] : !llvm.struct<(ptr<f32>, ptr<f32>, i64,
-// CHECK:           %[[ALIGNED_BUFFER:.*]] = llvm.extractvalue %[[MEM]][1] : !llvm.struct<(ptr<f32>, ptr<f32>, i64,
-// CHECK:           %[[OFFSET:.*]] = llvm.extractvalue %[[MEM]][2] : !llvm.struct<(ptr<f32>, ptr<f32>, i64, array<3 x i64>, array<3 x i64>)>
-// CHECK:           %[[SIZE1:.*]] = llvm.extractvalue %[[MEM]][3, 1] : !llvm.struct<(ptr<f32>, ptr<f32>, i64, array<3 x i64>, array<3 x i64>)>
-// CHECK:           %[[SIZE2:.*]] = llvm.extractvalue %[[MEM]][3, 2] : !llvm.struct<(ptr<f32>, ptr<f32>, i64, array<3 x i64>, array<3 x i64>)>
-// CHECK:           %[[STRIDE0:.*]] = llvm.extractvalue %[[MEM]][4, 0] : !llvm.struct<(ptr<f32>, ptr<f32>, i64, array<3 x i64>, array<3 x i64>)>
-=======
 // CHECK:           %[[MEM:.*]] = builtin.unrealized_conversion_cast %[[ARG]] : memref<4x?x?xf32, strided<[?, 4, 1], offset: ?>> to !llvm.struct<(ptr, ptr, i64, array<3 x i64>, array<3 x i64>)>
 // CHECK:           %[[BASE_BUFFER:.*]] = llvm.extractvalue %[[MEM]][0] : !llvm.struct<(ptr, ptr, i64,
 // CHECK:           %[[ALIGNED_BUFFER:.*]] = llvm.extractvalue %[[MEM]][1] : !llvm.struct<(ptr, ptr, i64,
@@ -461,25 +425,11 @@
 // CHECK:           %[[SIZE1:.*]] = llvm.extractvalue %[[MEM]][3, 1] : !llvm.struct<(ptr, ptr, i64, array<3 x i64>, array<3 x i64>)>
 // CHECK:           %[[SIZE2:.*]] = llvm.extractvalue %[[MEM]][3, 2] : !llvm.struct<(ptr, ptr, i64, array<3 x i64>, array<3 x i64>)>
 // CHECK:           %[[STRIDE0:.*]] = llvm.extractvalue %[[MEM]][4, 0] : !llvm.struct<(ptr, ptr, i64, array<3 x i64>, array<3 x i64>)>
->>>>>>> cd74f4a4
 // CHECK:           %[[STRIDE0_TO_IDX:.*]] = builtin.unrealized_conversion_cast %[[STRIDE0]] : i64 to index
 // CHECK:           %[[STRIDE0:.*]] = builtin.unrealized_conversion_cast %[[STRIDE0_TO_IDX]] : index to i64
 // CHECK:           %[[FINAL_SIZE1:.*]] = llvm.mul %[[SIZE1]], %[[SIZE2]]  : i64
 // CHECK:           %[[SIZE1_TO_IDX:.*]] = builtin.unrealized_conversion_cast %[[FINAL_SIZE1]] : i64 to index
 // CHECK:           %[[FINAL_SIZE1:.*]] = builtin.unrealized_conversion_cast %[[SIZE1_TO_IDX]] : index to i64
-<<<<<<< HEAD
-// CHECK:           %[[DESC:.*]] = llvm.mlir.undef : !llvm.struct<(ptr<f32>, ptr<f32>, i64, array<2 x i64>, array<2 x i64>)>
-// CHECK:           %[[DESC0:.*]] = llvm.insertvalue %[[BASE_BUFFER]], %[[DESC]][0] : !llvm.struct<(ptr<f32>, ptr<f32>, i64, array<2 x i64>, array<2 x i64>)>
-// CHECK:           %[[DESC1:.*]] = llvm.insertvalue %[[ALIGNED_BUFFER]], %[[DESC0]][1] : !llvm.struct<(ptr<f32>, ptr<f32>, i64, array<2 x i64>, array<2 x i64>)>
-// CHECK:           %[[DESC2:.*]] = llvm.insertvalue %[[OFFSET]], %[[DESC1]][2] : !llvm.struct<(ptr<f32>, ptr<f32>, i64, array<2 x i64>, array<2 x i64>)>
-// CHECK:           %[[C4:.*]] = llvm.mlir.constant(4 : index) : i64
-// CHECK:           %[[DESC3:.*]] = llvm.insertvalue %[[C4]], %[[DESC2]][3, 0] : !llvm.struct<(ptr<f32>, ptr<f32>, i64, array<2 x i64>, array<2 x i64>)>
-// CHECK:           %[[DESC4:.*]] = llvm.insertvalue %[[STRIDE0]], %[[DESC3]][4, 0] : !llvm.struct<(ptr<f32>, ptr<f32>, i64, array<2 x i64>, array<2 x i64>)>
-// CHECK:           %[[DESC5:.*]] = llvm.insertvalue %[[FINAL_SIZE1]], %[[DESC4]][3, 1] : !llvm.struct<(ptr<f32>, ptr<f32>, i64, array<2 x i64>, array<2 x i64>)>
-// CHECK:           %[[C1:.*]] = llvm.mlir.constant(1 : index) : i64
-// CHECK:           %[[DESC6:.*]] = llvm.insertvalue %[[C1]], %[[DESC5]][4, 1] : !llvm.struct<(ptr<f32>, ptr<f32>, i64, array<2 x i64>, array<2 x i64>)>
-// CHECK:           %[[RES:.*]] = builtin.unrealized_conversion_cast %[[DESC6]] : !llvm.struct<(ptr<f32>, ptr<f32>, i64, array<2 x i64>, array<2 x i64>)> to memref<4x?xf32, strided<[?, ?], offset: ?>>
-=======
 // CHECK:           %[[DESC:.*]] = llvm.mlir.undef : !llvm.struct<(ptr, ptr, i64, array<2 x i64>, array<2 x i64>)>
 // CHECK:           %[[DESC0:.*]] = llvm.insertvalue %[[BASE_BUFFER]], %[[DESC]][0] : !llvm.struct<(ptr, ptr, i64, array<2 x i64>, array<2 x i64>)>
 // CHECK:           %[[DESC1:.*]] = llvm.insertvalue %[[ALIGNED_BUFFER]], %[[DESC0]][1] : !llvm.struct<(ptr, ptr, i64, array<2 x i64>, array<2 x i64>)>
@@ -491,7 +441,6 @@
 // CHECK:           %[[C1:.*]] = llvm.mlir.constant(1 : index) : i64
 // CHECK:           %[[DESC6:.*]] = llvm.insertvalue %[[C1]], %[[DESC5]][4, 1] : !llvm.struct<(ptr, ptr, i64, array<2 x i64>, array<2 x i64>)>
 // CHECK:           %[[RES:.*]] = builtin.unrealized_conversion_cast %[[DESC6]] : !llvm.struct<(ptr, ptr, i64, array<2 x i64>, array<2 x i64>)> to memref<4x?xf32, strided<[?, ?], offset: ?>>
->>>>>>> cd74f4a4
 // CHECK:           return %[[RES]] : memref<4x?xf32, strided<[?, ?], offset: ?>>
 // CHECK:         }
 // CHECK32-LABEL: func @collapse_shape_dynamic_with_non_identity_layout(
@@ -510,33 +459,6 @@
 }
 // CHECK-LABEL: func @expand_shape_static
 // CHECK-SAME: %[[ARG:.*]]: memref<3x4x5xf32>) -> memref<1x3x4x1x5xf32> {
-<<<<<<< HEAD
-// CHECK:           %[[MEM:.*]] = builtin.unrealized_conversion_cast %[[ARG]] : memref<3x4x5xf32> to !llvm.struct<(ptr<f32>, ptr<f32>, i64, array<3 x i64>, array<3 x i64>)>
-// CHECK:           %[[BASE_BUFFER:.*]] = llvm.extractvalue %[[MEM]][0] : !llvm.struct<(ptr<f32>, ptr<f32>, i64,
-// CHECK:           %[[ALIGNED_BUFFER:.*]] = llvm.extractvalue %[[MEM]][1] : !llvm.struct<(ptr<f32>, ptr<f32>, i64,
-// CHECK:           %[[C0:.*]] = llvm.mlir.constant(0 : index) : i64
-// CHECK:           %[[DESC:.*]] = llvm.mlir.undef : !llvm.struct<(ptr<f32>, ptr<f32>, i64, array<5 x i64>, array<5 x i64>)>
-// CHECK:           %[[DESC0:.*]] = llvm.insertvalue %[[BASE_BUFFER]], %[[DESC]][0] : !llvm.struct<(ptr<f32>, ptr<f32>, i64, array<5 x i64>, array<5 x i64>)>
-// CHECK:           %[[DESC1:.*]] = llvm.insertvalue %[[ALIGNED_BUFFER]], %[[DESC0]][1] : !llvm.struct<(ptr<f32>, ptr<f32>, i64, array<5 x i64>, array<5 x i64>)>
-// CHECK:           %[[DESC2:.*]] = llvm.insertvalue %[[C0]], %[[DESC1]][2] : !llvm.struct<(ptr<f32>, ptr<f32>, i64, array<5 x i64>, array<5 x i64>)>
-// CHECK:           %[[C1:.*]] = llvm.mlir.constant(1 : index) : i64
-// CHECK:           %[[DESC3:.*]] = llvm.insertvalue %[[C1]], %[[DESC2]][3, 0] : !llvm.struct<(ptr<f32>, ptr<f32>, i64, array<5 x i64>, array<5 x i64>)>
-// CHECK:           %[[C60:.*]] = llvm.mlir.constant(60 : index) : i64
-// CHECK:           %[[DESC4:.*]] = llvm.insertvalue %[[C60]], %[[DESC3]][4, 0] : !llvm.struct<(ptr<f32>, ptr<f32>, i64, array<5 x i64>, array<5 x i64>)>
-// CHECK:           %[[C3:.*]] = llvm.mlir.constant(3 : index) : i64
-// CHECK:           %[[DESC5:.*]] = llvm.insertvalue %[[C3]], %[[DESC4]][3, 1] : !llvm.struct<(ptr<f32>, ptr<f32>, i64, array<5 x i64>, array<5 x i64>)>
-// CHECK:           %[[C20:.*]] = llvm.mlir.constant(20 : index) : i64
-// CHECK:           %[[DESC6:.*]] = llvm.insertvalue %[[C20]], %[[DESC5]][4, 1] : !llvm.struct<(ptr<f32>, ptr<f32>, i64, array<5 x i64>, array<5 x i64>)>
-// CHECK:           %[[C4:.*]] = llvm.mlir.constant(4 : index) : i64
-// CHECK:           %[[DESC7:.*]] = llvm.insertvalue %[[C4]], %[[DESC6]][3, 2] : !llvm.struct<(ptr<f32>, ptr<f32>, i64, array<5 x i64>, array<5 x i64>)>
-// CHECK:           %[[C5:.*]] = llvm.mlir.constant(5 : index) : i64
-// CHECK:           %[[DESC8:.*]] = llvm.insertvalue %[[C5]], %[[DESC7]][4, 2] : !llvm.struct<(ptr<f32>, ptr<f32>, i64, array<5 x i64>, array<5 x i64>)>
-// CHECK:           %[[DESC9:.*]] = llvm.insertvalue %[[C1]], %[[DESC8]][3, 3] : !llvm.struct<(ptr<f32>, ptr<f32>, i64, array<5 x i64>, array<5 x i64>)>
-// CHECK:           %[[DESC10:.*]] = llvm.insertvalue %[[C5]], %[[DESC9]][4, 3] : !llvm.struct<(ptr<f32>, ptr<f32>, i64, array<5 x i64>, array<5 x i64>)>
-// CHECK:           %[[DESC11:.*]] = llvm.insertvalue %[[C5]], %[[DESC10]][3, 4] : !llvm.struct<(ptr<f32>, ptr<f32>, i64, array<5 x i64>, array<5 x i64>)>
-// CHECK:           %[[DESC12:.*]] = llvm.insertvalue %[[C1]], %[[DESC11]][4, 4] : !llvm.struct<(ptr<f32>, ptr<f32>, i64, array<5 x i64>, array<5 x i64>)>
-// CHECK:           %[[RES:.*]] = builtin.unrealized_conversion_cast %[[DESC12]] : !llvm.struct<(ptr<f32>, ptr<f32>, i64, array<5 x i64>, array<5 x i64>)> to memref<1x3x4x1x5xf32>
-=======
 // CHECK:           %[[MEM:.*]] = builtin.unrealized_conversion_cast %[[ARG]] : memref<3x4x5xf32> to !llvm.struct<(ptr, ptr, i64, array<3 x i64>, array<3 x i64>)>
 // CHECK:           %[[BASE_BUFFER:.*]] = llvm.extractvalue %[[MEM]][0] : !llvm.struct<(ptr, ptr, i64,
 // CHECK:           %[[ALIGNED_BUFFER:.*]] = llvm.extractvalue %[[MEM]][1] : !llvm.struct<(ptr, ptr, i64,
@@ -562,7 +484,6 @@
 // CHECK:           %[[DESC11:.*]] = llvm.insertvalue %[[C5]], %[[DESC10]][3, 4] : !llvm.struct<(ptr, ptr, i64, array<5 x i64>, array<5 x i64>)>
 // CHECK:           %[[DESC12:.*]] = llvm.insertvalue %[[C1]], %[[DESC11]][4, 4] : !llvm.struct<(ptr, ptr, i64, array<5 x i64>, array<5 x i64>)>
 // CHECK:           %[[RES:.*]] = builtin.unrealized_conversion_cast %[[DESC12]] : !llvm.struct<(ptr, ptr, i64, array<5 x i64>, array<5 x i64>)> to memref<1x3x4x1x5xf32>
->>>>>>> cd74f4a4
 // CHECK:           return %[[RES]] : memref<1x3x4x1x5xf32>
 // CHECK:         }
 
@@ -574,17 +495,6 @@
 }
 // CHECK-LABEL:   func.func @collapse_shape_fold_zero_dim(
 // CHECK-SAME:                                            %[[ARG:.*]]: memref<1x1xf32>) -> memref<f32> {
-<<<<<<< HEAD
-// CHECK:           %[[MEM:.*]] = builtin.unrealized_conversion_cast %[[ARG]] : memref<1x1xf32> to !llvm.struct<(ptr<f32>, ptr<f32>, i64, array<2 x i64>, array<2 x i64>)>
-// CHECK:           %[[BASE_BUFFER:.*]] = llvm.extractvalue %[[MEM]][0] : !llvm.struct<(ptr<f32>, ptr<f32>, i64,
-// CHECK:           %[[ALIGNED_BUFFER:.*]] = llvm.extractvalue %[[MEM]][1] : !llvm.struct<(ptr<f32>, ptr<f32>, i64,
-// CHECK:           %[[DESC:.*]] = llvm.mlir.undef : !llvm.struct<(ptr<f32>, ptr<f32>, i64)>
-// CHECK:           %[[DESC0:.*]] = llvm.insertvalue %[[BASE_BUFFER]], %[[DESC]][0] : !llvm.struct<(ptr<f32>, ptr<f32>, i64)>
-// CHECK:           %[[DESC1:.*]] = llvm.insertvalue %[[ALIGNED_BUFFER]], %[[DESC0]][1] : !llvm.struct<(ptr<f32>, ptr<f32>, i64)>
-// CHECK:           %[[C0:.*]] = llvm.mlir.constant(0 : index) : i64
-// CHECK:           %[[DESC2:.*]] = llvm.insertvalue %[[C0]], %[[DESC1]][2] : !llvm.struct<(ptr<f32>, ptr<f32>, i64)>
-// CHECK:           %[[RES:.*]] = builtin.unrealized_conversion_cast %[[DESC2]] : !llvm.struct<(ptr<f32>, ptr<f32>, i64)> to memref<f32>
-=======
 // CHECK:           %[[MEM:.*]] = builtin.unrealized_conversion_cast %[[ARG]] : memref<1x1xf32> to !llvm.struct<(ptr, ptr, i64, array<2 x i64>, array<2 x i64>)>
 // CHECK:           %[[BASE_BUFFER:.*]] = llvm.extractvalue %[[MEM]][0] : !llvm.struct<(ptr, ptr, i64,
 // CHECK:           %[[ALIGNED_BUFFER:.*]] = llvm.extractvalue %[[MEM]][1] : !llvm.struct<(ptr, ptr, i64,
@@ -594,7 +504,6 @@
 // CHECK:           %[[C0:.*]] = llvm.mlir.constant(0 : index) : i64
 // CHECK:           %[[DESC2:.*]] = llvm.insertvalue %[[C0]], %[[DESC1]][2] : !llvm.struct<(ptr, ptr, i64)>
 // CHECK:           %[[RES:.*]] = builtin.unrealized_conversion_cast %[[DESC2]] : !llvm.struct<(ptr, ptr, i64)> to memref<f32>
->>>>>>> cd74f4a4
 // CHECK:           return %[[RES]] : memref<f32>
 // CHECK:         }
 
@@ -607,22 +516,6 @@
 
 // CHECK-LABEL:   func.func @expand_shape_zero_dim(
 // CHECK-SAME:                                     %[[ARG:.*]]: memref<f32>) -> memref<1x1xf32> {
-<<<<<<< HEAD
-// CHECK:           %[[MEM:.*]] = builtin.unrealized_conversion_cast %[[ARG]] : memref<f32> to !llvm.struct<(ptr<f32>, ptr<f32>, i64)>
-// CHECK:           %[[BASE_BUFFER:.*]] = llvm.extractvalue %[[MEM]][0] : !llvm.struct<(ptr<f32>, ptr<f32>, i64)>
-// CHECK:           %[[ALIGNED_BUFFER:.*]] = llvm.extractvalue %[[MEM]][1] : !llvm.struct<(ptr<f32>, ptr<f32>, i64)>
-// CHECK:           %[[C0:.*]] = llvm.mlir.constant(0 : index) : i64
-// CHECK:           %[[DESC:.*]] = llvm.mlir.undef : !llvm.struct<(ptr<f32>, ptr<f32>, i64, array<2 x i64>, array<2 x i64>)>
-// CHECK:           %[[DESC0:.*]] = llvm.insertvalue %[[BASE_BUFFER]], %[[DESC]][0] : !llvm.struct<(ptr<f32>, ptr<f32>, i64, array<2 x i64>, array<2 x i64>)>
-// CHECK:           %[[DESC1:.*]] = llvm.insertvalue %[[ALIGNED_BUFFER]], %[[DESC0]][1] : !llvm.struct<(ptr<f32>, ptr<f32>, i64, array<2 x i64>, array<2 x i64>)>
-// CHECK:           %[[DESC2:.*]] = llvm.insertvalue %[[C0]], %[[DESC1]][2] : !llvm.struct<(ptr<f32>, ptr<f32>, i64, array<2 x i64>, array<2 x i64>)>
-// CHECK:           %[[C1:.*]] = llvm.mlir.constant(1 : index) : i64
-// CHECK:           %[[DESC3:.*]] = llvm.insertvalue %[[C1]], %[[DESC2]][3, 0] : !llvm.struct<(ptr<f32>, ptr<f32>, i64, array<2 x i64>, array<2 x i64>)>
-// CHECK:           %[[DESC4:.*]] = llvm.insertvalue %[[C1]], %[[DESC3]][4, 0] : !llvm.struct<(ptr<f32>, ptr<f32>, i64, array<2 x i64>, array<2 x i64>)>
-// CHECK:           %[[DESC5:.*]] = llvm.insertvalue %[[C1]], %[[DESC4]][3, 1] : !llvm.struct<(ptr<f32>, ptr<f32>, i64, array<2 x i64>, array<2 x i64>)>
-// CHECK:           %[[DESC6:.*]] = llvm.insertvalue %[[C1]], %[[DESC5]][4, 1] : !llvm.struct<(ptr<f32>, ptr<f32>, i64, array<2 x i64>, array<2 x i64>)>
-// CHECK:           %[[RES:.*]] = builtin.unrealized_conversion_cast %[[DESC6]] : !llvm.struct<(ptr<f32>, ptr<f32>, i64, array<2 x i64>, array<2 x i64>)> to memref<1x1xf32>
-=======
 // CHECK:           %[[MEM:.*]] = builtin.unrealized_conversion_cast %[[ARG]] : memref<f32> to !llvm.struct<(ptr, ptr, i64)>
 // CHECK:           %[[BASE_BUFFER:.*]] = llvm.extractvalue %[[MEM]][0] : !llvm.struct<(ptr, ptr, i64)>
 // CHECK:           %[[ALIGNED_BUFFER:.*]] = llvm.extractvalue %[[MEM]][1] : !llvm.struct<(ptr, ptr, i64)>
@@ -637,7 +530,6 @@
 // CHECK:           %[[DESC5:.*]] = llvm.insertvalue %[[C1]], %[[DESC4]][3, 1] : !llvm.struct<(ptr, ptr, i64, array<2 x i64>, array<2 x i64>)>
 // CHECK:           %[[DESC6:.*]] = llvm.insertvalue %[[C1]], %[[DESC5]][4, 1] : !llvm.struct<(ptr, ptr, i64, array<2 x i64>, array<2 x i64>)>
 // CHECK:           %[[RES:.*]] = builtin.unrealized_conversion_cast %[[DESC6]] : !llvm.struct<(ptr, ptr, i64, array<2 x i64>, array<2 x i64>)> to memref<1x1xf32>
->>>>>>> cd74f4a4
 // CHECK:           return %[[RES]] : memref<1x1xf32>
 // CHECK:         }
 
@@ -650,15 +542,6 @@
 
 // CHECK-LABEL:   func.func @collapse_shape_dynamic(
 // CHECK-SAME:                                      %[[ARG:.*]]: memref<1x2x?xf32>) -> memref<1x?xf32> {
-<<<<<<< HEAD
-// CHECK:           %[[MEM:.*]] = builtin.unrealized_conversion_cast %[[ARG]] : memref<1x2x?xf32> to !llvm.struct<(ptr<f32>, ptr<f32>, i64, array<3 x i64>, array<3 x i64>)>
-// CHECK:           %[[BASE_BUFFER:.*]] = llvm.extractvalue %[[MEM]][0] : !llvm.struct<(ptr<f32>, ptr<f32>, i64,
-// CHECK:           %[[ALIGNED_BUFFER:.*]] = llvm.extractvalue %[[MEM]][1] : !llvm.struct<(ptr<f32>, ptr<f32>, i64,
-// CHECK:           %[[C0:.*]] = llvm.mlir.constant(0 : index) : i64
-// CHECK:           %[[SIZE2:.*]] = llvm.extractvalue %[[MEM]][3, 2] : !llvm.struct<(ptr<f32>, ptr<f32>, i64, array<3 x i64>, array<3 x i64>)>
-// CHECK:           %[[STRIDE0:.*]] = llvm.extractvalue %[[MEM]][4, 0] : !llvm.struct<(ptr<f32>, ptr<f32>, i64, array<3 x i64>, array<3 x i64>)>
-// CHECK:           %[[STRIDE1:.*]] = llvm.extractvalue %[[MEM]][4, 1] : !llvm.struct<(ptr<f32>, ptr<f32>, i64, array<3 x i64>, array<3 x i64>)>
-=======
 // CHECK:           %[[MEM:.*]] = builtin.unrealized_conversion_cast %[[ARG]] : memref<1x2x?xf32> to !llvm.struct<(ptr, ptr, i64, array<3 x i64>, array<3 x i64>)>
 // CHECK:           %[[BASE_BUFFER:.*]] = llvm.extractvalue %[[MEM]][0] : !llvm.struct<(ptr, ptr, i64,
 // CHECK:           %[[ALIGNED_BUFFER:.*]] = llvm.extractvalue %[[MEM]][1] : !llvm.struct<(ptr, ptr, i64,
@@ -666,7 +549,6 @@
 // CHECK:           %[[SIZE2:.*]] = llvm.extractvalue %[[MEM]][3, 2] : !llvm.struct<(ptr, ptr, i64, array<3 x i64>, array<3 x i64>)>
 // CHECK:           %[[STRIDE0:.*]] = llvm.extractvalue %[[MEM]][4, 0] : !llvm.struct<(ptr, ptr, i64, array<3 x i64>, array<3 x i64>)>
 // CHECK:           %[[STRIDE1:.*]] = llvm.extractvalue %[[MEM]][4, 1] : !llvm.struct<(ptr, ptr, i64, array<3 x i64>, array<3 x i64>)>
->>>>>>> cd74f4a4
 // CHECK:           %[[C2:.*]] = llvm.mlir.constant(2 : index) : i64
 // CHECK:           %[[FINAL_SIZE1:.*]] = llvm.mul %[[SIZE2]], %[[C2]]  : i64
 // CHECK:           %[[SIZE1_TO_IDX:.*]] = builtin.unrealized_conversion_cast %[[FINAL_SIZE1]] : i64 to index
@@ -676,17 +558,6 @@
 // CHECK:           %[[MIN_STRIDE1:.*]] = llvm.select %[[IS_MIN_STRIDE1]], %[[STRIDE1]], %[[C1]] : i1, i64
 // CHECK:           %[[MIN_STRIDE1_TO_IDX:.*]] = builtin.unrealized_conversion_cast %[[MIN_STRIDE1]] : i64 to index
 // CHECK:           %[[MIN_STRIDE1:.*]] = builtin.unrealized_conversion_cast %[[MIN_STRIDE1_TO_IDX]] : index to i64
-<<<<<<< HEAD
-// CHECK:           %[[DESC:.*]] = llvm.mlir.undef : !llvm.struct<(ptr<f32>, ptr<f32>, i64, array<2 x i64>, array<2 x i64>)>
-// CHECK:           %[[DESC0:.*]] = llvm.insertvalue %[[BASE_BUFFER]], %[[DESC]][0] : !llvm.struct<(ptr<f32>, ptr<f32>, i64, array<2 x i64>, array<2 x i64>)>
-// CHECK:           %[[DESC1:.*]] = llvm.insertvalue %[[ALIGNED_BUFFER]], %[[DESC0]][1] : !llvm.struct<(ptr<f32>, ptr<f32>, i64, array<2 x i64>, array<2 x i64>)>
-// CHECK:           %[[DESC2:.*]] = llvm.insertvalue %[[C0]], %[[DESC1]][2] : !llvm.struct<(ptr<f32>, ptr<f32>, i64, array<2 x i64>, array<2 x i64>)>
-// CHECK:           %[[DESC3:.*]] = llvm.insertvalue %[[C1]], %[[DESC2]][3, 0] : !llvm.struct<(ptr<f32>, ptr<f32>, i64, array<2 x i64>, array<2 x i64>)>
-// CHECK:           %[[DESC4:.*]] = llvm.insertvalue %[[STRIDE0]], %[[DESC3]][4, 0] : !llvm.struct<(ptr<f32>, ptr<f32>, i64, array<2 x i64>, array<2 x i64>)>
-// CHECK:           %[[DESC5:.*]] = llvm.insertvalue %[[FINAL_SIZE1]], %[[DESC4]][3, 1] : !llvm.struct<(ptr<f32>, ptr<f32>, i64, array<2 x i64>, array<2 x i64>)>
-// CHECK:           %[[DESC6:.*]] = llvm.insertvalue %[[MIN_STRIDE1]], %[[DESC5]][4, 1] : !llvm.struct<(ptr<f32>, ptr<f32>, i64, array<2 x i64>, array<2 x i64>)>
-// CHECK:           %[[RES:.*]] = builtin.unrealized_conversion_cast %[[DESC6]] : !llvm.struct<(ptr<f32>, ptr<f32>, i64, array<2 x i64>, array<2 x i64>)> to memref<1x?xf32>
-=======
 // CHECK:           %[[DESC:.*]] = llvm.mlir.undef : !llvm.struct<(ptr, ptr, i64, array<2 x i64>, array<2 x i64>)>
 // CHECK:           %[[DESC0:.*]] = llvm.insertvalue %[[BASE_BUFFER]], %[[DESC]][0] : !llvm.struct<(ptr, ptr, i64, array<2 x i64>, array<2 x i64>)>
 // CHECK:           %[[DESC1:.*]] = llvm.insertvalue %[[ALIGNED_BUFFER]], %[[DESC0]][1] : !llvm.struct<(ptr, ptr, i64, array<2 x i64>, array<2 x i64>)>
@@ -696,7 +567,6 @@
 // CHECK:           %[[DESC5:.*]] = llvm.insertvalue %[[FINAL_SIZE1]], %[[DESC4]][3, 1] : !llvm.struct<(ptr, ptr, i64, array<2 x i64>, array<2 x i64>)>
 // CHECK:           %[[DESC6:.*]] = llvm.insertvalue %[[MIN_STRIDE1]], %[[DESC5]][4, 1] : !llvm.struct<(ptr, ptr, i64, array<2 x i64>, array<2 x i64>)>
 // CHECK:           %[[RES:.*]] = builtin.unrealized_conversion_cast %[[DESC6]] : !llvm.struct<(ptr, ptr, i64, array<2 x i64>, array<2 x i64>)> to memref<1x?xf32>
->>>>>>> cd74f4a4
 // CHECK:           return %[[RES]] : memref<1x?xf32>
 // CHECK:         }
 
@@ -709,21 +579,12 @@
 
 // CHECK-LABEL:   func.func @expand_shape_dynamic(
 // CHECK-SAME:                                    %[[ARG:.*]]: memref<1x?xf32>) -> memref<1x2x?xf32> {
-<<<<<<< HEAD
-// CHECK:           %[[MEM:.*]] = builtin.unrealized_conversion_cast %[[ARG]] : memref<1x?xf32> to !llvm.struct<(ptr<f32>, ptr<f32>, i64, array<2 x i64>, array<2 x i64>)>
-// CHECK:           %[[BASE_BUFFER:.*]] = llvm.extractvalue %[[MEM]][0] : !llvm.struct<(ptr<f32>, ptr<f32>, i64,
-// CHECK:           %[[ALIGNED_BUFFER:.*]] = llvm.extractvalue %[[MEM]][1] : !llvm.struct<(ptr<f32>, ptr<f32>, i64,
-// CHECK:           %[[C0:.*]] = llvm.mlir.constant(0 : index) : i64
-// CHECK:           %[[SIZE1:.*]] = llvm.extractvalue %[[MEM]][3, 1] : !llvm.struct<(ptr<f32>, ptr<f32>, i64, array<2 x i64>, array<2 x i64>)>
-// CHECK:           %[[STRIDE0:.*]] = llvm.extractvalue %[[MEM]][4, 0] : !llvm.struct<(ptr<f32>, ptr<f32>, i64, array<2 x i64>, array<2 x i64>)>
-=======
 // CHECK:           %[[MEM:.*]] = builtin.unrealized_conversion_cast %[[ARG]] : memref<1x?xf32> to !llvm.struct<(ptr, ptr, i64, array<2 x i64>, array<2 x i64>)>
 // CHECK:           %[[BASE_BUFFER:.*]] = llvm.extractvalue %[[MEM]][0] : !llvm.struct<(ptr, ptr, i64,
 // CHECK:           %[[ALIGNED_BUFFER:.*]] = llvm.extractvalue %[[MEM]][1] : !llvm.struct<(ptr, ptr, i64,
 // CHECK:           %[[C0:.*]] = llvm.mlir.constant(0 : index) : i64
 // CHECK:           %[[SIZE1:.*]] = llvm.extractvalue %[[MEM]][3, 1] : !llvm.struct<(ptr, ptr, i64, array<2 x i64>, array<2 x i64>)>
 // CHECK:           %[[STRIDE0:.*]] = llvm.extractvalue %[[MEM]][4, 0] : !llvm.struct<(ptr, ptr, i64, array<2 x i64>, array<2 x i64>)>
->>>>>>> cd74f4a4
 // CHECK:           %[[C2:.*]] = llvm.mlir.constant(2 : index) : i64
 // CHECK:           %[[CMINUS1:.*]] = llvm.mlir.constant(-1 : index) : i64
 // CHECK:           %[[IS_NEGATIVE_SIZE1:.*]] = llvm.icmp "slt" %[[SIZE1]], %[[C0]] : i64
@@ -734,22 +595,6 @@
 // CHECK:           %[[FINAL_SIZE2:.*]] = llvm.select %[[IS_NEGATIVE_SIZE1]], %[[NEGATIVE_SIZE2]], %[[SIZE2]] : i1, i64
 // CHECK:           %[[SIZE2_TO_IDX:.*]] = builtin.unrealized_conversion_cast %[[FINAL_SIZE2]] : i64 to index
 // CHECK:           %[[FINAL_SIZE2:.*]] = builtin.unrealized_conversion_cast %[[SIZE2_TO_IDX]] : index to i64
-<<<<<<< HEAD
-// CHECK:           %[[DESC:.*]] = llvm.mlir.undef : !llvm.struct<(ptr<f32>, ptr<f32>, i64, array<3 x i64>, array<3 x i64>)>
-// CHECK:           %[[DESC0:.*]] = llvm.insertvalue %[[BASE_BUFFER]], %[[DESC]][0] : !llvm.struct<(ptr<f32>, ptr<f32>, i64, array<3 x i64>, array<3 x i64>)>
-// CHECK:           %[[DESC1:.*]] = llvm.insertvalue %[[ALIGNED_BUFFER]], %[[DESC0]][1] : !llvm.struct<(ptr<f32>, ptr<f32>, i64, array<3 x i64>, array<3 x i64>)>
-// CHECK:           %[[DESC2:.*]] = llvm.insertvalue %[[C0]], %[[DESC1]][2] : !llvm.struct<(ptr<f32>, ptr<f32>, i64, array<3 x i64>, array<3 x i64>)>
-// CHECK:           %[[C1:.*]] = llvm.mlir.constant(1 : index) : i64
-// CHECK:           %[[DESC3:.*]] = llvm.insertvalue %[[C1]], %[[DESC2]][3, 0] : !llvm.struct<(ptr<f32>, ptr<f32>, i64, array<3 x i64>, array<3 x i64>)>
-// CHECK:           %[[DESC4:.*]] = llvm.insertvalue %[[STRIDE0]], %[[DESC3]][4, 0] : !llvm.struct<(ptr<f32>, ptr<f32>, i64, array<3 x i64>, array<3 x i64>)>
-// CHECK:           %[[DESC5:.*]] = llvm.insertvalue %[[C2]], %[[DESC4]][3, 1] : !llvm.struct<(ptr<f32>, ptr<f32>, i64, array<3 x i64>, array<3 x i64>)>
-// In this example stride1 and size2 are the same.
-// Hence with CSE, we get the same SSA value.
-// CHECK:           %[[DESC6:.*]] = llvm.insertvalue %[[FINAL_SIZE2]], %[[DESC5]][4, 1] : !llvm.struct<(ptr<f32>, ptr<f32>, i64, array<3 x i64>, array<3 x i64>)>
-// CHECK:           %[[DESC7:.*]] = llvm.insertvalue %[[FINAL_SIZE2]], %[[DESC6]][3, 2] : !llvm.struct<(ptr<f32>, ptr<f32>, i64, array<3 x i64>, array<3 x i64>)>
-// CHECK:           %[[DESC8:.*]] = llvm.insertvalue %[[C1]], %[[DESC7]][4, 2] : !llvm.struct<(ptr<f32>, ptr<f32>, i64, array<3 x i64>, array<3 x i64>)>
-// CHECK:           %[[RES:.*]] = builtin.unrealized_conversion_cast %[[DESC8]] : !llvm.struct<(ptr<f32>, ptr<f32>, i64, array<3 x i64>, array<3 x i64>)> to memref<1x2x?xf32>
-=======
 // CHECK:           %[[DESC:.*]] = llvm.mlir.undef : !llvm.struct<(ptr, ptr, i64, array<3 x i64>, array<3 x i64>)>
 // CHECK:           %[[DESC0:.*]] = llvm.insertvalue %[[BASE_BUFFER]], %[[DESC]][0] : !llvm.struct<(ptr, ptr, i64, array<3 x i64>, array<3 x i64>)>
 // CHECK:           %[[DESC1:.*]] = llvm.insertvalue %[[ALIGNED_BUFFER]], %[[DESC0]][1] : !llvm.struct<(ptr, ptr, i64, array<3 x i64>, array<3 x i64>)>
@@ -764,7 +609,6 @@
 // CHECK:           %[[DESC7:.*]] = llvm.insertvalue %[[FINAL_SIZE2]], %[[DESC6]][3, 2] : !llvm.struct<(ptr, ptr, i64, array<3 x i64>, array<3 x i64>)>
 // CHECK:           %[[DESC8:.*]] = llvm.insertvalue %[[C1]], %[[DESC7]][4, 2] : !llvm.struct<(ptr, ptr, i64, array<3 x i64>, array<3 x i64>)>
 // CHECK:           %[[RES:.*]] = builtin.unrealized_conversion_cast %[[DESC8]] : !llvm.struct<(ptr, ptr, i64, array<3 x i64>, array<3 x i64>)> to memref<1x2x?xf32>
->>>>>>> cd74f4a4
 // CHECK:           return %[[RES]] : memref<1x2x?xf32>
 // CHECK:         }
 
@@ -780,16 +624,6 @@
 }
 // CHECK-LABEL:   func.func @expand_shape_dynamic_with_non_identity_layout(
 // CHECK-SAME:                                                             %[[ARG:.*]]: memref<1x?xf32, strided<[?, ?], offset: ?>>) -> memref<1x2x?xf32, strided<[?, ?, ?], offset: ?>> {
-<<<<<<< HEAD
-// CHECK:           %[[MEM:.*]] = builtin.unrealized_conversion_cast %[[ARG]] : memref<1x?xf32, strided<[?, ?], offset: ?>> to !llvm.struct<(ptr<f32>, ptr<f32>, i64, array<2 x i64>, array<2 x i64>)>
-// CHECK:           %[[BASE_BUFFER:.*]] = llvm.extractvalue %[[MEM]][0] : !llvm.struct<(ptr<f32>, ptr<f32>, i64,
-// CHECK:           %[[ALIGNED_BUFFER:.*]] = llvm.extractvalue %[[MEM]][1] : !llvm.struct<(ptr<f32>, ptr<f32>, i64,
-// CHECK:           %[[C0:.*]] = llvm.mlir.constant(0 : index) : i64
-// CHECK:           %[[OFFSET:.*]] = llvm.extractvalue %[[MEM]][2] : !llvm.struct<(ptr<f32>, ptr<f32>, i64, array<2 x i64>, array<2 x i64>)>
-// CHECK:           %[[SIZE1:.*]] = llvm.extractvalue %[[MEM]][3, 1] : !llvm.struct<(ptr<f32>, ptr<f32>, i64, array<2 x i64>, array<2 x i64>)>
-// CHECK:           %[[STRIDE0:.*]] = llvm.extractvalue %[[MEM]][4, 0] : !llvm.struct<(ptr<f32>, ptr<f32>, i64, array<2 x i64>, array<2 x i64>)>
-// CHECK:           %[[STRIDE1:.*]] = llvm.extractvalue %[[MEM]][4, 1] : !llvm.struct<(ptr<f32>, ptr<f32>, i64, array<2 x i64>, array<2 x i64>)>
-=======
 // CHECK:           %[[MEM:.*]] = builtin.unrealized_conversion_cast %[[ARG]] : memref<1x?xf32, strided<[?, ?], offset: ?>> to !llvm.struct<(ptr, ptr, i64, array<2 x i64>, array<2 x i64>)>
 // CHECK:           %[[BASE_BUFFER:.*]] = llvm.extractvalue %[[MEM]][0] : !llvm.struct<(ptr, ptr, i64,
 // CHECK:           %[[ALIGNED_BUFFER:.*]] = llvm.extractvalue %[[MEM]][1] : !llvm.struct<(ptr, ptr, i64,
@@ -798,7 +632,6 @@
 // CHECK:           %[[SIZE1:.*]] = llvm.extractvalue %[[MEM]][3, 1] : !llvm.struct<(ptr, ptr, i64, array<2 x i64>, array<2 x i64>)>
 // CHECK:           %[[STRIDE0:.*]] = llvm.extractvalue %[[MEM]][4, 0] : !llvm.struct<(ptr, ptr, i64, array<2 x i64>, array<2 x i64>)>
 // CHECK:           %[[STRIDE1:.*]] = llvm.extractvalue %[[MEM]][4, 1] : !llvm.struct<(ptr, ptr, i64, array<2 x i64>, array<2 x i64>)>
->>>>>>> cd74f4a4
 // CHECK:           %[[C2:.*]] = llvm.mlir.constant(2 : index) : i64
 // CHECK:           %[[CMINUS1:.*]] = llvm.mlir.constant(-1 : index) : i64
 // CHECK:           %[[IS_NEGATIVE_SIZE1:.*]] = llvm.icmp "slt" %[[SIZE1]], %[[C0]] : i64
@@ -812,20 +645,6 @@
 // CHECK:           %[[FINAL_STRIDE1:.*]] = llvm.mul %[[TMP_SIZE2]], %[[STRIDE1]]
 // CHECK:           %[[STRIDE1_TO_IDX:.*]] = builtin.unrealized_conversion_cast %[[FINAL_STRIDE1]] : i64 to index
 // CHECK:           %[[FINAL_STRIDE1:.*]] = builtin.unrealized_conversion_cast %[[STRIDE1_TO_IDX]] : index to i64
-<<<<<<< HEAD
-// CHECK:           %[[DESC:.*]] = llvm.mlir.undef : !llvm.struct<(ptr<f32>, ptr<f32>, i64, array<3 x i64>, array<3 x i64>)>
-// CHECK:           %[[DESC1:.*]] = llvm.insertvalue %[[BASE_BUFFER]], %[[DESC]][0] : !llvm.struct<(ptr<f32>, ptr<f32>, i64, array<3 x i64>, array<3 x i64>)>
-// CHECK:           %[[DESC2:.*]] = llvm.insertvalue %[[ALIGNED_BUFFER]], %[[DESC1]][1] : !llvm.struct<(ptr<f32>, ptr<f32>, i64, array<3 x i64>, array<3 x i64>)>
-// CHECK:           %[[DESC3:.*]] = llvm.insertvalue %[[OFFSET]], %[[DESC2]][2] : !llvm.struct<(ptr<f32>, ptr<f32>, i64, array<3 x i64>, array<3 x i64>)>
-// CHECK:           %[[C1:.*]] = llvm.mlir.constant(1 : index) : i64
-// CHECK:           %[[DESC4:.*]] = llvm.insertvalue %[[C1]], %[[DESC3]][3, 0] : !llvm.struct<(ptr<f32>, ptr<f32>, i64, array<3 x i64>, array<3 x i64>)>
-// CHECK:           %[[DESC5:.*]] = llvm.insertvalue %[[STRIDE0]], %[[DESC4]][4, 0] : !llvm.struct<(ptr<f32>, ptr<f32>, i64, array<3 x i64>, array<3 x i64>)>
-// CHECK:           %[[DESC6:.*]] = llvm.insertvalue %[[C2]], %[[DESC5]][3, 1] : !llvm.struct<(ptr<f32>, ptr<f32>, i64, array<3 x i64>, array<3 x i64>)>
-// CHECK:           %[[DESC7:.*]] = llvm.insertvalue %[[FINAL_STRIDE1]], %[[DESC6]][4, 1] : !llvm.struct<(ptr<f32>, ptr<f32>, i64, array<3 x i64>, array<3 x i64>)>
-// CHECK:           %[[DESC8:.*]] = llvm.insertvalue %[[FINAL_SIZE2]], %[[DESC7]][3, 2] : !llvm.struct<(ptr<f32>, ptr<f32>, i64, array<3 x i64>, array<3 x i64>)>
-// CHECK:           %[[DESC9:.*]] = llvm.insertvalue %[[STRIDE1]], %[[DESC8]][4, 2] : !llvm.struct<(ptr<f32>, ptr<f32>, i64, array<3 x i64>, array<3 x i64>)>
-// CHECK:           %[[RES:.*]] = builtin.unrealized_conversion_cast %[[DESC9]] : !llvm.struct<(ptr<f32>, ptr<f32>, i64, array<3 x i64>, array<3 x i64>)> to memref<1x2x?xf32, strided<[?, ?, ?], offset: ?>>
-=======
 // CHECK:           %[[DESC:.*]] = llvm.mlir.undef : !llvm.struct<(ptr, ptr, i64, array<3 x i64>, array<3 x i64>)>
 // CHECK:           %[[DESC1:.*]] = llvm.insertvalue %[[BASE_BUFFER]], %[[DESC]][0] : !llvm.struct<(ptr, ptr, i64, array<3 x i64>, array<3 x i64>)>
 // CHECK:           %[[DESC2:.*]] = llvm.insertvalue %[[ALIGNED_BUFFER]], %[[DESC1]][1] : !llvm.struct<(ptr, ptr, i64, array<3 x i64>, array<3 x i64>)>
@@ -838,7 +657,6 @@
 // CHECK:           %[[DESC8:.*]] = llvm.insertvalue %[[FINAL_SIZE2]], %[[DESC7]][3, 2] : !llvm.struct<(ptr, ptr, i64, array<3 x i64>, array<3 x i64>)>
 // CHECK:           %[[DESC9:.*]] = llvm.insertvalue %[[STRIDE1]], %[[DESC8]][4, 2] : !llvm.struct<(ptr, ptr, i64, array<3 x i64>, array<3 x i64>)>
 // CHECK:           %[[RES:.*]] = builtin.unrealized_conversion_cast %[[DESC9]] : !llvm.struct<(ptr, ptr, i64, array<3 x i64>, array<3 x i64>)> to memref<1x2x?xf32, strided<[?, ?, ?], offset: ?>>
->>>>>>> cd74f4a4
 // CHECK:           return %[[RES]] : memref<1x2x?xf32, strided<[?, ?, ?], offset: ?>>
 // CHECK:         }
 
