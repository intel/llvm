<<<<<<< HEAD
// RUN: mlir-opt -finalize-memref-to-llvm %s | FileCheck %s
=======
// RUN: mlir-opt -finalize-memref-to-llvm='use-opaque-pointers=1' %s | FileCheck %s
>>>>>>> cd74f4a4

// CHECK-LABEL: @empty
func.func @empty() {
  // CHECK: llvm.intr.stacksave
  // CHECK: llvm.br
  memref.alloca_scope {
    memref.alloca_scope.return
  }
  // CHECK: llvm.intr.stackrestore
  // CHECK: llvm.br
  return
}

// CHECK-LABEL: @returns_nothing
func.func @returns_nothing(%b: f32) {
  %a = arith.constant 10.0 : f32
  // CHECK: llvm.intr.stacksave
  memref.alloca_scope {
    %c = arith.addf %a, %b : f32
    memref.alloca_scope.return
  }
  // CHECK: llvm.intr.stackrestore
  return
}

// CHECK-LABEL: @returns_one_value
func.func @returns_one_value(%b: f32) -> f32 {
  %a = arith.constant 10.0 : f32
  // CHECK: llvm.intr.stacksave
  %result = memref.alloca_scope -> f32 {
    %c = arith.addf %a, %b : f32
    memref.alloca_scope.return %c: f32
  }
  // CHECK: llvm.intr.stackrestore
  return %result : f32
}

// CHECK-LABEL: @returns_multiple_values
func.func @returns_multiple_values(%b: f32) -> f32 {
  %a = arith.constant 10.0 : f32
  // CHECK: llvm.intr.stacksave
  %result1, %result2 = memref.alloca_scope -> (f32, f32) {
    %c = arith.addf %a, %b : f32
    %d = arith.subf %a, %b : f32
    memref.alloca_scope.return %c, %d: f32, f32
  }
  // CHECK: llvm.intr.stackrestore
  %result = arith.addf %result1, %result2 : f32
  return %result : f32
}<|MERGE_RESOLUTION|>--- conflicted
+++ resolved
@@ -1,8 +1,4 @@
-<<<<<<< HEAD
-// RUN: mlir-opt -finalize-memref-to-llvm %s | FileCheck %s
-=======
 // RUN: mlir-opt -finalize-memref-to-llvm='use-opaque-pointers=1' %s | FileCheck %s
->>>>>>> cd74f4a4
 
 // CHECK-LABEL: @empty
 func.func @empty() {
