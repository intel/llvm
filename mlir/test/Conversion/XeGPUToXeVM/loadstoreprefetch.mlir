// RUN: mlir-opt %s --split-input-file -convert-xegpu-to-xevm -canonicalize | FileCheck %s

gpu.module @test {
// CHECK-LABEL: @load_gather_i64_src_value_offset
// CHECK-SAME: %[[ARG0:.*]]: i64, %[[ARG1:.*]]: vector<1xindex>, %[[ARG2:.*]]: memref<1xf16>
// CHECK-SAME: %[[ARG3:.*]]: vector<1xi1>
gpu.func @load_gather_i64_src_value_offset(%src: i64, %offset: vector<1xindex>, %dst: memref<1xf16>, %mask: vector<1xi1>) {
  // CHECK: %[[C0:.*]] = arith.constant 0 : index
  // CHECK: %[[CST_0:.*]] = arith.constant 0.000000e+00 : f16
  // CHECK: %[[C2_I64:.*]] = arith.constant 2 : i64
  // CHECK: %[[VAR2:.*]] = vector.extract %[[ARG3]][0] : i1 from vector<1xi1>
  // CHECK: %[[VAR0:.*]] = vector.extract %[[ARG1]][0] : index from vector<1xindex>
  // CHECK: %[[VAR1:.*]] = arith.index_castui %[[VAR0]] : index to i64
  // CHECK: %[[VAR3:.*]] = arith.muli %[[VAR1]], %[[C2_I64]] : i64
  // CHECK: %[[VAR4:.*]] = arith.addi %[[ARG0]], %[[VAR3]] : i64
  // CHECK: %[[VAR5:.*]] = llvm.inttoptr %[[VAR4]] : i64 to !llvm.ptr<1>
  // CHECK: %[[VAR6:.*]] = scf.if %[[VAR2]] -> (f16) {
  // CHECK:   %[[VAR7:.*]] = llvm.load %[[VAR5]] {cache_control = #xevm.load_cache_control<L1c_L2uc_L3uc>} : !llvm.ptr<1> -> f16
  // CHECK:   scf.yield %[[VAR7]] : f16
  // CHECK: } else {
<<<<<<< HEAD
  // CHECK:   %[[CST_0:.*]] = arith.constant 0.000000e+00 : f16
=======
>>>>>>> 811fe024
  // CHECK:   scf.yield %[[CST_0]] : f16
  // CHECK: }
  %0 = xegpu.load %src[%offset], %mask <{l1_hint = #xegpu.cache_hint<cached>, l2_hint = #xegpu.cache_hint<uncached>}>
      : i64, vector<1xindex>, vector<1xi1> -> vector<1xf16>
  %c0 = arith.constant 0 : index
  vector.store %0, %dst[%c0] : memref<1xf16>, vector<1xf16>
  gpu.return
}
}

// -----
gpu.module @test {
// CHECK-LABEL: @source_materialize_single_elem_vec
// CHECK-SAME: %[[ARG0:.*]]: i64, %[[ARG1:.*]]: vector<1xindex>, %[[ARG2:.*]]: memref<1xf16>
// CHECK-SAME: %[[ARG3:.*]]: vector<1xi1>
gpu.func @source_materialize_single_elem_vec(%src: i64, %offset: vector<1xindex>, %dst: memref<1xf16>, %mask: vector<1xi1>) {
  %0 = xegpu.load %src[%offset], %mask <{l1_hint = #xegpu.cache_hint<cached>, l2_hint = #xegpu.cache_hint<uncached>}>
      : i64, vector<1xindex>, vector<1xi1> -> vector<1xf16>
  // CHECK: %[[C0:.*]] = arith.constant 0 : index
  // CHECK: %[[VAR_IF:.*]] = scf.if
  // CHECK: %[[VAR_RET:.*]] = vector.broadcast %[[VAR_IF]] : f16 to vector<1xf16>
  // CHECK: vector.store %[[VAR_RET]], %[[ARG2]][%[[C0]]] : memref<1xf16>, vector<1xf16>
  %c0 = arith.constant 0 : index
  vector.store %0, %dst[%c0] : memref<1xf16>, vector<1xf16>
  gpu.return
}
}

<<<<<<< HEAD
// -----
gpu.module @test {
// CHECK-LABEL: @source_materialize_single_elem_vec
// CHECK-SAME: %[[ARG0:.*]]: i64, %[[ARG1:.*]]: vector<1xindex>, %[[ARG2:.*]]: memref<1xf16>
gpu.func @source_materialize_single_elem_vec(%src: i64, %offset: vector<1xindex>, %dst: memref<1xf16>) {
  %1 = arith.constant dense<1>: vector<1xi1>
  %3 = xegpu.load %src[%offset], %1 <{l1_hint = #xegpu.cache_hint<cached>, l2_hint = #xegpu.cache_hint<uncached>}>
      : i64, vector<1xindex>, vector<1xi1> -> vector<1xf16>
  // CHECK: %[[VAR_IF:.*]] = scf.if
  // CHECK: %[[VAR_RET:.*]] = vector.broadcast %[[VAR_IF]] : f16 to vector<1xf16>
  // CHECK: %[[C0:.*]] = arith.constant 0 : index
  // CHECK: vector.store %[[VAR_RET]], %[[ARG2]][%[[C0]]] : memref<1xf16>, vector<1xf16>
  %c0 = arith.constant 0 : index
  vector.store %3, %dst[%c0] : memref<1xf16>, vector<1xf16>
  gpu.return
}
}

=======
>>>>>>> 811fe024
// -----

gpu.module @test {
// CHECK-LABEL: @store_scatter_i64_src_value_offset
// CHECK-SAME: %[[ARG0:.*]]: i64, %[[ARG1:.*]]: vector<1xindex>, %[[ARG2:.*]]: vector<1xi1>
gpu.func @store_scatter_i64_src_value_offset(%src: i64, %offset: vector<1xindex>, %mask: vector<1xi1>) {
  // CHECK: %[[CST_0:.*]] = arith.constant 2.900000e+00 : f32
  // CHECK: %[[C4_I64:.*]] = arith.constant 4 : i64
  // CHECK: %[[VAR2:.*]] = vector.extract %[[ARG2]][0] : i1 from vector<1xi1>
  // CHECK: %[[VAR0:.*]] = vector.extract %[[ARG1]][0] : index from vector<1xindex>
  // CHECK: %[[VAR1:.*]] = arith.index_castui %[[VAR0]] : index to i64
  %0 = arith.constant dense<2.9>: vector<1xf32>
  // CHECK: %[[VAR4:.*]] = arith.muli %[[VAR1]], %[[C4_I64]] : i64
  // CHECK: %[[VAR5:.*]] = arith.addi %[[ARG0]], %[[VAR4]] : i64
  // CHECK: %[[VAR6:.*]] = llvm.inttoptr %[[VAR5]] : i64 to !llvm.ptr<1>
  // CHECK: scf.if %[[VAR2]] {
  // CHECK:   llvm.store %[[CST_0]], %[[VAR6]] {cache_control = #xevm.store_cache_control<L1wb_L2uc_L3uc>} : f32, !llvm.ptr<1>
  // CHECK: }
  xegpu.store %0, %src[%offset], %mask <{l1_hint = #xegpu.cache_hint<write_back>, l2_hint = #xegpu.cache_hint<uncached>}>
      : vector<1xf32>, i64, vector<1xindex>, vector<1xi1>
  gpu.return
}
}
// -----

gpu.module @test {
// CHECK-LABEL: @prefetch_i64_src_value_offset
// CHECK-SAME: %[[ARG0:.*]]: i64, %[[ARG1:.*]]: vector<1xindex>
gpu.func @prefetch_i64_src_value_offset(%src: i64, %offset: vector<1xindex>) {
  // CHECK: %[[C4_I64:.*]] = arith.constant 4 : i64
  // CHECK: %[[VAR0:.*]] = vector.extract %[[ARG1]][0] : index from vector<1xindex>
  // CHECK: %[[VAR1:.*]] = arith.index_castui %[[VAR0]] : index to i64
  // CHECK: %[[VAR2:.*]] = arith.muli %[[VAR1]], %[[C4_I64]] : i64
  // CHECK: %[[VAR3:.*]] = arith.addi %[[ARG0]], %[[VAR2]] : i64
  // CHECK: %[[VAR4:.*]] = llvm.inttoptr %[[VAR3]] : i64 to !llvm.ptr<1>
  // CHECK: xevm.prefetch %[[VAR4]] <{cache_control = #xevm.load_cache_control<L1c_L2uc_L3uc>}> : (!llvm.ptr<1>)
  xegpu.prefetch %src[%offset] <{offset_align_byte=4, l1_hint = #xegpu.cache_hint<cached>, l2_hint = #xegpu.cache_hint<uncached>}>
      : i64, vector<1xindex>
  gpu.return
}
}
// -----

gpu.module @test {
// CHECK-LABEL: @prefetch_memref_src_value_offset
// CHECK-SAME: %[[ARG0:.*]]: memref<256xf32>, %[[ARG1:.*]]: vector<1xindex>
gpu.func @prefetch_memref_src_value_offset(%src: memref<256xf32>, %offset: vector<1xindex>) {
  // CHECK: %[[C4_I64:.*]] = arith.constant 4 : i64
  // CHECK: %[[VAR0:.*]] = vector.extract %[[ARG1]][0] : index from vector<1xindex>
  // CHECK: %[[VAR1:.*]] = arith.index_castui %[[VAR0]] : index to i64
  // CHECK: %[[INTPTR:.*]] = memref.extract_aligned_pointer_as_index %[[ARG0]] : memref<256xf32> -> index
  // CHECK: %[[VAR2:.*]] = arith.index_castui %[[INTPTR]] : index to i64
  // CHECK: %[[VAR3:.*]] = arith.muli %[[VAR1]], %[[C4_I64]] : i64
  // CHECK: %[[VAR4:.*]] = arith.addi %[[VAR2]], %[[VAR3]] : i64
  // CHECK: %[[VAR5:.*]] = llvm.inttoptr %[[VAR4]] : i64 to !llvm.ptr<1>
  // CHECK: xevm.prefetch %[[VAR5]] <{cache_control = #xevm.load_cache_control<L1c_L2uc_L3uc>}> : (!llvm.ptr<1>)
  xegpu.prefetch %src[%offset] <{l1_hint = #xegpu.cache_hint<cached>, l2_hint = #xegpu.cache_hint<uncached>}>
      : memref<256xf32>, vector<1xindex>
  gpu.return
}
}<|MERGE_RESOLUTION|>--- conflicted
+++ resolved
@@ -18,10 +18,6 @@
   // CHECK:   %[[VAR7:.*]] = llvm.load %[[VAR5]] {cache_control = #xevm.load_cache_control<L1c_L2uc_L3uc>} : !llvm.ptr<1> -> f16
   // CHECK:   scf.yield %[[VAR7]] : f16
   // CHECK: } else {
-<<<<<<< HEAD
-  // CHECK:   %[[CST_0:.*]] = arith.constant 0.000000e+00 : f16
-=======
->>>>>>> 811fe024
   // CHECK:   scf.yield %[[CST_0]] : f16
   // CHECK: }
   %0 = xegpu.load %src[%offset], %mask <{l1_hint = #xegpu.cache_hint<cached>, l2_hint = #xegpu.cache_hint<uncached>}>
@@ -50,27 +46,6 @@
 }
 }
 
-<<<<<<< HEAD
-// -----
-gpu.module @test {
-// CHECK-LABEL: @source_materialize_single_elem_vec
-// CHECK-SAME: %[[ARG0:.*]]: i64, %[[ARG1:.*]]: vector<1xindex>, %[[ARG2:.*]]: memref<1xf16>
-gpu.func @source_materialize_single_elem_vec(%src: i64, %offset: vector<1xindex>, %dst: memref<1xf16>) {
-  %1 = arith.constant dense<1>: vector<1xi1>
-  %3 = xegpu.load %src[%offset], %1 <{l1_hint = #xegpu.cache_hint<cached>, l2_hint = #xegpu.cache_hint<uncached>}>
-      : i64, vector<1xindex>, vector<1xi1> -> vector<1xf16>
-  // CHECK: %[[VAR_IF:.*]] = scf.if
-  // CHECK: %[[VAR_RET:.*]] = vector.broadcast %[[VAR_IF]] : f16 to vector<1xf16>
-  // CHECK: %[[C0:.*]] = arith.constant 0 : index
-  // CHECK: vector.store %[[VAR_RET]], %[[ARG2]][%[[C0]]] : memref<1xf16>, vector<1xf16>
-  %c0 = arith.constant 0 : index
-  vector.store %3, %dst[%c0] : memref<1xf16>, vector<1xf16>
-  gpu.return
-}
-}
-
-=======
->>>>>>> 811fe024
 // -----
 
 gpu.module @test {
