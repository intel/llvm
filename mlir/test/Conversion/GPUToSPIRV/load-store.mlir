// RUN: mlir-opt -convert-gpu-to-spirv %s -o - | FileCheck %s

module attributes {
  gpu.container_module,
  spv.target_env = #spv.target_env<
    #spv.vce<v1.0, [Shader], [SPV_KHR_storage_buffer_storage_class]>,
    {max_compute_workgroup_invocations = 128 : i32,
     max_compute_workgroup_size = dense<[128, 128, 64]> : vector<3xi32>}>
} {
  func @load_store(%arg0: memref<12x4xf32>, %arg1: memref<12x4xf32>, %arg2: memref<12x4xf32>) {
    %c0 = constant 0 : index
    %c12 = constant 12 : index
    %0 = subi %c12, %c0 : index
    %c1 = constant 1 : index
    %c0_0 = constant 0 : index
    %c4 = constant 4 : index
    %1 = subi %c4, %c0_0 : index
    %c1_1 = constant 1 : index
    %c1_2 = constant 1 : index
    "gpu.launch_func"(%0, %c1_2, %c1_2, %1, %c1_2, %c1_2, %arg0, %arg1, %arg2, %c0, %c0_0, %c1, %c1_1) {kernel = @kernels::@load_store_kernel} : (index, index, index, index, index, index, memref<12x4xf32>, memref<12x4xf32>, memref<12x4xf32>, index, index, index, index) -> ()
    return
  }

  // CHECK-LABEL: spv.module Logical GLSL450
  gpu.module @kernels {
    // CHECK-DAG: spv.globalVariable [[NUMWORKGROUPSVAR:@.*]] built_in("NumWorkgroups") : !spv.ptr<vector<3xi32>, Input>
    // CHECK-DAG: spv.globalVariable [[LOCALINVOCATIONIDVAR:@.*]] built_in("LocalInvocationId") : !spv.ptr<vector<3xi32>, Input>
    // CHECK-DAG: spv.globalVariable [[WORKGROUPIDVAR:@.*]] built_in("WorkgroupId") : !spv.ptr<vector<3xi32>, Input>
    // CHECK-LABEL:    spv.func @load_store_kernel
    // CHECK-SAME: [[ARG0:%.*]]: !spv.ptr<!spv.struct<!spv.array<48 x f32, stride=4> [0]>, StorageBuffer> {spv.interface_var_abi = #spv.interface_var_abi<(0, 0)>}
    // CHECK-SAME: [[ARG1:%.*]]: !spv.ptr<!spv.struct<!spv.array<48 x f32, stride=4> [0]>, StorageBuffer> {spv.interface_var_abi = #spv.interface_var_abi<(0, 1)>}
    // CHECK-SAME: [[ARG2:%.*]]: !spv.ptr<!spv.struct<!spv.array<48 x f32, stride=4> [0]>, StorageBuffer> {spv.interface_var_abi = #spv.interface_var_abi<(0, 2)>}
    // CHECK-SAME: [[ARG3:%.*]]: i32 {spv.interface_var_abi = #spv.interface_var_abi<(0, 3), StorageBuffer>}
    // CHECK-SAME: [[ARG4:%.*]]: i32 {spv.interface_var_abi = #spv.interface_var_abi<(0, 4), StorageBuffer>}
    // CHECK-SAME: [[ARG5:%.*]]: i32 {spv.interface_var_abi = #spv.interface_var_abi<(0, 5), StorageBuffer>}
    // CHECK-SAME: [[ARG6:%.*]]: i32 {spv.interface_var_abi = #spv.interface_var_abi<(0, 6), StorageBuffer>}
<<<<<<< HEAD
    gpu.func @load_store_kernel(%arg0: memref<12x4xf32>, %arg1: memref<12x4xf32>, %arg2: memref<12x4xf32>, %arg3: index, %arg4: index, %arg5: index, %arg6: index)
      attributes {gpu.kernel, spv.entry_point_abi = {local_size = dense<[16, 1, 1]>: vector<3xi32>}} {
=======
    gpu.func @load_store_kernel(%arg0: memref<12x4xf32>, %arg1: memref<12x4xf32>, %arg2: memref<12x4xf32>, %arg3: index, %arg4: index, %arg5: index, %arg6: index) kernel
      attributes {spv.entry_point_abi = {local_size = dense<[16, 1, 1]>: vector<3xi32>}} {
>>>>>>> a34309b7
      // CHECK: [[ADDRESSWORKGROUPID:%.*]] = spv._address_of [[WORKGROUPIDVAR]]
      // CHECK: [[WORKGROUPID:%.*]] = spv.Load "Input" [[ADDRESSWORKGROUPID]]
      // CHECK: [[WORKGROUPIDX:%.*]] = spv.CompositeExtract [[WORKGROUPID]]{{\[}}0 : i32{{\]}}
      // CHECK: [[ADDRESSLOCALINVOCATIONID:%.*]] = spv._address_of [[LOCALINVOCATIONIDVAR]]
      // CHECK: [[LOCALINVOCATIONID:%.*]] = spv.Load "Input" [[ADDRESSLOCALINVOCATIONID]]
      // CHECK: [[LOCALINVOCATIONIDX:%.*]] = spv.CompositeExtract [[LOCALINVOCATIONID]]{{\[}}0 : i32{{\]}}
      %0 = "gpu.block_id"() {dimension = "x"} : () -> index
      %1 = "gpu.block_id"() {dimension = "y"} : () -> index
      %2 = "gpu.block_id"() {dimension = "z"} : () -> index
      %3 = "gpu.thread_id"() {dimension = "x"} : () -> index
      %4 = "gpu.thread_id"() {dimension = "y"} : () -> index
      %5 = "gpu.thread_id"() {dimension = "z"} : () -> index
      %6 = "gpu.grid_dim"() {dimension = "x"} : () -> index
      %7 = "gpu.grid_dim"() {dimension = "y"} : () -> index
      %8 = "gpu.grid_dim"() {dimension = "z"} : () -> index
      %9 = "gpu.block_dim"() {dimension = "x"} : () -> index
      %10 = "gpu.block_dim"() {dimension = "y"} : () -> index
      %11 = "gpu.block_dim"() {dimension = "z"} : () -> index
      // CHECK: [[INDEX1:%.*]] = spv.IAdd [[ARG3]], [[WORKGROUPIDX]]
      %12 = addi %arg3, %0 : index
      // CHECK: [[INDEX2:%.*]] = spv.IAdd [[ARG4]], [[LOCALINVOCATIONIDX]]
      %13 = addi %arg4, %3 : index
      // CHECK: [[STRIDE1_1:%.*]] = spv.constant 4 : i32
      // CHECK: [[OFFSET1_1:%.*]] = spv.IMul [[STRIDE1_1]], [[INDEX1]] : i32
      // CHECK: [[STRIDE1_2:%.*]] = spv.constant 1 : i32
      // CHECK: [[UPDATE1_2:%.*]] = spv.IMul [[STRIDE1_2]], [[INDEX2]] : i32
      // CHECK: [[OFFSET1_2:%.*]] = spv.IAdd [[OFFSET1_1]], [[UPDATE1_2]] : i32
      // CHECK: [[ZERO1:%.*]] = spv.constant 0 : i32
      // CHECK: [[PTR1:%.*]] = spv.AccessChain [[ARG0]]{{\[}}[[ZERO1]], [[OFFSET1_2]]{{\]}}
      // CHECK-NEXT: [[VAL1:%.*]] = spv.Load "StorageBuffer" [[PTR1]]
      %14 = load %arg0[%12, %13] : memref<12x4xf32>
      // CHECK: [[PTR2:%.*]] = spv.AccessChain [[ARG1]]{{\[}}{{%.*}}, {{%.*}}{{\]}}
      // CHECK-NEXT: [[VAL2:%.*]] = spv.Load "StorageBuffer" [[PTR2]]
      %15 = load %arg1[%12, %13] : memref<12x4xf32>
      // CHECK: [[VAL3:%.*]] = spv.FAdd [[VAL1]], [[VAL2]]
      %16 = addf %14, %15 : f32
      // CHECK: [[PTR3:%.*]] = spv.AccessChain [[ARG2]]{{\[}}{{%.*}}, {{%.*}}{{\]}}
      // CHECK-NEXT: spv.Store "StorageBuffer" [[PTR3]], [[VAL3]]
      store %16, %arg2[%12, %13] : memref<12x4xf32>
      gpu.return
    }
  }
}<|MERGE_RESOLUTION|>--- conflicted
+++ resolved
@@ -34,13 +34,8 @@
     // CHECK-SAME: [[ARG4:%.*]]: i32 {spv.interface_var_abi = #spv.interface_var_abi<(0, 4), StorageBuffer>}
     // CHECK-SAME: [[ARG5:%.*]]: i32 {spv.interface_var_abi = #spv.interface_var_abi<(0, 5), StorageBuffer>}
     // CHECK-SAME: [[ARG6:%.*]]: i32 {spv.interface_var_abi = #spv.interface_var_abi<(0, 6), StorageBuffer>}
-<<<<<<< HEAD
-    gpu.func @load_store_kernel(%arg0: memref<12x4xf32>, %arg1: memref<12x4xf32>, %arg2: memref<12x4xf32>, %arg3: index, %arg4: index, %arg5: index, %arg6: index)
-      attributes {gpu.kernel, spv.entry_point_abi = {local_size = dense<[16, 1, 1]>: vector<3xi32>}} {
-=======
     gpu.func @load_store_kernel(%arg0: memref<12x4xf32>, %arg1: memref<12x4xf32>, %arg2: memref<12x4xf32>, %arg3: index, %arg4: index, %arg5: index, %arg6: index) kernel
       attributes {spv.entry_point_abi = {local_size = dense<[16, 1, 1]>: vector<3xi32>}} {
->>>>>>> a34309b7
       // CHECK: [[ADDRESSWORKGROUPID:%.*]] = spv._address_of [[WORKGROUPIDVAR]]
       // CHECK: [[WORKGROUPID:%.*]] = spv.Load "Input" [[ADDRESSWORKGROUPID]]
       // CHECK: [[WORKGROUPIDX:%.*]] = spv.CompositeExtract [[WORKGROUPID]]{{\[}}0 : i32{{\]}}
