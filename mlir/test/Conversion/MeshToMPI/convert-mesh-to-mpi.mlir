// RUN: mlir-opt %s -convert-mesh-to-mpi -canonicalize -split-input-file | FileCheck %s

// -----
// CHECK: mesh.mesh @mesh0
mesh.mesh @mesh0(shape = 3x4x5)
func.func @process_multi_index() -> (index, index, index) {
  // CHECK: mpi.comm_rank
  // CHECK-DAG: %[[v4:.*]] = arith.remsi
  // CHECK-DAG: %[[v0:.*]] = arith.remsi
  // CHECK-DAG: %[[v1:.*]] = arith.remsi
  %0:3 = mesh.process_multi_index on @mesh0 axes = [] : index, index, index
  // CHECK: return %[[v1]], %[[v0]], %[[v4]] : index, index, index
  return %0#0, %0#1, %0#2 : index, index, index
}

// CHECK-LABEL: func @process_linear_index
func.func @process_linear_index() -> index {
  // CHECK: %[[RES:.*]], %[[rank:.*]] = mpi.comm_rank
  // CHECK: %[[cast:.*]] = arith.index_cast %[[rank]] : i32 to index
  %0 = mesh.process_linear_index on @mesh0 : index
  // CHECK: return %[[cast]] : index
  return %0 : index
}

// CHECK-LABEL: func @neighbors_dim0
func.func @neighbors_dim0(%arg0 : tensor<120x120x120xi8>) -> (index, index) {
  %c0 = arith.constant 0 : index
  %c1 = arith.constant 1 : index
  %c4 = arith.constant 4 : index
  // CHECK-DAG: [[up:%.*]] = arith.constant 44 : index
  // CHECK-DAG: [[down:%.*]] = arith.constant 4 : index
  %idx:2 = mesh.neighbors_linear_indices on @mesh0[%c1, %c0, %c4] split_axes = [0] : index, index
  // CHECK: return [[down]], [[up]] : index, index
  return %idx#0, %idx#1 : index, index
}

// CHECK-LABEL: func @neighbors_dim1
func.func @neighbors_dim1(%arg0 : tensor<120x120x120xi8>) -> (index, index) {
  %c0 = arith.constant 0 : index
  %c1 = arith.constant 1 : index
  %c4 = arith.constant 4 : index
  // CHECK-DAG: [[up:%.*]] = arith.constant 29 : index
  // CHECK-DAG: [[down:%.*]] = arith.constant -1 : index
  %idx:2 = mesh.neighbors_linear_indices on @mesh0[%c1, %c0, %c4] split_axes = [1] : index, index
  // CHECK: return [[down]], [[up]] : index, index
  return %idx#0, %idx#1 : index, index
}

// CHECK-LABEL: func @neighbors_dim2
func.func @neighbors_dim2(%arg0 : tensor<120x120x120xi8>) -> (index, index) {
  %c0 = arith.constant 0 : index
  %c1 = arith.constant 1 : index
  %c4 = arith.constant 4 : index
  // CHECK-DAG: [[up:%.*]] = arith.constant -1 : index
  // CHECK-DAG: [[down:%.*]] = arith.constant 23 : index
  %idx:2 = mesh.neighbors_linear_indices on @mesh0[%c1, %c0, %c4] split_axes = [2] : index, index
  // CHECK: return [[down]], [[up]] : index, index
  return %idx#0, %idx#1 : index, index
}

// -----
// CHECK: mesh.mesh @mesh0
module attributes { mpi.dlti = #dlti.map<"MPI:comm_world_rank" = 24> } {
  mesh.mesh @mesh0(shape = 3x4x5)
  func.func @process_multi_index() -> (index, index, index) {
    // CHECK-DAG: %[[c4:.*]] = arith.constant 4 : index
    // CHECK-DAG: %[[c0:.*]] = arith.constant 0 : index
    // CHECK-DAG: %[[c1:.*]] = arith.constant 1 : index
    %0:3 = mesh.process_multi_index on @mesh0 axes = [] : index, index, index
    // CHECK: return %[[c1]], %[[c0]], %[[c4]] : index, index, index
    return %0#0, %0#1, %0#2 : index, index, index
  }

  // CHECK-LABEL: func @process_linear_index
  func.func @process_linear_index() -> index {
    // CHECK: %[[c24:.*]] = arith.constant 24 : index
    %0 = mesh.process_linear_index on @mesh0 : index
    // CHECK: return %[[c24]] : index
    return %0 : index
  }
}

// -----
mesh.mesh @mesh0(shape = 3x4x5)
// CHECK-LABEL: func @update_halo_1d_first
func.func @update_halo_1d_first(
  // CHECK-SAME: [[arg0:%.*]]: memref<120x120x120xi8>
  %arg0 : memref<120x120x120xi8>) -> memref<120x120x120xi8> {
  // CHECK: memref.subview [[arg0]][115, 0, 0] [2, 120, 120] [1, 1, 1] : memref<120x120x120xi8> to memref<2x120x120xi8
  // CHECK: mpi.send(
  // CHECK-SAME: : memref<2x120x120xi8>, i32, i32
  // CHECK: mpi.recv(
  // CHECK-SAME: : memref<2x120x120xi8>, i32, i32
  // CHECK-NEXT: memref.subview [[arg0]][0, 0, 0] [2, 120, 120] [1, 1, 1] : memref<120x120x120xi8> to memref<2x120x120xi8
  // CHECK: memref.subview [[arg0]][2, 0, 0] [3, 120, 120] [1, 1, 1] : memref<120x120x120xi8> to memref<3x120x120xi8
  // CHECK: mpi.send(
  // CHECK-SAME: : memref<3x120x120xi8>, i32, i32
  // CHECK: mpi.recv(
  // CHECK-SAME: : memref<3x120x120xi8>, i32, i32
  // CHECK-NEXT: memref.subview [[arg0]][117, 0, 0] [3, 120, 120] [1, 1, 1] : memref<120x120x120xi8> to memref<3x120x120xi8
  %res = mesh.update_halo %arg0 on @mesh0 split_axes = [[0]] halo_sizes = [2, 3] : memref<120x120x120xi8>
  // CHECK: return [[res:%.*]] : memref<120x120x120xi8>
  return %res : memref<120x120x120xi8>
}

// -----
module attributes { mpi.dlti = #dlti.map<"MPI:comm_world_rank" = 1> } {
  mesh.mesh @mesh0(shape = 4)
  // CHECK-LABEL: func @update_halo_1d_with_zero
  func.func @update_halo_1d_with_zero (
    // CHECK-SAME: [[varg0:%.*]]: memref<120x120x120xi8>
    %arg0 : memref<120x120x120xi8>) -> memref<120x120x120xi8> {
    // CHECK: [[vc91_i32:%.*]] = arith.constant 91 : i32
    // CHECK-NEXT: [[vc0_i32:%.*]] = arith.constant 0 : i32
    // CHECK-NEXT: [[vc2_i32:%.*]] = arith.constant 2 : i32
<<<<<<< HEAD
    // CHECK-NEXT: [[valloc:%.*]] = memref.alloc() : memref<2x120x120xi8>
    // CHECK-NEXT: [[vsubview:%.*]] = memref.subview [[varg0]][118, 0, 0] [2, 120, 120] [1, 1, 1] : memref<120x120x120xi8> to memref<2x120x120xi8
    // CHECK-NEXT: memref.copy [[vsubview]], [[valloc]] : memref<2x120x120xi8
    // CHECK-SAME: to memref<2x120x120xi8>
    // CHECK-NEXT: mpi.send([[valloc]], [[vc91_i32]], [[vc2_i32]]) : memref<2x120x120xi8>, i32, i32
    // CHECK-NEXT: mpi.recv([[valloc]], [[vc91_i32]], [[vc0_i32]]) : memref<2x120x120xi8>, i32, i32
    // CHECK-NEXT: [[vsubview_0:%.*]] = memref.subview [[varg0]][0, 0, 0] [2, 120, 120] [1, 1, 1] : memref<120x120x120xi8> to memref<2x120x120xi8
    // CHECK-NEXT: memref.copy [[valloc]], [[vsubview_0]] : memref<2x120x120xi8> to memref<2x120x120xi8
    // CHECK-NEXT: memref.dealloc [[valloc]] : memref<2x120x120xi8>
    %res = mesh.update_halo %arg0 on @mesh0 split_axes = [[0]] halo_sizes = [2, 0] : memref<120x120x120xi8>
    // CHECK: return [[res:%.*]] : memref<120x120x120xi8>
=======
    // CHECK-NEXT: [[v0:%.*]] = mpi.comm_world : !mpi.comm
    // CHECK-NEXT: [[valloc:%.*]] = memref.alloc() : memref<2x120x120xi8>
    // CHECK-NEXT: [[vsubview:%.*]] = memref.subview [[varg0]][118, 0, 0] [2, 120, 120] [1, 1, 1] : memref<120x120x120xi8> to memref<2x120x120xi8, strided<[14400, 120, 1], offset: 1699200>>
    // CHECK-NEXT: memref.copy [[vsubview]], [[valloc]] : memref<2x120x120xi8, strided<[14400, 120, 1], offset: 1699200>> to memref<2x120x120xi8>
    // CHECK-NEXT: mpi.send([[valloc]], [[vc91_i32]], [[vc2_i32]], [[v0]]) : memref<2x120x120xi8>, i32, i32
    // CHECK-NEXT: mpi.recv([[valloc]], [[vc91_i32]], [[vc0_i32]], [[v0]]) : memref<2x120x120xi8>, i32, i32
    // CHECK-NEXT: [[vsubview_0:%.*]] = memref.subview [[varg0]][0, 0, 0] [2, 120, 120] [1, 1, 1] : memref<120x120x120xi8> to memref<2x120x120xi8, strided<[14400, 120, 1]>>
    // CHECK-NEXT: memref.copy [[valloc]], [[vsubview_0]] : memref<2x120x120xi8> to memref<2x120x120xi8, strided<[14400, 120, 1]>>
    // CHECK-NEXT: memref.dealloc [[valloc]] : memref<2x120x120xi8>
    %res = mesh.update_halo %arg0 on @mesh0 split_axes = [[0]] halo_sizes = [2, 0] : memref<120x120x120xi8>
    // CHECK: return [[varg0]] : memref<120x120x120xi8>
>>>>>>> d465594a
    return %res : memref<120x120x120xi8>
  }
}

// -----
module attributes { mpi.dlti = #dlti.map<"MPI:comm_world_rank" = 24> } {
  mesh.mesh @mesh0(shape = 3x4x5)
  // CHECK-LABEL: func @update_halo_3d
  func.func @update_halo_3d(
    // CHECK-SAME: [[varg0:%.*]]: memref<120x120x120xi8>
    %arg0 : memref<120x120x120xi8>) -> memref<120x120x120xi8> {
    // CHECK-NEXT: [[vc23_i32:%.*]] = arith.constant 23 : i32
    // CHECK-NEXT: [[vc29_i32:%.*]] = arith.constant 29 : i32
    // CHECK-NEXT: [[vc91_i32:%.*]] = arith.constant 91 : i32
    // CHECK-NEXT: [[vc4_i32:%.*]] = arith.constant 4 : i32
    // CHECK-NEXT: [[vc44_i32:%.*]] = arith.constant 44 : i32
<<<<<<< HEAD
    // CHECK-NEXT: [[valloc:%.*]] = memref.alloc() : memref<117x113x5xi8>
    // CHECK-NEXT: [[vsubview:%.*]] = memref.subview [[varg0]][1, 3, 109] [117, 113, 5] [1, 1, 1] : memref<120x120x120xi8> to memref<117x113x5xi8, strided<[14400, 120, 1], offset: 14869>>
    // CHECK-NEXT: memref.copy [[vsubview]], [[valloc]] : memref<117x113x5xi8, strided<[14400, 120, 1], offset: 14869>> to memref<117x113x5xi8>
    // CHECK-NEXT: mpi.send([[valloc]], [[vc91_i32]], [[vc44_i32]]) : memref<117x113x5xi8>, i32, i32
    // CHECK-NEXT: mpi.recv([[valloc]], [[vc91_i32]], [[vc4_i32]]) : memref<117x113x5xi8>, i32, i32
=======
    // CHECK-NEXT: [[v0:%.*]] = mpi.comm_world : !mpi.comm
    // CHECK-NEXT: [[valloc:%.*]] = memref.alloc() : memref<117x113x5xi8>
    // CHECK-NEXT: [[vsubview:%.*]] = memref.subview [[varg0]][1, 3, 109] [117, 113, 5] [1, 1, 1] : memref<120x120x120xi8> to memref<117x113x5xi8, strided<[14400, 120, 1], offset: 14869>>
    // CHECK-NEXT: memref.copy [[vsubview]], [[valloc]] : memref<117x113x5xi8, strided<[14400, 120, 1], offset: 14869>> to memref<117x113x5xi8>
    // CHECK-NEXT: mpi.send([[valloc]], [[vc91_i32]], [[vc44_i32]], [[v0]]) : memref<117x113x5xi8>, i32, i32
    // CHECK-NEXT: mpi.recv([[valloc]], [[vc91_i32]], [[vc4_i32]], [[v0]]) : memref<117x113x5xi8>, i32, i32
>>>>>>> d465594a
    // CHECK-NEXT: [[vsubview_0:%.*]] = memref.subview [[varg0]][1, 3, 0] [117, 113, 5] [1, 1, 1] : memref<120x120x120xi8> to memref<117x113x5xi8, strided<[14400, 120, 1], offset: 14760>>
    // CHECK-NEXT: memref.copy [[valloc]], [[vsubview_0]] : memref<117x113x5xi8> to memref<117x113x5xi8, strided<[14400, 120, 1], offset: 14760>>
    // CHECK-NEXT: memref.dealloc [[valloc]] : memref<117x113x5xi8>
    // CHECK-NEXT: [[valloc_1:%.*]] = memref.alloc() : memref<117x113x6xi8>
    // CHECK-NEXT: [[vsubview_2:%.*]] = memref.subview [[varg0]][1, 3, 5] [117, 113, 6] [1, 1, 1] : memref<120x120x120xi8> to memref<117x113x6xi8, strided<[14400, 120, 1], offset: 14765>>
    // CHECK-NEXT: memref.copy [[vsubview_2]], [[valloc_1]] : memref<117x113x6xi8, strided<[14400, 120, 1], offset: 14765>> to memref<117x113x6xi8>
<<<<<<< HEAD
    // CHECK-NEXT: mpi.send([[valloc_1]], [[vc91_i32]], [[vc4_i32]]) : memref<117x113x6xi8>, i32, i32
    // CHECK-NEXT: mpi.recv([[valloc_1]], [[vc91_i32]], [[vc44_i32]]) : memref<117x113x6xi8>, i32, i32
    // CHECK-NEXT: [[vsubview_3:%.*]] = memref.subview [[varg0]][1, 3, 114] [117, 113, 6] [1, 1, 1] : memref<120x120x120xi8> to memref<117x113x6xi8, strided<[14400, 120, 1], offset: 14874>>
    // CHECK-NEXT: memref.copy [[valloc_1]], [[vsubview_3]] : memref<117x113x6xi8> to memref<117x113x6xi8, strided<[14400, 120, 1], offset: 14874>>
    // CHECK-NEXT: memref.dealloc [[valloc_1]] : memref<117x113x6xi8>
    // CHECK-NEXT: [[valloc_4:%.*]] = memref.alloc() : memref<117x3x120xi8>
    // CHECK-NEXT: [[vsubview_5:%.*]] = memref.subview [[varg0]][1, 113, 0] [117, 3, 120] [1, 1, 1] : memref<120x120x120xi8> to memref<117x3x120xi8, strided<[14400, 120, 1], offset: 27960>>
    // CHECK-NEXT: memref.copy [[vsubview_5]], [[valloc_4]] : memref<117x3x120xi8, strided<[14400, 120, 1], offset: 27960>> to memref<117x3x120xi8>
    // CHECK-NEXT: mpi.send([[valloc_4]], [[vc91_i32]], [[vc29_i32]]) : memref<117x3x120xi8>, i32, i32
    // CHECK-NEXT: memref.dealloc [[valloc_4]] : memref<117x3x120xi8>
    // CHECK-NEXT: [[valloc_6:%.*]] = memref.alloc() : memref<117x4x120xi8>
    // CHECK-NEXT: mpi.recv([[valloc_6]], [[vc91_i32]], [[vc29_i32]]) : memref<117x4x120xi8>, i32, i32
    // CHECK-NEXT: [[vsubview_7:%.*]] = memref.subview [[varg0]][1, 116, 0] [117, 4, 120] [1, 1, 1] : memref<120x120x120xi8> to memref<117x4x120xi8, strided<[14400, 120, 1], offset: 28320>>
    // CHECK-NEXT: memref.copy [[valloc_6]], [[vsubview_7]] : memref<117x4x120xi8> to memref<117x4x120xi8, strided<[14400, 120, 1], offset: 28320>>
    // CHECK-NEXT: memref.dealloc [[valloc_6]] : memref<117x4x120xi8>
    // CHECK-NEXT: [[valloc_8:%.*]] = memref.alloc() : memref<1x120x120xi8>
    // CHECK-NEXT: mpi.recv([[valloc_8]], [[vc91_i32]], [[vc23_i32]]) : memref<1x120x120xi8>, i32, i32
=======
    // CHECK-NEXT: mpi.send([[valloc_1]], [[vc91_i32]], [[vc4_i32]], [[v0]]) : memref<117x113x6xi8>, i32, i32
    // CHECK-NEXT: mpi.recv([[valloc_1]], [[vc91_i32]], [[vc44_i32]], [[v0]]) : memref<117x113x6xi8>, i32, i32
    // CHECK-NEXT: [[vsubview_3:%.*]] = memref.subview [[varg0]][1, 3, 114] [117, 113, 6] [1, 1, 1] : memref<120x120x120xi8> to memref<117x113x6xi8, strided<[14400, 120, 1], offset: 14874>>
    // CHECK-NEXT: memref.copy [[valloc_1]], [[vsubview_3]] : memref<117x113x6xi8> to memref<117x113x6xi8, strided<[14400, 120, 1], offset: 14874>>
    // CHECK-NEXT: memref.dealloc [[valloc_1]] : memref<117x113x6xi8>
    // CHECK-NEXT: [[v1:%.*]] = mpi.comm_world : !mpi.comm
    // CHECK-NEXT: [[valloc_4:%.*]] = memref.alloc() : memref<117x3x120xi8>
    // CHECK-NEXT: [[vsubview_5:%.*]] = memref.subview [[varg0]][1, 113, 0] [117, 3, 120] [1, 1, 1] : memref<120x120x120xi8> to memref<117x3x120xi8, strided<[14400, 120, 1], offset: 27960>>
    // CHECK-NEXT: memref.copy [[vsubview_5]], [[valloc_4]] : memref<117x3x120xi8, strided<[14400, 120, 1], offset: 27960>> to memref<117x3x120xi8>
    // CHECK-NEXT: mpi.send([[valloc_4]], [[vc91_i32]], [[vc29_i32]], [[v1]]) : memref<117x3x120xi8>, i32, i32
    // CHECK-NEXT: memref.dealloc [[valloc_4]] : memref<117x3x120xi8>
    // CHECK-NEXT: [[valloc_6:%.*]] = memref.alloc() : memref<117x4x120xi8>
    // CHECK-NEXT: mpi.recv([[valloc_6]], [[vc91_i32]], [[vc29_i32]], [[v1]]) : memref<117x4x120xi8>, i32, i32
    // CHECK-NEXT: [[vsubview_7:%.*]] = memref.subview [[varg0]][1, 116, 0] [117, 4, 120] [1, 1, 1] : memref<120x120x120xi8> to memref<117x4x120xi8, strided<[14400, 120, 1], offset: 28320>>
    // CHECK-NEXT: memref.copy [[valloc_6]], [[vsubview_7]] : memref<117x4x120xi8> to memref<117x4x120xi8, strided<[14400, 120, 1], offset: 28320>>
    // CHECK-NEXT: memref.dealloc [[valloc_6]] : memref<117x4x120xi8>
    // CHECK-NEXT: [[v2:%.*]] = mpi.comm_world : !mpi.comm
    // CHECK-NEXT: [[valloc_8:%.*]] = memref.alloc() : memref<1x120x120xi8>
    // CHECK-NEXT: mpi.recv([[valloc_8]], [[vc91_i32]], [[vc23_i32]], [[v2]]) : memref<1x120x120xi8>, i32, i32
>>>>>>> d465594a
    // CHECK-NEXT: [[vsubview_9:%.*]] = memref.subview [[varg0]][0, 0, 0] [1, 120, 120] [1, 1, 1] : memref<120x120x120xi8> to memref<1x120x120xi8, strided<[14400, 120, 1]>>
    // CHECK-NEXT: memref.copy [[valloc_8]], [[vsubview_9]] : memref<1x120x120xi8> to memref<1x120x120xi8, strided<[14400, 120, 1]>>
    // CHECK-NEXT: memref.dealloc [[valloc_8]] : memref<1x120x120xi8>
    // CHECK-NEXT: [[valloc_10:%.*]] = memref.alloc() : memref<2x120x120xi8>
    // CHECK-NEXT: [[vsubview_11:%.*]] = memref.subview [[varg0]][1, 0, 0] [2, 120, 120] [1, 1, 1] : memref<120x120x120xi8> to memref<2x120x120xi8, strided<[14400, 120, 1], offset: 14400>>
    // CHECK-NEXT: memref.copy [[vsubview_11]], [[valloc_10]] : memref<2x120x120xi8, strided<[14400, 120, 1], offset: 14400>> to memref<2x120x120xi8>
<<<<<<< HEAD
    // CHECK-NEXT: mpi.send([[valloc_10]], [[vc91_i32]], [[vc23_i32]]) : memref<2x120x120xi8>, i32, i32
=======
    // CHECK-NEXT: mpi.send([[valloc_10]], [[vc91_i32]], [[vc23_i32]], [[v2]]) : memref<2x120x120xi8>, i32, i32
>>>>>>> d465594a
    // CHECK-NEXT: memref.dealloc [[valloc_10]] : memref<2x120x120xi8>
    %res = mesh.update_halo %arg0 on @mesh0 split_axes = [[2], [1], [0]] halo_sizes = [1, 2, 3, 4, 5, 6] : memref<120x120x120xi8>
    // CHECK: return [[varg0]] : memref<120x120x120xi8>
    return %res : memref<120x120x120xi8>
  }

  // CHECK-LABEL: func @update_halo_3d_tensor
  func.func @update_halo_3d_tensor(
    // CHECK-SAME: [[varg0:%.*]]: tensor<120x120x120xi8>
    %arg0 : tensor<120x120x120xi8>) -> tensor<120x120x120xi8> {
    // CHECK-NEXT: [[vc23_i32:%.*]] = arith.constant 23 : i32
    // CHECK-NEXT: [[vc29_i32:%.*]] = arith.constant 29 : i32
    // CHECK-NEXT: [[vc44_i32:%.*]] = arith.constant 44 : i32
    // CHECK-NEXT: [[vc4_i32:%.*]] = arith.constant 4 : i32
    // CHECK-NEXT: [[vc91_i32:%.*]] = arith.constant 91 : i32
    // CHECK-NEXT: [[v0:%.*]] = bufferization.to_memref [[varg0]] : tensor<120x120x120xi8> to memref<120x120x120xi8>
<<<<<<< HEAD
    // CHECK-NEXT: [[valloc:%.*]] = memref.alloc() : memref<117x113x5xi8>
    // CHECK-NEXT: [[vsubview:%.*]] = memref.subview [[v0]][1, 3, 109] [117, 113, 5] [1, 1, 1] : memref<120x120x120xi8> to memref<117x113x5xi8, strided<[14400, 120, 1], offset: 14869>>
    // CHECK-NEXT: memref.copy [[vsubview]], [[valloc]] : memref<117x113x5xi8, strided<[14400, 120, 1], offset: 14869>> to memref<117x113x5xi8>
    // CHECK-NEXT: mpi.send([[valloc]], [[vc91_i32]], [[vc44_i32]]) : memref<117x113x5xi8>, i32, i32
    // CHECK-NEXT: mpi.recv([[valloc]], [[vc91_i32]], [[vc4_i32]]) : memref<117x113x5xi8>, i32, i32
=======
    // CHECK-NEXT: [[v1:%.*]] = mpi.comm_world : !mpi.comm
    // CHECK-NEXT: [[valloc:%.*]] = memref.alloc() : memref<117x113x5xi8>
    // CHECK-NEXT: [[vsubview:%.*]] = memref.subview [[v0]][1, 3, 109] [117, 113, 5] [1, 1, 1] : memref<120x120x120xi8> to memref<117x113x5xi8, strided<[14400, 120, 1], offset: 14869>>
    // CHECK-NEXT: memref.copy [[vsubview]], [[valloc]] : memref<117x113x5xi8, strided<[14400, 120, 1], offset: 14869>> to memref<117x113x5xi8>
    // CHECK-NEXT: mpi.send([[valloc]], [[vc91_i32]], [[vc44_i32]], [[v1]]) : memref<117x113x5xi8>, i32, i32
    // CHECK-NEXT: mpi.recv([[valloc]], [[vc91_i32]], [[vc4_i32]], [[v1]]) : memref<117x113x5xi8>, i32, i32
>>>>>>> d465594a
    // CHECK-NEXT: [[vsubview_0:%.*]] = memref.subview [[v0]][1, 3, 0] [117, 113, 5] [1, 1, 1] : memref<120x120x120xi8> to memref<117x113x5xi8, strided<[14400, 120, 1], offset: 14760>>
    // CHECK-NEXT: memref.copy [[valloc]], [[vsubview_0]] : memref<117x113x5xi8> to memref<117x113x5xi8, strided<[14400, 120, 1], offset: 14760>>
    // CHECK-NEXT: memref.dealloc [[valloc]] : memref<117x113x5xi8>
    // CHECK-NEXT: [[valloc_1:%.*]] = memref.alloc() : memref<117x113x6xi8>
    // CHECK-NEXT: [[vsubview_2:%.*]] = memref.subview [[v0]][1, 3, 5] [117, 113, 6] [1, 1, 1] : memref<120x120x120xi8> to memref<117x113x6xi8, strided<[14400, 120, 1], offset: 14765>>
    // CHECK-NEXT: memref.copy [[vsubview_2]], [[valloc_1]] : memref<117x113x6xi8, strided<[14400, 120, 1], offset: 14765>> to memref<117x113x6xi8>
<<<<<<< HEAD
    // CHECK-NEXT: mpi.send([[valloc_1]], [[vc91_i32]], [[vc4_i32]]) : memref<117x113x6xi8>, i32, i32
    // CHECK-NEXT: mpi.recv([[valloc_1]], [[vc91_i32]], [[vc44_i32]]) : memref<117x113x6xi8>, i32, i32
    // CHECK-NEXT: [[vsubview_3:%.*]] = memref.subview [[v0]][1, 3, 114] [117, 113, 6] [1, 1, 1] : memref<120x120x120xi8> to memref<117x113x6xi8, strided<[14400, 120, 1], offset: 14874>>
    // CHECK-NEXT: memref.copy [[valloc_1]], [[vsubview_3]] : memref<117x113x6xi8> to memref<117x113x6xi8, strided<[14400, 120, 1], offset: 14874>>
    // CHECK-NEXT: memref.dealloc [[valloc_1]] : memref<117x113x6xi8>
    // CHECK-NEXT: [[valloc_4:%.*]] = memref.alloc() : memref<117x3x120xi8>
    // CHECK-NEXT: [[vsubview_5:%.*]] = memref.subview [[v0]][1, 113, 0] [117, 3, 120] [1, 1, 1] : memref<120x120x120xi8> to memref<117x3x120xi8, strided<[14400, 120, 1], offset: 27960>>
    // CHECK-NEXT: memref.copy [[vsubview_5]], [[valloc_4]] : memref<117x3x120xi8, strided<[14400, 120, 1], offset: 27960>> to memref<117x3x120xi8>
    // CHECK-NEXT: mpi.send([[valloc_4]], [[vc91_i32]], [[vc29_i32]]) : memref<117x3x120xi8>, i32, i32
    // CHECK-NEXT: memref.dealloc [[valloc_4]] : memref<117x3x120xi8>
    // CHECK-NEXT: [[valloc_6:%.*]] = memref.alloc() : memref<117x4x120xi8>
    // CHECK-NEXT: mpi.recv([[valloc_6]], [[vc91_i32]], [[vc29_i32]]) : memref<117x4x120xi8>, i32, i32
    // CHECK-NEXT: [[vsubview_7:%.*]] = memref.subview [[v0]][1, 116, 0] [117, 4, 120] [1, 1, 1] : memref<120x120x120xi8> to memref<117x4x120xi8, strided<[14400, 120, 1], offset: 28320>>
    // CHECK-NEXT: memref.copy [[valloc_6]], [[vsubview_7]] : memref<117x4x120xi8> to memref<117x4x120xi8, strided<[14400, 120, 1], offset: 28320>>
    // CHECK-NEXT: memref.dealloc [[valloc_6]] : memref<117x4x120xi8>
    // CHECK-NEXT: [[valloc_8:%.*]] = memref.alloc() : memref<1x120x120xi8>
    // CHECK-NEXT: mpi.recv([[valloc_8]], [[vc91_i32]], [[vc23_i32]]) : memref<1x120x120xi8>, i32, i32
=======
    // CHECK-NEXT: mpi.send([[valloc_1]], [[vc91_i32]], [[vc4_i32]], [[v1]]) : memref<117x113x6xi8>, i32, i32
    // CHECK-NEXT: mpi.recv([[valloc_1]], [[vc91_i32]], [[vc44_i32]], [[v1]]) : memref<117x113x6xi8>, i32, i32
    // CHECK-NEXT: [[vsubview_3:%.*]] = memref.subview [[v0]][1, 3, 114] [117, 113, 6] [1, 1, 1] : memref<120x120x120xi8> to memref<117x113x6xi8, strided<[14400, 120, 1], offset: 14874>>
    // CHECK-NEXT: memref.copy [[valloc_1]], [[vsubview_3]] : memref<117x113x6xi8> to memref<117x113x6xi8, strided<[14400, 120, 1], offset: 14874>>
    // CHECK-NEXT: memref.dealloc [[valloc_1]] : memref<117x113x6xi8>
    // CHECK-NEXT: [[v2:%.*]] = mpi.comm_world : !mpi.comm
    // CHECK-NEXT: [[valloc_4:%.*]] = memref.alloc() : memref<117x3x120xi8>
    // CHECK-NEXT: [[vsubview_5:%.*]] = memref.subview [[v0]][1, 113, 0] [117, 3, 120] [1, 1, 1] : memref<120x120x120xi8> to memref<117x3x120xi8, strided<[14400, 120, 1], offset: 27960>>
    // CHECK-NEXT: memref.copy [[vsubview_5]], [[valloc_4]] : memref<117x3x120xi8, strided<[14400, 120, 1], offset: 27960>> to memref<117x3x120xi8>
    // CHECK-NEXT: mpi.send([[valloc_4]], [[vc91_i32]], [[vc29_i32]], [[v2]]) : memref<117x3x120xi8>, i32, i32
    // CHECK-NEXT: memref.dealloc [[valloc_4]] : memref<117x3x120xi8>
    // CHECK-NEXT: [[valloc_6:%.*]] = memref.alloc() : memref<117x4x120xi8>
    // CHECK-NEXT: mpi.recv([[valloc_6]], [[vc91_i32]], [[vc29_i32]], [[v2]]) : memref<117x4x120xi8>, i32, i32
    // CHECK-NEXT: [[vsubview_7:%.*]] = memref.subview [[v0]][1, 116, 0] [117, 4, 120] [1, 1, 1] : memref<120x120x120xi8> to memref<117x4x120xi8, strided<[14400, 120, 1], offset: 28320>>
    // CHECK-NEXT: memref.copy [[valloc_6]], [[vsubview_7]] : memref<117x4x120xi8> to memref<117x4x120xi8, strided<[14400, 120, 1], offset: 28320>>
    // CHECK-NEXT: memref.dealloc [[valloc_6]] : memref<117x4x120xi8>
    // CHECK-NEXT: [[v3:%.*]] = mpi.comm_world : !mpi.comm
    // CHECK-NEXT: [[valloc_8:%.*]] = memref.alloc() : memref<1x120x120xi8>
    // CHECK-NEXT: mpi.recv([[valloc_8]], [[vc91_i32]], [[vc23_i32]], [[v3]]) : memref<1x120x120xi8>, i32, i32
>>>>>>> d465594a
    // CHECK-NEXT: [[vsubview_9:%.*]] = memref.subview [[v0]][0, 0, 0] [1, 120, 120] [1, 1, 1] : memref<120x120x120xi8> to memref<1x120x120xi8, strided<[14400, 120, 1]>>
    // CHECK-NEXT: memref.copy [[valloc_8]], [[vsubview_9]] : memref<1x120x120xi8> to memref<1x120x120xi8, strided<[14400, 120, 1]>>
    // CHECK-NEXT: memref.dealloc [[valloc_8]] : memref<1x120x120xi8>
    // CHECK-NEXT: [[valloc_10:%.*]] = memref.alloc() : memref<2x120x120xi8>
    // CHECK-NEXT: [[vsubview_11:%.*]] = memref.subview [[v0]][1, 0, 0] [2, 120, 120] [1, 1, 1] : memref<120x120x120xi8> to memref<2x120x120xi8, strided<[14400, 120, 1], offset: 14400>>
    // CHECK-NEXT: memref.copy [[vsubview_11]], [[valloc_10]] : memref<2x120x120xi8, strided<[14400, 120, 1], offset: 14400>> to memref<2x120x120xi8>
<<<<<<< HEAD
    // CHECK-NEXT: mpi.send([[valloc_10]], [[vc91_i32]], [[vc23_i32]]) : memref<2x120x120xi8>, i32, i32
    // CHECK-NEXT: memref.dealloc [[valloc_10]] : memref<2x120x120xi8>
    // CHECK-NEXT: [[v1:%.*]] = bufferization.to_tensor [[v0]] restrict writable : memref<120x120x120xi8> to tensor<120x120x120xi8>
    %res = mesh.update_halo %arg0 on @mesh0 split_axes = [[2], [1], [0]] halo_sizes = [1, 2, 3, 4, 5, 6] : tensor<120x120x120xi8>
    // CHECK: return [[v1]] : tensor<120x120x120xi8>
=======
    // CHECK-NEXT: mpi.send([[valloc_10]], [[vc91_i32]], [[vc23_i32]], [[v3]]) : memref<2x120x120xi8>, i32, i32
    // CHECK-NEXT: memref.dealloc [[valloc_10]] : memref<2x120x120xi8>
    // CHECK-NEXT: [[v4:%.*]] = bufferization.to_tensor [[v0]] restrict writable : memref<120x120x120xi8> to tensor<120x120x120xi8>
    %res = mesh.update_halo %arg0 on @mesh0 split_axes = [[2], [1], [0]] halo_sizes = [1, 2, 3, 4, 5, 6] : tensor<120x120x120xi8>
    // CHECK-NEXT: return [[v4]] : tensor<120x120x120xi8>
>>>>>>> d465594a
    return %res : tensor<120x120x120xi8>
  }
}

// -----
mesh.mesh @mesh0(shape = 2x2x4)
// CHECK-LABEL: func.func @return_sharding(
// CHECK-SAME: [[varg0:%.*]]: tensor<2x4xf32>) -> (tensor<2x4xf32>, tensor<?x?xi16>, tensor<?x?xi64>, tensor<?x?xi64>) {
func.func @return_sharding(%arg0: tensor<2x4xf32>) -> (tensor<2x4xf32>, !mesh.sharding) {
  %sharding = mesh.sharding @mesh0 split_axes = [[0, 1], [2]] : !mesh.sharding
  // CHECK-NEXT: [[vcst:%.*]] = arith.constant dense<2> : tensor<1xi16>
  // CHECK-NEXT: [[vcst_0:%.*]] = arith.constant dense<[0, 1]> : tensor<2xi16>
  // CHECK-NEXT: [[vcm1_i16:%.*]] = arith.constant -1 : i16
  // CHECK-NEXT: [[v0:%.*]] = tensor.empty() : tensor<2x2xi16>
  // CHECK-NEXT: [[v1:%.*]] = linalg.fill ins([[vcm1_i16]] : i16) outs([[v0]] : tensor<2x2xi16>) -> tensor<2x2xi16>
  // CHECK-NEXT: [[vinserted_slice:%.*]] = tensor.insert_slice [[vcst_0]] into [[v1]][0, 0] [1, 2] [1, 1] : tensor<2xi16> into tensor<2x2xi16>
  // CHECK-NEXT: [[vinserted_slice_1:%.*]] = tensor.insert_slice [[vcst]] into [[vinserted_slice]][1, 0] [1, 1] [1, 1] : tensor<1xi16> into tensor<2x2xi16>
  // CHECK-NEXT: [[v2:%.*]] = tensor.empty() : tensor<0x0xi64>
  // CHECK-NEXT: [[v3:%.*]] = tensor.empty() : tensor<0x0xi64>
  // CHECK-NEXT: [[vcast:%.*]] = tensor.cast [[vinserted_slice_1]] : tensor<2x2xi16> to tensor<?x?xi16>
  // CHECK-NEXT: [[vcast_2:%.*]] = tensor.cast [[v2]] : tensor<0x0xi64> to tensor<?x?xi64>
  // CHECK-NEXT: [[vcast_3:%.*]] = tensor.cast [[v3]] : tensor<0x0xi64> to tensor<?x?xi64>
  // CHECK-NEXT: return [[varg0]], [[vcast]], [[vcast_2]], [[vcast_3]] : tensor<2x4xf32>, tensor<?x?xi16>, tensor<?x?xi64>, tensor<?x?xi64>
  return %arg0, %sharding : tensor<2x4xf32>, !mesh.sharding
}

// CHECK-LABEL: func.func @return_sharding_halos(
// CHECK-SAME: [[varg0:%.*]]: tensor<6x8xf32>) -> (tensor<6x8xf32>, tensor<?x?xi16>, tensor<?x?xi64>, tensor<?x?xi64>) {
func.func @return_sharding_halos(%arg0: tensor<6x8xf32>) -> (tensor<6x8xf32>, !mesh.sharding) {
  %sharding = mesh.sharding @mesh0 split_axes = [[0, 1], [2]] halo_sizes = [0, 4, 3, 1] : !mesh.sharding
  // CHECK-NEXT: [[vcst:%.*]] = arith.constant dense<{{\[\[}}0, 4], [3, 1]]> : tensor<2x2xi64>
  // CHECK-NEXT: [[vcst_0:%.*]] = arith.constant dense<2> : tensor<1xi16>
  // CHECK-NEXT: [[vcst_1:%.*]] = arith.constant dense<[0, 1]> : tensor<2xi16>
  // CHECK-NEXT: [[vcm1_i16:%.*]] = arith.constant -1 : i16
  // CHECK-NEXT: [[v0:%.*]] = tensor.empty() : tensor<2x2xi16>
  // CHECK-NEXT: [[v1:%.*]] = linalg.fill ins([[vcm1_i16]] : i16) outs([[v0]] : tensor<2x2xi16>) -> tensor<2x2xi16>
  // CHECK-NEXT: [[vinserted_slice:%.*]] = tensor.insert_slice [[vcst_1]] into [[v1]][0, 0] [1, 2] [1, 1] : tensor<2xi16> into tensor<2x2xi16>
  // CHECK-NEXT: [[vinserted_slice_2:%.*]] = tensor.insert_slice [[vcst_0]] into [[vinserted_slice]][1, 0] [1, 1] [1, 1] : tensor<1xi16> into tensor<2x2xi16>
  // CHECK-NEXT: [[v2:%.*]] = tensor.empty() : tensor<0x0xi64>
  // CHECK-NEXT: [[vcast:%.*]] = tensor.cast [[vinserted_slice_2]] : tensor<2x2xi16> to tensor<?x?xi16>
  // CHECK-NEXT: [[vcast_3:%.*]] = tensor.cast [[vcst]] : tensor<2x2xi64> to tensor<?x?xi64>
  // CHECK-NEXT: [[vcast_4:%.*]] = tensor.cast [[v2]] : tensor<0x0xi64> to tensor<?x?xi64>
  // CHECK-NEXT: return [[varg0]], [[vcast]], [[vcast_3]], [[vcast_4]] : tensor<6x8xf32>, tensor<?x?xi16>, tensor<?x?xi64>, tensor<?x?xi64>
  return %arg0, %sharding : tensor<6x8xf32>, !mesh.sharding
}

// CHECK-LABEL: func.func @return_sharding_offs(
// CHECK-SAME: [[varg0:%.*]]: tensor<?x?xf32>) -> (tensor<?x?xf32>, tensor<?x?xi16>, tensor<?x?xi64>, tensor<?x?xi64>) {
func.func @return_sharding_offs(%arg0: tensor<?x?xf32>) -> (tensor<?x?xf32>, !mesh.sharding) {
  %sharding = mesh.sharding @mesh0 split_axes = [[0, 1], [2]] sharded_dims_offsets = [0, 3, 5, 7, 8, 0, 0, 5, 10, 16] : !mesh.sharding
  // CHECK-NEXT: [[vcst:%.*]] = arith.constant dense<[0, 0, 5, 10, 16]> : tensor<5xi64>
  // CHECK-NEXT: [[vcst_0:%.*]] = arith.constant dense<[0, 3, 5, 7, 8]> : tensor<5xi64>
  // CHECK-NEXT: [[vcm9223372036854775808_i64:%.*]] = arith.constant -9223372036854775808 : i64
  // CHECK-NEXT: [[vcst_1:%.*]] = arith.constant dense<2> : tensor<1xi16>
  // CHECK-NEXT: [[vcst_2:%.*]] = arith.constant dense<[0, 1]> : tensor<2xi16>
  // CHECK-NEXT: [[vcm1_i16:%.*]] = arith.constant -1 : i16
  // CHECK-NEXT: [[v0:%.*]] = tensor.empty() : tensor<2x2xi16>
  // CHECK-NEXT: [[v1:%.*]] = linalg.fill ins([[vcm1_i16]] : i16) outs([[v0]] : tensor<2x2xi16>) -> tensor<2x2xi16>
  // CHECK-NEXT: [[vinserted_slice:%.*]] = tensor.insert_slice [[vcst_2]] into [[v1]][0, 0] [1, 2] [1, 1] : tensor<2xi16> into tensor<2x2xi16>
  // CHECK-NEXT: [[vinserted_slice_3:%.*]] = tensor.insert_slice [[vcst_1]] into [[vinserted_slice]][1, 0] [1, 1] [1, 1] : tensor<1xi16> into tensor<2x2xi16>
  // CHECK-NEXT: [[v2:%.*]] = tensor.empty() : tensor<0x0xi64>
  // CHECK-NEXT: [[v3:%.*]] = tensor.empty() : tensor<2x5xi64>
  // CHECK-NEXT: [[v4:%.*]] = linalg.fill ins([[vcm9223372036854775808_i64]] : i64) outs([[v3]] : tensor<2x5xi64>) -> tensor<2x5xi64>
  // CHECK-NEXT: [[vinserted_slice_4:%.*]] = tensor.insert_slice [[vcst_0]] into [[v4]][0, 0] [1, 5] [1, 1] : tensor<5xi64> into tensor<2x5xi64>
  // CHECK-NEXT: [[vinserted_slice_5:%.*]] = tensor.insert_slice [[vcst]] into [[vinserted_slice_4]][1, 0] [1, 5] [1, 1] : tensor<5xi64> into tensor<2x5xi64>
  // CHECK-NEXT: [[vcast:%.*]] = tensor.cast [[vinserted_slice_3]] : tensor<2x2xi16> to tensor<?x?xi16>
  // CHECK-NEXT: [[vcast_6:%.*]] = tensor.cast [[v2]] : tensor<0x0xi64> to tensor<?x?xi64>
  // CHECK-NEXT: [[vcast_7:%.*]] = tensor.cast [[vinserted_slice_5]] : tensor<2x5xi64> to tensor<?x?xi64>
  // CHECK-NEXT: return [[varg0]], [[vcast]], [[vcast_6]], [[vcast_7]] : tensor<?x?xf32>, tensor<?x?xi16>, tensor<?x?xi64>, tensor<?x?xi64>
  return %arg0, %sharding : tensor<?x?xf32>, !mesh.sharding
}<|MERGE_RESOLUTION|>--- conflicted
+++ resolved
@@ -113,19 +113,6 @@
     // CHECK: [[vc91_i32:%.*]] = arith.constant 91 : i32
     // CHECK-NEXT: [[vc0_i32:%.*]] = arith.constant 0 : i32
     // CHECK-NEXT: [[vc2_i32:%.*]] = arith.constant 2 : i32
-<<<<<<< HEAD
-    // CHECK-NEXT: [[valloc:%.*]] = memref.alloc() : memref<2x120x120xi8>
-    // CHECK-NEXT: [[vsubview:%.*]] = memref.subview [[varg0]][118, 0, 0] [2, 120, 120] [1, 1, 1] : memref<120x120x120xi8> to memref<2x120x120xi8
-    // CHECK-NEXT: memref.copy [[vsubview]], [[valloc]] : memref<2x120x120xi8
-    // CHECK-SAME: to memref<2x120x120xi8>
-    // CHECK-NEXT: mpi.send([[valloc]], [[vc91_i32]], [[vc2_i32]]) : memref<2x120x120xi8>, i32, i32
-    // CHECK-NEXT: mpi.recv([[valloc]], [[vc91_i32]], [[vc0_i32]]) : memref<2x120x120xi8>, i32, i32
-    // CHECK-NEXT: [[vsubview_0:%.*]] = memref.subview [[varg0]][0, 0, 0] [2, 120, 120] [1, 1, 1] : memref<120x120x120xi8> to memref<2x120x120xi8
-    // CHECK-NEXT: memref.copy [[valloc]], [[vsubview_0]] : memref<2x120x120xi8> to memref<2x120x120xi8
-    // CHECK-NEXT: memref.dealloc [[valloc]] : memref<2x120x120xi8>
-    %res = mesh.update_halo %arg0 on @mesh0 split_axes = [[0]] halo_sizes = [2, 0] : memref<120x120x120xi8>
-    // CHECK: return [[res:%.*]] : memref<120x120x120xi8>
-=======
     // CHECK-NEXT: [[v0:%.*]] = mpi.comm_world : !mpi.comm
     // CHECK-NEXT: [[valloc:%.*]] = memref.alloc() : memref<2x120x120xi8>
     // CHECK-NEXT: [[vsubview:%.*]] = memref.subview [[varg0]][118, 0, 0] [2, 120, 120] [1, 1, 1] : memref<120x120x120xi8> to memref<2x120x120xi8, strided<[14400, 120, 1], offset: 1699200>>
@@ -137,7 +124,6 @@
     // CHECK-NEXT: memref.dealloc [[valloc]] : memref<2x120x120xi8>
     %res = mesh.update_halo %arg0 on @mesh0 split_axes = [[0]] halo_sizes = [2, 0] : memref<120x120x120xi8>
     // CHECK: return [[varg0]] : memref<120x120x120xi8>
->>>>>>> d465594a
     return %res : memref<120x120x120xi8>
   }
 }
@@ -154,45 +140,18 @@
     // CHECK-NEXT: [[vc91_i32:%.*]] = arith.constant 91 : i32
     // CHECK-NEXT: [[vc4_i32:%.*]] = arith.constant 4 : i32
     // CHECK-NEXT: [[vc44_i32:%.*]] = arith.constant 44 : i32
-<<<<<<< HEAD
-    // CHECK-NEXT: [[valloc:%.*]] = memref.alloc() : memref<117x113x5xi8>
-    // CHECK-NEXT: [[vsubview:%.*]] = memref.subview [[varg0]][1, 3, 109] [117, 113, 5] [1, 1, 1] : memref<120x120x120xi8> to memref<117x113x5xi8, strided<[14400, 120, 1], offset: 14869>>
-    // CHECK-NEXT: memref.copy [[vsubview]], [[valloc]] : memref<117x113x5xi8, strided<[14400, 120, 1], offset: 14869>> to memref<117x113x5xi8>
-    // CHECK-NEXT: mpi.send([[valloc]], [[vc91_i32]], [[vc44_i32]]) : memref<117x113x5xi8>, i32, i32
-    // CHECK-NEXT: mpi.recv([[valloc]], [[vc91_i32]], [[vc4_i32]]) : memref<117x113x5xi8>, i32, i32
-=======
     // CHECK-NEXT: [[v0:%.*]] = mpi.comm_world : !mpi.comm
     // CHECK-NEXT: [[valloc:%.*]] = memref.alloc() : memref<117x113x5xi8>
     // CHECK-NEXT: [[vsubview:%.*]] = memref.subview [[varg0]][1, 3, 109] [117, 113, 5] [1, 1, 1] : memref<120x120x120xi8> to memref<117x113x5xi8, strided<[14400, 120, 1], offset: 14869>>
     // CHECK-NEXT: memref.copy [[vsubview]], [[valloc]] : memref<117x113x5xi8, strided<[14400, 120, 1], offset: 14869>> to memref<117x113x5xi8>
     // CHECK-NEXT: mpi.send([[valloc]], [[vc91_i32]], [[vc44_i32]], [[v0]]) : memref<117x113x5xi8>, i32, i32
     // CHECK-NEXT: mpi.recv([[valloc]], [[vc91_i32]], [[vc4_i32]], [[v0]]) : memref<117x113x5xi8>, i32, i32
->>>>>>> d465594a
     // CHECK-NEXT: [[vsubview_0:%.*]] = memref.subview [[varg0]][1, 3, 0] [117, 113, 5] [1, 1, 1] : memref<120x120x120xi8> to memref<117x113x5xi8, strided<[14400, 120, 1], offset: 14760>>
     // CHECK-NEXT: memref.copy [[valloc]], [[vsubview_0]] : memref<117x113x5xi8> to memref<117x113x5xi8, strided<[14400, 120, 1], offset: 14760>>
     // CHECK-NEXT: memref.dealloc [[valloc]] : memref<117x113x5xi8>
     // CHECK-NEXT: [[valloc_1:%.*]] = memref.alloc() : memref<117x113x6xi8>
     // CHECK-NEXT: [[vsubview_2:%.*]] = memref.subview [[varg0]][1, 3, 5] [117, 113, 6] [1, 1, 1] : memref<120x120x120xi8> to memref<117x113x6xi8, strided<[14400, 120, 1], offset: 14765>>
     // CHECK-NEXT: memref.copy [[vsubview_2]], [[valloc_1]] : memref<117x113x6xi8, strided<[14400, 120, 1], offset: 14765>> to memref<117x113x6xi8>
-<<<<<<< HEAD
-    // CHECK-NEXT: mpi.send([[valloc_1]], [[vc91_i32]], [[vc4_i32]]) : memref<117x113x6xi8>, i32, i32
-    // CHECK-NEXT: mpi.recv([[valloc_1]], [[vc91_i32]], [[vc44_i32]]) : memref<117x113x6xi8>, i32, i32
-    // CHECK-NEXT: [[vsubview_3:%.*]] = memref.subview [[varg0]][1, 3, 114] [117, 113, 6] [1, 1, 1] : memref<120x120x120xi8> to memref<117x113x6xi8, strided<[14400, 120, 1], offset: 14874>>
-    // CHECK-NEXT: memref.copy [[valloc_1]], [[vsubview_3]] : memref<117x113x6xi8> to memref<117x113x6xi8, strided<[14400, 120, 1], offset: 14874>>
-    // CHECK-NEXT: memref.dealloc [[valloc_1]] : memref<117x113x6xi8>
-    // CHECK-NEXT: [[valloc_4:%.*]] = memref.alloc() : memref<117x3x120xi8>
-    // CHECK-NEXT: [[vsubview_5:%.*]] = memref.subview [[varg0]][1, 113, 0] [117, 3, 120] [1, 1, 1] : memref<120x120x120xi8> to memref<117x3x120xi8, strided<[14400, 120, 1], offset: 27960>>
-    // CHECK-NEXT: memref.copy [[vsubview_5]], [[valloc_4]] : memref<117x3x120xi8, strided<[14400, 120, 1], offset: 27960>> to memref<117x3x120xi8>
-    // CHECK-NEXT: mpi.send([[valloc_4]], [[vc91_i32]], [[vc29_i32]]) : memref<117x3x120xi8>, i32, i32
-    // CHECK-NEXT: memref.dealloc [[valloc_4]] : memref<117x3x120xi8>
-    // CHECK-NEXT: [[valloc_6:%.*]] = memref.alloc() : memref<117x4x120xi8>
-    // CHECK-NEXT: mpi.recv([[valloc_6]], [[vc91_i32]], [[vc29_i32]]) : memref<117x4x120xi8>, i32, i32
-    // CHECK-NEXT: [[vsubview_7:%.*]] = memref.subview [[varg0]][1, 116, 0] [117, 4, 120] [1, 1, 1] : memref<120x120x120xi8> to memref<117x4x120xi8, strided<[14400, 120, 1], offset: 28320>>
-    // CHECK-NEXT: memref.copy [[valloc_6]], [[vsubview_7]] : memref<117x4x120xi8> to memref<117x4x120xi8, strided<[14400, 120, 1], offset: 28320>>
-    // CHECK-NEXT: memref.dealloc [[valloc_6]] : memref<117x4x120xi8>
-    // CHECK-NEXT: [[valloc_8:%.*]] = memref.alloc() : memref<1x120x120xi8>
-    // CHECK-NEXT: mpi.recv([[valloc_8]], [[vc91_i32]], [[vc23_i32]]) : memref<1x120x120xi8>, i32, i32
-=======
     // CHECK-NEXT: mpi.send([[valloc_1]], [[vc91_i32]], [[vc4_i32]], [[v0]]) : memref<117x113x6xi8>, i32, i32
     // CHECK-NEXT: mpi.recv([[valloc_1]], [[vc91_i32]], [[vc44_i32]], [[v0]]) : memref<117x113x6xi8>, i32, i32
     // CHECK-NEXT: [[vsubview_3:%.*]] = memref.subview [[varg0]][1, 3, 114] [117, 113, 6] [1, 1, 1] : memref<120x120x120xi8> to memref<117x113x6xi8, strided<[14400, 120, 1], offset: 14874>>
@@ -212,18 +171,13 @@
     // CHECK-NEXT: [[v2:%.*]] = mpi.comm_world : !mpi.comm
     // CHECK-NEXT: [[valloc_8:%.*]] = memref.alloc() : memref<1x120x120xi8>
     // CHECK-NEXT: mpi.recv([[valloc_8]], [[vc91_i32]], [[vc23_i32]], [[v2]]) : memref<1x120x120xi8>, i32, i32
->>>>>>> d465594a
     // CHECK-NEXT: [[vsubview_9:%.*]] = memref.subview [[varg0]][0, 0, 0] [1, 120, 120] [1, 1, 1] : memref<120x120x120xi8> to memref<1x120x120xi8, strided<[14400, 120, 1]>>
     // CHECK-NEXT: memref.copy [[valloc_8]], [[vsubview_9]] : memref<1x120x120xi8> to memref<1x120x120xi8, strided<[14400, 120, 1]>>
     // CHECK-NEXT: memref.dealloc [[valloc_8]] : memref<1x120x120xi8>
     // CHECK-NEXT: [[valloc_10:%.*]] = memref.alloc() : memref<2x120x120xi8>
     // CHECK-NEXT: [[vsubview_11:%.*]] = memref.subview [[varg0]][1, 0, 0] [2, 120, 120] [1, 1, 1] : memref<120x120x120xi8> to memref<2x120x120xi8, strided<[14400, 120, 1], offset: 14400>>
     // CHECK-NEXT: memref.copy [[vsubview_11]], [[valloc_10]] : memref<2x120x120xi8, strided<[14400, 120, 1], offset: 14400>> to memref<2x120x120xi8>
-<<<<<<< HEAD
-    // CHECK-NEXT: mpi.send([[valloc_10]], [[vc91_i32]], [[vc23_i32]]) : memref<2x120x120xi8>, i32, i32
-=======
     // CHECK-NEXT: mpi.send([[valloc_10]], [[vc91_i32]], [[vc23_i32]], [[v2]]) : memref<2x120x120xi8>, i32, i32
->>>>>>> d465594a
     // CHECK-NEXT: memref.dealloc [[valloc_10]] : memref<2x120x120xi8>
     %res = mesh.update_halo %arg0 on @mesh0 split_axes = [[2], [1], [0]] halo_sizes = [1, 2, 3, 4, 5, 6] : memref<120x120x120xi8>
     // CHECK: return [[varg0]] : memref<120x120x120xi8>
@@ -240,45 +194,18 @@
     // CHECK-NEXT: [[vc4_i32:%.*]] = arith.constant 4 : i32
     // CHECK-NEXT: [[vc91_i32:%.*]] = arith.constant 91 : i32
     // CHECK-NEXT: [[v0:%.*]] = bufferization.to_memref [[varg0]] : tensor<120x120x120xi8> to memref<120x120x120xi8>
-<<<<<<< HEAD
-    // CHECK-NEXT: [[valloc:%.*]] = memref.alloc() : memref<117x113x5xi8>
-    // CHECK-NEXT: [[vsubview:%.*]] = memref.subview [[v0]][1, 3, 109] [117, 113, 5] [1, 1, 1] : memref<120x120x120xi8> to memref<117x113x5xi8, strided<[14400, 120, 1], offset: 14869>>
-    // CHECK-NEXT: memref.copy [[vsubview]], [[valloc]] : memref<117x113x5xi8, strided<[14400, 120, 1], offset: 14869>> to memref<117x113x5xi8>
-    // CHECK-NEXT: mpi.send([[valloc]], [[vc91_i32]], [[vc44_i32]]) : memref<117x113x5xi8>, i32, i32
-    // CHECK-NEXT: mpi.recv([[valloc]], [[vc91_i32]], [[vc4_i32]]) : memref<117x113x5xi8>, i32, i32
-=======
     // CHECK-NEXT: [[v1:%.*]] = mpi.comm_world : !mpi.comm
     // CHECK-NEXT: [[valloc:%.*]] = memref.alloc() : memref<117x113x5xi8>
     // CHECK-NEXT: [[vsubview:%.*]] = memref.subview [[v0]][1, 3, 109] [117, 113, 5] [1, 1, 1] : memref<120x120x120xi8> to memref<117x113x5xi8, strided<[14400, 120, 1], offset: 14869>>
     // CHECK-NEXT: memref.copy [[vsubview]], [[valloc]] : memref<117x113x5xi8, strided<[14400, 120, 1], offset: 14869>> to memref<117x113x5xi8>
     // CHECK-NEXT: mpi.send([[valloc]], [[vc91_i32]], [[vc44_i32]], [[v1]]) : memref<117x113x5xi8>, i32, i32
     // CHECK-NEXT: mpi.recv([[valloc]], [[vc91_i32]], [[vc4_i32]], [[v1]]) : memref<117x113x5xi8>, i32, i32
->>>>>>> d465594a
     // CHECK-NEXT: [[vsubview_0:%.*]] = memref.subview [[v0]][1, 3, 0] [117, 113, 5] [1, 1, 1] : memref<120x120x120xi8> to memref<117x113x5xi8, strided<[14400, 120, 1], offset: 14760>>
     // CHECK-NEXT: memref.copy [[valloc]], [[vsubview_0]] : memref<117x113x5xi8> to memref<117x113x5xi8, strided<[14400, 120, 1], offset: 14760>>
     // CHECK-NEXT: memref.dealloc [[valloc]] : memref<117x113x5xi8>
     // CHECK-NEXT: [[valloc_1:%.*]] = memref.alloc() : memref<117x113x6xi8>
     // CHECK-NEXT: [[vsubview_2:%.*]] = memref.subview [[v0]][1, 3, 5] [117, 113, 6] [1, 1, 1] : memref<120x120x120xi8> to memref<117x113x6xi8, strided<[14400, 120, 1], offset: 14765>>
     // CHECK-NEXT: memref.copy [[vsubview_2]], [[valloc_1]] : memref<117x113x6xi8, strided<[14400, 120, 1], offset: 14765>> to memref<117x113x6xi8>
-<<<<<<< HEAD
-    // CHECK-NEXT: mpi.send([[valloc_1]], [[vc91_i32]], [[vc4_i32]]) : memref<117x113x6xi8>, i32, i32
-    // CHECK-NEXT: mpi.recv([[valloc_1]], [[vc91_i32]], [[vc44_i32]]) : memref<117x113x6xi8>, i32, i32
-    // CHECK-NEXT: [[vsubview_3:%.*]] = memref.subview [[v0]][1, 3, 114] [117, 113, 6] [1, 1, 1] : memref<120x120x120xi8> to memref<117x113x6xi8, strided<[14400, 120, 1], offset: 14874>>
-    // CHECK-NEXT: memref.copy [[valloc_1]], [[vsubview_3]] : memref<117x113x6xi8> to memref<117x113x6xi8, strided<[14400, 120, 1], offset: 14874>>
-    // CHECK-NEXT: memref.dealloc [[valloc_1]] : memref<117x113x6xi8>
-    // CHECK-NEXT: [[valloc_4:%.*]] = memref.alloc() : memref<117x3x120xi8>
-    // CHECK-NEXT: [[vsubview_5:%.*]] = memref.subview [[v0]][1, 113, 0] [117, 3, 120] [1, 1, 1] : memref<120x120x120xi8> to memref<117x3x120xi8, strided<[14400, 120, 1], offset: 27960>>
-    // CHECK-NEXT: memref.copy [[vsubview_5]], [[valloc_4]] : memref<117x3x120xi8, strided<[14400, 120, 1], offset: 27960>> to memref<117x3x120xi8>
-    // CHECK-NEXT: mpi.send([[valloc_4]], [[vc91_i32]], [[vc29_i32]]) : memref<117x3x120xi8>, i32, i32
-    // CHECK-NEXT: memref.dealloc [[valloc_4]] : memref<117x3x120xi8>
-    // CHECK-NEXT: [[valloc_6:%.*]] = memref.alloc() : memref<117x4x120xi8>
-    // CHECK-NEXT: mpi.recv([[valloc_6]], [[vc91_i32]], [[vc29_i32]]) : memref<117x4x120xi8>, i32, i32
-    // CHECK-NEXT: [[vsubview_7:%.*]] = memref.subview [[v0]][1, 116, 0] [117, 4, 120] [1, 1, 1] : memref<120x120x120xi8> to memref<117x4x120xi8, strided<[14400, 120, 1], offset: 28320>>
-    // CHECK-NEXT: memref.copy [[valloc_6]], [[vsubview_7]] : memref<117x4x120xi8> to memref<117x4x120xi8, strided<[14400, 120, 1], offset: 28320>>
-    // CHECK-NEXT: memref.dealloc [[valloc_6]] : memref<117x4x120xi8>
-    // CHECK-NEXT: [[valloc_8:%.*]] = memref.alloc() : memref<1x120x120xi8>
-    // CHECK-NEXT: mpi.recv([[valloc_8]], [[vc91_i32]], [[vc23_i32]]) : memref<1x120x120xi8>, i32, i32
-=======
     // CHECK-NEXT: mpi.send([[valloc_1]], [[vc91_i32]], [[vc4_i32]], [[v1]]) : memref<117x113x6xi8>, i32, i32
     // CHECK-NEXT: mpi.recv([[valloc_1]], [[vc91_i32]], [[vc44_i32]], [[v1]]) : memref<117x113x6xi8>, i32, i32
     // CHECK-NEXT: [[vsubview_3:%.*]] = memref.subview [[v0]][1, 3, 114] [117, 113, 6] [1, 1, 1] : memref<120x120x120xi8> to memref<117x113x6xi8, strided<[14400, 120, 1], offset: 14874>>
@@ -298,26 +225,17 @@
     // CHECK-NEXT: [[v3:%.*]] = mpi.comm_world : !mpi.comm
     // CHECK-NEXT: [[valloc_8:%.*]] = memref.alloc() : memref<1x120x120xi8>
     // CHECK-NEXT: mpi.recv([[valloc_8]], [[vc91_i32]], [[vc23_i32]], [[v3]]) : memref<1x120x120xi8>, i32, i32
->>>>>>> d465594a
     // CHECK-NEXT: [[vsubview_9:%.*]] = memref.subview [[v0]][0, 0, 0] [1, 120, 120] [1, 1, 1] : memref<120x120x120xi8> to memref<1x120x120xi8, strided<[14400, 120, 1]>>
     // CHECK-NEXT: memref.copy [[valloc_8]], [[vsubview_9]] : memref<1x120x120xi8> to memref<1x120x120xi8, strided<[14400, 120, 1]>>
     // CHECK-NEXT: memref.dealloc [[valloc_8]] : memref<1x120x120xi8>
     // CHECK-NEXT: [[valloc_10:%.*]] = memref.alloc() : memref<2x120x120xi8>
     // CHECK-NEXT: [[vsubview_11:%.*]] = memref.subview [[v0]][1, 0, 0] [2, 120, 120] [1, 1, 1] : memref<120x120x120xi8> to memref<2x120x120xi8, strided<[14400, 120, 1], offset: 14400>>
     // CHECK-NEXT: memref.copy [[vsubview_11]], [[valloc_10]] : memref<2x120x120xi8, strided<[14400, 120, 1], offset: 14400>> to memref<2x120x120xi8>
-<<<<<<< HEAD
-    // CHECK-NEXT: mpi.send([[valloc_10]], [[vc91_i32]], [[vc23_i32]]) : memref<2x120x120xi8>, i32, i32
-    // CHECK-NEXT: memref.dealloc [[valloc_10]] : memref<2x120x120xi8>
-    // CHECK-NEXT: [[v1:%.*]] = bufferization.to_tensor [[v0]] restrict writable : memref<120x120x120xi8> to tensor<120x120x120xi8>
-    %res = mesh.update_halo %arg0 on @mesh0 split_axes = [[2], [1], [0]] halo_sizes = [1, 2, 3, 4, 5, 6] : tensor<120x120x120xi8>
-    // CHECK: return [[v1]] : tensor<120x120x120xi8>
-=======
     // CHECK-NEXT: mpi.send([[valloc_10]], [[vc91_i32]], [[vc23_i32]], [[v3]]) : memref<2x120x120xi8>, i32, i32
     // CHECK-NEXT: memref.dealloc [[valloc_10]] : memref<2x120x120xi8>
     // CHECK-NEXT: [[v4:%.*]] = bufferization.to_tensor [[v0]] restrict writable : memref<120x120x120xi8> to tensor<120x120x120xi8>
     %res = mesh.update_halo %arg0 on @mesh0 split_axes = [[2], [1], [0]] halo_sizes = [1, 2, 3, 4, 5, 6] : tensor<120x120x120xi8>
     // CHECK-NEXT: return [[v4]] : tensor<120x120x120xi8>
->>>>>>> d465594a
     return %res : tensor<120x120x120xi8>
   }
 }
