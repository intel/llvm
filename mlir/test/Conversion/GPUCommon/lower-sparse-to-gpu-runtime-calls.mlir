--- conflicted
+++ resolved
@@ -18,17 +18,6 @@
     %token0 = gpu.wait async
     %mem1, %token1 = gpu.alloc async [%token0] (%arg0) : memref<?xindex>
     %mem2, %token2 = gpu.alloc async [%token1] (%arg0) : memref<?xf64>
-<<<<<<< HEAD
-    %env, %token3 = gpu.create_sparse_env async [%token2]
-    %spmat, %token4 = gpu.create_coo async [%token3] %arg0, %arg0, %arg0, %mem1, %mem1, %mem2 : memref<?xindex>, memref<?xindex>, memref<?xf64>
-    %dnvec, %token5 = gpu.create_dn_tensor async [%token4] %env, %mem2, %arg0 : index into memref<?xf64>
-    %bufferSz, %token6 = gpu.spmv_buffer_size async [%token5] %env, %spmat, %dnvec, %dnvec  into f64
-    %token7 = gpu.spmv async [%token6] %env, %spmat, %dnvec, %dnvec, %mem2 : memref<?xf64> into f64
-    %token8 = gpu.destroy_sp_mat async [%token7] %spmat
-    %token9 = gpu.destroy_dn_tensor async [%token8] %dnvec
-    %token10 = gpu.destroy_sparse_env async [%token9] %env
-    gpu.wait [%token10]
-=======
     %spmat, %token4 = gpu.create_coo async [%token2] %arg0, %arg0, %arg0, %mem1, %mem1, %mem2 : memref<?xindex>, memref<?xindex>, memref<?xf64>
     %dnvec, %token5 = gpu.create_dn_tensor async [%token4] %mem2, %arg0 : index into memref<?xf64>
     %bufferSz, %token6 = gpu.spmv_buffer_size async [%token5] %spmat, %dnvec, %dnvec  into f64
@@ -36,7 +25,6 @@
     %token8 = gpu.destroy_sp_mat async [%token7] %spmat
     %token9 = gpu.destroy_dn_tensor async [%token8] %dnvec
     gpu.wait [%token9]
->>>>>>> bac3a63c
     return
   }
 
@@ -56,17 +44,6 @@
     %token0 = gpu.wait async
     %mem1, %token1 = gpu.alloc async [%token0] (%arg0) : memref<?xindex>
     %mem2, %token2 = gpu.alloc async [%token1] (%arg0) : memref<?xf64>
-<<<<<<< HEAD
-    %env, %token3 = gpu.create_sparse_env async [%token2]
-    %spmat, %token4 = gpu.create_csr async [%token3] %arg0, %arg0, %arg0, %mem1, %mem1, %mem2 : memref<?xindex>, memref<?xindex>, memref<?xf64>
-    %dnmat, %token5 = gpu.create_dn_tensor async [%token4] %env, %mem2, %arg0, %arg0 : index, index into memref<?xf64>
-    %bufferSz, %token6 = gpu.spmm_buffer_size async [%token5] %env, %spmat, %dnmat, %dnmat : index into f64
-    %token7 = gpu.spmm async [%token6] %env, %spmat, %dnmat, %dnmat, %mem2 : memref<?xf64> into f64
-    %token8 = gpu.destroy_sp_mat async [%token7] %spmat
-    %token9 = gpu.destroy_dn_tensor async [%token8] %dnmat
-    %token10 = gpu.destroy_sparse_env async [%token9] %env
-    gpu.wait [%token10]
-=======
     %spmat, %token4 = gpu.create_csr async [%token2] %arg0, %arg0, %arg0, %mem1, %mem1, %mem2 : memref<?xindex>, memref<?xindex>, memref<?xf64>
     %dnmat, %token5 = gpu.create_dn_tensor async [%token4] %mem2, %arg0, %arg0 : index, index into memref<?xf64>
     %bufferSz, %token6 = gpu.spmm_buffer_size async [%token5] %spmat, %dnmat, %dnmat : index into f64
@@ -74,7 +51,6 @@
     %token8 = gpu.destroy_sp_mat async [%token7] %spmat
     %token9 = gpu.destroy_dn_tensor async [%token8] %dnmat
     gpu.wait [%token9]
->>>>>>> bac3a63c
     return
   }
 
@@ -94,17 +70,6 @@
     %token0 = gpu.wait async
     %mem1, %token1 = gpu.alloc async [%token0] (%arg0) : memref<?xindex>
     %mem2, %token2 = gpu.alloc async [%token1] (%arg0) : memref<?xf64>
-<<<<<<< HEAD
-    %env, %token3 = gpu.create_sparse_env async [%token2]
-    %spmat, %token4 = gpu.create_csr async [%token3] %arg0, %arg0, %arg0, %mem1, %mem1, %mem2 : memref<?xindex>, memref<?xindex>, memref<?xf64>
-    %dnmat, %token5 = gpu.create_dn_tensor async [%token4] %env, %mem2, %arg0, %arg0 : index, index into memref<?xf64>
-    %bufferSz, %token6 = gpu.sddmm_buffer_size async [%token5] %env, %dnmat, %dnmat, %spmat into f64
-    %token7 = gpu.sddmm async [%token6] %env, %dnmat, %dnmat, %spmat, %mem2 : memref<?xf64> into f64
-    %token8 = gpu.destroy_sp_mat async [%token7] %spmat
-    %token9 = gpu.destroy_dn_tensor async [%token8] %dnmat
-    %token10 = gpu.destroy_sparse_env async [%token9] %env
-    gpu.wait [%token10]
-=======
     %spmat, %token4 = gpu.create_csr async [%token2] %arg0, %arg0, %arg0, %mem1, %mem1, %mem2 : memref<?xindex>, memref<?xindex>, memref<?xf64>
     %dnmat, %token5 = gpu.create_dn_tensor async [%token4] %mem2, %arg0, %arg0 : index, index into memref<?xf64>
     %bufferSz, %token6 = gpu.sddmm_buffer_size async [%token5] %dnmat, %dnmat, %spmat into f64
@@ -112,7 +77,6 @@
     %token8 = gpu.destroy_sp_mat async [%token7] %spmat
     %token9 = gpu.destroy_dn_tensor async [%token8] %dnmat
     gpu.wait [%token9]
->>>>>>> bac3a63c
     return
   }
 
