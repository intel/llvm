--- conflicted
+++ resolved
@@ -174,8 +174,6 @@
 
 // -----
 
-<<<<<<< HEAD
-=======
 // CHECK-LABEL: @task_depend
 // CHECK:  (%[[ARG0:.*]]: !llvm.ptr<i32>) {
 // CHECK:  omp.task depend(taskdependin -> %[[ARG0]] : !llvm.ptr<i32>) {
@@ -193,7 +191,6 @@
 
 // -----
 
->>>>>>> cd74f4a4
 // CHECK-LABEL: @_QPomp_target_data
 // CHECK: (%[[ARG0:.*]]: !llvm.ptr<i32>, %[[ARG1:.*]]: !llvm.ptr<i32>, %[[ARG2:.*]]: !llvm.ptr<i32>, %[[ARG3:.*]]: !llvm.ptr<i32>)
 // CHECK:         omp.target_enter_data   map((to -> %[[ARG0]] : !llvm.ptr<i32>), (to -> %[[ARG1]] : !llvm.ptr<i32>), (always, alloc -> %[[ARG2]] : !llvm.ptr<i32>))
