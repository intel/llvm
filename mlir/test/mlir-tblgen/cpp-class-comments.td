// RUN: mlir-tblgen -gen-dialect-decls -I %S/../../include %s | FileCheck %s --check-prefix=DIALECT
// RUN: mlir-tblgen -gen-op-decls -I %S/../../include %s | FileCheck %s --check-prefix=OP
// RUN: mlir-tblgen -gen-typedef-decls -I %S/../../include %s | FileCheck %s --check-prefix=TYPE
// RUN: mlir-tblgen -gen-attrdef-decls -I %S/../../include %s | FileCheck %s --check-prefix=ATTR
// RUN: mlir-tblgen -gen-attr-interface-decls -I %S/../../include %s | FileCheck %s --check-prefix=ATTR-INTERFACE
// RUN: mlir-tblgen -gen-op-interface-decls -I %S/../../include %s | FileCheck %s --check-prefix=OP-INTERFACE
// RUN: mlir-tblgen -gen-type-interface-decls -I %S/../../include %s | FileCheck %s --check-prefix=TYPE-INTERFACE
// RUN: mlir-tblgen -gen-enum-decls -I %S/../../include %s | FileCheck %s --check-prefix=ENUM

include "mlir/IR/AttrTypeBase.td"
include "mlir/IR/EnumAttr.td"
include "mlir/IR/OpBase.td"

// check dialect with summary and description
def A_Dialect : Dialect {
  let name = "a";
  let cppNamespace = "";

  let summary = "This is a summary";
  let description = [{

    This is a description, needs trimming

  }];
// DIALECT: /// This is a summary
// DIALECT-NEXT: /// This is a description, needs trimming
// DIALECT-NEXT: class ADialect : public ::mlir::Dialect {
}

def A_SomeOp1 : Op<A_Dialect, "some_op1", []>{
  let summary = "Some Op1 summary line1 \nsummary line2";

  let description = [{
      Some Op1 description
  }];

  let cppNamespace = "OP1";
// OP: namespace OP1
// OP-EMPTY:
// OP-NEXT: /// Some Op1 summary line1
// OP-NEXT: /// summary line2
// OP-NEXT: /// Some Op1 description
// OP-NEXT: class SomeOp1;
}

// test weird characters in description
def A_SomeOp2 : Op<A_Dialect, "some_op2", []>{
  let summary = "";

  let description = [{
      $ptr (`,` $mask^)? (`,` $other^)?
      oilist(
        `a` `=` $1 | `b` `=` $2
      )
  }];
// OP: /// $ptr (`,` $mask^)? (`,` $other^)?
// OP-NEXT: /// oilist(
// OP-NEXT: /// `a` `=` $1 | `b` `=` $2
// OP-NEXT: /// )
// OP-NEXT: class SomeOp2;
}

def A_TensorType : TypeDef<A_Dialect,"Tensor"> {
  let typeName = "a.simple_a_tensor";

  let summary = "Tensor Type A summary";

  let description = [{
      Tensor Type A description
  }];

  let extraClassDeclaration = [{
    void getSignlessBlockType() const {
    }
  }];
// TYPE: /// Tensor Type A summary
// TYPE-NEXT: /// Tensor Type A description
// TYPE-NEXT: class TensorType;
}

def A_SimpleAttr : AttrDef<A_Dialect,"SimpleA"> {
  let attrName = "a.simple_attr";
  let summary = "Simple Attr A summary";

  let description = [{
      Simple Attr A description
  }];
// ATTR: /// Simple Attr A summary
// ATTR-NEXT: /// Simple Attr A description
// ATTR-NEXT: class SimpleAAttr;
}

def EncodingTrait : AttrInterface<"EncodingTrait"> {
  let cppNamespace = "mlir::a::traits";
  let description = [{
    Common trait for all layouts.
  }];
  let methods = [
  ];
// ATTR-INTERFACE: namespace mlir::a::traits {
<<<<<<< HEAD
=======
// ATTR-INTERFACE-EMPTY:
>>>>>>> 811fe024
// ATTR-INTERFACE-NEXT: /// Common trait for all layouts.
// ATTR-INTERFACE-NEXT: class EncodingTrait;
}

def SimpleEncodingTrait : AttrInterface<"SimpleEncodingTrait"> {
  let cppNamespace = "a::traits";
// ATTR-INTERFACE: namespace a::traits {
<<<<<<< HEAD
=======
// ATTR-INTERFACE-EMPTY:
>>>>>>> 811fe024
// ATTR-INTERFACE-NEXT: class SimpleEncodingTrait;
}

def SimpleOpInterface : OpInterface<"SimpleOpInterface"> {
  let cppNamespace = "a::traits";
  let description = [{

    Simple Op Interface description
    }];
// OP-INTERFACE: namespace a::traits {
<<<<<<< HEAD
=======
// OP-INTERFACE-EMPTY:
>>>>>>> 811fe024
// OP-INTERFACE-NEXT: /// Simple Op Interface description
// OP-INTERFACE-NEXT: class SimpleOpInterface;
}

def SimpleTypeInterface : TypeInterface<"SimpleTypeInterface"> {
  let description = [{
    Simple Type Interface description
  }];
// TYPE-INTERFACE: /// Simple Type Interface description
// TYPE-INTERFACE-NEXT: class SimpleTypeInterface;
}

def MyBitEnum: I32BitEnumAttr<"MyBitEnum", "An example bit enum",
                           [I32BitEnumCaseBit<"Bit0", 0, "tagged">,
                           I32BitEnumCaseBit<"Bit1", 1>]> {
  let genSpecializedAttr = 0;
// ENUM: // An example bit enum
// ENUM-NEXT: enum class MyBitEnum
}<|MERGE_RESOLUTION|>--- conflicted
+++ resolved
@@ -98,10 +98,7 @@
   let methods = [
   ];
 // ATTR-INTERFACE: namespace mlir::a::traits {
-<<<<<<< HEAD
-=======
 // ATTR-INTERFACE-EMPTY:
->>>>>>> 811fe024
 // ATTR-INTERFACE-NEXT: /// Common trait for all layouts.
 // ATTR-INTERFACE-NEXT: class EncodingTrait;
 }
@@ -109,10 +106,7 @@
 def SimpleEncodingTrait : AttrInterface<"SimpleEncodingTrait"> {
   let cppNamespace = "a::traits";
 // ATTR-INTERFACE: namespace a::traits {
-<<<<<<< HEAD
-=======
 // ATTR-INTERFACE-EMPTY:
->>>>>>> 811fe024
 // ATTR-INTERFACE-NEXT: class SimpleEncodingTrait;
 }
 
@@ -123,10 +117,7 @@
     Simple Op Interface description
     }];
 // OP-INTERFACE: namespace a::traits {
-<<<<<<< HEAD
-=======
 // OP-INTERFACE-EMPTY:
->>>>>>> 811fe024
 // OP-INTERFACE-NEXT: /// Simple Op Interface description
 // OP-INTERFACE-NEXT: class SimpleOpInterface;
 }
