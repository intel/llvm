// RUN: mlir-translate --no-implicit-module --split-input-file --test-spirv-roundtrip %s | FileCheck %s

spirv.module Logical GLSL450 requires #spirv.vce<v1.0, [Shader, ImageQuery, Linkage], []> {
  spirv.func @image(%arg0 : !spirv.sampled_image<!spirv.image<f32, Dim2D, NoDepth, NonArrayed, SingleSampled, NeedSampler, Unknown>>, %arg1 : vector<4xf32>, %arg2 : f32) "None" {
    // CHECK: {{%.*}} = spirv.Image {{%.*}} : !spirv.sampled_image<!spirv.image<f32, Dim2D, NoDepth, NonArrayed, SingleSampled, NeedSampler, Unknown>>
    %0 = spirv.Image %arg0 : !spirv.sampled_image<!spirv.image<f32, Dim2D, NoDepth, NonArrayed, SingleSampled, NeedSampler, Unknown>>
    // CHECK: {{%.*}} = spirv.ImageDrefGather {{%.*}}, {{%.*}}, {{%.*}} : !spirv.sampled_image<!spirv.image<f32, Dim2D, NoDepth, NonArrayed, SingleSampled, NeedSampler, Unknown>>,  vector<4xf32>, f32 -> vector<4xf32>
    %1 = spirv.ImageDrefGather %arg0, %arg1, %arg2 : !spirv.sampled_image<!spirv.image<f32, Dim2D, NoDepth, NonArrayed, SingleSampled, NeedSampler, Unknown>>, vector<4xf32>, f32 -> vector<4xf32>
    spirv.Return
  }
  spirv.func @image_query_size(%arg0 : !spirv.image<f32, Dim2D, NoDepth, NonArrayed, SingleSampled, NoSampler, Unknown>) "None" {
    // CHECK:  {{%.*}} = spirv.ImageQuerySize %arg0 : !spirv.image<f32, Dim2D, NoDepth, NonArrayed, SingleSampled, NoSampler, Unknown> -> vector<2xi32>
    %0 = spirv.ImageQuerySize %arg0 : !spirv.image<f32, Dim2D, NoDepth, NonArrayed, SingleSampled, NoSampler, Unknown> -> vector<2xi32>
    spirv.Return
  }
  spirv.func @image_read(%arg0 : !spirv.image<f32, Dim2D, NoDepth, NonArrayed, SingleSampled, NoSampler, Rgba8>, %arg1 : vector<2xsi32>) "None" {
    // CHECK: {{.*}} = spirv.ImageRead {{%.*}}, {{%.*}} : !spirv.image<f32, Dim2D, NoDepth, NonArrayed, SingleSampled, NoSampler, Rgba8>, vector<2xsi32> -> vector<4xf32>
    %0 = spirv.ImageRead %arg0, %arg1 : !spirv.image<f32, Dim2D, NoDepth, NonArrayed, SingleSampled, NoSampler, Rgba8>, vector<2xsi32> -> vector<4xf32>
    spirv.Return
  }
  spirv.func @image_write(%arg0 : !spirv.image<f32, Dim2D, NoDepth, NonArrayed, SingleSampled, NoSampler, Rgba8>, %arg1 : vector<2xsi32>, %arg2 : vector<4xf32>) "None" {
    // CHECK: spirv.ImageWrite {{%.*}}, {{%.*}}, {{%.*}} : !spirv.image<f32, Dim2D, NoDepth, NonArrayed, SingleSampled, NoSampler, Rgba8>, vector<2xsi32>, vector<4xf32>
    spirv.ImageWrite %arg0, %arg1, %arg2 : !spirv.image<f32, Dim2D, NoDepth, NonArrayed, SingleSampled, NoSampler, Rgba8>, vector<2xsi32>, vector<4xf32>
    spirv.Return
  }
  spirv.func @explicit_sample(%arg0 : !spirv.sampled_image<!spirv.image<f32, Dim2D, NoDepth, NonArrayed, SingleSampled, NeedSampler, Rgba8>>, %arg1 : vector<2xf32>, %arg2 : f32) "None" {
    // CHECK: {{%.*}} = spirv.ImageSampleExplicitLod {{%.*}}, {{%.*}} ["Lod"], {{%.*}} : !spirv.sampled_image<!spirv.image<f32, Dim2D, NoDepth, NonArrayed, SingleSampled, NeedSampler, Rgba8>>, vector<2xf32>, f32 -> vector<4xf32>
    %0 = spirv.ImageSampleExplicitLod %arg0, %arg1 ["Lod"], %arg2 : !spirv.sampled_image<!spirv.image<f32, Dim2D, NoDepth, NonArrayed, SingleSampled, NeedSampler, Rgba8>>, vector<2xf32>, f32 -> vector<4xf32>
    spirv.Return
  }
  spirv.func @implicit_sample(%arg0 : !spirv.sampled_image<!spirv.image<f32, Dim2D, NoDepth, NonArrayed, SingleSampled, NeedSampler, Rgba8>>, %arg1 : vector<3xf32>) "None" {
    // CHECK: {{%.*}} = spirv.ImageSampleImplicitLod {{%.*}}, {{%.*}} : !spirv.sampled_image<!spirv.image<f32, Dim2D, NoDepth, NonArrayed, SingleSampled, NeedSampler, Rgba8>>, vector<3xf32> -> vector<4xf32>
    %0 = spirv.ImageSampleImplicitLod %arg0, %arg1 : !spirv.sampled_image<!spirv.image<f32, Dim2D, NoDepth, NonArrayed, SingleSampled, NeedSampler, Rgba8>>, vector<3xf32> -> vector<4xf32>
    spirv.Return
  }
  spirv.func @implicit_sample_proj_dref(%arg0 : !spirv.sampled_image<!spirv.image<f32, Dim2D, IsDepth, NonArrayed, SingleSampled, NeedSampler, Rgba8>>, %arg1 : vector<4xf32>, %arg2 : f32) "None" {
    // CHECK: {{%.*}} = spirv.ImageSampleProjDrefImplicitLod {{%.*}}, {{%.*}}, {{%.*}} : !spirv.sampled_image<!spirv.image<f32, Dim2D, IsDepth, NonArrayed, SingleSampled, NeedSampler, Rgba8>>, vector<4xf32>, f32 -> f32
    %0 = spirv.ImageSampleProjDrefImplicitLod %arg0, %arg1, %arg2 : !spirv.sampled_image<!spirv.image<f32, Dim2D, IsDepth, NonArrayed, SingleSampled, NeedSampler, Rgba8>>, vector<4xf32>, f32 -> f32
    spirv.Return
  }
  spirv.func @image_fetch(%arg0 : !spirv.image<f32, Dim2D, NoDepth, NonArrayed, SingleSampled, NeedSampler, Unknown>, %arg1 : vector<2xsi32>) "None" {
    // CHECK: {{%.*}} = spirv.ImageFetch {{%.*}}, {{%.*}} : !spirv.image<f32, Dim2D, NoDepth, NonArrayed, SingleSampled, NeedSampler, Unknown>, vector<2xsi32> -> vector<4xf32>
    %0 = spirv.ImageFetch %arg0, %arg1 : !spirv.image<f32, Dim2D, NoDepth, NonArrayed, SingleSampled, NeedSampler, Unknown>, vector<2xsi32> -> vector<4xf32>
    spirv.Return
  }
}

// -----

<<<<<<< HEAD
spirv.module Logical GLSL450 requires #spirv.vce<v1.0, [Shader, StorageImageWriteWithoutFormat, Linkage], []> {
=======
spirv.module Logical GLSL450 requires #spirv.vce<v1.0, [Shader, StorageImageWriteWithoutFormat, StorageImageReadWithoutFormat, Linkage], []> {
>>>>>>> 10a576f7
  spirv.func @image_read_write(%arg0 : !spirv.image<f32, Dim2D, NoDepth, NonArrayed, SingleSampled, NoSampler, Unknown>, %arg1 : vector<2xsi32>) "None" {
    // CHECK: spirv.ImageRead {{%.*}}, {{%.*}} : !spirv.image<f32, Dim2D, NoDepth, NonArrayed, SingleSampled, NoSampler, Unknown>, vector<2xsi32> -> vector<4xf32>
    %0 = spirv.ImageRead %arg0, %arg1 : !spirv.image<f32, Dim2D, NoDepth, NonArrayed, SingleSampled, NoSampler, Unknown>, vector<2xsi32> -> vector<4xf32>
    // CHECK: spirv.ImageWrite {{%.*}}, {{%.*}}, {{%.*}} : !spirv.image<f32, Dim2D, NoDepth, NonArrayed, SingleSampled, NoSampler, Unknown>, vector<2xsi32>, vector<4xf32>
    spirv.ImageWrite %arg0, %arg1, %0 : !spirv.image<f32, Dim2D, NoDepth, NonArrayed, SingleSampled, NoSampler, Unknown>, vector<2xsi32>, vector<4xf32>
    spirv.Return
  }
}<|MERGE_RESOLUTION|>--- conflicted
+++ resolved
@@ -47,11 +47,7 @@
 
 // -----
 
-<<<<<<< HEAD
-spirv.module Logical GLSL450 requires #spirv.vce<v1.0, [Shader, StorageImageWriteWithoutFormat, Linkage], []> {
-=======
 spirv.module Logical GLSL450 requires #spirv.vce<v1.0, [Shader, StorageImageWriteWithoutFormat, StorageImageReadWithoutFormat, Linkage], []> {
->>>>>>> 10a576f7
   spirv.func @image_read_write(%arg0 : !spirv.image<f32, Dim2D, NoDepth, NonArrayed, SingleSampled, NoSampler, Unknown>, %arg1 : vector<2xsi32>) "None" {
     // CHECK: spirv.ImageRead {{%.*}}, {{%.*}} : !spirv.image<f32, Dim2D, NoDepth, NonArrayed, SingleSampled, NoSampler, Unknown>, vector<2xsi32> -> vector<4xf32>
     %0 = spirv.ImageRead %arg0, %arg1 : !spirv.image<f32, Dim2D, NoDepth, NonArrayed, SingleSampled, NoSampler, Unknown>, vector<2xsi32> -> vector<4xf32>
