--- conflicted
+++ resolved
@@ -404,11 +404,7 @@
   %null = llvm.mlir.null : !llvm.ptr<i8>
   %token = llvm.intr.coro.id %arg0, %arg2, %arg2, %null : !llvm.token
   // CHECK: call i8 @llvm.coro.suspend
-<<<<<<< HEAD
-  %0 = llvm.intr.coro.suspend %arg0, %arg1 : i8
-=======
   %0 = llvm.intr.coro.suspend %token, %arg1 : i8
->>>>>>> 2e412c55
   llvm.return
 }
 
