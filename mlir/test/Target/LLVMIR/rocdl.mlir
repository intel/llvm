// RUN: mlir-translate -mlir-to-llvmir %s | FileCheck %s

llvm.func @rocdl_special_regs() -> i32 {
  // CHECK-LABEL: rocdl_special_regs
  // CHECK: call i32 @llvm.amdgcn.workitem.id.x()
  %1 = rocdl.workitem.id.x : i32
  // CHECK: call i32 @llvm.amdgcn.workitem.id.y()
  %2 = rocdl.workitem.id.y : i32
  // CHECK: call i32 @llvm.amdgcn.workitem.id.z()
  %3 = rocdl.workitem.id.z : i32
  // CHECK: call i32 @llvm.amdgcn.workgroup.id.x()
  %4 = rocdl.workgroup.id.x : i32
  // CHECK: call i32 @llvm.amdgcn.workgroup.id.y()
  %5 = rocdl.workgroup.id.y : i32
  // CHECK: call i32 @llvm.amdgcn.workgroup.id.z()
  %6 = rocdl.workgroup.id.z : i32
  // CHECK: call i64 @__ockl_get_local_size(i32 0)
  %7 = rocdl.workgroup.dim.x : i64
  // CHECK: call i64 @__ockl_get_local_size(i32 1)
  %8 = rocdl.workgroup.dim.y : i64
  // CHECK: call i64 @__ockl_get_local_size(i32 2)
  %9 = rocdl.workgroup.dim.z : i64
  // CHECK: call i64 @__ockl_get_num_groups(i32 0)
  %10 = rocdl.grid.dim.x : i64
  // CHECK: call i64 @__ockl_get_num_groups(i32 1)
  %11 = rocdl.grid.dim.y : i64
  // CHECK: call i64 @__ockl_get_num_groups(i32 2)
  %12 = rocdl.grid.dim.z : i64

  // CHECK: call range(i32 0, 64) i32 @llvm.amdgcn.workitem.id.x()
  %13 = rocdl.workitem.id.x range <i32, 0, 64> : i32

  // CHECK: call range(i64 1, 65) i64 @__ockl_get_local_size(i32 0)
  %14 = rocdl.workgroup.dim.x range <i32, 1, 65> : i64
  llvm.return %1 : i32
}

llvm.func @kernel_func() attributes {rocdl.kernel} {
  // CHECK-LABEL: amdgpu_kernel void @kernel_func()
  // CHECK: #[[$KERNEL_ATTRS:[0-9]+]]
  llvm.return
}

llvm.func @kernel_func_workgroups()
    attributes {rocdl.kernel, rocdl.max_flat_work_group_size = 1024 : index} {
  // CHECK-LABEL: amdgpu_kernel void @kernel_func_workgroups()
  // CHECK: #[[$KERNEL_WORKGROUP_ATTRS:[0-9]+]]
  llvm.return
}

llvm.func @known_block_sizes()
    attributes {rocdl.kernel,
      rocdl.flat_work_group_size = "128,128",
      rocdl.reqd_work_group_size = array<i32: 16, 4, 2>} {
  // CHECK-LABEL: amdgpu_kernel void @known_block_sizes()
  // CHECK: #[[$KNOWN_BLOCK_SIZE_ATTRS:[0-9]+]]
  // CHECK: !reqd_work_group_size ![[$REQD_WORK_GROUP_SIZE:[0-9]+]]
  llvm.return
}

llvm.func @kernel_func_no_uniform_work_groups() attributes {rocdl.kernel, rocdl.uniform_work_group_size = false} {
  // CHECK-LABEL: amdgpu_kernel void @kernel_func_no_uniform_work_groups()
  // CHECK: #[[$KERNEL_NO_UNIFORM_WORK_GROUPS_ATTRS:[0-9]+]]
  llvm.return
}

llvm.func @kernel_func_waves_per_eu()
    attributes {rocdl.kernel, rocdl.waves_per_eu = 2 : i32} {
  // CHECK-LABEL: amdgpu_kernel void @kernel_func_waves_per_eu()
  // CHECK: #[[$KERNEL_WAVES_PER_EU_ATTR:[0-9]+]]
  llvm.return
}

llvm.func @kernel_func_unsafe_fp_atomics()
    attributes {rocdl.kernel, rocdl.unsafe_fp_atomics = true} {
  // CHECK-LABEL: amdgpu_kernel void @kernel_func_unsafe_fp_atomics()
  // CHECK: #[[$KERNEL_UNSAFE_FP_ATOMICS_ATTR:[0-9]+]]
  llvm.return
}

llvm.func @rocdl.lane_id() -> i32 {
  // CHECK: [[mbcntlo:%.+]] = call i32 @llvm.amdgcn.mbcnt.lo(i32 -1, i32 0)
  // CHECK-NEXT: call i32 @llvm.amdgcn.mbcnt.hi(i32 -1, i32 [[mbcntlo]])
  %0 = llvm.mlir.constant(-1 : i32) : i32
  %1 = llvm.mlir.constant(0 : i32) : i32
  %2 = rocdl.mbcnt.lo %0, %1 : (i32, i32) -> i32
  %3 = rocdl.mbcnt.hi %0, %2 : (i32, i32) -> i32
  llvm.return %3 : i32
}

llvm.func @rocdl.swizzle(%src : i32) -> i32 {
  // CHECK-LABEL: rocdl.swizzle
  // CHECK: call i32 @llvm.amdgcn.ds.swizzle
  %offset = llvm.mlir.constant(100 : i32) : i32
  %0 = rocdl.ds_swizzle %src, %offset : (i32, i32) -> i32
  llvm.return %0 : i32
}

llvm.func @rocdl.bpermute(%src : i32) -> i32 {
  // CHECK-LABEL: rocdl.bpermute
  // CHECK: call i32 @llvm.amdgcn.ds.bpermute
  %index = llvm.mlir.constant(10 : i32) : i32
  %0 = rocdl.ds_bpermute %index, %src : (i32, i32) -> i32
  llvm.return %0 : i32
}

llvm.func @rocdl.ballot32(%pred : i1) -> i32 {
  // CHECK-LABEL: rocdl.ballot32
  // CHECK: call i32 @llvm.amdgcn.ballot
  %0 = rocdl.ballot %pred : i32
  llvm.return %0 : i32
}

llvm.func @rocdl.ballot64(%pred : i1) -> i64 {
  // CHECK-LABEL: rocdl.ballot64
  // CHECK: call i64 @llvm.amdgcn.ballot
  %0 = rocdl.ballot %pred : i64
  llvm.return %0 : i64
}

llvm.func @rocdl.readlane(%src0 : f32, %src1: f64, %src2: i32, %src3: vector<2 x f32>) -> f32 {
  %idx = llvm.mlir.constant(0 : i32) : i32

  // CHECK-LABEL: rocdl.readlane
  // CHECK: call float @llvm.amdgcn.readlane.f32(float %{{.*}}, i32 0)
  %0 = rocdl.readlane %src0, %idx : (f32, i32) -> f32

  // CHECK: call double @llvm.amdgcn.readlane.f64(double %{{.*}}, i32 0)
  %1 = rocdl.readlane %src1, %idx : (f64, i32) -> f64

  // CHECK: call i32 @llvm.amdgcn.readlane.i32(i32 %{{.*}}, i32 0)
  %2 = rocdl.readlane %src2, %idx : (i32, i32) -> i32

  // CHECK: call <2 x float> @llvm.amdgcn.readlane.v2f32(<2 x float> %{{.*}}, i32 0)
  %3 = rocdl.readlane %src3, %idx : (vector<2 x f32>, i32) -> vector<2 x f32>

  llvm.return %0 : f32
}

llvm.func @rocdl.s.waitcnt() {
  // CHECK-LABEL: rocdl.s.waitcnt
  // CHECK-NEXT: call void @llvm.amdgcn.s.waitcnt(i32 0)
  rocdl.s.waitcnt 0
  llvm.return
}

llvm.func @rocdl.s.barrier() {
  // CHECK-LABEL: rocdl.s.barrier
  // CHECK-NEXT: call void @llvm.amdgcn.s.barrier()
  rocdl.s.barrier
  llvm.return
}


llvm.func @rocdl.barrier() {
  // CHECK-LABEL: rocdl.barrier
  // CHECK:      fence syncscope("workgroup") release
  // CHECK-NEXT: call void @llvm.amdgcn.s.barrier()
  // CHECK-NEXT: fence syncscope("workgroup") acquire
  rocdl.barrier
  llvm.return
}

llvm.func @rocdl.s.barrier.signal() {
  // CHECK-LABEL: rocdl.s.barrier.signal
  // CHECK-NEXT: call void @llvm.amdgcn.s.barrier.signal(i32 -1)
  rocdl.s.barrier.signal -1
  llvm.return
}

llvm.func @rocdl.s.barrier.wait() {
  // CHECK-LABEL: rocdl.s.barrier.wait
  // CHECK-NEXT: call void @llvm.amdgcn.s.barrier.wait(i16 -1)
  rocdl.s.barrier.wait -1
  llvm.return
}

llvm.func @rocdl.s.wait.dscnt() {
  // CHECK-LABEL: rocdl.s.wait.dscnt
  // CHECK-NEXT: call void @llvm.amdgcn.s.wait.dscnt(i16 0)
  rocdl.s.wait.dscnt 0
  llvm.return
}

llvm.func @rocdl.setprio() {
  // CHECK: call void @llvm.amdgcn.s.setprio(i16 0)
  rocdl.s.setprio 0
  // CHECK-NEXT: call void @llvm.amdgcn.s.setprio(i16 1)
  rocdl.s.setprio 1
  llvm.return
}

llvm.func @rocdl.schedbarrier() {
  // CHECK: call void @llvm.amdgcn.sched.barrier(i32 0)
  rocdl.sched.barrier 0
  // CHECK-NEXT: call void @llvm.amdgcn.sched.barrier(i32 1)
  rocdl.sched.barrier 1
  llvm.return
}

llvm.func @rocdl.sched.group.barrier() {
  // CHECK-LABEL: rocdl.sched.group.barrier
  // CHECK-NEXT: call void @llvm.amdgcn.sched.group.barrier(i32 8, i32 1, i32 0)
  rocdl.sched.group.barrier 8, 1, 0
  llvm.return
}

llvm.func @rocdl.iglp.opt() {
  // CHECK-LABEL: rocdl.iglp.opt
  // CHECK-NEXT: call void @llvm.amdgcn.iglp.opt(i32 0)
  rocdl.iglp.opt 0
  // CHECK-NEXT: call void @llvm.amdgcn.iglp.opt(i32 1)
  rocdl.iglp.opt 1
  llvm.return
}

llvm.func @rocdl.xdlops(%arg0 : f32, %arg1 : f32,
                   %arg2 : vector<32 x f32>, %arg3: i32,
                   %arg4 : vector<16 x f32>, %arg5 : vector<4xf32>,
                   %arg6 : vector<4xf16>, %arg7 : vector<32 x i32>,
                   %arg8 : vector<16 x i32>, %arg9 : vector<4xi32>,
                   %arg10 : vector<2xi16>, %arg11 : i64,
                   %arg12 : vector<8xbf16>, %arg13 : vector<4xi32>,
                   %arg14 : vector<8xf16>) -> vector<32 x f32> {
  %csti32 = llvm.mlir.constant(42 : i32) : i32

  // CHECK-LABEL: rocdl.xdlops
  // CHECK: call <32 x float> @llvm.amdgcn.mfma.f32.32x32x1f32(float %{{.*}}, float %{{.*}}, <32 x float> %{{.*}}, i32 {{.*}}, i32 {{.*}}, i32 {{.*}})
  %r0 = rocdl.mfma.f32.32x32x1f32 %arg0, %arg1, %arg2, %csti32, %csti32, %csti32 :
                            (f32, f32, vector<32 x f32>,
                            i32, i32, i32) -> vector<32 x f32>

  // CHECK: call <16 x float> @llvm.amdgcn.mfma.f32.16x16x1f32(float %{{.*}}, float %{{.*}}, <16 x float> %{{.*}}, i32 {{.*}}, i32 {{.*}}, i32 {{.*}})
  %r1 = rocdl.mfma.f32.16x16x1f32 %arg0, %arg1, %arg4, %csti32, %csti32, %csti32 :
                            (f32, f32, vector<16 x f32>,
                            i32, i32, i32) -> vector<16 x f32>

  // CHECK: call <4 x float> @llvm.amdgcn.mfma.f32.16x16x4f32(float %{{.*}}, float %{{.*}}, <4 x float> %{{.*}}, i32 {{.*}}, i32 {{.*}}, i32 {{.*}})
  %r2 = rocdl.mfma.f32.16x16x4f32 %arg0, %arg1, %arg5, %csti32, %csti32, %csti32 :
                            (f32, f32, vector<4xf32>,
                            i32, i32, i32) -> vector<4xf32>

  // CHECK: call <4 x float> @llvm.amdgcn.mfma.f32.4x4x1f32(float %{{.*}}, float %{{.*}}, <4 x float> %{{.*}}, i32 {{.*}}, i32 {{.*}}, i32 {{.*}})
  %r3 = rocdl.mfma.f32.4x4x1f32 %arg0, %arg1, %arg5, %csti32, %csti32, %csti32 :
                            (f32, f32, vector<4xf32>,
                            i32, i32, i32) -> vector<4xf32>

  // CHECK: call <16 x float> @llvm.amdgcn.mfma.f32.32x32x2f32(float %{{.*}}, float %{{.*}}, <16 x float> %{{.*}}, i32 {{.*}}, i32 {{.*}}, i32 {{.*}})
  %r4= rocdl.mfma.f32.32x32x2f32 %arg0, %arg1, %arg4, %csti32, %csti32, %csti32 :
                            (f32, f32, vector<16 x f32>,
                            i32, i32, i32) -> vector<16 x f32>

  // CHECK: call <32 x float> @llvm.amdgcn.mfma.f32.32x32x4f16(<4 x half> %{{.*}}, <4 x half> %{{.*}}, <32 x float> %{{.*}}, i32 {{.*}}, i32 {{.*}}, i32 {{.*}})
  %r5 = rocdl.mfma.f32.32x32x4f16 %arg6, %arg6, %arg2, %csti32, %csti32, %csti32 :
                            (vector<4xf16>, vector<4xf16>, vector<32 x f32>,
                            i32, i32, i32) -> vector<32 x f32>

  // CHECK: call <16 x float> @llvm.amdgcn.mfma.f32.16x16x4f16(<4 x half> %{{.*}}, <4 x half> %{{.*}}, <16 x float> %{{.*}}, i32 {{.*}}, i32 {{.*}}, i32 {{.*}})
  %r6 = rocdl.mfma.f32.16x16x4f16 %arg6, %arg6, %arg4, %csti32, %csti32, %csti32 :
                            (vector<4xf16>, vector<4xf16>, vector<16 x f32>,
                            i32, i32, i32) -> vector<16 x f32>

  // CHECK: call <4 x float> @llvm.amdgcn.mfma.f32.4x4x4f16(<4 x half> %{{.*}}, <4 x half> %{{.*}}, <4 x float> %{{.*}}, i32 {{.*}}, i32 {{.*}}, i32 {{.*}})
  %r7 = rocdl.mfma.f32.4x4x4f16 %arg6, %arg6, %arg5, %csti32, %csti32, %csti32 :
                            (vector<4xf16>, vector<4xf16>, vector<4xf32>,
                            i32, i32, i32) -> vector<4xf32>

  // CHECK: call <16 x float> @llvm.amdgcn.mfma.f32.32x32x8f16(<4 x half> %{{.*}}, <4 x half> %{{.*}}, <16 x float> %{{.*}}, i32 {{.*}}, i32 {{.*}}, i32 {{.*}})
  %r8 = rocdl.mfma.f32.32x32x8f16 %arg6, %arg6, %arg4, %csti32, %csti32, %csti32 :
                            (vector<4xf16>, vector<4xf16>, vector<16 x f32>,
                            i32, i32, i32) -> vector<16 x f32>

  // CHECK: call <4 x float> @llvm.amdgcn.mfma.f32.16x16x16f16(<4 x half> %{{.*}}, <4 x half> %{{.*}}, <4 x float> %{{.*}}, i32 {{.*}}, i32 {{.*}}, i32 {{.*}})
  %r9 = rocdl.mfma.f32.16x16x16f16 %arg6, %arg6, %arg5, %csti32, %csti32, %csti32 :
                            (vector<4xf16>, vector<4xf16>, vector<4xf32>,
                            i32, i32, i32) -> vector<4xf32>

  // CHECK: call <32 x i32> @llvm.amdgcn.mfma.i32.32x32x4i8(i32 %{{.*}}, i32 %{{.*}}, <32 x i32> %{{.*}}, i32 {{.*}}, i32 {{.*}}, i32 {{.*}})
  %r10 = rocdl.mfma.i32.32x32x4i8 %arg3, %arg3, %arg7, %csti32, %csti32, %csti32 :
                            (i32, i32, vector<32 x i32>,
                            i32, i32, i32) -> vector<32 x i32>

  // CHECK: call <16 x i32> @llvm.amdgcn.mfma.i32.16x16x4i8(i32 %{{.*}}, i32 %{{.*}}, <16 x i32> %{{.*}}, i32 {{.*}}, i32 {{.*}}, i32 {{.*}})
  %r11 = rocdl.mfma.i32.16x16x4i8 %arg3, %arg3, %arg8, %csti32, %csti32, %csti32 :
                            (i32, i32, vector<16 x i32>,
                            i32, i32, i32) -> vector<16 x i32>

  // CHECK: call <4 x i32> @llvm.amdgcn.mfma.i32.4x4x4i8(i32 %{{.*}}, i32 %{{.*}}, <4 x i32> %{{.*}}, i32 {{.*}}, i32 {{.*}}, i32 {{.*}})
  %r12 = rocdl.mfma.i32.4x4x4i8 %arg3, %arg3, %arg9, %csti32, %csti32, %csti32 :
                            (i32, i32, vector<4xi32>,
                            i32, i32, i32) -> vector<4xi32>

  // CHECK: call <16 x i32> @llvm.amdgcn.mfma.i32.32x32x8i8(i32 %{{.*}}, i32 %{{.*}}, <16 x i32> %{{.*}}, i32 {{.*}}, i32 {{.*}}, i32 {{.*}})
  %r13 = rocdl.mfma.i32.32x32x8i8 %arg3, %arg3, %arg8, %csti32, %csti32, %csti32 :
                            (i32, i32, vector<16 x i32>,
                            i32, i32, i32) -> vector<16 x i32>

  // CHECK: call <4 x i32> @llvm.amdgcn.mfma.i32.16x16x16i8(i32 %{{.*}}, i32 %{{.*}}, <4 x i32> %{{.*}}, i32 {{.*}}, i32 {{.*}}, i32 {{.*}})
  %r14 = rocdl.mfma.i32.16x16x16i8 %arg3, %arg3, %arg9, %csti32, %csti32, %csti32 :
                            (i32, i32, vector<4xi32>,
                            i32, i32, i32) -> vector<4xi32>

  // CHECK: call <32 x float> @llvm.amdgcn.mfma.f32.32x32x2bf16(<2 x i16> %{{.*}}, <2 x i16> %{{.*}}, <32 x float> %{{.*}}, i32 {{.*}}, i32 {{.*}}, i32 {{.*}})
  %r15 = rocdl.mfma.f32.32x32x2bf16 %arg10, %arg10, %arg2, %csti32, %csti32, %csti32 :
                            (vector<2xi16>, vector<2xi16>, vector<32 x f32>,
                            i32, i32, i32) -> vector<32 x f32>

  // CHECK: call <16 x float> @llvm.amdgcn.mfma.f32.16x16x2bf16(<2 x i16> %{{.*}}, <2 x i16> %{{.*}}, <16 x float> %{{.*}}, i32 {{.*}}, i32 {{.*}}, i32 {{.*}})
  %r16 = rocdl.mfma.f32.16x16x2bf16 %arg10, %arg10, %arg4, %csti32, %csti32, %csti32 :
                            (vector<2xi16>, vector<2xi16>, vector<16 x f32>,
                            i32, i32, i32) -> vector<16 x f32>

  // CHECK: call <4 x float> @llvm.amdgcn.mfma.f32.4x4x2bf16(<2 x i16> %{{.*}}, <2 x i16> %{{.*}}, <4 x float> %{{.*}}, i32 {{.*}}, i32 {{.*}}, i32 {{.*}})
  %r17 = rocdl.mfma.f32.4x4x2bf16 %arg10, %arg10, %arg5, %csti32, %csti32, %csti32 :
                            (vector<2xi16>, vector<2xi16>, vector<4xf32>,
                            i32, i32, i32) -> vector<4xf32>

  // CHECK: call <16 x float> @llvm.amdgcn.mfma.f32.32x32x4bf16(<2 x i16> %{{.*}}, <2 x i16> %{{.*}}, <16 x float> %{{.*}}, i32 {{.*}}, i32 {{.*}}, i32 {{.*}})
  %r18 = rocdl.mfma.f32.32x32x4bf16 %arg10, %arg10, %arg4, %csti32, %csti32, %csti32 :
                            (vector<2xi16>, vector<2xi16>, vector<16 x f32>,
                            i32, i32, i32) -> vector<16 x f32>

  // CHECK: call <4 x float> @llvm.amdgcn.mfma.f32.16x16x8bf16(<2 x i16> %{{.*}}, <2 x i16> %{{.*}}, <4 x float> %{{.*}}, i32 {{.*}}, i32 {{.*}}, i32 {{.*}})
  %r19 = rocdl.mfma.f32.16x16x8bf16 %arg10, %arg10, %arg5, %csti32, %csti32, %csti32 :
                            (vector<2xi16>, vector<2xi16>, vector<4xf32>,
                            i32, i32, i32) -> vector<4xf32>

  // CHECK: call <4 x float> @llvm.amdgcn.mfma.f32.16x16x32.bf8.bf8(i64 %{{.*}}, i64 %{{.*}}, <4 x float> %{{.*}}, i32 {{.*}}, i32 {{.*}}, i32 {{.*}})
  %r20 = rocdl.mfma.f32.16x16x32.bf8.bf8 %arg11, %arg11, %arg5, %csti32, %csti32, %csti32 :
                            (i64, i64, vector<4xf32>,
                            i32, i32, i32) -> vector<4xf32>

  // CHECK: call <4 x float> @llvm.amdgcn.mfma.f32.16x16x32.bf8.fp8(i64 %{{.*}}, i64 %{{.*}}, <4 x float> %{{.*}}, i32 {{.*}}, i32 {{.*}}, i32 {{.*}})
  %r21 = rocdl.mfma.f32.16x16x32.bf8.fp8 %arg11, %arg11, %arg5, %csti32, %csti32, %csti32 :
                            (i64, i64, vector<4xf32>,
                            i32, i32, i32) -> vector<4xf32>

  // CHECK: call <4 x float> @llvm.amdgcn.mfma.f32.16x16x32.fp8.bf8(i64 %{{.*}}, i64 %{{.*}}, <4 x float> %{{.*}}, i32 {{.*}}, i32 {{.*}}, i32 {{.*}})
  %r22 = rocdl.mfma.f32.16x16x32.fp8.bf8 %arg11, %arg11, %arg5, %csti32, %csti32, %csti32 :
                            (i64, i64, vector<4xf32>,
                            i32, i32, i32) -> vector<4xf32>

  // CHECK: call <4 x float> @llvm.amdgcn.mfma.f32.16x16x32.fp8.fp8(i64 %{{.*}}, i64 %{{.*}}, <4 x float> %{{.*}}, i32 {{.*}}, i32 {{.*}}, i32 {{.*}})
  %r23 = rocdl.mfma.f32.16x16x32.fp8.fp8 %arg11, %arg11, %arg5, %csti32, %csti32, %csti32 :
                            (i64, i64, vector<4xf32>,
                            i32, i32, i32) -> vector<4xf32>

  // CHECK: call <16 x float> @llvm.amdgcn.mfma.f32.32x32x16.bf8.bf8(i64 %{{.*}}, i64 %{{.*}}, <16 x float> %{{.*}}, i32 {{.*}}, i32 {{.*}}, i32 {{.*}})
  %r24 = rocdl.mfma.f32.32x32x16.bf8.bf8 %arg11, %arg11, %arg4, %csti32, %csti32, %csti32 :
                            (i64, i64, vector<16xf32>,
                            i32, i32, i32) -> vector<16xf32>

  // CHECK: call <16 x float> @llvm.amdgcn.mfma.f32.32x32x16.bf8.fp8(i64 %{{.*}}, i64 %{{.*}}, <16 x float> %{{.*}}, i32 {{.*}}, i32 {{.*}}, i32 {{.*}})
  %r25 = rocdl.mfma.f32.32x32x16.bf8.fp8 %arg11, %arg11, %arg4, %csti32, %csti32, %csti32 :
                            (i64, i64, vector<16xf32>,
                            i32, i32, i32) -> vector<16xf32>

  // CHECK: call <16 x float> @llvm.amdgcn.mfma.f32.32x32x16.fp8.bf8(i64 %{{.*}}, i64 %{{.*}}, <16 x float> %{{.*}}, i32 {{.*}}, i32 {{.*}}, i32 {{.*}})
  %r26 = rocdl.mfma.f32.32x32x16.fp8.bf8 %arg11, %arg11, %arg4, %csti32, %csti32, %csti32 :
                            (i64, i64, vector<16xf32>,
                            i32, i32, i32) -> vector<16xf32>

  // CHECK: call <16 x float> @llvm.amdgcn.mfma.f32.32x32x16.bf8.bf8(i64 %{{.*}}, i64 %{{.*}}, <16 x float> %{{.*}}, i32 {{.*}}, i32 {{.*}}, i32 {{.*}})
  %r27 = rocdl.mfma.f32.32x32x16.bf8.bf8 %arg11, %arg11, %arg4, %csti32, %csti32, %csti32 :
                            (i64, i64, vector<16xf32>,
                            i32, i32, i32) -> vector<16xf32>

  // CHECK: call <4 x float> @llvm.amdgcn.mfma.f32.16x16x32.bf16(<8 x bfloat> %{{.*}}, <8 x bfloat> %{{.*}}, <4 x float> %{{.*}}, i32 {{.*}}, i32 {{.*}}, i32 {{.*}})
  %r28 = rocdl.mfma.f32.16x16x32.bf16 %arg12, %arg12, %arg5, %csti32, %csti32, %csti32 :
                              (vector<8xbf16>, vector<8xbf16>, vector<4xf32>,
                               i32, i32, i32) -> vector<4xf32>

  // CHECK: call <4 x i32> @llvm.amdgcn.mfma.i32.16x16x64.i8(<4 x i32> %{{.*}}, <4 x i32> %{{.*}}, <4 x i32> %{{.*}}, i32 {{.*}}, i32 {{.*}}, i32 {{.*}})
  %r29 = rocdl.mfma.i32.16x16x64.i8 %arg9, %arg9, %arg9, %csti32, %csti32, %csti32 :
                              (vector<4xi32>, vector<4xi32>, vector<4xi32>,
                               i32, i32, i32) -> vector<4xi32>

  // CHECK: call <4 x float> @llvm.amdgcn.mfma.f32.16x16x32.f16(<8 x half> %{{.*}}, <8 x half> %{{.*}}, <4 x float> %{{.*}}, i32 {{.*}}, i32 {{.*}}, i32 {{.*}})
  %r30 = rocdl.mfma.f32.16x16x32.f16 %arg14, %arg14, %arg5, %csti32, %csti32, %csti32 :
                               (vector<8xf16>, vector<8xf16>, vector<4xf32>,
                                i32, i32, i32) -> vector<4xi32>

  // CHECK: call <16 x float> @llvm.amdgcn.mfma.f32.32x32x16.bf16(<8 x bfloat> %1{{.*}}, <8 x bfloat> %{{.*}}, <16 x float> %{{.*}}, i32 {{.*}}, i32 {{.*}}, i32 {{.*}})
  %r31 = rocdl.mfma.f32.32x32x16.bf16 %arg12, %arg12, %arg4, %csti32, %csti32, %csti32 :
                               (vector<8xbf16>, vector<8xbf16>, vector<16xf32>,
                                i32, i32, i32) -> vector<16xf32>

  // CHECK: call <16 x i32> @llvm.amdgcn.mfma.i32.32x32x32.i8(<4 x i32> %{{.*}}, <4 x i32> %{{.*}}, <16 x i32> %{{.*}}, i32 {{.*}}, i32 {{.*}}, i32 {{.*}})
  %r32 = rocdl.mfma.i32.32x32x32.i8 %arg9, %arg9, %arg8, %csti32, %csti32, %csti32 :
                               (vector<4xi32>, vector<4xi32>, vector<16xi32>,
                                i32, i32, i32) -> vector<16xi32>

  // CHECK: call <16 x float> @llvm.amdgcn.mfma.f32.32x32x16.f16(<8 x half> %{{.*}}, <8 x half> %{{.*}}, <16 x float> %{{.*}}, i32 {{.*}}, i32 {{.*}}, i32 {{.*}})
  %r33 = rocdl.mfma.f32.32x32x16.f16 %arg14, %arg14, %arg4, %csti32, %csti32, %csti32 :
                               (vector<8xf16>, vector<8xf16>, vector<16xf32>,
                                i32, i32, i32) -> vector<16xf32>

  llvm.return %r0 : vector<32 x f32>
}

llvm.func @rocdl.smfmac(%arg0 : i32,
                   %arg1 : vector<4 x f16>,
                   %arg2 : vector<8 x f16>,
                   %arg3 : vector<4 x f32>,
                   %arg4 : vector<16 x f32>,
                   %arg5 : vector<4 x i16>,
                   %arg6 : vector<8 x i16>,
                   %arg7 : vector<2xi32>,
                   %arg8 : vector<4xi32>,
                   %arg9 : vector<16xi32>) -> vector<4 x f32> {
  %csti32 = llvm.mlir.constant(42 : i32) : i32

  // CHECK-LABEL: rocdl.smfmac

  // CHECK: call <4 x float> @llvm.amdgcn.smfmac.f32.16x16x32.f16(<4 x half> %{{.*}}, <8 x half> %{{.*}}, <4 x float> %{{.*}}, i32 42, i32 42, i32 42)
  %r0 = rocdl.smfmac.f32.16x16x32.f16 %arg1, %arg2, %arg3, %csti32, %csti32, %csti32 :
                                (vector<4xf16>, vector<8xf16>, vector<4xf32>,
                                 i32, i32, i32) -> vector<4xf32>

  // CHECK: call <16 x float> @llvm.amdgcn.smfmac.f32.32x32x16.f16(<4 x half> %{{.*}}, <8 x half> %{{.*}}, <16 x float> %{{.*}}, i32 42, i32 42, i32 42)
  %r1 = rocdl.smfmac.f32.32x32x16.f16 %arg1, %arg2, %arg4, %csti32, %csti32, %csti32 :
                                (vector<4xf16>, vector<8xf16>, vector<16xf32>,
                                 i32, i32, i32) -> vector<16xf32>

  // CHECK: call <4 x float> @llvm.amdgcn.smfmac.f32.16x16x32.bf16(<4 x i16> %{{.*}}, <8 x i16> %{{.*}}, <4 x float> %{{.*}}, i32 42, i32 42, i32 42)
  %r2 = rocdl.smfmac.f32.16x16x32.bf16 %arg5, %arg6, %arg3, %csti32, %csti32, %csti32 :
                                (vector<4xi16>, vector<8xi16>, vector<4xf32>,
                                 i32, i32, i32) -> vector<4xf32>

  // CHECK: call <16 x float> @llvm.amdgcn.smfmac.f32.32x32x16.bf16(<4 x i16> %{{.*}}, <8 x i16> %{{.*}}, <16 x float> %{{.*}}, i32 42, i32 42, i32 42)
  %r3 = rocdl.smfmac.f32.32x32x16.bf16 %arg5, %arg6, %arg4, %csti32, %csti32, %csti32 :
                                (vector<4xi16>, vector<8xi16>, vector<16xf32>,
                                 i32, i32, i32) -> vector<16xf32>

  // CHECK: call <4 x i32> @llvm.amdgcn.smfmac.i32.16x16x64.i8(<2 x i32> %{{.*}}, <4 x i32> %{{.*}}, <4 x i32> %{{.*}}, i32 42, i32 42, i32 42)
  %r4 = rocdl.smfmac.i32.16x16x64.i8 %arg7, %arg8, %arg8, %csti32, %csti32, %csti32 :
                                (vector<2xi32>, vector<4xi32>, vector<4xi32>,
                                 i32, i32, i32) -> vector<4xi32>

  // CHECK: call <16 x i32> @llvm.amdgcn.smfmac.i32.32x32x32.i8(<2 x i32> %{{.*}}, <4 x i32> %{{.*}}, <16 x i32> %{{.*}}, i32 42, i32 42, i32 42)
  %r5 = rocdl.smfmac.i32.32x32x32.i8 %arg7, %arg8, %arg9, %csti32, %csti32, %csti32 :
                                (vector<2xi32>, vector<4xi32>, vector<16xi32>,
                                 i32, i32, i32) -> vector<16xi32>

  // CHECK: call <4 x float> @llvm.amdgcn.smfmac.f32.16x16x64.bf8.bf8(<2 x i32> %{{.*}}, <4 x i32> %{{.*}}, <4 x float> %{{.*}}, i32 42, i32 42, i32 42)
  %r6 = rocdl.smfmac.f32.16x16x64.bf8.bf8 %arg7, %arg8, %arg3, %csti32, %csti32, %csti32 :
                                (vector<2xi32>, vector<4xi32>, vector<4xf32>,
                                 i32, i32, i32) -> vector<4xf32>

  // CHECK: call <4 x float> @llvm.amdgcn.smfmac.f32.16x16x64.bf8.fp8(<2 x i32> %{{.*}}, <4 x i32> %{{.*}}, <4 x float> %{{.*}}, i32 42, i32 42, i32 42)
  %r7 = rocdl.smfmac.f32.16x16x64.bf8.fp8 %arg7, %arg8, %arg3, %csti32, %csti32, %csti32 :
                                (vector<2xi32>, vector<4xi32>, vector<4xf32>,
                                 i32, i32, i32) -> vector<4xf32>

  // CHECK: call <4 x float> @llvm.amdgcn.smfmac.f32.16x16x64.fp8.bf8(<2 x i32> %{{.*}}, <4 x i32> %{{.*}}, <4 x float> %{{.*}}, i32 42, i32 42, i32 42)
  %r8 = rocdl.smfmac.f32.16x16x64.fp8.bf8 %arg7, %arg8, %arg3, %csti32, %csti32, %csti32 :
                                (vector<2xi32>, vector<4xi32>, vector<4xf32>,
                                 i32, i32, i32) -> vector<4xf32>

  // CHECK: call <4 x float> @llvm.amdgcn.smfmac.f32.16x16x64.fp8.fp8(<2 x i32> %{{.*}}, <4 x i32> %{{.*}}, <4 x float> %{{.*}}, i32 42, i32 42, i32 42)
  %r9 = rocdl.smfmac.f32.16x16x64.fp8.fp8 %arg7, %arg8, %arg3, %csti32, %csti32, %csti32 :
                                (vector<2xi32>, vector<4xi32>, vector<4xf32>,
                                 i32, i32, i32) -> vector<4xf32>

  // CHECK: call <16 x float> @llvm.amdgcn.smfmac.f32.32x32x32.bf8.bf8(<2 x i32> %{{.*}}, <4 x i32> %{{.*}}, <16 x float> %{{.*}}, i32 42, i32 42, i32 42)
  %r10 = rocdl.smfmac.f32.32x32x32.bf8.bf8 %arg7, %arg8, %arg4, %csti32, %csti32, %csti32 :
                                (vector<2xi32>, vector<4xi32>, vector<16xf32>,
                                 i32, i32, i32) -> vector<16xf32>

  // CHECK: call <16 x float> @llvm.amdgcn.smfmac.f32.32x32x32.bf8.fp8(<2 x i32> %{{.*}}, <4 x i32> %{{.*}}, <16 x float> %{{.*}}, i32 42, i32 42, i32 42)
  %r11 = rocdl.smfmac.f32.32x32x32.bf8.fp8 %arg7, %arg8, %arg4, %csti32, %csti32, %csti32 :
                                (vector<2xi32>, vector<4xi32>, vector<16xf32>,
                                 i32, i32, i32) -> vector<16xf32>

  // CHECK: call <16 x float> @llvm.amdgcn.smfmac.f32.32x32x32.fp8.bf8(<2 x i32> %{{.*}}, <4 x i32> %{{.*}}, <16 x float> %{{.*}}, i32 42, i32 42, i32 42)
  %r12 = rocdl.smfmac.f32.32x32x32.fp8.bf8 %arg7, %arg8, %arg4, %csti32, %csti32, %csti32 :
                                (vector<2xi32>, vector<4xi32>, vector<16xf32>,
                                 i32, i32, i32) -> vector<16xf32>


  // CHECK: call <16 x float> @llvm.amdgcn.smfmac.f32.32x32x32.fp8.fp8(<2 x i32> %{{.*}}, <4 x i32> %{{.*}}, <16 x float> %{{.*}}, i32 42, i32 42, i32 42)
  %r13 = rocdl.smfmac.f32.32x32x32.fp8.fp8 %arg7, %arg8, %arg4, %csti32, %csti32, %csti32 :
                                (vector<2xi32>, vector<4xi32>, vector<16xf32>,
                                 i32, i32, i32) -> vector<16xf32>

  llvm.return %r0 : vector<4 x f32>
}


llvm.func @rocdl.mfma.scale.f32.32x32x64.f8f6f4(%arg0 : i32,
                   %arg1 : vector<16 x f32>, %arg2 : vector<8xi32>,
                   %arg3 : vector<6xi32>, %arg4 : vector<4xi32>) -> vector<16 x f32> {
  %cst0 = llvm.mlir.constant(0 : i32) : i32
  %cst1 = llvm.mlir.constant(1 : i32) : i32
  %cst2 = llvm.mlir.constant(2 : i32) : i32
  %cst3 = llvm.mlir.constant(3 : i32) : i32
  %cst4 = llvm.mlir.constant(4 : i32) : i32

  // CHECK-LABEL: rocdl.mfma.scale.f32.32x32x64.f8f6f4
  // fp8 * fp8
  // CHECK: call <16 x float> @llvm.amdgcn.mfma.scale.f32.32x32x64.f8f6f4.v8i32.v8i32(<8 x i32> %{{.*}}, <8 x i32> %{{.*}}, <16 x float> %{{.*}}, i32 0, i32 0, i32 0, i32 %{{.*}}, i32 0, i32 %{{.*}})
  %r00 = rocdl.mfma.scale.f32.32x32x64.f8f6f4 %arg2, %arg2, %arg1, %cst0, %cst0, %cst0, %arg0, %cst0, %arg0 :
                              (vector<8xi32>, vector<8xi32>, vector<16xf32>, i32, i32, i32, i32, i32, i32) -> vector<16xf32>

  // fp8 * bf8
  // CHECK: call <16 x float> @llvm.amdgcn.mfma.scale.f32.32x32x64.f8f6f4.v8i32.v8i32(<8 x i32> %{{.*}}, <8 x i32> %{{.*}}, <16 x float> %{{.*}}, i32 0, i32 1, i32 0, i32 %{{.*}}, i32 0, i32 %{{.*}})
  %r01 = rocdl.mfma.scale.f32.32x32x64.f8f6f4 %arg2, %arg2, %arg1, %cst0, %cst1, %cst0, %arg0, %cst0, %arg0 :
                              (vector<8xi32>, vector<8xi32>, vector<16xf32>, i32, i32, i32, i32, i32, i32) -> vector<16xf32>

  // fp8 * fp6
  // CHECK: call <16 x float> @llvm.amdgcn.mfma.scale.f32.32x32x64.f8f6f4.v8i32.v6i32(<8 x i32> %{{.*}}, <6 x i32> %{{.*}}, <16 x float> %{{.*}}, i32 0, i32 2, i32 0, i32 %{{.*}}, i32 0, i32 %{{.*}})
  %r02 = rocdl.mfma.scale.f32.32x32x64.f8f6f4 %arg2, %arg3, %arg1, %cst0, %cst2, %cst0, %arg0, %cst0, %arg0 :
                              (vector<8xi32>, vector<6xi32>, vector<16xf32>, i32, i32, i32, i32, i32, i32) -> vector<16xf32>

  // fp8 * bf6
  // CHECK: call <16 x float> @llvm.amdgcn.mfma.scale.f32.32x32x64.f8f6f4.v8i32.v6i32(<8 x i32> %{{.*}}, <6 x i32> %{{.*}}, <16 x float> %{{.*}}, i32 0, i32 3, i32 0, i32 %{{.*}}, i32 0, i32 %{{.*}})
  %r03 = rocdl.mfma.scale.f32.32x32x64.f8f6f4 %arg2, %arg3, %arg1, %cst0, %cst3, %cst0, %arg0, %cst0, %arg0 :
                              (vector<8xi32>, vector<6xi32>, vector<16xf32>, i32, i32, i32, i32, i32, i32) -> vector<16xf32>

  // fp8 * fp4
  // CHECK: call <16 x float> @llvm.amdgcn.mfma.scale.f32.32x32x64.f8f6f4.v8i32.v4i32(<8 x i32> %{{.*}}, <4 x i32> %{{.*}}, <16 x float> %{{.*}}, i32 0, i32 4, i32 0, i32 %{{.*}}, i32 0, i32 %{{.*}})
  %r04 = rocdl.mfma.scale.f32.32x32x64.f8f6f4 %arg2, %arg4, %arg1, %cst0, %cst4, %cst0, %arg0, %cst0, %arg0 :
                              (vector<8xi32>, vector<4xi32>, vector<16xf32>, i32, i32, i32, i32, i32, i32) -> vector<16xf32>

  // bf8 * fp8
  // CHECK: call <16 x float> @llvm.amdgcn.mfma.scale.f32.32x32x64.f8f6f4.v8i32.v8i32(<8 x i32> %{{.*}}, <8 x i32> %{{.*}}, <16 x float> %{{.*}}, i32 1, i32 0, i32 0, i32 %{{.*}}, i32 0, i32 %{{.*}})
  %r10 = rocdl.mfma.scale.f32.32x32x64.f8f6f4 %arg2, %arg2, %arg1, %cst1, %cst0, %cst0, %arg0, %cst0, %arg0 :
                              (vector<8xi32>, vector<8xi32>, vector<16xf32>, i32, i32, i32, i32, i32, i32) -> vector<16xf32>

  // bf8 * bf8
  // CHECK: call <16 x float> @llvm.amdgcn.mfma.scale.f32.32x32x64.f8f6f4.v8i32.v8i32(<8 x i32> %{{.*}}, <8 x i32> %{{.*}}, <16 x float> %{{.*}}, i32 1, i32 1, i32 0, i32 %{{.*}}, i32 0, i32 %{{.*}})
  %r11 = rocdl.mfma.scale.f32.32x32x64.f8f6f4 %arg2, %arg2, %arg1, %cst1, %cst1, %cst0, %arg0, %cst0, %arg0 :
                              (vector<8xi32>, vector<8xi32>, vector<16xf32>, i32, i32, i32, i32, i32, i32) -> vector<16xf32>

  // bf8 * fp6
  // CHECK: call <16 x float> @llvm.amdgcn.mfma.scale.f32.32x32x64.f8f6f4.v8i32.v6i32(<8 x i32> %{{.*}}, <6 x i32> %{{.*}}, <16 x float> %{{.*}}, i32 1, i32 2, i32 0, i32 %{{.*}}, i32 0, i32 %{{.*}})
  %r12 = rocdl.mfma.scale.f32.32x32x64.f8f6f4 %arg2, %arg3, %arg1, %cst1, %cst2, %cst0, %arg0, %cst0, %arg0 :
                              (vector<8xi32>, vector<6xi32>, vector<16xf32>, i32, i32, i32, i32, i32, i32) -> vector<16xf32>

  // bf8 * bf6
  // CHECK: call <16 x float> @llvm.amdgcn.mfma.scale.f32.32x32x64.f8f6f4.v8i32.v6i32(<8 x i32> %{{.*}}, <6 x i32> %{{.*}}, <16 x float> %{{.*}}, i32 1, i32 3, i32 0, i32 %{{.*}}, i32 0, i32 %{{.*}})
  %r13 = rocdl.mfma.scale.f32.32x32x64.f8f6f4 %arg2, %arg3, %arg1, %cst1, %cst3, %cst0, %arg0, %cst0, %arg0 :
                              (vector<8xi32>, vector<6xi32>, vector<16xf32>, i32, i32, i32, i32, i32, i32) -> vector<16xf32>

  // bf8 * fp4
  // CHECK: call <16 x float> @llvm.amdgcn.mfma.scale.f32.32x32x64.f8f6f4.v8i32.v4i32(<8 x i32> %{{.*}}, <4 x i32> %{{.*}}, <16 x float> %{{.*}}, i32 1, i32 4, i32 0, i32 %{{.*}}, i32 0, i32 %{{.*}})
  %r14 = rocdl.mfma.scale.f32.32x32x64.f8f6f4 %arg2, %arg4, %arg1, %cst1, %cst4, %cst0, %arg0, %cst0, %arg0 :
                              (vector<8xi32>, vector<4xi32>, vector<16xf32>, i32, i32, i32, i32, i32, i32) -> vector<16xf32>

  // fp6 * fp8
  // CHECK: call <16 x float> @llvm.amdgcn.mfma.scale.f32.32x32x64.f8f6f4.v6i32.v8i32(<6 x i32> %{{.*}}, <8 x i32> %{{.*}}, <16 x float> %{{.*}}, i32 2, i32 0, i32 0, i32 %{{.*}}, i32 0, i32 %{{.*}})
  %r20 = rocdl.mfma.scale.f32.32x32x64.f8f6f4 %arg3, %arg2, %arg1, %cst2, %cst0, %cst0, %arg0, %cst0, %arg0 :
                              (vector<6xi32>, vector<8xi32>, vector<16xf32>, i32, i32, i32, i32, i32, i32) -> vector<16xf32>

  // fp6 * bf8
  // CHECK: call <16 x float> @llvm.amdgcn.mfma.scale.f32.32x32x64.f8f6f4.v6i32.v8i32(<6 x i32> %{{.*}}, <8 x i32> %{{.*}}, <16 x float> %{{.*}}, i32 2, i32 1, i32 0, i32 %{{.*}}, i32 0, i32 %{{.*}})
  %r21 = rocdl.mfma.scale.f32.32x32x64.f8f6f4 %arg3, %arg2, %arg1, %cst2, %cst1, %cst0, %arg0, %cst0, %arg0 :
                              (vector<6xi32>, vector<8xi32>, vector<16xf32>, i32, i32, i32, i32, i32, i32) -> vector<16xf32>

  // fp6 * fp6
  // CHECK: call <16 x float> @llvm.amdgcn.mfma.scale.f32.32x32x64.f8f6f4.v6i32.v6i32(<6 x i32> %{{.*}}, <6 x i32> %{{.*}}, <16 x float> %{{.*}}, i32 2, i32 2, i32 0, i32 %{{.*}}, i32 0, i32 %{{.*}})
  %r22 = rocdl.mfma.scale.f32.32x32x64.f8f6f4 %arg3, %arg3, %arg1, %cst2, %cst2, %cst0, %arg0, %cst0, %arg0 :
                              (vector<6xi32>, vector<6xi32>, vector<16xf32>, i32, i32, i32, i32, i32, i32) -> vector<16xf32>

  // fp6 * bf6
  // CHECK: call <16 x float> @llvm.amdgcn.mfma.scale.f32.32x32x64.f8f6f4.v6i32.v6i32(<6 x i32> %{{.*}}, <6 x i32> %{{.*}}, <16 x float> %{{.*}}, i32 2, i32 3, i32 0, i32 %{{.*}}, i32 0, i32 %{{.*}})
  %r23 = rocdl.mfma.scale.f32.32x32x64.f8f6f4 %arg3, %arg3, %arg1, %cst2, %cst3, %cst0, %arg0, %cst0, %arg0 :
                              (vector<6xi32>, vector<6xi32>, vector<16xf32>, i32, i32, i32, i32, i32, i32) -> vector<16xf32>

  // fp6 * fp4
  // CHECK: call <16 x float> @llvm.amdgcn.mfma.scale.f32.32x32x64.f8f6f4.v6i32.v4i32(<6 x i32> %{{.*}}, <4 x i32> %{{.*}}, <16 x float> %{{.*}}, i32 2, i32 4, i32 0, i32 %{{.*}}, i32 0, i32 %{{.*}})
  %r24 = rocdl.mfma.scale.f32.32x32x64.f8f6f4 %arg3, %arg4, %arg1, %cst2, %cst4, %cst0, %arg0, %cst0, %arg0 :
                              (vector<6xi32>, vector<4xi32>, vector<16xf32>, i32, i32, i32, i32, i32, i32) -> vector<16xf32>

  // bf6 * fp8
  // CHECK: call <16 x float> @llvm.amdgcn.mfma.scale.f32.32x32x64.f8f6f4.v6i32.v8i32(<6 x i32> %{{.*}}, <8 x i32> %{{.*}}, <16 x float> %{{.*}}, i32 3, i32 0, i32 0, i32 %{{.*}}, i32 0, i32 %{{.*}})
  %r30 = rocdl.mfma.scale.f32.32x32x64.f8f6f4 %arg3, %arg2, %arg1, %cst3, %cst0, %cst0, %arg0, %cst0, %arg0 :
                              (vector<6xi32>, vector<8xi32>, vector<16xf32>, i32, i32, i32, i32, i32, i32) -> vector<16xf32>

  // bf6 * bf8
  // CHECK: call <16 x float> @llvm.amdgcn.mfma.scale.f32.32x32x64.f8f6f4.v6i32.v8i32(<6 x i32> %{{.*}}, <8 x i32> %{{.*}}, <16 x float> %{{.*}}, i32 3, i32 1, i32 0, i32 %{{.*}}, i32 0, i32 %{{.*}})
  %r31 = rocdl.mfma.scale.f32.32x32x64.f8f6f4 %arg3, %arg2, %arg1, %cst3, %cst1, %cst0, %arg0, %cst0, %arg0 :
                              (vector<6xi32>, vector<8xi32>, vector<16xf32>, i32, i32, i32, i32, i32, i32) -> vector<16xf32>

  // bf6 * fp6
  // CHECK: call <16 x float> @llvm.amdgcn.mfma.scale.f32.32x32x64.f8f6f4.v6i32.v6i32(<6 x i32> %{{.*}}, <6 x i32> %{{.*}}, <16 x float> %{{.*}}, i32 3, i32 2, i32 0, i32 %{{.*}}, i32 0, i32 %{{.*}})
  %r32 = rocdl.mfma.scale.f32.32x32x64.f8f6f4 %arg3, %arg3, %arg1, %cst3, %cst2, %cst0, %arg0, %cst0, %arg0 :
                              (vector<6xi32>, vector<6xi32>, vector<16xf32>, i32, i32, i32, i32, i32, i32) -> vector<16xf32>

  // bf6 * bf6
  // CHECK: call <16 x float> @llvm.amdgcn.mfma.scale.f32.32x32x64.f8f6f4.v6i32.v6i32(<6 x i32> %{{.*}}, <6 x i32> %{{.*}}, <16 x float> %{{.*}}, i32 3, i32 3, i32 0, i32 %{{.*}}, i32 0, i32 %{{.*}})
  %r33 = rocdl.mfma.scale.f32.32x32x64.f8f6f4 %arg3, %arg3, %arg1, %cst3, %cst3, %cst0, %arg0, %cst0, %arg0 :
                              (vector<6xi32>, vector<6xi32>, vector<16xf32>, i32, i32, i32, i32, i32, i32) -> vector<16xf32>

  // bf6 * fp4
  // CHECK: call <16 x float> @llvm.amdgcn.mfma.scale.f32.32x32x64.f8f6f4.v6i32.v4i32(<6 x i32> %{{.*}}, <4 x i32> %{{.*}}, <16 x float> %{{.*}}, i32 3, i32 4, i32 0, i32 %{{.*}}, i32 0, i32 %{{.*}})
  %r34 = rocdl.mfma.scale.f32.32x32x64.f8f6f4 %arg3, %arg4, %arg1, %cst3, %cst4, %cst0, %arg0, %cst0, %arg0 :
                              (vector<6xi32>, vector<4xi32>, vector<16xf32>, i32, i32, i32, i32, i32, i32) -> vector<16xf32>

  // fp4 * fp8
  // CHECK: call <16 x float> @llvm.amdgcn.mfma.scale.f32.32x32x64.f8f6f4.v4i32.v8i32(<4 x i32> %{{.*}}, <8 x i32> %{{.*}}, <16 x float> %{{.*}}, i32 4, i32 0, i32 0, i32 %{{.*}}, i32 0, i32 %{{.*}})
  %r40 = rocdl.mfma.scale.f32.32x32x64.f8f6f4 %arg4, %arg2, %arg1, %cst4, %cst0, %cst0, %arg0, %cst0, %arg0 :
                              (vector<4xi32>, vector<8xi32>, vector<16xf32>, i32, i32, i32, i32, i32, i32) -> vector<16xf32>

  // fp4 * bf8
  // CHECK: call <16 x float> @llvm.amdgcn.mfma.scale.f32.32x32x64.f8f6f4.v4i32.v8i32(<4 x i32> %{{.*}}, <8 x i32> %{{.*}}, <16 x float> %{{.*}}, i32 4, i32 1, i32 0, i32 %{{.*}}, i32 0, i32 %{{.*}})
  %r41 = rocdl.mfma.scale.f32.32x32x64.f8f6f4 %arg4, %arg2, %arg1, %cst4, %cst1, %cst0, %arg0, %cst0, %arg0 :
                              (vector<4xi32>, vector<8xi32>, vector<16xf32>, i32, i32, i32, i32, i32, i32) -> vector<16xf32>

  // fp4 * fp6
  // CHECK: call <16 x float> @llvm.amdgcn.mfma.scale.f32.32x32x64.f8f6f4.v4i32.v6i32(<4 x i32> %{{.*}}, <6 x i32> %{{.*}}, <16 x float> %{{.*}}, i32 4, i32 2, i32 0, i32 %{{.*}}, i32 0, i32 %{{.*}})
  %r42 = rocdl.mfma.scale.f32.32x32x64.f8f6f4 %arg4, %arg3, %arg1, %cst4, %cst2, %cst0, %arg0, %cst0, %arg0 :
                              (vector<4xi32>, vector<6xi32>, vector<16xf32>, i32, i32, i32, i32, i32, i32) -> vector<16xf32>

  // fp4 * bf6
  // CHECK: call <16 x float> @llvm.amdgcn.mfma.scale.f32.32x32x64.f8f6f4.v4i32.v6i32(<4 x i32> %{{.*}}, <6 x i32> %{{.*}}, <16 x float> %{{.*}}, i32 4, i32 3, i32 0, i32 %{{.*}}, i32 0, i32 %{{.*}})
  %r43 = rocdl.mfma.scale.f32.32x32x64.f8f6f4 %arg4, %arg3, %arg1, %cst4, %cst3, %cst0, %arg0, %cst0, %arg0 :
                              (vector<4xi32>, vector<6xi32>, vector<16xf32>, i32, i32, i32, i32, i32, i32) -> vector<16xf32>

  // fp4 * fp4
  // CHECK: call <16 x float> @llvm.amdgcn.mfma.scale.f32.32x32x64.f8f6f4.v4i32.v4i32(<4 x i32> %{{.*}}, <4 x i32> %{{.*}}, <16 x float> %{{.*}}, i32 4, i32 4, i32 0, i32 %{{.*}}, i32 0, i32 %{{.*}})
  %r44 = rocdl.mfma.scale.f32.32x32x64.f8f6f4 %arg4, %arg4, %arg1, %cst4, %cst4, %cst0, %arg0, %cst0, %arg0 :
                              (vector<4xi32>, vector<4xi32>, vector<16xf32>, i32, i32, i32, i32, i32, i32) -> vector<16xf32>

  llvm.return %r00 : vector<16 x f32>
}

llvm.func @rocdl.mfma.scale.f32.16x16x128.f8f6f4(%arg0 : i32,
                   %arg1 : vector<4 x f32>, %arg2 : vector<8xi32>,
                   %arg3 : vector<6xi32>, %arg4 : vector<4xi32>) -> vector<4 x f32> {
  %cst0 = llvm.mlir.constant(0 : i32) : i32
  %cst1 = llvm.mlir.constant(1 : i32) : i32
  %cst2 = llvm.mlir.constant(2 : i32) : i32
  %cst3 = llvm.mlir.constant(3 : i32) : i32
  %cst4 = llvm.mlir.constant(4 : i32) : i32

  // CHECK-LABEL: rocdl.mfma.scale.f32.16x16x128.f8f6f4
  // fp8 * fp8
  // CHECK: call <4 x float> @llvm.amdgcn.mfma.scale.f32.16x16x128.f8f6f4.v8i32.v8i32(<8 x i32> %{{.*}}, <8 x i32> %{{.*}}, <4 x float> %{{.*}}, i32 0, i32 0, i32 0, i32 %{{.*}}, i32 0, i32 %{{.*}})
  %r00 = rocdl.mfma.scale.f32.16x16x128.f8f6f4 %arg2, %arg2, %arg1, %cst0, %cst0, %cst0, %arg0, %cst0, %arg0 :
                              (vector<8xi32>, vector<8xi32>, vector<4xf32>, i32, i32, i32, i32, i32, i32) -> vector<4xf32>

  // fp8 * bf8
  // CHECK: call <4 x float> @llvm.amdgcn.mfma.scale.f32.16x16x128.f8f6f4.v8i32.v8i32(<8 x i32> %{{.*}}, <8 x i32> %{{.*}}, <4 x float> %{{.*}}, i32 0, i32 1, i32 0, i32 %{{.*}}, i32 0, i32 %{{.*}})
  %r01 = rocdl.mfma.scale.f32.16x16x128.f8f6f4 %arg2, %arg2, %arg1, %cst0, %cst1, %cst0, %arg0, %cst0, %arg0 :
                              (vector<8xi32>, vector<8xi32>, vector<4xf32>, i32, i32, i32, i32, i32, i32) -> vector<4xf32>

  // fp8 * fp6
  // CHECK: call <4 x float> @llvm.amdgcn.mfma.scale.f32.16x16x128.f8f6f4.v8i32.v6i32(<8 x i32> %{{.*}}, <6 x i32> %{{.*}}, <4 x float> %{{.*}}, i32 0, i32 2, i32 0, i32 %{{.*}}, i32 0, i32 %{{.*}})
  %r02 = rocdl.mfma.scale.f32.16x16x128.f8f6f4 %arg2, %arg3, %arg1, %cst0, %cst2, %cst0, %arg0, %cst0, %arg0 :
                              (vector<8xi32>, vector<6xi32>, vector<4xf32>, i32, i32, i32, i32, i32, i32) -> vector<4xf32>

  // fp8 * bf6
  // CHECK: call <4 x float> @llvm.amdgcn.mfma.scale.f32.16x16x128.f8f6f4.v8i32.v6i32(<8 x i32> %{{.*}}, <6 x i32> %{{.*}}, <4 x float> %{{.*}}, i32 0, i32 3, i32 0, i32 %{{.*}}, i32 0, i32 %{{.*}})
  %r03 = rocdl.mfma.scale.f32.16x16x128.f8f6f4 %arg2, %arg3, %arg1, %cst0, %cst3, %cst0, %arg0, %cst0, %arg0 :
                              (vector<8xi32>, vector<6xi32>, vector<4xf32>, i32, i32, i32, i32, i32, i32) -> vector<4xf32>

  // fp8 * fp4
  // CHECK: call <4 x float> @llvm.amdgcn.mfma.scale.f32.16x16x128.f8f6f4.v8i32.v4i32(<8 x i32> %{{.*}}, <4 x i32> %{{.*}}, <4 x float> %{{.*}}, i32 0, i32 4, i32 0, i32 %{{.*}}, i32 0, i32 %{{.*}})
  %r04 = rocdl.mfma.scale.f32.16x16x128.f8f6f4 %arg2, %arg4, %arg1, %cst0, %cst4, %cst0, %arg0, %cst0, %arg0 :
                              (vector<8xi32>, vector<4xi32>, vector<4xf32>, i32, i32, i32, i32, i32, i32) -> vector<4xf32>

  // bf8 * fp8
  // CHECK: call <4 x float> @llvm.amdgcn.mfma.scale.f32.16x16x128.f8f6f4.v8i32.v8i32(<8 x i32> %{{.*}}, <8 x i32> %{{.*}}, <4 x float> %{{.*}}, i32 1, i32 0, i32 0, i32 %{{.*}}, i32 0, i32 %{{.*}})
  %r10 = rocdl.mfma.scale.f32.16x16x128.f8f6f4 %arg2, %arg2, %arg1, %cst1, %cst0, %cst0, %arg0, %cst0, %arg0 :
                              (vector<8xi32>, vector<8xi32>, vector<4xf32>, i32, i32, i32, i32, i32, i32) -> vector<4xf32>

  // bf8 * bf8
  // CHECK: call <4 x float> @llvm.amdgcn.mfma.scale.f32.16x16x128.f8f6f4.v8i32.v8i32(<8 x i32> %{{.*}}, <8 x i32> %{{.*}}, <4 x float> %{{.*}}, i32 1, i32 1, i32 0, i32 %{{.*}}, i32 0, i32 %{{.*}})
  %r11 = rocdl.mfma.scale.f32.16x16x128.f8f6f4 %arg2, %arg2, %arg1, %cst1, %cst1, %cst0, %arg0, %cst0, %arg0 :
                              (vector<8xi32>, vector<8xi32>, vector<4xf32>, i32, i32, i32, i32, i32, i32) -> vector<4xf32>

  // bf8 * fp6
  // CHECK: call <4 x float> @llvm.amdgcn.mfma.scale.f32.16x16x128.f8f6f4.v8i32.v6i32(<8 x i32> %{{.*}}, <6 x i32> %{{.*}}, <4 x float> %{{.*}}, i32 1, i32 2, i32 0, i32 %{{.*}}, i32 0, i32 %{{.*}})
  %r12 = rocdl.mfma.scale.f32.16x16x128.f8f6f4 %arg2, %arg3, %arg1, %cst1, %cst2, %cst0, %arg0, %cst0, %arg0 :
                              (vector<8xi32>, vector<6xi32>, vector<4xf32>, i32, i32, i32, i32, i32, i32) -> vector<4xf32>

  // bf8 * bf6
  // CHECK: call <4 x float> @llvm.amdgcn.mfma.scale.f32.16x16x128.f8f6f4.v8i32.v6i32(<8 x i32> %{{.*}}, <6 x i32> %{{.*}}, <4 x float> %{{.*}}, i32 1, i32 3, i32 0, i32 %{{.*}}, i32 0, i32 %{{.*}})
  %r13 = rocdl.mfma.scale.f32.16x16x128.f8f6f4 %arg2, %arg3, %arg1, %cst1, %cst3, %cst0, %arg0, %cst0, %arg0 :
                              (vector<8xi32>, vector<6xi32>, vector<4xf32>, i32, i32, i32, i32, i32, i32) -> vector<4xf32>

  // bf8 * fp4
  // CHECK: call <4 x float> @llvm.amdgcn.mfma.scale.f32.16x16x128.f8f6f4.v8i32.v4i32(<8 x i32> %{{.*}}, <4 x i32> %{{.*}}, <4 x float> %{{.*}}, i32 1, i32 4, i32 0, i32 %{{.*}}, i32 0, i32 %{{.*}})
  %r14 = rocdl.mfma.scale.f32.16x16x128.f8f6f4 %arg2, %arg4, %arg1, %cst1, %cst4, %cst0, %arg0, %cst0, %arg0 :
                              (vector<8xi32>, vector<4xi32>, vector<4xf32>, i32, i32, i32, i32, i32, i32) -> vector<4xf32>

  // fp6 * fp8
  // CHECK: call <4 x float> @llvm.amdgcn.mfma.scale.f32.16x16x128.f8f6f4.v6i32.v8i32(<6 x i32> %{{.*}}, <8 x i32> %{{.*}}, <4 x float> %{{.*}}, i32 2, i32 0, i32 0, i32 %{{.*}}, i32 0, i32 %{{.*}})
  %r20 = rocdl.mfma.scale.f32.16x16x128.f8f6f4 %arg3, %arg2, %arg1, %cst2, %cst0, %cst0, %arg0, %cst0, %arg0 :
                              (vector<6xi32>, vector<8xi32>, vector<4xf32>, i32, i32, i32, i32, i32, i32) -> vector<4xf32>

  // fp6 * bf8
  // CHECK: call <4 x float> @llvm.amdgcn.mfma.scale.f32.16x16x128.f8f6f4.v6i32.v8i32(<6 x i32> %{{.*}}, <8 x i32> %{{.*}}, <4 x float> %{{.*}}, i32 2, i32 1, i32 0, i32 %{{.*}}, i32 0, i32 %{{.*}})
  %r21 = rocdl.mfma.scale.f32.16x16x128.f8f6f4 %arg3, %arg2, %arg1, %cst2, %cst1, %cst0, %arg0, %cst0, %arg0 :
                              (vector<6xi32>, vector<8xi32>, vector<4xf32>, i32, i32, i32, i32, i32, i32) -> vector<4xf32>

  // fp6 * fp6
  // CHECK: call <4 x float> @llvm.amdgcn.mfma.scale.f32.16x16x128.f8f6f4.v6i32.v6i32(<6 x i32> %{{.*}}, <6 x i32> %{{.*}}, <4 x float> %{{.*}}, i32 2, i32 2, i32 0, i32 %{{.*}}, i32 0, i32 %{{.*}})
  %r22 = rocdl.mfma.scale.f32.16x16x128.f8f6f4 %arg3, %arg3, %arg1, %cst2, %cst2, %cst0, %arg0, %cst0, %arg0 :
                              (vector<6xi32>, vector<6xi32>, vector<4xf32>, i32, i32, i32, i32, i32, i32) -> vector<4xf32>

  // fp6 * bf6
  // CHECK: call <4 x float> @llvm.amdgcn.mfma.scale.f32.16x16x128.f8f6f4.v6i32.v6i32(<6 x i32> %{{.*}}, <6 x i32> %{{.*}}, <4 x float> %{{.*}}, i32 2, i32 3, i32 0, i32 %{{.*}}, i32 0, i32 %{{.*}})
  %r23 = rocdl.mfma.scale.f32.16x16x128.f8f6f4 %arg3, %arg3, %arg1, %cst2, %cst3, %cst0, %arg0, %cst0, %arg0 :
                              (vector<6xi32>, vector<6xi32>, vector<4xf32>, i32, i32, i32, i32, i32, i32) -> vector<4xf32>

  // fp6 * fp4
  // CHECK: call <4 x float> @llvm.amdgcn.mfma.scale.f32.16x16x128.f8f6f4.v6i32.v4i32(<6 x i32> %{{.*}}, <4 x i32> %{{.*}}, <4 x float> %{{.*}}, i32 2, i32 4, i32 0, i32 %{{.*}}, i32 0, i32 %{{.*}})
  %r24 = rocdl.mfma.scale.f32.16x16x128.f8f6f4 %arg3, %arg4, %arg1, %cst2, %cst4, %cst0, %arg0, %cst0, %arg0 :
                              (vector<6xi32>, vector<4xi32>, vector<4xf32>, i32, i32, i32, i32, i32, i32) -> vector<4xf32>

  // bf6 * fp8
  // CHECK: call <4 x float> @llvm.amdgcn.mfma.scale.f32.16x16x128.f8f6f4.v6i32.v8i32(<6 x i32> %{{.*}}, <8 x i32> %{{.*}}, <4 x float> %{{.*}}, i32 3, i32 0, i32 0, i32 %{{.*}}, i32 0, i32 %{{.*}})
  %r30 = rocdl.mfma.scale.f32.16x16x128.f8f6f4 %arg3, %arg2, %arg1, %cst3, %cst0, %cst0, %arg0, %cst0, %arg0 :
                              (vector<6xi32>, vector<8xi32>, vector<4xf32>, i32, i32, i32, i32, i32, i32) -> vector<4xf32>

  // bf6 * bf8
  // CHECK: call <4 x float> @llvm.amdgcn.mfma.scale.f32.16x16x128.f8f6f4.v6i32.v8i32(<6 x i32> %{{.*}}, <8 x i32> %{{.*}}, <4 x float> %{{.*}}, i32 3, i32 1, i32 0, i32 %{{.*}}, i32 0, i32 %{{.*}})
  %r31 = rocdl.mfma.scale.f32.16x16x128.f8f6f4 %arg3, %arg2, %arg1, %cst3, %cst1, %cst0, %arg0, %cst0, %arg0 :
                              (vector<6xi32>, vector<8xi32>, vector<4xf32>, i32, i32, i32, i32, i32, i32) -> vector<4xf32>

  // bf6 * fp6
  // CHECK: call <4 x float> @llvm.amdgcn.mfma.scale.f32.16x16x128.f8f6f4.v6i32.v6i32(<6 x i32> %{{.*}}, <6 x i32> %{{.*}}, <4 x float> %{{.*}}, i32 3, i32 2, i32 0, i32 %{{.*}}, i32 0, i32 %{{.*}})
  %r32 = rocdl.mfma.scale.f32.16x16x128.f8f6f4 %arg3, %arg3, %arg1, %cst3, %cst2, %cst0, %arg0, %cst0, %arg0 :
                              (vector<6xi32>, vector<6xi32>, vector<4xf32>, i32, i32, i32, i32, i32, i32) -> vector<4xf32>

  // bf6 * bf6
  // CHECK: call <4 x float> @llvm.amdgcn.mfma.scale.f32.16x16x128.f8f6f4.v6i32.v6i32(<6 x i32> %{{.*}}, <6 x i32> %{{.*}}, <4 x float> %{{.*}}, i32 3, i32 3, i32 0, i32 %{{.*}}, i32 0, i32 %{{.*}})
  %r33 = rocdl.mfma.scale.f32.16x16x128.f8f6f4 %arg3, %arg3, %arg1, %cst3, %cst3, %cst0, %arg0, %cst0, %arg0 :
                              (vector<6xi32>, vector<6xi32>, vector<4xf32>, i32, i32, i32, i32, i32, i32) -> vector<4xf32>

  // bf6 * fp4
  // CHECK: call <4 x float> @llvm.amdgcn.mfma.scale.f32.16x16x128.f8f6f4.v6i32.v4i32(<6 x i32> %{{.*}}, <4 x i32> %{{.*}}, <4 x float> %{{.*}}, i32 3, i32 4, i32 0, i32 %{{.*}}, i32 0, i32 %{{.*}})
  %r34 = rocdl.mfma.scale.f32.16x16x128.f8f6f4 %arg3, %arg4, %arg1, %cst3, %cst4, %cst0, %arg0, %cst0, %arg0 :
                              (vector<6xi32>, vector<4xi32>, vector<4xf32>, i32, i32, i32, i32, i32, i32) -> vector<4xf32>

  // fp4 * fp8
  // CHECK: call <4 x float> @llvm.amdgcn.mfma.scale.f32.16x16x128.f8f6f4.v4i32.v8i32(<4 x i32> %{{.*}}, <8 x i32> %{{.*}}, <4 x float> %{{.*}}, i32 4, i32 0, i32 0, i32 %{{.*}}, i32 0, i32 %{{.*}})
  %r40 = rocdl.mfma.scale.f32.16x16x128.f8f6f4 %arg4, %arg2, %arg1, %cst4, %cst0, %cst0, %arg0, %cst0, %arg0 :
                              (vector<4xi32>, vector<8xi32>, vector<4xf32>, i32, i32, i32, i32, i32, i32) -> vector<4xf32>

  // fp4 * bf8
  // CHECK: call <4 x float> @llvm.amdgcn.mfma.scale.f32.16x16x128.f8f6f4.v4i32.v8i32(<4 x i32> %{{.*}}, <8 x i32> %{{.*}}, <4 x float> %{{.*}}, i32 4, i32 1, i32 0, i32 %{{.*}}, i32 0, i32 %{{.*}})
  %r41 = rocdl.mfma.scale.f32.16x16x128.f8f6f4 %arg4, %arg2, %arg1, %cst4, %cst1, %cst0, %arg0, %cst0, %arg0 :
                              (vector<4xi32>, vector<8xi32>, vector<4xf32>, i32, i32, i32, i32, i32, i32) -> vector<4xf32>

  // fp4 * fp6
  // CHECK: call <4 x float> @llvm.amdgcn.mfma.scale.f32.16x16x128.f8f6f4.v4i32.v6i32(<4 x i32> %{{.*}}, <6 x i32> %{{.*}}, <4 x float> %{{.*}}, i32 4, i32 2, i32 0, i32 %{{.*}}, i32 0, i32 %{{.*}})
  %r42 = rocdl.mfma.scale.f32.16x16x128.f8f6f4 %arg4, %arg3, %arg1, %cst4, %cst2, %cst0, %arg0, %cst0, %arg0 :
                              (vector<4xi32>, vector<6xi32>, vector<4xf32>, i32, i32, i32, i32, i32, i32) -> vector<4xf32>

  // fp4 * bf6
  // CHECK: call <4 x float> @llvm.amdgcn.mfma.scale.f32.16x16x128.f8f6f4.v4i32.v6i32(<4 x i32> %{{.*}}, <6 x i32> %{{.*}}, <4 x float> %{{.*}}, i32 4, i32 3, i32 0, i32 %{{.*}}, i32 0, i32 %{{.*}})
  %r43 = rocdl.mfma.scale.f32.16x16x128.f8f6f4 %arg4, %arg3, %arg1, %cst4, %cst3, %cst0, %arg0, %cst0, %arg0 :
                              (vector<4xi32>, vector<6xi32>, vector<4xf32>, i32, i32, i32, i32, i32, i32) -> vector<4xf32>

  // fp4 * fp4
  // CHECK: call <4 x float> @llvm.amdgcn.mfma.scale.f32.16x16x128.f8f6f4.v4i32.v4i32(<4 x i32> %{{.*}}, <4 x i32> %{{.*}}, <4 x float> %{{.*}}, i32 4, i32 4, i32 0, i32 %{{.*}}, i32 0, i32 %{{.*}}
  %r44 = rocdl.mfma.scale.f32.16x16x128.f8f6f4 %arg4, %arg4, %arg1, %cst4, %cst4, %cst0, %arg0, %cst0, %arg0 :
                              (vector<4xi32>, vector<4xi32>, vector<4xf32>, i32, i32, i32, i32, i32, i32) -> vector<4xf32>

  llvm.return %r00 : vector<4 x f32>
}

llvm.func @rocdl.wmma(%arg0 : vector<8xf32>, %arg1 : vector<16 x f16>, %arg2 : vector<16 x i16>, %arg3 : vector<8 x i32>,
                      %arg4 : vector<2xi32>, %arg5 : vector<4xi32>, %arg6 : vector<4xf32>, %arg7 : vector<8xf16>, %arg8 : vector<8xi16>) -> vector<8xf32> {
  %zero = llvm.mlir.constant(false) : i1

  // ---- Wave32 -----

  // f16 -> f32
  // CHECK: call <8 x float> @llvm.amdgcn.wmma.f32.16x16x16.f16.v8f32.v16f16(<16 x half> %{{.*}}, <16 x half> %{{.*}}, <8 x float> %{{.*}})
  %r0 = rocdl.wmma.f32.16x16x16.f16 %arg1, %arg1, %arg0 : (vector<16xf16>, vector<16xf16>, vector<8xf32>) -> vector<8xf32>

  // bf16 -> f32
  // CHECK: call <8 x float> @llvm.amdgcn.wmma.f32.16x16x16.bf16.v8f32.v16i16(<16 x i16> %{{.*}}, <16 x i16> %{{.*}}, <8 x float> %{{.*}})
  %r1 = rocdl.wmma.f32.16x16x16.bf16 %arg2, %arg2, %arg0 : (vector<16xi16>, vector<16xi16>, vector<8xf32>) -> vector<8xf32>

  // f16 -> f16 (OPSEL = {0,1})
  // CHECK: call <16 x half> @llvm.amdgcn.wmma.f16.16x16x16.f16.v16f16.v16f16(<16 x half> %{{.*}}, <16 x half> %{{.*}}, <16 x half> %{{.*}}, i1 {{.*}})
  %r2 = rocdl.wmma.f16.16x16x16.f16 %arg1, %arg1, %arg1, %zero : (vector<16xf16>, vector<16xf16>, vector<16xf16>, i1) -> vector<16xf16>

  // bf16 -> bf16 (OPSEL = {0,1})
  // CHECK: call <16 x i16> @llvm.amdgcn.wmma.bf16.16x16x16.bf16.v16i16.v16i16(<16 x i16> %{{.*}}, <16 x i16> %{{.*}}, <16 x i16> %{{.*}}, i1 {{.*}})
  %r4 = rocdl.wmma.bf16.16x16x16.bf16 %arg2, %arg2, %arg2, %zero : (vector<16xi16>, vector<16xi16>, vector<16xi16>, i1) -> vector<16xi16>

  // int8 -> int32 (signA = {0,1}, signB = {0,1}, clamp = {0,1})
  // CHECK: call <8 x i32> @llvm.amdgcn.wmma.i32.16x16x16.iu8.v8i32.v4i32(i1 {{.*}}, <4 x i32> %{{.*}}, i1 {{.*}}, <4 x i32> %{{.*}}, <8 x i32> %{{.*}}, i1 {{.*}})
  %r5 = rocdl.wmma.i32.16x16x16.iu8 %zero, %arg5, %zero, %arg5, %arg3, %zero : (i1, vector<4xi32>, i1, vector<4xi32>, vector<8xi32>, i1) -> vector<8xi32>

  // int4 -> int32 (signA = {0,1}, signB = {0,1}, clamp = {0,1})
  // CHECK: call <8 x i32> @llvm.amdgcn.wmma.i32.16x16x16.iu4.v8i32.v2i32(i1 {{.*}}, <2 x i32> %{{.*}}, i1 {{.*}}, <2 x i32> %{{.*}}, <8 x i32> %{{.*}}, i1 {{.*}})
  %r6 = rocdl.wmma.i32.16x16x16.iu4 %zero, %arg4, %zero, %arg4, %arg3, %zero : (i1, vector<2xi32>, i1, vector<2xi32>, vector<8xi32>, i1) -> vector<8xi32>

  // int4 -> int32 (signA = {0,1}, signB = {0,1}, clamp = {0,1})
  // CHECK: call <8 x i32> @llvm.amdgcn.wmma.i32.16x16x32.iu4.v8i32.v2i32(i1 {{.*}}, <2 x i32> %{{.*}}, i1 {{.*}}, <2 x i32> %{{.*}}, <8 x i32> %{{.*}}, i1 {{.*}})
  %r6.gfx12 = rocdl.wmma.i32.16x16x32.iu4 %zero, %arg4, %zero, %arg4, %arg3, %zero : (i1, vector<2xi32>, i1, vector<2xi32>, vector<8xi32>, i1) -> vector<8xi32>

  // ---- Wave64 -----

  // f16 -> f32
  // CHECK: call <4 x float> @llvm.amdgcn.wmma.f32.16x16x16.f16.v4f32.v16f16(<16 x half> %{{.*}}, <16 x half> %{{.*}}, <4 x float> %{{.*}})
  %r7 = rocdl.wmma.f32.16x16x16.f16 %arg1, %arg1, %arg6 : (vector<16xf16>, vector<16xf16>, vector<4xf32>) -> vector<4xf32>

  // bf16 -> f32
  // CHECK: call <4 x float> @llvm.amdgcn.wmma.f32.16x16x16.bf16.v4f32.v16i16(<16 x i16> %{{.*}}, <16 x i16> %{{.*}}, <4 x float> %{{.*}})
  %r8 = rocdl.wmma.f32.16x16x16.bf16 %arg2, %arg2, %arg6 : (vector<16xi16>, vector<16xi16>, vector<4xf32>) -> vector<4xf32>

  // f16 -> f16 (OPSEL = {0,1})
  // CHECK: call <8 x half> @llvm.amdgcn.wmma.f16.16x16x16.f16.v8f16.v16f16(<16 x half> %{{.*}}, <16 x half> %{{.*}}, <8 x half> %{{.*}}, i1 {{.*}})
  %r9 = rocdl.wmma.f16.16x16x16.f16 %arg1, %arg1, %arg7, %zero : (vector<16xf16>, vector<16xf16>, vector<8xf16>, i1) -> vector<8xf16>

  // bf16 -> bf16 (OPSEL = {0,1})
  // CHECK: call <8 x i16> @llvm.amdgcn.wmma.bf16.16x16x16.bf16.v8i16.v16i16(<16 x i16> %{{.*}}, <16 x i16> %{{.*}}, <8 x i16> %{{.*}}, i1 {{.*}})
  %r11 = rocdl.wmma.bf16.16x16x16.bf16 %arg2, %arg2, %arg8, %zero : (vector<16xi16>, vector<16xi16>, vector<8xi16>, i1) -> vector<8xi16>

  // int8 -> int32 (signA = {0,1}, signB = {0,1}, clamp = {0,1})
  // CHECK: call <4 x i32> @llvm.amdgcn.wmma.i32.16x16x16.iu8.v4i32.v4i32(i1 {{.*}}, <4 x i32> %{{.*}}, i1 {{.*}}, <4 x i32> %{{.*}}, <4 x i32> %{{.*}}, i1 {{.*}})
  %r12 = rocdl.wmma.i32.16x16x16.iu8 %zero, %arg5, %zero, %arg5, %arg5, %zero : (i1, vector<4xi32>, i1, vector<4xi32>, vector<4xi32>, i1) -> vector<4xi32>

  // int4 -> int32 (signA = {0,1}, signB = {0,1}, clamp = {0,1})
  // CHECK: call <4 x i32> @llvm.amdgcn.wmma.i32.16x16x16.iu4.v4i32.v2i32(i1 {{.*}}, <2 x i32> %{{.*}}, i1 {{.*}}, <2 x i32> %{{.*}}, <4 x i32> %{{.*}}, i1 {{.*}})
  %r13 = rocdl.wmma.i32.16x16x16.iu4 %zero, %arg4, %zero, %arg4, %arg5, %zero : (i1, vector<2xi32>, i1, vector<2xi32>, vector<4xi32>, i1) -> vector<4xi32>

  llvm.return %r0 : vector<8xf32>
}

llvm.func @rocdl.ds.read.tr(%ptr : !llvm.ptr<3>) -> vector<4xf16> {
  // CHECK-LABEL: rocdl.ds.read.tr
  // CHECK: call <2 x i32> @llvm.amdgcn.ds.read.tr4.b64.v2i32(ptr addrspace(3) %0)
  %r0 = rocdl.ds.read.tr4.b64 %ptr : !llvm.ptr<3> -> vector<2xi32>
  // CHECK: call <3 x i32> @llvm.amdgcn.ds.read.tr6.b96.v3i32(ptr addrspace(3) %0)
  %r1 = rocdl.ds.read.tr6.b96 %ptr : !llvm.ptr<3> -> vector<3xi32>
  // CHECK: call <2 x i32> @llvm.amdgcn.ds.read.tr8.b64.v2i32(ptr addrspace(3) %0)
  %r2 = rocdl.ds.read.tr8.b64 %ptr : !llvm.ptr<3> -> vector<2xi32>
  // CHECK: call <4 x half> @llvm.amdgcn.ds.read.tr16.b64.v4f16(ptr addrspace(3) %0)
  %r3 = rocdl.ds.read.tr16.b64 %ptr : !llvm.ptr<3> -> vector<4xf16>
  // CHECK: call <4 x bfloat> @llvm.amdgcn.ds.read.tr16.b64.v4bf16(ptr addrspace(3) %0)
  %r4 = rocdl.ds.read.tr16.b64 %ptr : !llvm.ptr<3> -> vector<4xbf16>
  llvm.return %r3 : vector<4xf16>
}

llvm.func @rocdl.global.load.lds(%src : !llvm.ptr<1>, %dst: !llvm.ptr<3>) {
  %aux = llvm.mlir.constant(0 : i32) : i32
  %offset = llvm.mlir.constant(0 : i32) : i32
  %size = llvm.mlir.constant(10 : i32) : i32
  //CHECK: call void @llvm.amdgcn.global.load.lds
  rocdl.global.load.lds %src, %dst, %size, %offset, %aux
  llvm.return
}

llvm.func @rocdl.make.buffer.rsrc(%ptr : !llvm.ptr,
                                  %stride : i16,
                                  %numRecords : i32,
                                  %flags : i32) -> !llvm.ptr<8> {
  // CHECK-LABEL: rocdl.make.buffer.rsrc
  // CHECK: %[[rsrc:.*]] = call ptr addrspace(8) @llvm.amdgcn.make.buffer.rsrc.p8.p0(ptr %{{.*}}, i16 %{{.*}}, i32 %{{.*}}, i32 %{{.*}})
  // CHECK: ret ptr addrspace(8) %[[rsrc]]
  %rsrc = rocdl.make.buffer.rsrc %ptr, %stride, %numRecords, %flags : !llvm.ptr to !llvm.ptr<8>
  llvm.return %rsrc : !llvm.ptr<8>
}

llvm.func @rocdl.make.buffer.rsrc.p7.p1(%ptr : !llvm.ptr<1>,
                                  %stride : i16,
                                  %numRecords : i32,
                                  %flags : i32) -> !llvm.ptr<7> {
  // CHECK-LABEL: rocdl.make.buffer.rsrc.p7.p1
  // CHECK: %[[rsrc:.*]] = call ptr addrspace(7) @llvm.amdgcn.make.buffer.rsrc.p7.p1(ptr addrspace(1) %{{.*}}, i16 %{{.*}}, i32 %{{.*}}, i32 %{{.*}})
  // CHECK: ret ptr addrspace(7) %[[rsrc]]
  %rsrc = rocdl.make.buffer.rsrc %ptr, %stride, %numRecords, %flags : <1> to <7>
  llvm.return %rsrc : !llvm.ptr<7>
}

llvm.func @rocdl.wmma.fp8(%arg0 : vector<2 x i32>, %arg1 : vector<8xf32>) -> vector<8xf32> {
  // CHECK: call <8 x float> @llvm.amdgcn.wmma.f32.16x16x16.fp8.fp8.v8f32.v2i32(<2 x i32> %{{.*}}, <2 x i32> %{{.*}}, <8 x float> %{{.*}})
  %r0 = rocdl.wmma.f32.16x16x16.fp8_fp8 %arg0, %arg0, %arg1: (vector<2xi32>, vector<2xi32>, vector<8xf32>) -> vector<8xf32>

  // CHECK: call <8 x float> @llvm.amdgcn.wmma.f32.16x16x16.fp8.bf8.v8f32.v2i32(<2 x i32> %{{.*}}, <2 x i32> %{{.*}}, <8 x float> %{{.*}})
  %r1 = rocdl.wmma.f32.16x16x16.fp8_bf8 %arg0, %arg0, %arg1: (vector<2xi32>, vector<2xi32>, vector<8xf32>) -> vector<8xf32>

  // CHECK: call <8 x float> @llvm.amdgcn.wmma.f32.16x16x16.bf8.bf8.v8f32.v2i32(<2 x i32> %{{.*}}, <2 x i32> %{{.*}}, <8 x float> %{{.*}})
  %r2 = rocdl.wmma.f32.16x16x16.bf8_bf8 %arg0, %arg0, %arg1: (vector<2xi32>, vector<2xi32>, vector<8xf32>) -> vector<8xf32>

  // CHECK: call <8 x float> @llvm.amdgcn.wmma.f32.16x16x16.bf8.fp8.v8f32.v2i32(<2 x i32> %{{.*}}, <2 x i32> %{{.*}}, <8 x float> %{{.*}})
  %r3 = rocdl.wmma.f32.16x16x16.bf8_fp8 %arg0, %arg0, %arg1: (vector<2xi32>, vector<2xi32>, vector<8xf32>) -> vector<8xf32>

  llvm.return %r0 : vector<8 x f32>
}

llvm.func @rocdl.raw.ptr.buffer(%rsrc : !llvm.ptr<8>,
                        %offset : i32, %soffset : i32,
                        %vdata1 : i32,
                        %vdata2 : vector<2xi32>,
                        %vdata4 : vector<4xi32>) {
  %aux = llvm.mlir.constant(0 : i32) : i32
  // CHECK-LABEL: rocdl.raw.ptr.buffer
  // CHECK: call i32 @llvm.amdgcn.raw.ptr.buffer.load.i32(ptr addrspace(8) %{{.*}}, i32 %{{.*}}, i32 %{{.*}}, i32 {{.*}}
  // CHECK: call <2 x i32> @llvm.amdgcn.raw.ptr.buffer.load.v2i32(ptr addrspace(8) %{{.*}}, i32 %{{.*}}, i32 %{{.*}}, i32 {{.*}}
  // CHECK: call <4 x i32> @llvm.amdgcn.raw.ptr.buffer.load.v4i32(ptr addrspace(8) %{{.*}}, i32 %{{.*}}, i32 %{{.*}}, i32 {{.*}}

  // CHECK: call void @llvm.amdgcn.raw.ptr.buffer.store.i32(i32 %{{.*}}, ptr addrspace(8) %{{.*}}, i32 %{{.*}}, i32 %{{.*}}, i32 {{.*}}
  // CHECK: call void @llvm.amdgcn.raw.ptr.buffer.store.v2i32(<2 x i32> %{{.*}}, ptr addrspace(8) %{{.*}}, i32 %{{.*}}, i32 %{{.*}}, i32 {{.*}}
  // CHECK: call void @llvm.amdgcn.raw.ptr.buffer.store.v4i32(<4 x i32> %{{.*}}, ptr addrspace(8) %{{.*}}, i32 %{{.*}}, i32 %{{.*}}, i32 {{.*}}

  %r1 = rocdl.raw.ptr.buffer.load %rsrc, %offset, %soffset, %aux : i32
  %r2 = rocdl.raw.ptr.buffer.load %rsrc, %offset, %soffset, %aux : vector<2xi32>
  %r4 = rocdl.raw.ptr.buffer.load %rsrc, %offset, %soffset, %aux : vector<4xi32>

  rocdl.raw.ptr.buffer.store %vdata1, %rsrc, %offset, %soffset, %aux : i32
  rocdl.raw.ptr.buffer.store %vdata2, %rsrc, %offset, %soffset, %aux : vector<2xi32>
  rocdl.raw.ptr.buffer.store %vdata4, %rsrc, %offset, %soffset, %aux : vector<4xi32>

  llvm.return
}

llvm.func @rocdl.raw.ptr.buffer.load.lds(%rsrc : !llvm.ptr<8>, %dstLds : !llvm.ptr<3>,
                        %voffset : i32, %soffset : i32) {
  %size = llvm.mlir.constant(4 : i32) : i32
  %offset = llvm.mlir.constant(128 : i32) : i32
  %aux = llvm.mlir.constant(1 : i32) : i32
  // CHECK-LABEL: rocdl.raw.ptr.buffer.load.lds
  // CHECK: call void @llvm.amdgcn.raw.ptr.buffer.load.lds(ptr addrspace(8) %{{.*}}, ptr addrspace(3) %{{.*}}, i32 4, i32 %{{.*}}, i32 %{{.*}}, i32 128, i32 1
  rocdl.raw.ptr.buffer.load.lds %rsrc, %dstLds, %size, %voffset, %soffset, %offset, %aux

  llvm.return
}

llvm.func @rocdl.raw.ptr.buffer.atomic.f32(%rsrc : !llvm.ptr<8>,
                        %offset : i32, %soffset : i32,
                        %vdata1 : f32) {
  %aux = llvm.mlir.constant(0 : i32) : i32
  // CHECK-LABEL: rocdl.raw.ptr.buffer.atomic.f32
  // CHECK: call float @llvm.amdgcn.raw.ptr.buffer.atomic.fadd.f32(float %{{.*}}, ptr addrspace(8) %{{.*}}, i32 %{{.*}}, i32 %{{.*}}, i32 {{.*}}
  // CHECK: call float @llvm.amdgcn.raw.ptr.buffer.atomic.fmax.f32(float %{{.*}}, ptr addrspace(8) %{{.*}}, i32 %{{.*}}, i32 %{{.*}}, i32 {{.*}}

  rocdl.raw.ptr.buffer.atomic.fadd %vdata1, %rsrc, %offset, %soffset, %aux : f32
  rocdl.raw.ptr.buffer.atomic.fmax %vdata1, %rsrc, %offset, %soffset, %aux : f32

  llvm.return
}

llvm.func @rocdl.raw.ptr.buffer.atomic.i32(%rsrc : !llvm.ptr<8>,
                        %offset : i32, %soffset : i32,
                        %vdata1 : i32) {
  %aux = llvm.mlir.constant(0 : i32) : i32
  // CHECK-LABEL: rocdl.raw.ptr.buffer.atomic.i32
  // CHECK: call i32 @llvm.amdgcn.raw.ptr.buffer.atomic.smax.i32(i32 %{{.*}}, ptr addrspace(8) %{{.*}}, i32 %{{.*}}, i32 %{{.*}}, i32 {{.*}}
  // CHECK: call i32 @llvm.amdgcn.raw.ptr.buffer.atomic.umin.i32(i32 %{{.*}}, ptr addrspace(8) %{{.*}}, i32 %{{.*}}, i32 %{{.*}}, i32 {{.*}}

  rocdl.raw.ptr.buffer.atomic.smax %vdata1, %rsrc, %offset, %soffset, %aux : i32
  rocdl.raw.ptr.buffer.atomic.umin %vdata1, %rsrc, %offset, %soffset, %aux : i32

  llvm.return
}

llvm.func @rocdl.raw.ptr.buffer.atomic.cmpswap(%rsrc : !llvm.ptr<8>,
                        %offset : i32, %soffset : i32,
                        %src : i32, %cmp : i32) -> i32 {
  %aux = llvm.mlir.constant(0 : i32) : i32
  // CHECK-LABEL: rocdl.raw.ptr.buffer.atomic.cmpswap
  // CHECK: [[val:%.+]] = call i32 @llvm.amdgcn.raw.ptr.buffer.atomic.cmpswap.i32(i32 %{{.*}}, i32 %{{.*}}, ptr addrspace(8) %{{.*}}, i32 %{{.*}}, i32 %{{.*}}, i32 {{.*}}
  // CHECK: ret i32 [[val]]

  %val = rocdl.raw.ptr.buffer.atomic.cmpswap %src, %cmp, %rsrc, %offset, %soffset, %aux : i32
  llvm.return %val : i32
}

llvm.func @rocdl.raw.buffer(%rsrc : vector<4xi32>,
                        %offset : i32, %soffset : i32,
                        %vdata1 : i32,
                        %vdata2 : vector<2xi32>,
                        %vdata4 : vector<4xi32>) {
  %aux = llvm.mlir.constant(0 : i32) : i32
  // CHECK-LABEL: rocdl.raw.buffer
  // CHECK: call i32 @llvm.amdgcn.raw.buffer.load.i32(<4 x i32> %{{.*}}, i32 %{{.*}}, i32 %{{.*}}, i32 {{.*}}
  // CHECK: call <2 x i32> @llvm.amdgcn.raw.buffer.load.v2i32(<4 x i32> %{{.*}}, i32 %{{.*}}, i32 %{{.*}}, i32 {{.*}}
  // CHECK: call <4 x i32> @llvm.amdgcn.raw.buffer.load.v4i32(<4 x i32> %{{.*}}, i32 %{{.*}}, i32 %{{.*}}, i32 {{.*}}

  // CHECK: call void @llvm.amdgcn.raw.buffer.store.i32(i32 %{{.*}}, <4 x i32> %{{.*}}, i32 %{{.*}}, i32 %{{.*}}, i32 {{.*}}
  // CHECK: call void @llvm.amdgcn.raw.buffer.store.v2i32(<2 x i32> %{{.*}}, <4 x i32> %{{.*}}, i32 %{{.*}}, i32 %{{.*}}, i32 {{.*}}
  // CHECK: call void @llvm.amdgcn.raw.buffer.store.v4i32(<4 x i32> %{{.*}}, <4 x i32> %{{.*}}, i32 %{{.*}}, i32 %{{.*}}, i32 {{.*}}

  %r1 = rocdl.raw.buffer.load %rsrc, %offset, %soffset, %aux : i32
  %r2 = rocdl.raw.buffer.load %rsrc, %offset, %soffset, %aux : vector<2xi32>
  %r4 = rocdl.raw.buffer.load %rsrc, %offset, %soffset, %aux : vector<4xi32>

  rocdl.raw.buffer.store %vdata1, %rsrc, %offset, %soffset, %aux : i32
  rocdl.raw.buffer.store %vdata2, %rsrc, %offset, %soffset, %aux : vector<2xi32>
  rocdl.raw.buffer.store %vdata4, %rsrc, %offset, %soffset, %aux : vector<4xi32>

  llvm.return
}

llvm.func @rocdl.raw.buffer.atomic.f32(%rsrc : vector<4xi32>,
                        %offset : i32, %soffset : i32,
                        %vdata1 : f32) {
  %aux = llvm.mlir.constant(0 : i32) : i32
  // CHECK-LABEL: rocdl.raw.buffer.atomic.f32
  // CHECK: call float @llvm.amdgcn.raw.buffer.atomic.fadd.f32(float %{{.*}}, <4 x i32> %{{.*}}, i32 %{{.*}}, i32 %{{.*}}, i32 {{.*}}
  // CHECK: call float @llvm.amdgcn.raw.buffer.atomic.fmax.f32(float %{{.*}}, <4 x i32> %{{.*}}, i32 %{{.*}}, i32 %{{.*}}, i32 {{.*}}

  rocdl.raw.buffer.atomic.fadd %vdata1, %rsrc, %offset, %soffset, %aux : f32
  rocdl.raw.buffer.atomic.fmax %vdata1, %rsrc, %offset, %soffset, %aux : f32

  llvm.return
}

llvm.func @rocdl.raw.buffer.atomic.i32(%rsrc : vector<4xi32>,
                        %offset : i32, %soffset : i32,
                        %vdata1 : i32) {
  %aux = llvm.mlir.constant(0 : i32) : i32
  // CHECK-LABEL: rocdl.raw.buffer.atomic.i32
  // CHECK: call i32 @llvm.amdgcn.raw.buffer.atomic.smax.i32(i32 %{{.*}}, <4 x i32> %{{.*}}, i32 %{{.*}}, i32 %{{.*}}, i32 {{.*}}
  // CHECK: call i32 @llvm.amdgcn.raw.buffer.atomic.umin.i32(i32 %{{.*}}, <4 x i32> %{{.*}}, i32 %{{.*}}, i32 %{{.*}}, i32 {{.*}}

  rocdl.raw.buffer.atomic.smax %vdata1, %rsrc, %offset, %soffset, %aux : i32
  rocdl.raw.buffer.atomic.umin %vdata1, %rsrc, %offset, %soffset, %aux : i32

  llvm.return
}

llvm.func @rocdl.raw.buffer.atomic.cmpswap(%rsrc : vector<4xi32>,
                        %offset : i32, %soffset : i32,
                        %src : i32, %cmp : i32) -> i32 {
  %aux = llvm.mlir.constant(0 : i32) : i32
  // CHECK-LABEL: rocdl.raw.buffer.atomic.cmpswap
  // CHECK: [[val:%.+]] = call i32 @llvm.amdgcn.raw.buffer.atomic.cmpswap.i32(i32 %{{.*}}, i32 %{{.*}}, <4 x i32> %{{.*}}, i32 %{{.*}}, i32 %{{.*}}, i32 {{.*}}
  // CHECK: ret i32 [[val]]

  %val = rocdl.raw.buffer.atomic.cmpswap(%src, %cmp, %rsrc, %offset, %soffset, %aux) : i32, vector<4xi32>
  llvm.return %val : i32
}

llvm.func @rocdl_8bit_floats(%source: i32, %source_half: f16, %source_bfloat: bf16, %source_packed: vector<2xf16>, %stoch: i32) -> i32 {
// CHECK-LABEL: @rocdl_8bit_floats
// CHECK: call float @llvm.amdgcn.cvt.f32.bf8(i32 %{{.+}}, i32 0)
// CHECK: call float @llvm.amdgcn.cvt.scalef32.f32.bf8(i32 %{{.+}}, float 1.000000e+00, i32 0)
// CHECK: call float @llvm.amdgcn.cvt.f32.fp8(i32 %{{.+}}, i32 0)
// CHECK: call float @llvm.amdgcn.cvt.scalef32.f32.fp8(i32 %{{.+}}, float 1.000000e+00, i32 0)
// CHECK: call <2 x half> @llvm.amdgcn.cvt.scalef32.pk.f16.bf8(i32 %{{.+}}, float 1.000000e+00, i1 false)
// CHECK: call <2 x half> @llvm.amdgcn.cvt.scalef32.pk.f16.fp8(i32 %{{.+}}, float 1.000000e+00, i1 false)
// CHECK: call <2 x half> @llvm.amdgcn.cvt.scalef32.f16.fp8(<2 x half> %{{.+}}, i32 %{{.+}}, float 1.000000e+00, i32 0, i1 false)
// CHECK: call <2 x half> @llvm.amdgcn.cvt.scalef32.f16.bf8(<2 x half> %{{.+}}, i32 %{{.+}}, float 1.000000e+00, i32 0, i1 false)
<<<<<<< HEAD
=======
// CHECK: call <2 x bfloat> @llvm.amdgcn.cvt.scalef32.pk.bf16.bf8(i32 %{{.+}}, float 1.000000e+00, i1 false)
// CHECK: call <2 x bfloat> @llvm.amdgcn.cvt.scalef32.pk.bf16.fp8(i32 %{{.+}}, float 1.000000e+00, i1 false)
>>>>>>> d465594a
// CHECK: call i32 @llvm.amdgcn.cvt.pk.bf8.f32(float %{{.+}}, float %{{.+}}, i32 %{{.+}}, i1 false)
// CHECK: call i32 @llvm.amdgcn.cvt.pk.fp8.f32(float %{{.+}}, float %{{.+}}, i32 %{{.+}}, i1 false)
// CHECK: call i32 @llvm.amdgcn.cvt.sr.bf8.f32(float %{{.+}}, i32 %{{.+}}, i32 %{{.+}}, i32 2)
// CHECK: call i32 @llvm.amdgcn.cvt.sr.fp8.f32(float %{{.+}}, i32 %{{.+}}, i32 %{{.+}}, i32 3)
// CHECK: call i32 @llvm.amdgcn.cvt.scalef32.sr.fp8.f32(i32 %{{.+}}, float %{{.+}}, i32 %{{.+}}, float 1.000000e+00, i32 3)
// CHECK: call i32 @llvm.amdgcn.cvt.scalef32.sr.fp8.f16(i32 %{{.+}}, half %{{.+}}, i32 %{{.+}}, float 1.000000e+00, i32 3)
// CHECK: call i32 @llvm.amdgcn.cvt.scalef32.sr.fp8.bf16(i32 %{{.+}}, bfloat %{{.+}}, i32 %{{.+}}, float 1.000000e+00, i32 3)
// CHECK: call i32 @llvm.amdgcn.cvt.sr.bf8.f32(float %{{.+}}, i32 %{{.+}}, i32 %{{.+}}, i32 3)
// CHECK: call i32 @llvm.amdgcn.cvt.scalef32.sr.bf8.f32(i32 %{{.+}}, float %{{.+}}, i32 %{{.+}}, float 1.000000e+00, i32 3)
// CHECK: call i32 @llvm.amdgcn.cvt.scalef32.sr.bf8.f16(i32 %{{.+}}, half %{{.+}}, i32 %{{.+}}, float 1.000000e+00, i32 3)
// CHECK: call i32 @llvm.amdgcn.cvt.scalef32.sr.bf8.bf16(i32 %{{.+}}, bfloat %{{.+}}, i32 %{{.+}}, float 1.000000e+00, i32 3)
// CHECK: call <2 x float> @llvm.amdgcn.cvt.scalef32.pk.f32.fp8(i32 %{{.+}}, float 1.000000e+00, i1 false)
// CHECK: call <2 x float> @llvm.amdgcn.cvt.scalef32.pk.f32.bf8(i32 %{{.+}}, float 1.000000e+00, i1 false)
  %c0 = llvm.mlir.constant(0 : i32) : i32
  %c2 = llvm.mlir.constant(2 : i32) : i32
  %c3 = llvm.mlir.constant(3 : i32) : i32
  %c4 = llvm.mlir.constant(1.0 : f32) : f32
  %false = llvm.mlir.constant(false) : i1
  %v1 = rocdl.cvt.f32.bf8 %source[%c0] : f32
  %v1_scaled = rocdl.cvt.scalef32.f32.bf8 %source[%c0], %c4 : f32
  %v2 = rocdl.cvt.f32.fp8 %source[%c0] : f32
  %v2_scaled = rocdl.cvt.scalef32.f32.fp8 %source[%c0], %c4 : f32
  %v3_scaled = rocdl.cvt.scalef32.pk.f16.bf8 %source[%false], %c4 : i32
  %v4_scaled = rocdl.cvt.scalef32.pk.f16.fp8 %source[%false], %c4 : i32
  %v5 = rocdl.cvt.scalef32.f16.fp8 %source[%false], %c4 -> %source_packed[%c0] : f16
  %v6 = rocdl.cvt.scalef32.f16.bf8 %source[%false], %c4 -> %source_packed[%c0] : f16
<<<<<<< HEAD
=======
  %v7 = rocdl.cvt.scalef32.pk.bf16.bf8 %source[%false], %c4 : i32
  %v8 = rocdl.cvt.scalef32.pk.bf16.fp8 %source[%false], %c4 : i32
>>>>>>> d465594a
  %source2 = rocdl.cvt.pk.bf8.f32 %v1, %v2 -> %source[%false] : i32
  %source3 = rocdl.cvt.pk.fp8.f32 %v1, %v2 -> %source2[%false] : i32
  %source4 = rocdl.cvt.sr.bf8.f32 %v1, %stoch -> %source3[%c2] : i32
  %source5 = rocdl.cvt.sr.fp8.f32 %v2, %stoch -> %source4[%c3] : i32
  %source5_scaled = rocdl.cvt.scalef32.sr.fp8.f32 %v2, %stoch, %c4 -> %source4[%c3] : i32
  %source5_scaled_half = rocdl.cvt.scalef32.sr.fp8.f16 %source_half, %stoch, %c4 -> %source4[%c3] : i32
  %source5_scaled_bfloat = rocdl.cvt.scalef32.sr.fp8.bf16 %source_bfloat, %stoch, %c4 -> %source4[%c3] : i32
  %source6 = rocdl.cvt.sr.bf8.f32 %v1, %stoch -> %source3[%c3] : i32
  %source6_scaled  = rocdl.cvt.scalef32.sr.bf8.f32 %v2, %stoch, %c4 -> %source3[%c3] : i32
  %source6_scaled_half = rocdl.cvt.scalef32.sr.bf8.f16 %source_half, %stoch, %c4 -> %source3[%c3] : i32
  %source6_scaled_bfloat = rocdl.cvt.scalef32.sr.bf8.bf16 %source_bfloat, %stoch, %c4 -> %source3[%c3] : i32
  %source7_scaled = rocdl.cvt.scalef32.pk.f32.fp8 %source[%false], %c4 : f32
  %source8_scaled = rocdl.cvt.scalef32.pk.f32.bf8 %source[%false], %c4 : f32
  llvm.return %source5 : i32
}

llvm.func @rocdl_8bit_packed_v2i16(%sourceA: f32, %sourceB: f32, %old: vector<2xi16>) -> vector<2xi16> {
// CHECK-LABEL:  @rocdl_8bit_packed_v2i16
// CHECK: call <2 x i16> @llvm.amdgcn.cvt.scalef32.pk.fp8.f32(<2 x i16> %{{.+}}, float %{{.+}}, float %{{.+}}, float 1.000000e+00, i1 false)
// CHECK: call <2 x i16> @llvm.amdgcn.cvt.scalef32.pk.bf8.f32(<2 x i16> %{{.+}}, float %{{.+}}, float %{{.+}}, float 1.000000e+00, i1 false)
  %c0 = llvm.mlir.constant(1.0 : f32) : f32
  %false = llvm.mlir.constant(false) : i1
  %source_scaled = rocdl.cvt.scalef32.pk.fp8.f32 %sourceA, %sourceB, %c0 -> %old[%false] : vector<2xi16>
  %source2_scaled = rocdl.cvt.scalef32.pk.bf8.f32 %sourceA, %sourceB, %c0 -> %old[%false] : vector<2xi16>
  llvm.return %source_scaled : vector<2xi16>
}

llvm.func @rocdl_v2f16_v2i16(%source: vector<2xf16>, %source2: vector<2xbf16>, %old: vector<2xi16>) -> vector<2xi16> {
// CHECK-LABEL: @rocdl_v2f16_v2i16
// CHECK: call <2 x i16> @llvm.amdgcn.cvt.scalef32.pk.fp8.f16(<2 x i16> %2, <2 x half> %0, float 1.000000e+00, i1 false)
// CHECK: call <2 x i16> @llvm.amdgcn.cvt.scalef32.pk.fp8.bf16(<2 x i16> %2, <2 x bfloat> %1, float 1.000000e+00, i1 false)
// CHECK: call <2 x i16> @llvm.amdgcn.cvt.scalef32.pk.bf8.f16(<2 x i16> %2, <2 x half> %0, float 1.000000e+00, i1 false)
// CHECK: call <2 x i16> @llvm.amdgcn.cvt.scalef32.pk.bf8.bf16(<2 x i16> %2, <2 x bfloat> %1, float 1.000000e+00, i1 false)
  %c0 = llvm.mlir.constant(1.0 : f32) : f32
  %false = llvm.mlir.constant(false) : i1
  %source_scaled = rocdl.cvt.scalef32.pk.fp8.f16 %source, %c0 -> %old[%false] : vector<2xi16>
  %source2_scaled = rocdl.cvt.scalef32.pk.fp8.bf16 %source2, %c0 -> %old[%false] : vector<2xi16>
  %source3_scaled = rocdl.cvt.scalef32.pk.bf8.f16 %source, %c0 -> %old[%false] : vector<2xi16>
  %source4_scaled = rocdl.cvt.scalef32.pk.bf8.bf16 %source2, %c0 -> %old[%false] : vector<2xi16>
  llvm.return %source_scaled : vector<2xi16>
}

llvm.func @rocdl_16bit_packed_floats(%sourceA: f32, %sourceB: f32) -> vector<2xf16> {
  // CHECK-LABEL: @rocdl_16bit_packed_floats
  // CHECK: call <2 x half> @llvm.amdgcn.cvt.pkrtz(float {{.*}}, float {{.*}})
  %source = rocdl.cvt.pkrtz %sourceA, %sourceB  : vector<2xf16>
  llvm.return %source : vector<2xf16>
}

llvm.func @rocdl_atomic_attrs(%ptr: !llvm.ptr<1>, %data: f32) {
  // CHECK-LABEL: @rocdl_atomic_attrs
  // CHECK: atomicrmw
  // CHECK-SAME: !amdgpu.ignore.denormal.mode
  // CHECK-SAME: !amdgpu.no.fine.grained.memory
  // CHECK-SAME: !amdgpu.no.remote.memory
  llvm.atomicrmw fadd %ptr, %data monotonic {
    rocdl.ignore_denormal_mode,
    rocdl.no_fine_grained_memory,
    rocdl.no_remote_memory} : !llvm.ptr<1>, f32
  llvm.return
}

llvm.func @rocdl_last_use(%ptr: !llvm.ptr<1>) -> i32 {
  // CHECK-LABEL: @rocdl_last_use
  // CHECK: %[[ret:.+]] = load
  // CHECK-SAME: !amdgpu.last.use
  // CHECK: ret i32 %[[ret]]
  %ret = llvm.load %ptr {rocdl.last_use} : !llvm.ptr<1> -> i32
  llvm.return %ret : i32
}

// CHECK-DAG: attributes #[[$KERNEL_ATTRS]] = { "amdgpu-flat-work-group-size"="1,256" "uniform-work-group-size"="true" }
// CHECK-DAG: attributes #[[$KERNEL_WORKGROUP_ATTRS]] = { "amdgpu-flat-work-group-size"="1,1024"
// CHECK-DAG: attributes #[[$KNOWN_BLOCK_SIZE_ATTRS]] = { "amdgpu-flat-work-group-size"="128,128"
// CHECK-DAG: attributes #[[$KERNEL_NO_UNIFORM_WORK_GROUPS_ATTRS]] = { "amdgpu-flat-work-group-size"="1,256" "uniform-work-group-size"="false" }
// CHECK-DAG: ![[$REQD_WORK_GROUP_SIZE]] = !{i32 16, i32 4, i32 2}
// CHECK-DAG: attributes #[[$KERNEL_WAVES_PER_EU_ATTR]] = { "amdgpu-flat-work-group-size"="1,256" "amdgpu-waves-per-eu"="2" "uniform-work-group-size"="true" }
// CHECK-DAG: attributes #[[$KERNEL_UNSAFE_FP_ATOMICS_ATTR]] = { "amdgpu-flat-work-group-size"="1,256" "amdgpu-unsafe-fp-atomics"="true" "uniform-work-group-size"="true" }<|MERGE_RESOLUTION|>--- conflicted
+++ resolved
@@ -1042,11 +1042,8 @@
 // CHECK: call <2 x half> @llvm.amdgcn.cvt.scalef32.pk.f16.fp8(i32 %{{.+}}, float 1.000000e+00, i1 false)
 // CHECK: call <2 x half> @llvm.amdgcn.cvt.scalef32.f16.fp8(<2 x half> %{{.+}}, i32 %{{.+}}, float 1.000000e+00, i32 0, i1 false)
 // CHECK: call <2 x half> @llvm.amdgcn.cvt.scalef32.f16.bf8(<2 x half> %{{.+}}, i32 %{{.+}}, float 1.000000e+00, i32 0, i1 false)
-<<<<<<< HEAD
-=======
 // CHECK: call <2 x bfloat> @llvm.amdgcn.cvt.scalef32.pk.bf16.bf8(i32 %{{.+}}, float 1.000000e+00, i1 false)
 // CHECK: call <2 x bfloat> @llvm.amdgcn.cvt.scalef32.pk.bf16.fp8(i32 %{{.+}}, float 1.000000e+00, i1 false)
->>>>>>> d465594a
 // CHECK: call i32 @llvm.amdgcn.cvt.pk.bf8.f32(float %{{.+}}, float %{{.+}}, i32 %{{.+}}, i1 false)
 // CHECK: call i32 @llvm.amdgcn.cvt.pk.fp8.f32(float %{{.+}}, float %{{.+}}, i32 %{{.+}}, i1 false)
 // CHECK: call i32 @llvm.amdgcn.cvt.sr.bf8.f32(float %{{.+}}, i32 %{{.+}}, i32 %{{.+}}, i32 2)
@@ -1073,11 +1070,8 @@
   %v4_scaled = rocdl.cvt.scalef32.pk.f16.fp8 %source[%false], %c4 : i32
   %v5 = rocdl.cvt.scalef32.f16.fp8 %source[%false], %c4 -> %source_packed[%c0] : f16
   %v6 = rocdl.cvt.scalef32.f16.bf8 %source[%false], %c4 -> %source_packed[%c0] : f16
-<<<<<<< HEAD
-=======
   %v7 = rocdl.cvt.scalef32.pk.bf16.bf8 %source[%false], %c4 : i32
   %v8 = rocdl.cvt.scalef32.pk.bf16.fp8 %source[%false], %c4 : i32
->>>>>>> d465594a
   %source2 = rocdl.cvt.pk.bf8.f32 %v1, %v2 -> %source[%false] : i32
   %source3 = rocdl.cvt.pk.fp8.f32 %v1, %v2 -> %source2[%false] : i32
   %source4 = rocdl.cvt.sr.bf8.f32 %v1, %stoch -> %source3[%c2] : i32
