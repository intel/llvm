--- conflicted
+++ resolved
@@ -620,8 +620,6 @@
   // expected-error @below {{invalid range attribute: Lower == Upper, but they aren't min (0) or max (4294967295) value! This is an invalid constant range.}}
   %0 = nvvm.read.ptx.sreg.warpsize range <i32, 32, 32> : i32
   return
-<<<<<<< HEAD
-=======
 }
 
 // -----
@@ -633,5 +631,4 @@
     {eltype = #nvvm.mma_type<f64>, frag = #nvvm.mma_frag<a>, k = 4 : i32, layout = #nvvm.mma_layout<row>, m = 8 : i32, n = 8 : i32}
     : (!llvm.ptr) -> !llvm.struct<(f64)>
   llvm.return
->>>>>>> 811fe024
 }