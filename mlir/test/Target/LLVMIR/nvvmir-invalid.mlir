--- conflicted
+++ resolved
@@ -310,8 +310,6 @@
 
 // -----
 
-<<<<<<< HEAD
-=======
 llvm.func @nvvm_prefetch_both_tensormap_and_cache_level(%gen_ptr: !llvm.ptr) {
   // expected-error @below {{cannot specify both tensormap and cache level}}
   nvvm.prefetch level = L1, tensormap, %gen_ptr : !llvm.ptr
@@ -368,7 +366,6 @@
 
 // -----
 
->>>>>>> 35227056
 llvm.func @st_matrix(%arg0: !llvm.ptr<3>, %r1: i32, %r2: i32, %r3: i32, %r4: i32) {
   // expected-error@+1 {{'nvvm.stmatrix' op expected num attribute to be 1, 2 or 4}}
   nvvm.stmatrix %arg0, %r1, %r2, %r3 {layout = #nvvm.mma_layout<row>, shape = #nvvm.ld_st_matrix_shape<m = 8, n = 8>, eltType = #nvvm.ld_st_matrix_elt_type<b16>} : !llvm.ptr<3>, i32, i32, i32
@@ -529,8 +526,6 @@
   // expected-error@+1 {{'nvvm.ldmatrix' op expected destination type is a structure of 2 elements of type i32}}
   %l = nvvm.ldmatrix %arg0 {num = 1 : i32, layout = #nvvm.mma_layout<col>, shape = #nvvm.ld_st_matrix_shape<m = 16, n = 16>, eltType  = #nvvm.ld_st_matrix_elt_type<b8>} : (!llvm.ptr<3>) -> i32
   llvm.return
-<<<<<<< HEAD
-=======
 }
 
 // -----
@@ -539,5 +534,4 @@
   // expected-error@+1 {{integer constant out of range for attribute}}
   nvvm.nanosleep 100000000000000
   llvm.return
->>>>>>> 35227056
 }