--- conflicted
+++ resolved
@@ -598,8 +598,6 @@
   // expected-error@+1 {{'nvvm.clusterlaunchcontrol.query.cancel' op get_first_cta_id_x, get_first_cta_id_y, get_first_cta_id_z query types return an i32}}
   %res = nvvm.clusterlaunchcontrol.query.cancel query = get_first_cta_id_x, %try_cancel_response : i1
   llvm.return
-<<<<<<< HEAD
-=======
 }
 
 // -----
@@ -622,5 +620,4 @@
   // expected-error @below {{invalid range attribute: Lower == Upper, but they aren't min (0) or max (4294967295) value! This is an invalid constant range.}}
   %0 = nvvm.read.ptx.sreg.warpsize range <i32, 32, 32> : i32
   return
->>>>>>> 54c4ef26
 }