--- conflicted
+++ resolved
@@ -500,11 +500,7 @@
 llvm.func @_QPopenmp_target_data_mapper() {
   %0 = llvm.mlir.constant(1 : i64) : i64
   %1 = llvm.alloca %0 x !llvm.struct<"_QFmy_testTmy_type", (i32)> {bindc_name = "a"} : (i64) -> !llvm.ptr
-<<<<<<< HEAD
-  %2 = omp.map.info var_ptr(%1 : !llvm.ptr, !llvm.struct<"_QFmy_testTmy_type", (i32)>) mapper(@_QQFmy_testmy_mapper) map_clauses(tofrom) capture(ByRef) -> !llvm.ptr {name = "a"}
-=======
   %2 = omp.map.info var_ptr(%1 : !llvm.ptr, !llvm.struct<"_QFmy_testTmy_type", (i32)>) map_clauses(tofrom) capture(ByRef) mapper(@_QQFmy_testmy_mapper) -> !llvm.ptr {name = "a"}
->>>>>>> d465594a
   omp.target_data map_entries(%2 : !llvm.ptr) {
     %3 = llvm.mlir.constant(10 : i32) : i32
     %4 = llvm.getelementptr %1[0, 0] : (!llvm.ptr) -> !llvm.ptr, !llvm.struct<"_QFmy_testTmy_type", (i32)>
