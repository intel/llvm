--- conflicted
+++ resolved
@@ -28,19 +28,11 @@
 // CHECK:         store ptr null, ptr %[[VAL_8]], align 8
 // CHECK:         %[[VAL_9:.*]] = getelementptr inbounds [1 x ptr], ptr %[[VAL_0]], i32 0, i32 0
 // CHECK:         %[[VAL_10:.*]] = getelementptr inbounds [1 x ptr], ptr %[[VAL_1]], i32 0, i32 0
-<<<<<<< HEAD
-// CHECK:         call void @__tgt_target_data_begin_mapper(ptr @2, i64 -1, i32 1, ptr %[[VAL_9]], ptr %[[VAL_10]], ptr @.offload_sizes, ptr @.offload_maptypes, ptr null, ptr null)
-// CHECK:         store i32 99, ptr %[[VAL_3]], align 4
-// CHECK:         %[[VAL_11:.*]] = getelementptr inbounds [1 x ptr], ptr %[[VAL_0]], i32 0, i32 0
-// CHECK:         %[[VAL_12:.*]] = getelementptr inbounds [1 x ptr], ptr %[[VAL_1]], i32 0, i32 0
-// CHECK:         call void @__tgt_target_data_end_mapper(ptr @2, i64 -1, i32 1, ptr %[[VAL_11]], ptr %[[VAL_12]], ptr @.offload_sizes, ptr @.offload_maptypes, ptr null, ptr null)
-=======
 // CHECK:         call void @__tgt_target_data_begin_mapper(ptr @2, i64 -1, i32 1, ptr %[[VAL_9]], ptr %[[VAL_10]], ptr @.offload_sizes, ptr @.offload_maptypes, ptr @.offload_mapnames, ptr null)
 // CHECK:         store i32 99, ptr %[[VAL_3]], align 4
 // CHECK:         %[[VAL_11:.*]] = getelementptr inbounds [1 x ptr], ptr %[[VAL_0]], i32 0, i32 0
 // CHECK:         %[[VAL_12:.*]] = getelementptr inbounds [1 x ptr], ptr %[[VAL_1]], i32 0, i32 0
 // CHECK:         call void @__tgt_target_data_end_mapper(ptr @2, i64 -1, i32 1, ptr %[[VAL_11]], ptr %[[VAL_12]], ptr @.offload_sizes, ptr @.offload_maptypes, ptr @.offload_mapnames, ptr null)
->>>>>>> bac3a63c
 // CHECK:         ret void
 
 // -----
@@ -75,20 +67,12 @@
 // CHECK:         store ptr null, ptr %[[VAL_8]], align 8
 // CHECK:         %[[VAL_9:.*]] = getelementptr inbounds [1 x ptr], ptr %[[VAL_0]], i32 0, i32 0
 // CHECK:         %[[VAL_10:.*]] = getelementptr inbounds [1 x ptr], ptr %[[VAL_1]], i32 0, i32 0
-<<<<<<< HEAD
-// CHECK:         call void @__tgt_target_data_begin_mapper(ptr @2, i64 -1, i32 1, ptr %[[VAL_9]], ptr %[[VAL_10]], ptr @.offload_sizes, ptr @.offload_maptypes, ptr null, ptr null)
-=======
 // CHECK:         call void @__tgt_target_data_begin_mapper(ptr @2, i64 -1, i32 1, ptr %[[VAL_9]], ptr %[[VAL_10]], ptr @.offload_sizes, ptr @.offload_maptypes, ptr @.offload_mapnames, ptr null)
->>>>>>> bac3a63c
 // CHECK:         %[[VAL_11:.*]] = getelementptr [1024 x i32], ptr %[[VAL_6]], i32 0, i64 0
 // CHECK:         store i32 99, ptr %[[VAL_11]], align 4
 // CHECK:         %[[VAL_12:.*]] = getelementptr inbounds [1 x ptr], ptr %[[VAL_0]], i32 0, i32 0
 // CHECK:         %[[VAL_13:.*]] = getelementptr inbounds [1 x ptr], ptr %[[VAL_1]], i32 0, i32 0
-<<<<<<< HEAD
-// CHECK:         call void @__tgt_target_data_end_mapper(ptr @2, i64 -1, i32 1, ptr %[[VAL_12]], ptr %[[VAL_13]], ptr @.offload_sizes, ptr @.offload_maptypes, ptr null, ptr null)
-=======
 // CHECK:         call void @__tgt_target_data_end_mapper(ptr @2, i64 -1, i32 1, ptr %[[VAL_12]], ptr %[[VAL_13]], ptr @.offload_sizes, ptr @.offload_maptypes, ptr @.offload_mapnames, ptr null)
->>>>>>> bac3a63c
 // CHECK:         ret void
 
 // -----
@@ -152,11 +136,7 @@
 // CHECK:         store ptr null, ptr %[[VAL_22]], align 8
 // CHECK:         %[[VAL_23:.*]] = getelementptr inbounds [2 x ptr], ptr %[[VAL_3]], i32 0, i32 0
 // CHECK:         %[[VAL_24:.*]] = getelementptr inbounds [2 x ptr], ptr %[[VAL_4]], i32 0, i32 0
-<<<<<<< HEAD
-// CHECK:         call void @__tgt_target_data_begin_mapper(ptr @3, i64 -1, i32 2, ptr %[[VAL_23]], ptr %[[VAL_24]], ptr @.offload_sizes, ptr @.offload_maptypes, ptr null, ptr null)
-=======
 // CHECK:         call void @__tgt_target_data_begin_mapper(ptr @3, i64 -1, i32 2, ptr %[[VAL_23]], ptr %[[VAL_24]], ptr @.offload_sizes, ptr @.offload_maptypes, ptr @.offload_mapnames, ptr null)
->>>>>>> bac3a63c
 // CHECK:         br label %[[VAL_25:.*]]
 // CHECK:       omp_if.else:                                      ; preds = %[[VAL_11]]
 // CHECK:         br label %[[VAL_25]]
@@ -180,11 +160,7 @@
 // CHECK:         store ptr null, ptr %[[VAL_36]], align 8
 // CHECK:         %[[VAL_37:.*]] = getelementptr inbounds [2 x ptr], ptr %[[VAL_0]], i32 0, i32 0
 // CHECK:         %[[VAL_38:.*]] = getelementptr inbounds [2 x ptr], ptr %[[VAL_1]], i32 0, i32 0
-<<<<<<< HEAD
-// CHECK:         call void @__tgt_target_data_end_mapper(ptr @3, i64 -1, i32 2, ptr %[[VAL_37]], ptr %[[VAL_38]], ptr @.offload_sizes.1, ptr @.offload_maptypes.2, ptr null, ptr null)
-=======
 // CHECK:         call void @__tgt_target_data_end_mapper(ptr @3, i64 -1, i32 2, ptr %[[VAL_37]], ptr %[[VAL_38]], ptr @.offload_sizes.1, ptr @.offload_maptypes.2, ptr @.offload_mapnames.3, ptr null)
->>>>>>> bac3a63c
 // CHECK:         br label %[[VAL_39:.*]]
 // CHECK:       omp_if.else5:                                     ; preds = %[[VAL_25]]
 // CHECK:         br label %[[VAL_39]]
