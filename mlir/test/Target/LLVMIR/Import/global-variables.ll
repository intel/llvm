--- conflicted
+++ resolved
@@ -256,23 +256,14 @@
 
 ; // -----
 
-<<<<<<< HEAD
-; CHECK: llvm.mlir.global_ctors {ctors = [], priorities = []}
-@llvm.global_ctors = appending global [0 x { i32, ptr, ptr }] zeroinitializer
-
-; CHECK: llvm.mlir.global_dtors {dtors = [], priorities = []}
-=======
 ; CHECK: llvm.mlir.global_ctors ctors = [], priorities = [], data = []
 @llvm.global_ctors = appending global [0 x { i32, ptr, ptr }] zeroinitializer
 
 ; CHECK: llvm.mlir.global_dtors dtors = [], priorities = [], data = []
->>>>>>> 5eee2751
 @llvm.global_dtors = appending global [0 x { i32, ptr, ptr }] zeroinitializer
 
 ; // -----
 
-<<<<<<< HEAD
-=======
 ; llvm.mlir.global_dtors dtors = [@foo], priorities = [0 : i32], data = [@foo]
 @llvm.global_dtors = appending global [1 x { i32, ptr, ptr }] [{ i32, ptr, ptr } { i32 0, ptr @foo, ptr @foo }]
 
@@ -282,7 +273,6 @@
 
 ; // -----
 
->>>>>>> 5eee2751
 ; Visibility attribute.
 
 ; CHECK: llvm.mlir.global external hidden constant @hidden("string")
