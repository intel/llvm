--- conflicted
+++ resolved
@@ -69,17 +69,9 @@
   invoke void @foo(ptr %1) to label %4 unwind label %2
 
 ; CHECK: ^bb1:
-<<<<<<< HEAD
-  ; CHECK: %{{[0-9]+}} = llvm.landingpad (catch %{{[0-9]+}} : !llvm.ptr) (catch %[[a1]] : !llvm.ptr) (filter %{{[0-9]+}} : !llvm.array<1 x i8>) : !llvm.struct<(ptr, i32)>
-  %3 = landingpad { ptr, i32 } catch ptr @_ZTIi catch ptr @_ZTIii
-  ; FIXME: Change filter to a constant array once they are handled.
-  ; Currently, even though it parses this, LLVM module is broken
-          filter [1 x i8] [i8 1]
-=======
   ; CHECK: %{{[0-9]+}} = llvm.landingpad (catch %{{[0-9]+}} : !llvm.ptr) (catch %[[a1]] : !llvm.ptr) (filter %{{[0-9]+}} : !llvm.array<1 x i1>) : !llvm.struct<(ptr, i32)>
   %3 = landingpad { ptr, i32 } catch ptr @_ZTIi catch ptr @_ZTIii
           filter [1 x i1] [i1 1]
->>>>>>> cd74f4a4
   resume { ptr, i32 } %3
 
 ; CHECK: ^bb2:
