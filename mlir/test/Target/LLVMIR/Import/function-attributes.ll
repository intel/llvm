--- conflicted
+++ resolved
@@ -29,11 +29,6 @@
 ; CHECK-LABEL: @func_arg_attrs
 ; CHECK-SAME:  !llvm.ptr {llvm.byval = i64}
 ; CHECK-SAME:  !llvm.ptr {llvm.byref = i64}
-<<<<<<< HEAD
-; CHECK-SAME:  !llvm.ptr {llvm.sret = i64}
-; CHECK-SAME:  !llvm.ptr {llvm.inalloca = i64}
-=======
->>>>>>> cd74f4a4
 ; CHECK-SAME:  !llvm.ptr {llvm.noalias}
 ; CHECK-SAME:  !llvm.ptr {llvm.readonly}
 ; CHECK-SAME:  !llvm.ptr {llvm.nest}
@@ -53,11 +48,6 @@
 define ptr @func_arg_attrs(
     ptr byval(i64) %arg0,
     ptr byref(i64) %arg1,
-<<<<<<< HEAD
-    ptr sret(i64) %arg2,
-    ptr inalloca(i64) %arg3,
-=======
->>>>>>> cd74f4a4
     ptr noalias %arg4,
     ptr readonly %arg5,
     ptr nest %arg6,
@@ -75,8 +65,6 @@
     ptr alignstack(32) %arg18,
     ptr writeonly %arg19) {
   ret ptr %arg17
-<<<<<<< HEAD
-=======
 }
 
 ; CHECK-LABEL: @sret
@@ -89,7 +77,6 @@
 ; CHECK-SAME:  !llvm.ptr {llvm.inalloca = i64}
 define void @inalloca(ptr inalloca(i64) %arg0) {
   ret void
->>>>>>> cd74f4a4
 }
 
 ; CHECK-LABEL: @allocator
