--- conflicted
+++ resolved
@@ -117,10 +117,7 @@
   %6 = call <8 x float> @llvm.pow.v8f32(<8 x float> %2, <8 x float> %3)
   ret void
 }
-<<<<<<< HEAD
-=======
-
->>>>>>> 1496c577
+
 ; CHECK-LABEL: llvm.func @rint_test
 define void @rint_test(float %0, double %1, <8 x float> %2, <8 x double> %3) {
   ; CHECK: llvm.intr.rint(%{{.*}}) : (f32) -> f32
@@ -185,10 +182,7 @@
   %4 = call i64 @llvm.llrint.i64.f64(double %1)
   ret void
 }
-<<<<<<< HEAD
-=======
-
->>>>>>> 1496c577
+
 ; CHECK-LABEL:  llvm.func @bitreverse_test
 define void @bitreverse_test(i32 %0, <8 x i32> %1) {
   ; CHECK:   llvm.intr.bitreverse(%{{.*}}) : (i32) -> i32
