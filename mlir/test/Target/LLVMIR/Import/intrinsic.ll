--- conflicted
+++ resolved
@@ -441,19 +441,11 @@
 }
 
 ; CHECK-LABEL:  llvm.func @annotate_intrinsics
-<<<<<<< HEAD
-define void @annotate_intrinsics(ptr %var, ptr %ptr, i16 %int, ptr %annotation, ptr %fileName, i32 %line, ptr %attr) {
-  ; CHECK: "llvm.intr.var.annotation"(%{{.*}}, %{{.*}}, %{{.*}}, %{{.*}}, %{{.*}}) : (!llvm.ptr, !llvm.ptr, !llvm.ptr, i32, !llvm.ptr) -> ()
-  call void @llvm.var.annotation.p0.p0(ptr %var, ptr %annotation, ptr %fileName, i32 %line, ptr %attr)
-  ; CHECK: %{{.*}} = "llvm.intr.ptr.annotation"(%{{.*}}, %{{.*}}, %{{.*}}, %{{.*}}, %{{.*}}) : (!llvm.ptr, !llvm.ptr, !llvm.ptr, i32, !llvm.ptr) -> !llvm.ptr
-  %1 = call ptr @llvm.ptr.annotation.p0.p0(ptr %ptr, ptr %annotation, ptr %fileName, i32 %line, ptr %attr)
-=======
 define void @annotate_intrinsics(ptr %var, ptr %ptr, i16 %int, ptr %annotation, ptr %fileName, i32 %line, ptr %args) {
   ; CHECK: "llvm.intr.var.annotation"(%{{.*}}, %{{.*}}, %{{.*}}, %{{.*}}, %{{.*}}) : (!llvm.ptr, !llvm.ptr, !llvm.ptr, i32, !llvm.ptr) -> ()
   call void @llvm.var.annotation.p0.p0(ptr %var, ptr %annotation, ptr %fileName, i32 %line, ptr %args)
   ; CHECK: %{{.*}} = "llvm.intr.ptr.annotation"(%{{.*}}, %{{.*}}, %{{.*}}, %{{.*}}, %{{.*}}) : (!llvm.ptr, !llvm.ptr, !llvm.ptr, i32, !llvm.ptr) -> !llvm.ptr
   %1 = call ptr @llvm.ptr.annotation.p0.p0(ptr %ptr, ptr %annotation, ptr %fileName, i32 %line, ptr %args)
->>>>>>> 8e921930
   ; CHECK: %{{.*}} = "llvm.intr.annotation"(%{{.*}}, %{{.*}}, %{{.*}}, %{{.*}}) : (i16, !llvm.ptr, !llvm.ptr, i32) -> i16
   %2 = call i16 @llvm.annotation.i16.p0(i16 %int, ptr %annotation, ptr %fileName, i32 %line)
   ret void
