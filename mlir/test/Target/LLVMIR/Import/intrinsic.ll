; RUN: mlir-translate -import-llvm %s | FileCheck %s

; CHECK-LABEL:  llvm.func @fmuladd_test
define void @fmuladd_test(float %0, float %1, <8 x float> %2, ptr %3) {
  ; CHECK: llvm.intr.fmuladd(%{{.*}}, %{{.*}}, %{{.*}}) : (f32, f32, f32) -> f32
  %5 = call float @llvm.fmuladd.f32(float %0, float %1, float %0)
  ; CHECK: llvm.intr.fmuladd(%{{.*}}, %{{.*}}, %{{.*}}) : (vector<8xf32>, vector<8xf32>, vector<8xf32>) -> vector<8xf32>
  %6 = call <8 x float> @llvm.fmuladd.v8f32(<8 x float> %2, <8 x float> %2, <8 x float> %2)
  ; CHECK: llvm.intr.fma(%{{.*}}, %{{.*}}, %{{.*}}) : (f32, f32, f32) -> f32
  %7 = call float @llvm.fma.f32(float %0, float %1, float %0)
  ; CHECK: llvm.intr.fma(%{{.*}}, %{{.*}}, %{{.*}}) : (vector<8xf32>, vector<8xf32>, vector<8xf32>) -> vector<8xf32>
  %8 = call <8 x float> @llvm.fma.v8f32(<8 x float> %2, <8 x float> %2, <8 x float> %2)
  ; CHECK: "llvm.intr.prefetch"(%{{.*}}, %{{.*}}, %{{.*}}, %{{.*}}) : (!llvm.ptr, i32, i32, i32) -> ()
  call void @llvm.prefetch.p0(ptr %3, i32 0, i32 3, i32 1)
  ret void
}

; CHECK-LABEL:  llvm.func @exp_test
define void @exp_test(float %0, <8 x float> %1) {
  ; CHECK: llvm.intr.exp(%{{.*}}) : (f32) -> f32
  %3 = call float @llvm.exp.f32(float %0)
  ; CHECK: llvm.intr.exp(%{{.*}}) : (vector<8xf32>) -> vector<8xf32>
  %4 = call <8 x float> @llvm.exp.v8f32(<8 x float> %1)
  ret void
}

; CHECK-LABEL:  llvm.func @exp2_test
define void @exp2_test(float %0, <8 x float> %1) {
  ; CHECK:  llvm.intr.exp2(%{{.*}}) : (f32) -> f32
  %3 = call float @llvm.exp2.f32(float %0)
  ; CHECK:  llvm.intr.exp2(%{{.*}}) : (vector<8xf32>) -> vector<8xf32>
  %4 = call <8 x float> @llvm.exp2.v8f32(<8 x float> %1)
  ret void
}

; CHECK-LABEL:  llvm.func @log_test
define void @log_test(float %0, <8 x float> %1) {
  ; CHECK:  llvm.intr.log(%{{.*}}) : (f32) -> f32
  %3 = call float @llvm.log.f32(float %0)
  ; CHECK:  llvm.intr.log(%{{.*}}) : (vector<8xf32>) -> vector<8xf32>
  %4 = call <8 x float> @llvm.log.v8f32(<8 x float> %1)
  ret void
}

; CHECK-LABEL:  llvm.func @log10_test
define void @log10_test(float %0, <8 x float> %1) {
  ; CHECK:  llvm.intr.log10(%{{.*}}) : (f32) -> f32
  %3 = call float @llvm.log10.f32(float %0)
  ; CHECK:  llvm.intr.log10(%{{.*}}) : (vector<8xf32>) -> vector<8xf32>
  %4 = call <8 x float> @llvm.log10.v8f32(<8 x float> %1)
  ret void
}

; CHECK-LABEL:  llvm.func @log2_test
define void @log2_test(float %0, <8 x float> %1)  {
  ; CHECK:  llvm.intr.log2(%{{.*}}) : (f32) -> f32
  %3 = call float @llvm.log2.f32(float %0)
  ; CHECK: llvm.intr.log2(%{{.*}}) : (vector<8xf32>) -> vector<8xf32>
  %4 = call <8 x float> @llvm.log2.v8f32(<8 x float> %1)
  ret void
}

; CHECK-LABEL:  llvm.func @fabs_test
define void @fabs_test(float %0, <8 x float> %1) {
  ; CHECK: llvm.intr.fabs(%{{.*}}) : (f32) -> f32
  %3 = call float @llvm.fabs.f32(float %0)
  ; CHECK: llvm.intr.fabs(%{{.*}}) : (vector<8xf32>) -> vector<8xf32>
  %4 = call <8 x float> @llvm.fabs.v8f32(<8 x float> %1)
  ret void
}
; CHECK-LABEL:  llvm.func @sqrt_test
define void @sqrt_test(float %0, <8 x float> %1) {
  ; CHECK: llvm.intr.sqrt(%{{.*}}) : (f32) -> f32
  %3 = call float @llvm.sqrt.f32(float %0)
  ; CHECK: llvm.intr.sqrt(%{{.*}}) : (vector<8xf32>) -> vector<8xf32>
  %4 = call <8 x float> @llvm.sqrt.v8f32(<8 x float> %1)
  ret void
}
; CHECK-LABEL:  llvm.func @ceil_test
define void @ceil_test(float %0, <8 x float> %1) {
  ; CHECK: llvm.intr.ceil(%{{.*}}) : (f32) -> f32
  %3 = call float @llvm.ceil.f32(float %0)
  ; CHECK: llvm.intr.ceil(%{{.*}}) : (vector<8xf32>) -> vector<8xf32>
  %4 = call <8 x float> @llvm.ceil.v8f32(<8 x float> %1)
  ret void
}
; CHECK-LABEL:  llvm.func @floor_test
define void @floor_test(float %0, <8 x float> %1) {
  ; CHECK: llvm.intr.floor(%{{.*}}) : (f32) -> f32
  %3 = call float @llvm.floor.f32(float %0)
  ; CHECK: llvm.intr.floor(%{{.*}}) : (vector<8xf32>) -> vector<8xf32>
  %4 = call <8 x float> @llvm.floor.v8f32(<8 x float> %1)
  ret void
}
; CHECK-LABEL:  llvm.func @cos_test
define void @cos_test(float %0, <8 x float> %1) {
  ; CHECK: llvm.intr.cos(%{{.*}}) : (f32) -> f32
  %3 = call float @llvm.cos.f32(float %0)
  ; CHECK: llvm.intr.cos(%{{.*}}) : (vector<8xf32>) -> vector<8xf32>
  %4 = call <8 x float> @llvm.cos.v8f32(<8 x float> %1)
  ret void
}

; CHECK-LABEL:  llvm.func @copysign_test
define void @copysign_test(float %0, float %1, <8 x float> %2, <8 x float> %3) {
  ; CHECK:  llvm.intr.copysign(%{{.*}}, %{{.*}}) : (f32, f32) -> f32
  %5 = call float @llvm.copysign.f32(float %0, float %1)
  ; CHECK:  llvm.intr.copysign(%{{.*}}, %{{.*}}) : (vector<8xf32>, vector<8xf32>) -> vector<8xf32>
  %6 = call <8 x float> @llvm.copysign.v8f32(<8 x float> %2, <8 x float> %3)
  ret void
}
; CHECK-LABEL:  llvm.func @pow_test
define void @pow_test(float %0, float %1, <8 x float> %2, <8 x float> %3) {
  ; CHECK:  llvm.intr.pow(%{{.*}}, %{{.*}}) : (f32, f32) -> f32
  %5 = call float @llvm.pow.f32(float %0, float %1)
  ; CHECK:  llvm.intr.pow(%{{.*}}, %{{.*}}) : (vector<8xf32>, vector<8xf32>) -> vector<8xf32>
  %6 = call <8 x float> @llvm.pow.v8f32(<8 x float> %2, <8 x float> %3)
  ret void
}
; CHECK-LABEL:  llvm.func @bitreverse_test
define void @bitreverse_test(i32 %0, <8 x i32> %1) {
  ; CHECK:   llvm.intr.bitreverse(%{{.*}}) : (i32) -> i32
  %3 = call i32 @llvm.bitreverse.i32(i32 %0)
  ; CHECK:   llvm.intr.bitreverse(%{{.*}}) : (vector<8xi32>) -> vector<8xi32>
  %4 = call <8 x i32> @llvm.bitreverse.v8i32(<8 x i32> %1)
  ret void
}
; CHECK-LABEL:  llvm.func @ctlz_test
define void @ctlz_test(i32 %0, <8 x i32> %1) {
  ; CHECK:   %[[FALSE:.+]] = llvm.mlir.constant(false) : i1
  ; CHECK:   "llvm.intr.ctlz"(%{{.*}}, %[[FALSE]]) : (i32, i1) -> i32
  %3 = call i32 @llvm.ctlz.i32(i32 %0, i1 false)
  ; CHECK:   "llvm.intr.ctlz"(%{{.*}}, %[[FALSE]]) : (vector<8xi32>, i1) -> vector<8xi32>
  %4 = call <8 x i32> @llvm.ctlz.v8i32(<8 x i32> %1, i1 false)
  ret void
}
; CHECK-LABEL:  llvm.func @cttz_test
define void @cttz_test(i32 %0, <8 x i32> %1) {
  ; CHECK:   %[[FALSE:.+]] = llvm.mlir.constant(false) : i1
  ; CHECK:   "llvm.intr.cttz"(%{{.*}}, %[[FALSE]]) : (i32, i1) -> i32
  %3 = call i32 @llvm.cttz.i32(i32 %0, i1 false)
  ; CHECK:   "llvm.intr.cttz"(%{{.*}}, %[[FALSE]]) : (vector<8xi32>, i1) -> vector<8xi32>
  %4 = call <8 x i32> @llvm.cttz.v8i32(<8 x i32> %1, i1 false)
  ret void
}

; CHECK-LABEL:  llvm.func @ctpop_test
define void @ctpop_test(i32 %0, <8 x i32> %1) {
  ; CHECK:   llvm.intr.ctpop(%{{.*}}) : (i32) -> i32
  %3 = call i32 @llvm.ctpop.i32(i32 %0)
  ; CHECK:   llvm.intr.ctpop(%{{.*}}) : (vector<8xi32>) -> vector<8xi32>
  %4 = call <8 x i32> @llvm.ctpop.v8i32(<8 x i32> %1)
  ret void
}

; CHECK-LABEL:  llvm.func @maximum_test
define void @maximum_test(float %0, float %1, <8 x float> %2, <8 x float> %3) {
  ; CHECK:   llvm.intr.maximum(%{{.*}}, %{{.*}}) : (f32, f32) -> f32
  %5 = call float @llvm.maximum.f32(float %0, float %1)
  ; CHECK:   llvm.intr.maximum(%{{.*}}, %{{.*}}) : (vector<8xf32>, vector<8xf32>) -> vector<8xf32>
  %6 = call <8 x float> @llvm.maximum.v8f32(<8 x float> %2, <8 x float> %3)
  ret void
}

; CHECK-LABEL:    llvm.func @minimum_test
define void @minimum_test(float %0, float %1, <8 x float> %2, <8 x float> %3) {
  ; CHECK:   llvm.intr.minimum(%{{.*}}, %{{.*}}) : (f32, f32) -> f32
  %5 = call float @llvm.minimum.f32(float %0, float %1)
  ; CHECK:   llvm.intr.minimum(%{{.*}}, %{{.*}}) : (vector<8xf32>, vector<8xf32>) -> vector<8xf32>
  %6 = call <8 x float> @llvm.minimum.v8f32(<8 x float> %2, <8 x float> %3)
  ret void
}

; CHECK-LABEL:  llvm.func @maxnum_test
define void @maxnum_test(float %0, float %1, <8 x float> %2, <8 x float> %3) {
  ; CHECK:   llvm.intr.maxnum(%{{.*}}, %{{.*}}) : (f32, f32) -> f32
  %5 = call float @llvm.maxnum.f32(float %0, float %1)
  ; CHECK:   llvm.intr.maxnum(%{{.*}}, %{{.*}}) : (vector<8xf32>, vector<8xf32>) -> vector<8xf32>
  %6 = call <8 x float> @llvm.maxnum.v8f32(<8 x float> %2, <8 x float> %3)
  ret void
}

; CHECK-LABEL:  llvm.func @minnum_test
define void @minnum_test(float %0, float %1, <8 x float> %2, <8 x float> %3) {
  ; CHECK:   llvm.intr.minnum(%{{.*}}, %{{.*}}) : (f32, f32) -> f32
  %5 = call float @llvm.minnum.f32(float %0, float %1)
  ; CHECK:   llvm.intr.minnum(%{{.*}}, %{{.*}}) : (vector<8xf32>, vector<8xf32>) -> vector<8xf32>
  %6 = call <8 x float> @llvm.minnum.v8f32(<8 x float> %2, <8 x float> %3)
  ret void
}

; CHECK-LABEL:  llvm.func @smax_test
define void @smax_test(i32 %0, i32 %1, <8 x i32> %2, <8 x i32> %3) {
  ; CHECK:  llvm.intr.smax(%{{.*}}, %{{.*}}) : (i32, i32) -> i32
  %5 = call i32 @llvm.smax.i32(i32 %0, i32 %1)
  ; CHECK:  llvm.intr.smax(%{{.*}}, %{{.*}}) : (vector<8xi32>, vector<8xi32>) -> vector<8xi32>
  %6 = call <8 x i32> @llvm.smax.v8i32(<8 x i32> %2, <8 x i32> %3)
  ret void
}

; CHECK-LABEL:  llvm.func @smin_test
define void @smin_test(i32 %0, i32 %1, <8 x i32> %2, <8 x i32> %3) {
  ; CHECK:   llvm.intr.smin(%{{.*}}, %{{.*}}) : (i32, i32) -> i32
  %5 = call i32 @llvm.smin.i32(i32 %0, i32 %1)
  ; CHECK:   llvm.intr.smin(%{{.*}}, %{{.*}}) : (vector<8xi32>, vector<8xi32>) -> vector<8xi32>
  %6 = call <8 x i32> @llvm.smin.v8i32(<8 x i32> %2, <8 x i32> %3)
  ret void
}

; CHECK-LABEL:  llvm.func @umax_test
define void @umax_test(i32 %0, i32 %1, <8 x i32> %2, <8 x i32> %3) {
  ; CHECK:   llvm.intr.umax(%{{.*}}, %{{.*}}) : (i32, i32) -> i32
  %5 = call i32 @llvm.umax.i32(i32 %0, i32 %1)
  ; CHECK:   llvm.intr.umax(%{{.*}}, %{{.*}}) : (vector<8xi32>, vector<8xi32>) -> vector<8xi32>
  %6 = call <8 x i32> @llvm.umax.v8i32(<8 x i32> %2, <8 x i32> %3)
  ret void
}

; CHECK-LABEL:  llvm.func @umin_test
define void @umin_test(i32 %0, i32 %1, <8 x i32> %2, <8 x i32> %3) {
  ; CHECK:   llvm.intr.umin(%{{.*}}, %{{.*}}) : (i32, i32) -> i32
  %5 = call i32 @llvm.umin.i32(i32 %0, i32 %1)
  ; CHECK:   llvm.intr.umin(%{{.*}}, %{{.*}}) : (vector<8xi32>, vector<8xi32>) -> vector<8xi32>
  %6 = call <8 x i32> @llvm.umin.v8i32(<8 x i32> %2, <8 x i32> %3)
  ret void
}

; CHECK-LABEL:  llvm.func @vector_reductions
define void @vector_reductions(float %0, <8 x float> %1, <8 x i32> %2) {
  ; CHECK: "llvm.intr.vector.reduce.add"(%{{.*}}) : (vector<8xi32>) -> i32
  %4 = call i32 @llvm.vector.reduce.add.v8i32(<8 x i32> %2)
  ; CHECK: "llvm.intr.vector.reduce.and"(%{{.*}}) : (vector<8xi32>) -> i32
  %5 = call i32 @llvm.vector.reduce.and.v8i32(<8 x i32> %2)
  ; CHECK: "llvm.intr.vector.reduce.fmax"(%{{.*}}) : (vector<8xf32>) -> f32
  %6 = call float @llvm.vector.reduce.fmax.v8f32(<8 x float> %1)
  ; CHECK: "llvm.intr.vector.reduce.fmin"(%{{.*}}) : (vector<8xf32>) -> f32
  %7 = call float @llvm.vector.reduce.fmin.v8f32(<8 x float> %1)
  ; CHECK: "llvm.intr.vector.reduce.mul"(%{{.*}}) : (vector<8xi32>) -> i32
  %8 = call i32 @llvm.vector.reduce.mul.v8i32(<8 x i32> %2)
  ; CHECK: "llvm.intr.vector.reduce.or"(%{{.*}}) : (vector<8xi32>) -> i32
  %9 = call i32 @llvm.vector.reduce.or.v8i32(<8 x i32> %2)
  ; CHECK: "llvm.intr.vector.reduce.smax"(%{{.*}}) : (vector<8xi32>) -> i32
  %10 = call i32 @llvm.vector.reduce.smax.v8i32(<8 x i32> %2)
  ; CHECK: "llvm.intr.vector.reduce.smin"(%{{.*}}) : (vector<8xi32>) -> i32
  %11 = call i32 @llvm.vector.reduce.smin.v8i32(<8 x i32> %2)
  ; CHECK: "llvm.intr.vector.reduce.umax"(%{{.*}}) : (vector<8xi32>) -> i32
  %12 = call i32 @llvm.vector.reduce.umax.v8i32(<8 x i32> %2)
  ; CHECK: "llvm.intr.vector.reduce.umin"(%{{.*}}) : (vector<8xi32>) -> i32
  %13 = call i32 @llvm.vector.reduce.umin.v8i32(<8 x i32> %2)
  ; CHECK: "llvm.intr.vector.reduce.fadd"(%{{.*}}, %{{.*}}) {reassoc = false} : (f32, vector<8xf32>) -> f32
  %14 = call float @llvm.vector.reduce.fadd.v8f32(float %0, <8 x float> %1)
  ; CHECK: "llvm.intr.vector.reduce.fmul"(%{{.*}}, %{{.*}}) {reassoc = false} : (f32, vector<8xf32>) -> f32
  %15 = call float @llvm.vector.reduce.fmul.v8f32(float %0, <8 x float> %1)
  ; CHECK: "llvm.intr.vector.reduce.fadd"(%{{.*}}, %{{.*}}) {reassoc = true} : (f32, vector<8xf32>) -> f32
  %16 = call reassoc float @llvm.vector.reduce.fadd.v8f32(float %0, <8 x float> %1)
  ; CHECK: "llvm.intr.vector.reduce.fmul"(%{{.*}}, %{{.*}}) {reassoc = true} : (f32, vector<8xf32>) -> f32
  %17 = call reassoc float @llvm.vector.reduce.fmul.v8f32(float %0, <8 x float> %1)
  ; CHECK:  "llvm.intr.vector.reduce.xor"(%{{.*}}) : (vector<8xi32>) -> i32
  %18 = call i32 @llvm.vector.reduce.xor.v8i32(<8 x i32> %2)
  ret void
}

; CHECK-LABEL: @matrix_intrinsics
; CHECK-SAME:  %[[VEC1:[a-zA-Z0-9]+]]
; CHECK-SAME:  %[[VEC2:[a-zA-Z0-9]+]]
; CHECK-SAME:  %[[PTR:[a-zA-Z0-9]+]]
; CHECK-SAME:  %[[STRIDE:[a-zA-Z0-9]+]]
define void @matrix_intrinsics(<64 x float> %vec1, <48 x float> %vec2, ptr %ptr, i64 %stride) {
  ; CHECK:  llvm.intr.matrix.multiply %[[VEC1]], %[[VEC2]]
  ; CHECK-SAME:  {lhs_columns = 16 : i32, lhs_rows = 4 : i32, rhs_columns = 3 : i32}
  %1 = call <12 x float> @llvm.matrix.multiply.v12f32.v64f32.v48f32(<64 x float> %vec1, <48 x float> %vec2, i32 4, i32 16, i32 3)
  ; CHECK:  llvm.intr.matrix.transpose %[[VEC2]]
  ; CHECK-SAME:  {columns = 16 : i32, rows = 3 : i32}
  %2 = call <48 x float> @llvm.matrix.transpose.v48f32(<48 x float> %vec2, i32 3, i32 16)
  ; CHECK:  %[[VAL1:.+]] = llvm.intr.matrix.column.major.load %[[PTR]], <stride = %[[STRIDE]]>
  ; CHECK-SAME:  {columns = 16 : i32, isVolatile = false, rows = 3 : i32}
  %3 = call <48 x float> @llvm.matrix.column.major.load.v48f32.i64(ptr align 4 %ptr, i64 %stride, i1 false, i32 3, i32 16)
  ; CHECK:  llvm.intr.matrix.column.major.store %[[VAL1]], %[[PTR]], <stride = %[[STRIDE]]>
  ; CHECK-SAME:  {columns = 16 : i32, isVolatile = true, rows = 3 : i32}
  call void @llvm.matrix.column.major.store.v48f32.i64(<48 x float> %3, ptr align 4 %ptr, i64 %stride, i1 true, i32 3, i32 16)
  ret void
}

; CHECK-LABEL: llvm.func @get_active_lane_mask
define <7 x i1> @get_active_lane_mask(i64 %0, i64 %1) {
  ; CHECK: llvm.intr.get.active.lane.mask %{{.*}}, %{{.*}} : i64, i64 to vector<7xi1>
  %3 = call <7 x i1> @llvm.get.active.lane.mask.v7i1.i64(i64 %0, i64 %1)
  ret <7 x i1> %3
}

; CHECK-LABEL: @masked_load_store_intrinsics
; CHECK-SAME:  %[[VEC:[a-zA-Z0-9]+]]
; CHECK-SAME:  %[[MASK:[a-zA-Z0-9]+]]
define void @masked_load_store_intrinsics(ptr %vec, <7 x i1> %mask) {
  ; CHECK:  %[[UNDEF:.+]] = llvm.mlir.undef
  ; CHECK:  %[[VAL1:.+]] = llvm.intr.masked.load %[[VEC]], %[[MASK]], %[[UNDEF]] {alignment = 1 : i32}
  ; CHECK-SAME:  (!llvm.ptr, vector<7xi1>, vector<7xf32>) -> vector<7xf32>
  %1 = call <7 x float> @llvm.masked.load.v7f32.p0(ptr %vec, i32 1, <7 x i1> %mask, <7 x float> undef)
  ; CHECK:  %[[VAL2:.+]] = llvm.intr.masked.load %[[VEC]], %[[MASK]], %[[VAL1]] {alignment = 4 : i32}
  %2 = call <7 x float> @llvm.masked.load.v7f32.p0(ptr %vec, i32 4, <7 x i1> %mask, <7 x float> %1)
  ; CHECK:  llvm.intr.masked.store %[[VAL2]], %[[VEC]], %[[MASK]] {alignment = 8 : i32}
  ; CHECK-SAME:  vector<7xf32>, vector<7xi1> into !llvm.ptr
  call void @llvm.masked.store.v7f32.p0(<7 x float> %2, ptr %vec, i32 8, <7 x i1> %mask)
  ret void
}

; CHECK-LABEL: @masked_gather_scatter_intrinsics
; CHECK-SAME:  %[[VEC:[a-zA-Z0-9]+]]
; CHECK-SAME:  %[[MASK:[a-zA-Z0-9]+]]
define void @masked_gather_scatter_intrinsics(<7 x ptr> %vec, <7 x i1> %mask) {
  ; CHECK:  %[[UNDEF:.+]] = llvm.mlir.undef
  ; CHECK:  %[[VAL1:.+]] = llvm.intr.masked.gather %[[VEC]], %[[MASK]], %[[UNDEF]] {alignment = 1 : i32}
  ; CHECK-SAME:  (!llvm.vec<7 x ptr>, vector<7xi1>, vector<7xf32>) -> vector<7xf32>
  %1 = call <7 x float> @llvm.masked.gather.v7f32.v7p0(<7 x ptr> %vec, i32 1, <7 x i1> %mask, <7 x float> undef)
  ; CHECK:  %[[VAL2:.+]] = llvm.intr.masked.gather %[[VEC]], %[[MASK]], %[[VAL1]] {alignment = 4 : i32}
  %2 = call <7 x float> @llvm.masked.gather.v7f32.v7p0(<7 x ptr> %vec, i32 4, <7 x i1> %mask, <7 x float> %1)
  ; CHECK:  llvm.intr.masked.scatter %[[VAL2]], %[[VEC]], %[[MASK]] {alignment = 8 : i32}
  ; CHECK-SAME:  vector<7xf32>, vector<7xi1> into !llvm.vec<7 x ptr>
  call void @llvm.masked.scatter.v7f32.v7p0(<7 x float> %2, <7 x ptr> %vec, i32 8, <7 x i1> %mask)
  ret void
}

; CHECK-LABEL:  llvm.func @masked_expand_compress_intrinsics
define void @masked_expand_compress_intrinsics(ptr %0, <7 x i1> %1, <7 x float> %2) {
  ; CHECK: %[[val1:.+]] = "llvm.intr.masked.expandload"(%{{.*}}, %{{.*}}, %{{.*}}) : (!llvm.ptr, vector<7xi1>, vector<7xf32>) -> vector<7xf32>
  %4 = call <7 x float> @llvm.masked.expandload.v7f32(ptr %0, <7 x i1> %1, <7 x float> %2)
  ; CHECK: "llvm.intr.masked.compressstore"(%[[val1]], %{{.*}}, %{{.*}}) : (vector<7xf32>, !llvm.ptr, vector<7xi1>) -> ()
  call void @llvm.masked.compressstore.v7f32(<7 x float> %4, ptr %0, <7 x i1> %1)
  ret void
}

; CHECK-LABEL:  llvm.func @memcpy_test
define void @memcpy_test(i32 %0, ptr %1, ptr %2) {
  ; CHECK: %[[FALSE:.+]] = llvm.mlir.constant(false) : i1
  ; CHECK: %[[CST:.+]] = llvm.mlir.constant(10 : i64) : i64
  ; CHECK: "llvm.intr.memcpy"(%{{.*}}, %{{.*}}, %{{.*}}, %[[FALSE]]) : (!llvm.ptr, !llvm.ptr, i32, i1) -> ()
  call void @llvm.memcpy.p0.p0.i32(ptr %1, ptr %2, i32 %0, i1 false)
  ; CHECK: "llvm.intr.memcpy.inline"(%{{.*}}, %{{.*}}, %[[CST]], %[[FALSE]]) : (!llvm.ptr, !llvm.ptr, i64, i1) -> ()
  call void @llvm.memcpy.inline.p0.p0.i64(ptr %1, ptr %2, i64 10, i1 false)
  ret void
}

; CHECK-LABEL:  llvm.func @memmove_test
define void @memmove_test(i32 %0, ptr %1, ptr %2) {
  ; CHECK: %[[falseval:.+]] = llvm.mlir.constant(false) : i1
  ; CHECK: "llvm.intr.memmove"(%{{.*}}, %{{.*}}, %{{.*}}, %[[falseval]]) : (!llvm.ptr, !llvm.ptr, i32, i1) -> ()
  call void @llvm.memmove.p0.p0.i32(ptr %1, ptr %2, i32 %0, i1 false)
  ret void
}

; CHECK-LABEL:  llvm.func @memset_test
define void @memset_test(i32 %0, ptr %1, i8 %2) {
  ; CHECK: %[[falseval:.+]] = llvm.mlir.constant(false) : i1
  ; CHECK: "llvm.intr.memset"(%{{.*}}, %{{.*}}, %{{.*}}, %[[falseval]]) : (!llvm.ptr, i8, i32, i1) -> ()
  call void @llvm.memset.p0.i32(ptr %1, i8 %2, i32 %0, i1 false)
  ret void
}

; CHECK-LABEL:  llvm.func @sadd_with_overflow_test
define void @sadd_with_overflow_test(i32 %0, i32 %1, <8 x i32> %2, <8 x i32> %3) {
  ; CHECK: "llvm.intr.sadd.with.overflow"(%{{.*}}, %{{.*}}) : (i32, i32) -> !llvm.struct<(i32, i1)>
  %5 = call { i32, i1 } @llvm.sadd.with.overflow.i32(i32 %0, i32 %1)
  ; CHECK: "llvm.intr.sadd.with.overflow"(%{{.*}}, %{{.*}}) : (vector<8xi32>, vector<8xi32>) -> !llvm.struct<(vector<8xi32>, vector<8xi1>)>
  %6 = call { <8 x i32>, <8 x i1> } @llvm.sadd.with.overflow.v8i32(<8 x i32> %2, <8 x i32> %3)
  ret void
}

; CHECK-LABEL:  llvm.func @uadd_with_overflow_test
define void @uadd_with_overflow_test(i32 %0, i32 %1, <8 x i32> %2, <8 x i32> %3) {
  ; CHECK: "llvm.intr.uadd.with.overflow"(%{{.*}}, %{{.*}}) : (i32, i32) -> !llvm.struct<(i32, i1)>
  %5 = call { i32, i1 } @llvm.uadd.with.overflow.i32(i32 %0, i32 %1)
  ; CHECK: "llvm.intr.uadd.with.overflow"(%{{.*}}, %{{.*}}) : (vector<8xi32>, vector<8xi32>) -> !llvm.struct<(vector<8xi32>, vector<8xi1>)>
  %6 = call { <8 x i32>, <8 x i1> } @llvm.uadd.with.overflow.v8i32(<8 x i32> %2, <8 x i32> %3)
  ret void
}

; CHECK-LABEL:  llvm.func @ssub_with_overflow_test
define void @ssub_with_overflow_test(i32 %0, i32 %1, <8 x i32> %2, <8 x i32> %3) {
  ; CHECK: "llvm.intr.ssub.with.overflow"(%{{.*}}, %{{.*}}) : (i32, i32) -> !llvm.struct<(i32, i1)>
  %5 = call { i32, i1 } @llvm.ssub.with.overflow.i32(i32 %0, i32 %1)
  ; CHECK: "llvm.intr.ssub.with.overflow"(%{{.*}}, %{{.*}}) : (vector<8xi32>, vector<8xi32>) -> !llvm.struct<(vector<8xi32>, vector<8xi1>)>
  %6 = call { <8 x i32>, <8 x i1> } @llvm.ssub.with.overflow.v8i32(<8 x i32> %2, <8 x i32> %3)
  ret void
}

; CHECK-LABEL:  llvm.func @usub_with_overflow_test
define void @usub_with_overflow_test(i32 %0, i32 %1, <8 x i32> %2, <8 x i32> %3) {
  ; CHECK: "llvm.intr.usub.with.overflow"(%{{.*}}, %{{.*}}) : (i32, i32) -> !llvm.struct<(i32, i1)>
  %5 = call { i32, i1 } @llvm.usub.with.overflow.i32(i32 %0, i32 %1)
  ; CHECK: "llvm.intr.usub.with.overflow"(%{{.*}}, %{{.*}}) : (vector<8xi32>, vector<8xi32>) -> !llvm.struct<(vector<8xi32>, vector<8xi1>)>
  %6 = call { <8 x i32>, <8 x i1> } @llvm.usub.with.overflow.v8i32(<8 x i32> %2, <8 x i32> %3)
  ret void
}

; CHECK-LABEL:  llvm.func @smul_with_overflow_test
define void @smul_with_overflow_test(i32 %0, i32 %1, <8 x i32> %2, <8 x i32> %3) {
  ; CHECK: "llvm.intr.smul.with.overflow"(%{{.*}}, %{{.*}}) : (i32, i32) -> !llvm.struct<(i32, i1)>
  %5 = call { i32, i1 } @llvm.smul.with.overflow.i32(i32 %0, i32 %1)
  ; CHECK: "llvm.intr.smul.with.overflow"(%{{.*}}, %{{.*}}) : (vector<8xi32>, vector<8xi32>) -> !llvm.struct<(vector<8xi32>, vector<8xi1>)>
  %6 = call { <8 x i32>, <8 x i1> } @llvm.smul.with.overflow.v8i32(<8 x i32> %2, <8 x i32> %3)
  ret void
}

; CHECK-LABEL:  llvm.func @umul_with_overflow_test
define void @umul_with_overflow_test(i32 %0, i32 %1, <8 x i32> %2, <8 x i32> %3) {
  ; CHECK: "llvm.intr.umul.with.overflow"(%{{.*}}, %{{.*}}) : (i32, i32) -> !llvm.struct<(i32, i1)>
  %5 = call { i32, i1 } @llvm.umul.with.overflow.i32(i32 %0, i32 %1)
  ; CHECK: "llvm.intr.umul.with.overflow"(%{{.*}}, %{{.*}}) : (vector<8xi32>, vector<8xi32>) -> !llvm.struct<(vector<8xi32>, vector<8xi1>)>
  %6 = call { <8 x i32>, <8 x i1> } @llvm.umul.with.overflow.v8i32(<8 x i32> %2, <8 x i32> %3)
  ret void
}

; CHECK-LABEL: llvm.func @va_intrinsics_test
define void @va_intrinsics_test(ptr %0, ptr %1) {
; CHECK: llvm.intr.vastart %{{.*}}
  call void @llvm.va_start(ptr %0)
; CHECK: llvm.intr.vacopy %{{.*}} to %{{.*}}
  call void @llvm.va_copy(ptr %1, ptr %0)
; CHECK: llvm.intr.vaend %{{.*}}
  call void @llvm.va_end(ptr %0)
  ret void
}

; CHECK-LABEL: @assume
; CHECK-SAME:  %[[TRUE:[a-zA-Z0-9]+]]
define void @assume(i1 %true) {
  ; CHECK:  "llvm.intr.assume"(%[[TRUE]]) : (i1) -> ()
  call void @llvm.assume(i1 %true)
  ret void
}

; CHECK-LABEL:  llvm.func @coro_id
define void @coro_id(i32 %0, ptr %1) {
  ; CHECK: llvm.intr.coro.id %{{.*}}, %{{.*}}, %{{.*}}, %{{.*}} : !llvm.token
  %3 = call token @llvm.coro.id(i32 %0, ptr %1, ptr %1, ptr null)
  ret void
}

; CHECK-LABEL:  llvm.func @coro_begin
define void @coro_begin(i32 %0, ptr %1) {
  ; CHECK: llvm.intr.coro.id %{{.*}}, %{{.*}}, %{{.*}}, %{{.*}} : !llvm.token
  %3 = call token @llvm.coro.id(i32 %0, ptr %1, ptr %1, ptr null)
  ; CHECK: llvm.intr.coro.begin %{{.*}}, %{{.*}} : !llvm.ptr
  %4 = call ptr @llvm.coro.begin(token %3, ptr %1)
  ret void
}

; CHECK-LABEL:  llvm.func @coro_size()
define void @coro_size() {
  ; CHECK: llvm.intr.coro.size : i64
  %1 = call i64 @llvm.coro.size.i64()
  ; CHECK: llvm.intr.coro.size : i32
  %2 = call i32 @llvm.coro.size.i32()
  ret void
}
; CHECK-LABEL:  llvm.func @coro_align()
define void @coro_align() {
  ; CHECK: llvm.intr.coro.align : i64
  %1 = call i64 @llvm.coro.align.i64()
  ; CHECK: llvm.intr.coro.align : i32
  %2 = call i32 @llvm.coro.align.i32()
  ret void
}

; CHECK-LABEL:  llvm.func @coro_save
define void @coro_save(ptr %0) {
  ; CHECK: llvm.intr.coro.save %{{.*}} : !llvm.token
  %2 = call token @llvm.coro.save(ptr %0)
  ret void
}

; CHECK-LABEL:  llvm.func @coro_suspend
define void @coro_suspend(i32 %0, i1 %1, ptr %2) {
  ; CHECK: llvm.intr.coro.id %{{.*}}, %{{.*}}, %{{.*}}, %{{.*}} : !llvm.token
  %4 = call token @llvm.coro.id(i32 %0, ptr %2, ptr %2, ptr null)
  ; CHECK: llvm.intr.coro.suspend %{{.*}}, %{{.*}} : i8
  %5 = call i8 @llvm.coro.suspend(token %4, i1 %1)
  ret void
}

; CHECK-LABEL:  llvm.func @coro_end
define void @coro_end(ptr %0, i1 %1) {
  ; CHECK:  llvm.intr.coro.end
  call i1 @llvm.coro.end(ptr %0, i1 %1)
  ret void
}

; CHECK-LABEL:  llvm.func @coro_free
define void @coro_free(i32 %0, ptr %1) {
  ; CHECK: llvm.intr.coro.id %{{.*}}, %{{.*}}, %{{.*}}, %{{.*}} : !llvm.token
  %3 = call token @llvm.coro.id(i32 %0, ptr %1, ptr %1, ptr null)
  ; CHECK: llvm.intr.coro.free %{{.*}}, %{{.*}} : !llvm.ptr
  %4 = call ptr @llvm.coro.free(token %3, ptr %1)
  ret void
}

; CHECK-LABEL:  llvm.func @coro_resume
define void @coro_resume(ptr %0) {
  ; CHECK: llvm.intr.coro.resume %{{.*}}
  call void @llvm.coro.resume(ptr %0)
  ret void
}

; CHECK-LABEL:  llvm.func @eh_typeid_for
define void @eh_typeid_for(ptr %0) {
  ; CHECK: llvm.intr.eh.typeid.for %{{.*}} : i32
  %2 = call i32 @llvm.eh.typeid.for(ptr %0)
  ret void
}

; CHECK-LABEL:  llvm.func @stack_save() {
define void @stack_save() {
  ; CHECK: llvm.intr.stacksave : !llvm.ptr
  %1 = call ptr @llvm.stacksave()
  ret void
}

; CHECK-LABEL:  llvm.func @stack_restore
define void @stack_restore(ptr %0) {
  ; CHECK: llvm.intr.stackrestore %{{.*}}
  call void @llvm.stackrestore(ptr %0)
  ret void
}

; CHECK-LABEL: llvm.func @lifetime
define void @lifetime(ptr %0) {
  ; CHECK: llvm.intr.lifetime.start 16, %{{.*}} : !llvm.ptr
  call void @llvm.lifetime.start.p0(i64 16, ptr %0)
  ; CHECK: llvm.intr.lifetime.end 32, %{{.*}} : !llvm.ptr
  call void @llvm.lifetime.end.p0(i64 32, ptr %0)
  ret void
}

; CHECK-LABEL:  llvm.func @vector_predication_intrinsics
define void @vector_predication_intrinsics(<8 x i32> %0, <8 x i32> %1, <8 x float> %2, <8 x float> %3, <8 x i64> %4, <8 x double> %5, <8 x ptr> %6, i32 %7, float %8, ptr %9, ptr %10, <8 x i1> %11, i32 %12) {
  ; CHECK: "llvm.intr.vp.add"(%{{.*}}, %{{.*}}, %{{.*}}, %{{.*}}) : (vector<8xi32>, vector<8xi32>, vector<8xi1>, i32) -> vector<8xi32>
  %14 = call <8 x i32> @llvm.vp.add.v8i32(<8 x i32> %0, <8 x i32> %1, <8 x i1> %11, i32 %12)
  ; CHECK: "llvm.intr.vp.sub"(%{{.*}}, %{{.*}}, %{{.*}}, %{{.*}}) : (vector<8xi32>, vector<8xi32>, vector<8xi1>, i32) -> vector<8xi32>
  %15 = call <8 x i32> @llvm.vp.sub.v8i32(<8 x i32> %0, <8 x i32> %1, <8 x i1> %11, i32 %12)
  ; CHECK: "llvm.intr.vp.mul"(%{{.*}}, %{{.*}}, %{{.*}}, %{{.*}}) : (vector<8xi32>, vector<8xi32>, vector<8xi1>, i32) -> vector<8xi32>
  %16 = call <8 x i32> @llvm.vp.mul.v8i32(<8 x i32> %0, <8 x i32> %1, <8 x i1> %11, i32 %12)
  ; CHECK: "llvm.intr.vp.sdiv"(%{{.*}}, %{{.*}}, %{{.*}}, %{{.*}}) : (vector<8xi32>, vector<8xi32>, vector<8xi1>, i32) -> vector<8xi32>
  %17 = call <8 x i32> @llvm.vp.sdiv.v8i32(<8 x i32> %0, <8 x i32> %1, <8 x i1> %11, i32 %12)
  ; CHECK: "llvm.intr.vp.udiv"(%{{.*}}, %{{.*}}, %{{.*}}, %{{.*}}) : (vector<8xi32>, vector<8xi32>, vector<8xi1>, i32) -> vector<8xi32>
  %18 = call <8 x i32> @llvm.vp.udiv.v8i32(<8 x i32> %0, <8 x i32> %1, <8 x i1> %11, i32 %12)
  ; CHECK: "llvm.intr.vp.srem"(%{{.*}}, %{{.*}}, %{{.*}}, %{{.*}}) : (vector<8xi32>, vector<8xi32>, vector<8xi1>, i32) -> vector<8xi32>
  %19 = call <8 x i32> @llvm.vp.srem.v8i32(<8 x i32> %0, <8 x i32> %1, <8 x i1> %11, i32 %12)
  ; CHECK: "llvm.intr.vp.urem"(%{{.*}}, %{{.*}}, %{{.*}}, %{{.*}}) : (vector<8xi32>, vector<8xi32>, vector<8xi1>, i32) -> vector<8xi32>
  %20 = call <8 x i32> @llvm.vp.urem.v8i32(<8 x i32> %0, <8 x i32> %1, <8 x i1> %11, i32 %12)
  ; CHECK: "llvm.intr.vp.ashr"(%{{.*}}, %{{.*}}, %{{.*}}, %{{.*}}) : (vector<8xi32>, vector<8xi32>, vector<8xi1>, i32) -> vector<8xi32>
  %21 = call <8 x i32> @llvm.vp.ashr.v8i32(<8 x i32> %0, <8 x i32> %1, <8 x i1> %11, i32 %12)
  ; CHECK: "llvm.intr.vp.lshr"(%{{.*}}, %{{.*}}, %{{.*}}, %{{.*}}) : (vector<8xi32>, vector<8xi32>, vector<8xi1>, i32) -> vector<8xi32>
  %22 = call <8 x i32> @llvm.vp.lshr.v8i32(<8 x i32> %0, <8 x i32> %1, <8 x i1> %11, i32 %12)
  ; CHECK: "llvm.intr.vp.shl"(%{{.*}}, %{{.*}}, %{{.*}}, %{{.*}}) : (vector<8xi32>, vector<8xi32>, vector<8xi1>, i32) -> vector<8xi32>
  %23 = call <8 x i32> @llvm.vp.shl.v8i32(<8 x i32> %0, <8 x i32> %1, <8 x i1> %11, i32 %12)
  ; CHECK: "llvm.intr.vp.or"(%{{.*}}, %{{.*}}, %{{.*}}, %{{.*}}) : (vector<8xi32>, vector<8xi32>, vector<8xi1>, i32) -> vector<8xi32>
  %24 = call <8 x i32> @llvm.vp.or.v8i32(<8 x i32> %0, <8 x i32> %1, <8 x i1> %11, i32 %12)
  ; CHECK: "llvm.intr.vp.and"(%{{.*}}, %{{.*}}, %{{.*}}, %{{.*}}) : (vector<8xi32>, vector<8xi32>, vector<8xi1>, i32) -> vector<8xi32>
  %25 = call <8 x i32> @llvm.vp.and.v8i32(<8 x i32> %0, <8 x i32> %1, <8 x i1> %11, i32 %12)
  ; CHECK: "llvm.intr.vp.xor"(%{{.*}}, %{{.*}}, %{{.*}}, %{{.*}}) : (vector<8xi32>, vector<8xi32>, vector<8xi1>, i32) -> vector<8xi32>
  %26 = call <8 x i32> @llvm.vp.xor.v8i32(<8 x i32> %0, <8 x i32> %1, <8 x i1> %11, i32 %12)
  ; CHECK: "llvm.intr.vp.fadd"(%{{.*}}, %{{.*}}, %{{.*}}, %{{.*}}) : (vector<8xf32>, vector<8xf32>, vector<8xi1>, i32) -> vector<8xf32>
  %27 = call <8 x float> @llvm.vp.fadd.v8f32(<8 x float> %2, <8 x float> %3, <8 x i1> %11, i32 %12)
  ; CHECK: "llvm.intr.vp.fsub"(%{{.*}}, %{{.*}}, %{{.*}}, %{{.*}}) : (vector<8xf32>, vector<8xf32>, vector<8xi1>, i32) -> vector<8xf32>
  %28 = call <8 x float> @llvm.vp.fsub.v8f32(<8 x float> %2, <8 x float> %3, <8 x i1> %11, i32 %12)
  ; CHECK: "llvm.intr.vp.fmul"(%{{.*}}, %{{.*}}, %{{.*}}, %{{.*}}) : (vector<8xf32>, vector<8xf32>, vector<8xi1>, i32) -> vector<8xf32>
  %29 = call <8 x float> @llvm.vp.fmul.v8f32(<8 x float> %2, <8 x float> %3, <8 x i1> %11, i32 %12)
  ; CHECK: "llvm.intr.vp.fdiv"(%{{.*}}, %{{.*}}, %{{.*}}, %{{.*}}) : (vector<8xf32>, vector<8xf32>, vector<8xi1>, i32) -> vector<8xf32>
  %30 = call <8 x float> @llvm.vp.fdiv.v8f32(<8 x float> %2, <8 x float> %3, <8 x i1> %11, i32 %12)
  ; CHECK: "llvm.intr.vp.frem"(%{{.*}}, %{{.*}}, %{{.*}}, %{{.*}}) : (vector<8xf32>, vector<8xf32>, vector<8xi1>, i32) -> vector<8xf32>
  %31 = call <8 x float> @llvm.vp.frem.v8f32(<8 x float> %2, <8 x float> %3, <8 x i1> %11, i32 %12)
  ; CHECK: "llvm.intr.vp.fneg"(%{{.*}}, %{{.*}}, %{{.*}}) : (vector<8xf32>, vector<8xi1>, i32) -> vector<8xf32>
  %32 = call <8 x float> @llvm.vp.fneg.v8f32(<8 x float> %2, <8 x i1> %11, i32 %12)
  ; CHECK: "llvm.intr.vp.fma"(%{{.*}}, %{{.*}}, %{{.*}}, %{{.*}}, %{{.*}}) : (vector<8xf32>, vector<8xf32>, vector<8xf32>, vector<8xi1>, i32) -> vector<8xf32>
  %33 = call <8 x float> @llvm.vp.fma.v8f32(<8 x float> %2, <8 x float> %3, <8 x float> %3, <8 x i1> %11, i32 %12)
  ; CHECK: "llvm.intr.vp.reduce.add"(%{{.*}}, %{{.*}}, %{{.*}}, %{{.*}}) : (i32, vector<8xi32>, vector<8xi1>, i32) -> i32
  %34 = call i32 @llvm.vp.reduce.add.v8i32(i32 %7, <8 x i32> %0, <8 x i1> %11, i32 %12)
  ; CHECK: "llvm.intr.vp.reduce.mul"(%{{.*}}, %{{.*}}, %{{.*}}, %{{.*}}) : (i32, vector<8xi32>, vector<8xi1>, i32) -> i32
  %35 = call i32 @llvm.vp.reduce.mul.v8i32(i32 %7, <8 x i32> %0, <8 x i1> %11, i32 %12)
  ; CHECK: "llvm.intr.vp.reduce.and"(%{{.*}}, %{{.*}}, %{{.*}}, %{{.*}}) : (i32, vector<8xi32>, vector<8xi1>, i32) -> i32
  %36 = call i32 @llvm.vp.reduce.and.v8i32(i32 %7, <8 x i32> %0, <8 x i1> %11, i32 %12)
  ; CHECK: "llvm.intr.vp.reduce.or"(%{{.*}}, %{{.*}}, %{{.*}}, %{{.*}}) : (i32, vector<8xi32>, vector<8xi1>, i32) -> i32
  %37 = call i32 @llvm.vp.reduce.or.v8i32(i32 %7, <8 x i32> %0, <8 x i1> %11, i32 %12)
  ; CHECK: "llvm.intr.vp.reduce.xor"(%{{.*}}, %{{.*}}, %{{.*}}, %{{.*}}) : (i32, vector<8xi32>, vector<8xi1>, i32) -> i32
  %38 = call i32 @llvm.vp.reduce.xor.v8i32(i32 %7, <8 x i32> %0, <8 x i1> %11, i32 %12)
  ; CHECK: "llvm.intr.vp.reduce.smax"(%{{.*}}, %{{.*}}, %{{.*}}, %{{.*}}) : (i32, vector<8xi32>, vector<8xi1>, i32) -> i32
  %39 = call i32 @llvm.vp.reduce.smax.v8i32(i32 %7, <8 x i32> %0, <8 x i1> %11, i32 %12)
  ; CHECK: "llvm.intr.vp.reduce.smin"(%{{.*}}, %{{.*}}, %{{.*}}, %{{.*}}) : (i32, vector<8xi32>, vector<8xi1>, i32) -> i32
  %40 = call i32 @llvm.vp.reduce.smin.v8i32(i32 %7, <8 x i32> %0, <8 x i1> %11, i32 %12)
  ; CHECK: "llvm.intr.vp.reduce.umax"(%{{.*}}, %{{.*}}, %{{.*}}, %{{.*}}) : (i32, vector<8xi32>, vector<8xi1>, i32) -> i32
  %41 = call i32 @llvm.vp.reduce.umax.v8i32(i32 %7, <8 x i32> %0, <8 x i1> %11, i32 %12)
  ; CHECK: "llvm.intr.vp.reduce.umin"(%{{.*}}, %{{.*}}, %{{.*}}, %{{.*}}) : (i32, vector<8xi32>, vector<8xi1>, i32) -> i32
  %42 = call i32 @llvm.vp.reduce.umin.v8i32(i32 %7, <8 x i32> %0, <8 x i1> %11, i32 %12)
  ; CHECK: "llvm.intr.vp.reduce.fadd"(%{{.*}}, %{{.*}}, %{{.*}}, %{{.*}}) : (f32, vector<8xf32>, vector<8xi1>, i32) -> f32
  %43 = call float @llvm.vp.reduce.fadd.v8f32(float %8, <8 x float> %2, <8 x i1> %11, i32 %12)
  ; CHECK: "llvm.intr.vp.reduce.fmul"(%{{.*}}, %{{.*}}, %{{.*}}, %{{.*}}) : (f32, vector<8xf32>, vector<8xi1>, i32) -> f32
  %44 = call float @llvm.vp.reduce.fmul.v8f32(float %8, <8 x float> %2, <8 x i1> %11, i32 %12)
  ; CHECK: "llvm.intr.vp.reduce.fmax"(%{{.*}}, %{{.*}}, %{{.*}}, %{{.*}}) : (f32, vector<8xf32>, vector<8xi1>, i32) -> f32
  %45 = call float @llvm.vp.reduce.fmax.v8f32(float %8, <8 x float> %2, <8 x i1> %11, i32 %12)
  ; CHECK: "llvm.intr.vp.reduce.fmin"(%{{.*}}, %{{.*}}, %{{.*}}, %{{.*}}) : (f32, vector<8xf32>, vector<8xi1>, i32) -> f32
  %46 = call float @llvm.vp.reduce.fmin.v8f32(float %8, <8 x float> %2, <8 x i1> %11, i32 %12)
  ; CHECK: "llvm.intr.vp.select"(%{{.*}}, %{{.*}}, %{{.*}}, %{{.*}}) : (vector<8xi1>, vector<8xi32>, vector<8xi32>, i32) -> vector<8xi32>
  %47 = call <8 x i32> @llvm.vp.select.v8i32(<8 x i1> %11, <8 x i32> %0, <8 x i32> %1, i32 %12)
  ; CHECK: "llvm.intr.vp.merge"(%{{.*}}, %{{.*}}, %{{.*}}, %{{.*}}) : (vector<8xi1>, vector<8xi32>, vector<8xi32>, i32) -> vector<8xi32>
  %48 = call <8 x i32> @llvm.vp.merge.v8i32(<8 x i1> %11, <8 x i32> %0, <8 x i32> %1, i32 %12)
  ; CHECK: "llvm.intr.vp.store"(%{{.*}}, %{{.*}}, %{{.*}}, %{{.*}}) : (vector<8xi32>, !llvm.ptr, vector<8xi1>, i32) -> ()
  call void @llvm.vp.store.v8i32.p0(<8 x i32> %0, ptr %9, <8 x i1> %11, i32 %12)
  ; CHECK: "llvm.intr.vp.load"(%{{.*}}, %{{.*}}, %{{.*}}) : (!llvm.ptr, vector<8xi1>, i32) -> vector<8xi32>
  %49 = call <8 x i32> @llvm.vp.load.v8i32.p0(ptr %9, <8 x i1> %11, i32 %12)
  ; CHECK: "llvm.intr.experimental.vp.strided.store"(%{{.*}}, %{{.*}}, %{{.*}}, %{{.*}}, %{{.*}}) : (vector<8xi32>, !llvm.ptr, i32, vector<8xi1>, i32) -> ()
  call void @llvm.experimental.vp.strided.store.v8i32.p0.i32(<8 x i32> %0, ptr %9, i32 %7, <8 x i1> %11, i32 %12)
  ; CHECK: "llvm.intr.experimental.vp.strided.load"(%{{.*}}, %{{.*}}, %{{.*}}, %{{.*}}) : (!llvm.ptr, i32, vector<8xi1>, i32) -> vector<8xi32>
  %50 = call <8 x i32> @llvm.experimental.vp.strided.load.v8i32.p0.i32(ptr %9, i32 %7, <8 x i1> %11, i32 %12)
  ; CHECK: "llvm.intr.vp.trunc"(%{{.*}}, %{{.*}}, %{{.*}}) : (vector<8xi64>, vector<8xi1>, i32) -> vector<8xi32>
  %51 = call <8 x i32> @llvm.vp.trunc.v8i32.v8i64(<8 x i64> %4, <8 x i1> %11, i32 %12)
  ; CHECK: "llvm.intr.vp.zext"(%{{.*}}, %{{.*}}, %{{.*}}) : (vector<8xi32>, vector<8xi1>, i32) -> vector<8xi64>
  %52 = call <8 x i64> @llvm.vp.zext.v8i64.v8i32(<8 x i32> %0, <8 x i1> %11, i32 %12)
  ; CHECK: "llvm.intr.vp.sext"(%{{.*}}, %{{.*}}, %{{.*}}) : (vector<8xi32>, vector<8xi1>, i32) -> vector<8xi64>
  %53 = call <8 x i64> @llvm.vp.sext.v8i64.v8i32(<8 x i32> %0, <8 x i1> %11, i32 %12)
  ; CHECK: "llvm.intr.vp.fptrunc"(%{{.*}}, %{{.*}}, %{{.*}}) : (vector<8xf64>, vector<8xi1>, i32) -> vector<8xf32>
  %54 = call <8 x float> @llvm.vp.fptrunc.v8f32.v8f64(<8 x double> %5, <8 x i1> %11, i32 %12)
  ; CHECK: "llvm.intr.vp.fpext"(%{{.*}}, %{{.*}}, %{{.*}}) : (vector<8xf32>, vector<8xi1>, i32) -> vector<8xf64>
  %55 = call <8 x double> @llvm.vp.fpext.v8f64.v8f32(<8 x float> %2, <8 x i1> %11, i32 %12)
  ; CHECK: "llvm.intr.vp.fptoui"(%{{.*}}, %{{.*}}, %{{.*}}) : (vector<8xf64>, vector<8xi1>, i32) -> vector<8xi64>
  %56 = call <8 x i64> @llvm.vp.fptoui.v8i64.v8f64(<8 x double> %5, <8 x i1> %11, i32 %12)
  ; CHECK: "llvm.intr.vp.fptosi"(%{{.*}}, %{{.*}}, %{{.*}}) : (vector<8xf64>, vector<8xi1>, i32) -> vector<8xi64>
  %57 = call <8 x i64> @llvm.vp.fptosi.v8i64.v8f64(<8 x double> %5, <8 x i1> %11, i32 %12)
  ; CHECK: "llvm.intr.vp.ptrtoint"(%{{.*}}, %{{.*}}, %{{.*}}) : (!llvm.vec<8 x ptr>, vector<8xi1>, i32) -> vector<8xi64>
  %58 = call <8 x i64> @llvm.vp.ptrtoint.v8i64.v8p0(<8 x ptr> %6, <8 x i1> %11, i32 %12)
  ; CHECK: "llvm.intr.vp.inttoptr"(%{{.*}}, %{{.*}}, %{{.*}}) : (vector<8xi64>, vector<8xi1>, i32) -> !llvm.vec<8 x ptr>
  %59 = call <8 x ptr> @llvm.vp.inttoptr.v8p0.v8i64(<8 x i64> %4, <8 x i1> %11, i32 %12)
<<<<<<< HEAD
=======
  ; CHECK: "llvm.intr.vp.fmuladd"(%{{.*}}, %{{.*}}, %{{.*}}, %{{.*}}, %{{.*}}) : (vector<8xf32>, vector<8xf32>, vector<8xf32>, vector<8xi1>, i32) -> vector<8xf32>
  %60 = call <8 x float> @llvm.vp.fmuladd.v8f32(<8 x float> %2, <8 x float> %3, <8 x float> %3, <8 x i1> %11, i32 %12)
>>>>>>> cd74f4a4
  ret void
}

declare float @llvm.fmuladd.f32(float, float, float)
declare <8 x float> @llvm.fmuladd.v8f32(<8 x float>, <8 x float>, <8 x float>)
declare float @llvm.fma.f32(float, float, float)
declare <8 x float> @llvm.fma.v8f32(<8 x float>, <8 x float>, <8 x float>)
declare void @llvm.prefetch.p0(ptr nocapture readonly, i32 immarg, i32 immarg, i32)
declare float @llvm.exp.f32(float)
declare <8 x float> @llvm.exp.v8f32(<8 x float>)
declare float @llvm.exp2.f32(float)
declare <8 x float> @llvm.exp2.v8f32(<8 x float>)
declare float @llvm.log.f32(float)
declare <8 x float> @llvm.log.v8f32(<8 x float>)
declare float @llvm.log10.f32(float)
declare <8 x float> @llvm.log10.v8f32(<8 x float>)
declare float @llvm.log2.f32(float)
declare <8 x float> @llvm.log2.v8f32(<8 x float>)
declare float @llvm.fabs.f32(float)
declare <8 x float> @llvm.fabs.v8f32(<8 x float>)
declare float @llvm.sqrt.f32(float)
declare <8 x float> @llvm.sqrt.v8f32(<8 x float>)
declare float @llvm.ceil.f32(float)
declare <8 x float> @llvm.ceil.v8f32(<8 x float>)
declare float @llvm.floor.f32(float)
declare <8 x float> @llvm.floor.v8f32(<8 x float>)
declare float @llvm.cos.f32(float)
declare <8 x float> @llvm.cos.v8f32(<8 x float>)
declare float @llvm.copysign.f32(float, float)
declare <8 x float> @llvm.copysign.v8f32(<8 x float>, <8 x float>)
declare float @llvm.pow.f32(float, float)
declare <8 x float> @llvm.pow.v8f32(<8 x float>, <8 x float>)
declare i32 @llvm.bitreverse.i32(i32)
declare <8 x i32> @llvm.bitreverse.v8i32(<8 x i32>)
declare i32 @llvm.ctlz.i32(i32, i1 immarg)
declare <8 x i32> @llvm.ctlz.v8i32(<8 x i32>, i1 immarg)
declare i32 @llvm.cttz.i32(i32, i1 immarg)
declare <8 x i32> @llvm.cttz.v8i32(<8 x i32>, i1 immarg)
declare i32 @llvm.ctpop.i32(i32)
declare <8 x i32> @llvm.ctpop.v8i32(<8 x i32>)
declare float @llvm.maximum.f32(float, float)
declare <8 x float> @llvm.maximum.v8f32(<8 x float>, <8 x float>)
declare float @llvm.minimum.f32(float, float)
declare <8 x float> @llvm.minimum.v8f32(<8 x float>, <8 x float>)
declare float @llvm.maxnum.f32(float, float)
declare <8 x float> @llvm.maxnum.v8f32(<8 x float>, <8 x float>)
declare float @llvm.minnum.f32(float, float)
declare <8 x float> @llvm.minnum.v8f32(<8 x float>, <8 x float>)
declare i32 @llvm.smax.i32(i32, i32)
declare <8 x i32> @llvm.smax.v8i32(<8 x i32>, <8 x i32>)
declare i32 @llvm.smin.i32(i32, i32)
declare <8 x i32> @llvm.smin.v8i32(<8 x i32>, <8 x i32>)
declare i32 @llvm.umax.i32(i32, i32)
declare <8 x i32> @llvm.umax.v8i32(<8 x i32>, <8 x i32>)
declare i32 @llvm.umin.i32(i32, i32)
declare <8 x i32> @llvm.umin.v8i32(<8 x i32>, <8 x i32>)
declare i32 @llvm.vector.reduce.add.v8i32(<8 x i32>)
declare i32 @llvm.vector.reduce.and.v8i32(<8 x i32>)
declare float @llvm.vector.reduce.fmax.v8f32(<8 x float>)
declare float @llvm.vector.reduce.fmin.v8f32(<8 x float>)
declare i32 @llvm.vector.reduce.mul.v8i32(<8 x i32>)
declare i32 @llvm.vector.reduce.or.v8i32(<8 x i32>)
declare i32 @llvm.vector.reduce.smax.v8i32(<8 x i32>)
declare i32 @llvm.vector.reduce.smin.v8i32(<8 x i32>)
declare i32 @llvm.vector.reduce.umax.v8i32(<8 x i32>)
declare i32 @llvm.vector.reduce.umin.v8i32(<8 x i32>)
declare float @llvm.vector.reduce.fadd.v8f32(float, <8 x float>)
declare float @llvm.vector.reduce.fmul.v8f32(float, <8 x float>)
declare i32 @llvm.vector.reduce.xor.v8i32(<8 x i32>)
declare <12 x float> @llvm.matrix.multiply.v12f32.v64f32.v48f32(<64 x float>, <48 x float>, i32 immarg, i32 immarg, i32 immarg)
declare <48 x float> @llvm.matrix.transpose.v48f32(<48 x float>, i32 immarg, i32 immarg)
declare <48 x float> @llvm.matrix.column.major.load.v48f32.i64(ptr nocapture, i64, i1 immarg, i32 immarg, i32 immarg)
declare void @llvm.matrix.column.major.store.v48f32.i64(<48 x float>, ptr nocapture writeonly, i64, i1 immarg, i32 immarg, i32 immarg)
declare <7 x i1> @llvm.get.active.lane.mask.v7i1.i64(i64, i64)
declare <7 x float> @llvm.masked.load.v7f32.p0(ptr, i32 immarg, <7 x i1>, <7 x float>)
declare void @llvm.masked.store.v7f32.p0(<7 x float>, ptr, i32 immarg, <7 x i1>)
declare <7 x float> @llvm.masked.gather.v7f32.v7p0(<7 x ptr>, i32 immarg, <7 x i1>, <7 x float>)
declare void @llvm.masked.scatter.v7f32.v7p0(<7 x float>, <7 x ptr>, i32 immarg, <7 x i1>)
declare <7 x float> @llvm.masked.expandload.v7f32(ptr, <7 x i1>, <7 x float>)
declare void @llvm.masked.compressstore.v7f32(<7 x float>, ptr, <7 x i1>)
declare void @llvm.memcpy.p0.p0.i32(ptr noalias nocapture writeonly, ptr noalias nocapture readonly, i32, i1 immarg)
declare void @llvm.memcpy.inline.p0.p0.i64(ptr noalias nocapture writeonly, ptr noalias nocapture readonly, i64 immarg, i1 immarg)
declare void @llvm.memmove.p0.p0.i32(ptr nocapture writeonly, ptr nocapture readonly, i32, i1 immarg)
declare void @llvm.memset.p0.i32(ptr nocapture writeonly, i8, i32, i1 immarg)
declare { i32, i1 } @llvm.sadd.with.overflow.i32(i32, i32)
declare { <8 x i32>, <8 x i1> } @llvm.sadd.with.overflow.v8i32(<8 x i32>, <8 x i32>)
declare { i32, i1 } @llvm.uadd.with.overflow.i32(i32, i32)
declare { <8 x i32>, <8 x i1> } @llvm.uadd.with.overflow.v8i32(<8 x i32>, <8 x i32>)
declare { i32, i1 } @llvm.ssub.with.overflow.i32(i32, i32)
declare { <8 x i32>, <8 x i1> } @llvm.ssub.with.overflow.v8i32(<8 x i32>, <8 x i32>)
declare { i32, i1 } @llvm.usub.with.overflow.i32(i32, i32)
declare { <8 x i32>, <8 x i1> } @llvm.usub.with.overflow.v8i32(<8 x i32>, <8 x i32>)
declare { i32, i1 } @llvm.smul.with.overflow.i32(i32, i32)
declare { <8 x i32>, <8 x i1> } @llvm.smul.with.overflow.v8i32(<8 x i32>, <8 x i32>)
declare { i32, i1 } @llvm.umul.with.overflow.i32(i32, i32)
declare { <8 x i32>, <8 x i1> } @llvm.umul.with.overflow.v8i32(<8 x i32>, <8 x i32>)
declare token @llvm.coro.id(i32, ptr readnone, ptr nocapture readonly, ptr)
declare ptr @llvm.coro.begin(token, ptr writeonly)
declare i64 @llvm.coro.size.i64()
declare i32 @llvm.coro.size.i32()
declare i64 @llvm.coro.align.i64()
declare i32 @llvm.coro.align.i32()
declare token @llvm.coro.save(ptr)
declare i8 @llvm.coro.suspend(token, i1)
declare i1 @llvm.coro.end(ptr, i1)
declare ptr @llvm.coro.free(token, ptr nocapture readonly)
declare void @llvm.coro.resume(ptr)
declare i32 @llvm.eh.typeid.for(ptr)
declare ptr @llvm.stacksave()
declare void @llvm.stackrestore(ptr)
declare void @llvm.va_start(ptr)
declare void @llvm.va_copy(ptr, ptr)
declare void @llvm.va_end(ptr)
declare <8 x i32> @llvm.vp.add.v8i32(<8 x i32>, <8 x i32>, <8 x i1>, i32)
declare <8 x i32> @llvm.vp.sub.v8i32(<8 x i32>, <8 x i32>, <8 x i1>, i32)
declare <8 x i32> @llvm.vp.mul.v8i32(<8 x i32>, <8 x i32>, <8 x i1>, i32)
declare <8 x i32> @llvm.vp.sdiv.v8i32(<8 x i32>, <8 x i32>, <8 x i1>, i32)
declare <8 x i32> @llvm.vp.udiv.v8i32(<8 x i32>, <8 x i32>, <8 x i1>, i32)
declare <8 x i32> @llvm.vp.srem.v8i32(<8 x i32>, <8 x i32>, <8 x i1>, i32)
declare <8 x i32> @llvm.vp.urem.v8i32(<8 x i32>, <8 x i32>, <8 x i1>, i32)
declare <8 x i32> @llvm.vp.ashr.v8i32(<8 x i32>, <8 x i32>, <8 x i1>, i32)
declare <8 x i32> @llvm.vp.lshr.v8i32(<8 x i32>, <8 x i32>, <8 x i1>, i32)
declare <8 x i32> @llvm.vp.shl.v8i32(<8 x i32>, <8 x i32>, <8 x i1>, i32)
declare <8 x i32> @llvm.vp.or.v8i32(<8 x i32>, <8 x i32>, <8 x i1>, i32)
declare <8 x i32> @llvm.vp.and.v8i32(<8 x i32>, <8 x i32>, <8 x i1>, i32)
declare <8 x i32> @llvm.vp.xor.v8i32(<8 x i32>, <8 x i32>, <8 x i1>, i32)
declare <8 x float> @llvm.vp.fadd.v8f32(<8 x float>, <8 x float>, <8 x i1>, i32)
declare <8 x float> @llvm.vp.fsub.v8f32(<8 x float>, <8 x float>, <8 x i1>, i32)
declare <8 x float> @llvm.vp.fmul.v8f32(<8 x float>, <8 x float>, <8 x i1>, i32)
declare <8 x float> @llvm.vp.fdiv.v8f32(<8 x float>, <8 x float>, <8 x i1>, i32)
declare <8 x float> @llvm.vp.frem.v8f32(<8 x float>, <8 x float>, <8 x i1>, i32)
declare <8 x float> @llvm.vp.fneg.v8f32(<8 x float>, <8 x i1>, i32)
declare <8 x float> @llvm.vp.fma.v8f32(<8 x float>, <8 x float>, <8 x float>, <8 x i1>, i32)
declare <8 x float> @llvm.vp.fmuladd.v8f32(<8 x float>, <8 x float>, <8 x float>, <8 x i1>, i32)
declare i32 @llvm.vp.reduce.add.v8i32(i32, <8 x i32>, <8 x i1>, i32)
declare i32 @llvm.vp.reduce.mul.v8i32(i32, <8 x i32>, <8 x i1>, i32)
declare i32 @llvm.vp.reduce.and.v8i32(i32, <8 x i32>, <8 x i1>, i32)
declare i32 @llvm.vp.reduce.or.v8i32(i32, <8 x i32>, <8 x i1>, i32)
declare i32 @llvm.vp.reduce.xor.v8i32(i32, <8 x i32>, <8 x i1>, i32)
declare i32 @llvm.vp.reduce.smax.v8i32(i32, <8 x i32>, <8 x i1>, i32)
declare i32 @llvm.vp.reduce.smin.v8i32(i32, <8 x i32>, <8 x i1>, i32)
declare i32 @llvm.vp.reduce.umax.v8i32(i32, <8 x i32>, <8 x i1>, i32)
declare i32 @llvm.vp.reduce.umin.v8i32(i32, <8 x i32>, <8 x i1>, i32)
declare float @llvm.vp.reduce.fadd.v8f32(float, <8 x float>, <8 x i1>, i32)
declare float @llvm.vp.reduce.fmul.v8f32(float, <8 x float>, <8 x i1>, i32)
declare float @llvm.vp.reduce.fmax.v8f32(float, <8 x float>, <8 x i1>, i32)
declare float @llvm.vp.reduce.fmin.v8f32(float, <8 x float>, <8 x i1>, i32)
declare <8 x i32> @llvm.vp.select.v8i32(<8 x i1>, <8 x i32>, <8 x i32>, i32)
declare <8 x i32> @llvm.vp.merge.v8i32(<8 x i1>, <8 x i32>, <8 x i32>, i32)
declare void @llvm.vp.store.v8i32.p0(<8 x i32>, ptr nocapture, <8 x i1>, i32)
declare <8 x i32> @llvm.vp.load.v8i32.p0(ptr nocapture, <8 x i1>, i32)
declare void @llvm.experimental.vp.strided.store.v8i32.p0.i32(<8 x i32>, ptr nocapture, i32, <8 x i1>, i32)
declare <8 x i32> @llvm.experimental.vp.strided.load.v8i32.p0.i32(ptr nocapture, i32, <8 x i1>, i32)
declare <8 x i32> @llvm.vp.trunc.v8i32.v8i64(<8 x i64>, <8 x i1>, i32)
declare <8 x i64> @llvm.vp.zext.v8i64.v8i32(<8 x i32>, <8 x i1>, i32)
declare <8 x i64> @llvm.vp.sext.v8i64.v8i32(<8 x i32>, <8 x i1>, i32)
declare <8 x float> @llvm.vp.fptrunc.v8f32.v8f64(<8 x double>, <8 x i1>, i32)
declare <8 x double> @llvm.vp.fpext.v8f64.v8f32(<8 x float>, <8 x i1>, i32)
declare <8 x i64> @llvm.vp.fptoui.v8i64.v8f64(<8 x double>, <8 x i1>, i32)
declare <8 x i64> @llvm.vp.fptosi.v8i64.v8f64(<8 x double>, <8 x i1>, i32)
declare <8 x i64> @llvm.vp.ptrtoint.v8i64.v8p0(<8 x ptr>, <8 x i1>, i32)
declare <8 x ptr> @llvm.vp.inttoptr.v8p0.v8i64(<8 x i64>, <8 x i1>, i32)
declare void @llvm.lifetime.start.p0(i64 immarg, ptr nocapture)
declare void @llvm.lifetime.end.p0(i64 immarg, ptr nocapture)
declare void @llvm.assume(i1)<|MERGE_RESOLUTION|>--- conflicted
+++ resolved
@@ -629,11 +629,8 @@
   %58 = call <8 x i64> @llvm.vp.ptrtoint.v8i64.v8p0(<8 x ptr> %6, <8 x i1> %11, i32 %12)
   ; CHECK: "llvm.intr.vp.inttoptr"(%{{.*}}, %{{.*}}, %{{.*}}) : (vector<8xi64>, vector<8xi1>, i32) -> !llvm.vec<8 x ptr>
   %59 = call <8 x ptr> @llvm.vp.inttoptr.v8p0.v8i64(<8 x i64> %4, <8 x i1> %11, i32 %12)
-<<<<<<< HEAD
-=======
   ; CHECK: "llvm.intr.vp.fmuladd"(%{{.*}}, %{{.*}}, %{{.*}}, %{{.*}}, %{{.*}}) : (vector<8xf32>, vector<8xf32>, vector<8xf32>, vector<8xi1>, i32) -> vector<8xf32>
   %60 = call <8 x float> @llvm.vp.fmuladd.v8f32(<8 x float> %2, <8 x float> %3, <8 x float> %3, <8 x i1> %11, i32 %12)
->>>>>>> cd74f4a4
   ret void
 }
 
