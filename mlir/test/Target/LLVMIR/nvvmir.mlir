// RUN: mlir-translate -mlir-to-llvmir %s  -split-input-file --verify-diagnostics | FileCheck %s

// CHECK-LABEL: @nvvm_special_regs
llvm.func @nvvm_special_regs() -> i32 {
  // CHECK: %1 = call i32 @llvm.nvvm.read.ptx.sreg.tid.x()
  %1 = nvvm.read.ptx.sreg.tid.x : i32
  // CHECK: call i32 @llvm.nvvm.read.ptx.sreg.tid.y()
  %2 = nvvm.read.ptx.sreg.tid.y : i32
  // CHECK: call i32 @llvm.nvvm.read.ptx.sreg.tid.z()
  %3 = nvvm.read.ptx.sreg.tid.z : i32
  // CHECK: call i32 @llvm.nvvm.read.ptx.sreg.ntid.x()
  %4 = nvvm.read.ptx.sreg.ntid.x : i32
  // CHECK: call i32 @llvm.nvvm.read.ptx.sreg.ntid.y()
  %5 = nvvm.read.ptx.sreg.ntid.y : i32
  // CHECK: call i32 @llvm.nvvm.read.ptx.sreg.ntid.z()
  %6 = nvvm.read.ptx.sreg.ntid.z : i32
  // CHECK: call i32 @llvm.nvvm.read.ptx.sreg.ctaid.x()
  %7 = nvvm.read.ptx.sreg.ctaid.x : i32
  // CHECK: call i32 @llvm.nvvm.read.ptx.sreg.ctaid.y()
  %8 = nvvm.read.ptx.sreg.ctaid.y : i32
  // CHECK: call i32 @llvm.nvvm.read.ptx.sreg.ctaid.z()
  %9 = nvvm.read.ptx.sreg.ctaid.z : i32
  // CHECK: call i32 @llvm.nvvm.read.ptx.sreg.nctaid.x()
  %10 = nvvm.read.ptx.sreg.nctaid.x : i32
  // CHECK: call i32 @llvm.nvvm.read.ptx.sreg.nctaid.y()
  %11 = nvvm.read.ptx.sreg.nctaid.y : i32
  // CHECK: call i32 @llvm.nvvm.read.ptx.sreg.nctaid.z()
  %12 = nvvm.read.ptx.sreg.nctaid.z : i32
  // CHECK: call i32 @llvm.nvvm.read.ptx.sreg.warpsize()
  %13 = nvvm.read.ptx.sreg.warpsize : i32
  // CHECK: call i32 @llvm.nvvm.read.ptx.sreg.laneid()
  %14 = nvvm.read.ptx.sreg.laneid : i32
  // CHECK: call i32 @llvm.nvvm.read.ptx.sreg.clusterid.x
  %15 = nvvm.read.ptx.sreg.clusterid.x : i32
  // CHECK: call i32 @llvm.nvvm.read.ptx.sreg.clusterid.y
  %16 = nvvm.read.ptx.sreg.clusterid.y : i32
  // CHECK: call i32 @llvm.nvvm.read.ptx.sreg.clusterid.z
  %17 = nvvm.read.ptx.sreg.clusterid.z : i32
  // CHECK: call i32 @llvm.nvvm.read.ptx.sreg.nclusterid.x
  %18 = nvvm.read.ptx.sreg.nclusterid.x : i32
  // CHECK: call i32 @llvm.nvvm.read.ptx.sreg.nclusterid.y
  %19 = nvvm.read.ptx.sreg.nclusterid.y : i32
  // CHECK: call i32 @llvm.nvvm.read.ptx.sreg.nclusterid.z
  %20 = nvvm.read.ptx.sreg.nclusterid.z : i32
  // CHECK: call i32 @llvm.nvvm.read.ptx.sreg.cluster.ctaid
  %21 = nvvm.read.ptx.sreg.cluster.ctaid.x : i32
  // CHECK: call i32 @llvm.nvvm.read.ptx.sreg.cluster.ctaid
  %22 = nvvm.read.ptx.sreg.cluster.ctaid.y : i32
  // CHECK: call i32 @llvm.nvvm.read.ptx.sreg.cluster.ctaid
  %23 = nvvm.read.ptx.sreg.cluster.ctaid.z : i32
  // CHECK: call i32 @llvm.nvvm.read.ptx.sreg.cluster.nctaid
  %24 = nvvm.read.ptx.sreg.cluster.nctaid.x : i32
  // CHECK: call i32 @llvm.nvvm.read.ptx.sreg.cluster.nctaid
  %25 = nvvm.read.ptx.sreg.cluster.nctaid.y : i32
  // CHECK: call i32 @llvm.nvvm.read.ptx.sreg.cluster.nctaid
  %26 = nvvm.read.ptx.sreg.cluster.nctaid.z : i32
  // CHECK: call i32 @llvm.nvvm.read.ptx.sreg.cluster.ctarank
  %27 = nvvm.read.ptx.sreg.cluster.ctarank : i32
  // CHECK: call i32 @llvm.nvvm.read.ptx.sreg.cluster.nctarank
  %28 = nvvm.read.ptx.sreg.cluster.nctarank : i32
  // CHECK: call i32 @llvm.nvvm.read.ptx.sreg.clock
  %29 = nvvm.read.ptx.sreg.clock : i32
  // CHECK: call i64 @llvm.nvvm.read.ptx.sreg.clock64
  %30 = nvvm.read.ptx.sreg.clock64 : i64
  // CHECK: call i64 @llvm.nvvm.read.ptx.sreg.globaltimer
  %31 = nvvm.read.ptx.sreg.globaltimer : i64
  // CHECK: %32 = call range(i32 0, 64) i32 @llvm.nvvm.read.ptx.sreg.tid.x()
  %32 = nvvm.read.ptx.sreg.tid.x range <i32, 0, 64> : i32
  // CHECK: call i32 @llvm.nvvm.read.ptx.sreg.warpid
  %33 = nvvm.read.ptx.sreg.warpid : i32
  // CHECK: call i32 @llvm.nvvm.read.ptx.sreg.nwarpid
  %34 = nvvm.read.ptx.sreg.nwarpid : i32
  // CHECK: call i32 @llvm.nvvm.read.ptx.sreg.smid
  %35 = nvvm.read.ptx.sreg.smid : i32
  // CHECK: call i32 @llvm.nvvm.read.ptx.sreg.nsmid
  %36 = nvvm.read.ptx.sreg.nsmid : i32
  // CHECK: call i32 @llvm.nvvm.read.ptx.sreg.gridid
  %37 = nvvm.read.ptx.sreg.gridid : i32
  //CHECK: call i32 @llvm.nvvm.read.ptx.sreg.envreg0
  %38 = nvvm.read.ptx.sreg.envreg0 : i32
  //CHECK: call i32 @llvm.nvvm.read.ptx.sreg.envreg1
  %39 = nvvm.read.ptx.sreg.envreg1 : i32
  //CHECK: call i32 @llvm.nvvm.read.ptx.sreg.envreg2
  %40 = nvvm.read.ptx.sreg.envreg2 : i32
  //CHECK: call i32 @llvm.nvvm.read.ptx.sreg.envreg3
  %41 = nvvm.read.ptx.sreg.envreg3 : i32
  //CHECK: call i32 @llvm.nvvm.read.ptx.sreg.envreg4
  %42 = nvvm.read.ptx.sreg.envreg4 : i32
  //CHECK: call i32 @llvm.nvvm.read.ptx.sreg.envreg5
  %43 = nvvm.read.ptx.sreg.envreg5 : i32
  //CHECK: call i32 @llvm.nvvm.read.ptx.sreg.envreg6
  %44 = nvvm.read.ptx.sreg.envreg6 : i32
  //CHECK: call i32 @llvm.nvvm.read.ptx.sreg.envreg7
  %45 = nvvm.read.ptx.sreg.envreg7 : i32
  //CHECK: call i32 @llvm.nvvm.read.ptx.sreg.envreg8
  %46 = nvvm.read.ptx.sreg.envreg8 : i32
  //CHECK: call i32 @llvm.nvvm.read.ptx.sreg.envreg9
  %47 = nvvm.read.ptx.sreg.envreg9 : i32
  //CHECK: call i32 @llvm.nvvm.read.ptx.sreg.envreg10
  %48 = nvvm.read.ptx.sreg.envreg10 : i32
  //CHECK: call i32 @llvm.nvvm.read.ptx.sreg.envreg11
  %49 = nvvm.read.ptx.sreg.envreg11 : i32
  //CHECK: call i32 @llvm.nvvm.read.ptx.sreg.envreg12
  %50 = nvvm.read.ptx.sreg.envreg12 : i32
  //CHECK: call i32 @llvm.nvvm.read.ptx.sreg.envreg13
  %51 = nvvm.read.ptx.sreg.envreg13 : i32
  //CHECK: call i32 @llvm.nvvm.read.ptx.sreg.envreg14
  %52 = nvvm.read.ptx.sreg.envreg14 : i32
  //CHECK: call i32 @llvm.nvvm.read.ptx.sreg.envreg15
  %53 = nvvm.read.ptx.sreg.envreg15 : i32
  //CHECK: call i32 @llvm.nvvm.read.ptx.sreg.envreg16
  %54 = nvvm.read.ptx.sreg.envreg16 : i32
  //CHECK: call i32 @llvm.nvvm.read.ptx.sreg.envreg17
  %55 = nvvm.read.ptx.sreg.envreg17 : i32
  //CHECK: call i32 @llvm.nvvm.read.ptx.sreg.envreg18
  %56 = nvvm.read.ptx.sreg.envreg18 : i32
  //CHECK: call i32 @llvm.nvvm.read.ptx.sreg.envreg19
  %57 = nvvm.read.ptx.sreg.envreg19 : i32
  //CHECK: call i32 @llvm.nvvm.read.ptx.sreg.envreg20
  %58 = nvvm.read.ptx.sreg.envreg20 : i32
  //CHECK: call i32 @llvm.nvvm.read.ptx.sreg.envreg21
  %59 = nvvm.read.ptx.sreg.envreg21 : i32
  //CHECK: call i32 @llvm.nvvm.read.ptx.sreg.envreg22
  %60 = nvvm.read.ptx.sreg.envreg22 : i32
  //CHECK: call i32 @llvm.nvvm.read.ptx.sreg.envreg23
  %61 = nvvm.read.ptx.sreg.envreg23 : i32
  //CHECK: call i32 @llvm.nvvm.read.ptx.sreg.envreg24
  %62 = nvvm.read.ptx.sreg.envreg24 : i32
  //CHECK: call i32 @llvm.nvvm.read.ptx.sreg.envreg25
  %63 = nvvm.read.ptx.sreg.envreg25 : i32
  //CHECK: call i32 @llvm.nvvm.read.ptx.sreg.envreg26
  %64 = nvvm.read.ptx.sreg.envreg26 : i32
  //CHECK: call i32 @llvm.nvvm.read.ptx.sreg.envreg27
  %65 = nvvm.read.ptx.sreg.envreg27 : i32
  //CHECK: call i32 @llvm.nvvm.read.ptx.sreg.envreg28
  %66 = nvvm.read.ptx.sreg.envreg28 : i32
  //CHECK: call i32 @llvm.nvvm.read.ptx.sreg.envreg29
  %67 = nvvm.read.ptx.sreg.envreg29 : i32
  //CHECK: call i32 @llvm.nvvm.read.ptx.sreg.envreg30
  %68 = nvvm.read.ptx.sreg.envreg30 : i32
  //CHECK: call i32 @llvm.nvvm.read.ptx.sreg.envreg31
  %69 = nvvm.read.ptx.sreg.envreg31 : i32
  //CHECK: call i32 @llvm.nvvm.read.ptx.sreg.lanemask.eq
  %70 = nvvm.read.ptx.sreg.lanemask.eq : i32
  //CHECK: call i32 @llvm.nvvm.read.ptx.sreg.lanemask.le
  %71 = nvvm.read.ptx.sreg.lanemask.le : i32
  //CHECK: call i32 @llvm.nvvm.read.ptx.sreg.lanemask.lt
  %72 = nvvm.read.ptx.sreg.lanemask.lt : i32
  //CHECK: call i32 @llvm.nvvm.read.ptx.sreg.lanemask.ge
  %73 = nvvm.read.ptx.sreg.lanemask.ge : i32
  //CHECK: call i32 @llvm.nvvm.read.ptx.sreg.lanemask.gt
  %74 = nvvm.read.ptx.sreg.lanemask.gt : i32
  llvm.return %1 : i32
}

// CHECK-LABEL: @nvvm_rcp
llvm.func @nvvm_rcp(%0: f32) -> f32 {
  // CHECK: call float @llvm.nvvm.rcp.approx.ftz.f
  %1 = nvvm.rcp.approx.ftz.f %0 : f32
  llvm.return %1 : f32
}

// CHECK-LABEL: @llvm_nvvm_barrier0
llvm.func @llvm_nvvm_barrier0() {
  // CHECK: call void @llvm.nvvm.barrier0()
  nvvm.barrier0
  llvm.return
}

// CHECK-LABEL: @llvm_nvvm_barrier(
// CHECK-SAME: i32 %[[barId:.*]], i32 %[[numThreads:.*]])
llvm.func @llvm_nvvm_barrier(%barID : i32, %numberOfThreads : i32) {
  // CHECK: call void @llvm.nvvm.barrier0()
  nvvm.barrier 
  // CHECK: call void @llvm.nvvm.barrier.n(i32 %[[barId]])
  nvvm.barrier id = %barID
  // CHECK: call void @llvm.nvvm.barrier(i32 %[[barId]], i32 %[[numThreads]])
  nvvm.barrier id = %barID number_of_threads = %numberOfThreads
  llvm.return
}

// CHECK-LABEL: @llvm_nvvm_cluster_arrive
llvm.func @llvm_nvvm_cluster_arrive() {
  // CHECK: call void @llvm.nvvm.barrier.cluster.arrive()
  nvvm.cluster.arrive
  // CHECK: call void @llvm.nvvm.barrier.cluster.arrive.aligned()
  nvvm.cluster.arrive {aligned}
  llvm.return
}

// CHECK-LABEL: @llvm_nvvm_cluster_arrive_relaxed
llvm.func @llvm_nvvm_cluster_arrive_relaxed() {
  // CHECK: call void @llvm.nvvm.barrier.cluster.arrive.relaxed()
  nvvm.cluster.arrive.relaxed
  // CHECK: call void @llvm.nvvm.barrier.cluster.arrive.relaxed.aligned()
  nvvm.cluster.arrive.relaxed {aligned}
  llvm.return
}

// CHECK-LABEL: @llvm_nvvm_cluster_wait
llvm.func @llvm_nvvm_cluster_wait() {
  // CHECK: call void @llvm.nvvm.barrier.cluster.wait()
  nvvm.cluster.wait
  // CHECK: call void @llvm.nvvm.barrier.cluster.wait.aligned()
  nvvm.cluster.wait {aligned}
  llvm.return
}

// CHECK-LABEL: @nvvm_shfl
llvm.func @nvvm_shfl(
    %0 : i32, %1 : i32, %2 : i32,
    %3 : i32, %4 : f32) -> i32 {
  // CHECK: call i32 @llvm.nvvm.shfl.sync.bfly.i32(i32 %{{.*}}, i32 %{{.*}}, i32 %{{.*}}, i32 %{{.*}})
  %6 = nvvm.shfl.sync bfly %0, %3, %1, %2 : i32 -> i32
  // CHECK: call float @llvm.nvvm.shfl.sync.bfly.f32(i32 %{{.*}}, float %{{.*}}, i32 %{{.*}}, i32 %{{.*}})
  %7 = nvvm.shfl.sync bfly %0, %4, %1, %2 : f32 -> f32
  // CHECK: call i32 @llvm.nvvm.shfl.sync.up.i32(i32 %{{.*}}, i32 %{{.*}}, i32 %{{.*}}, i32 %{{.*}})
  %8 = nvvm.shfl.sync up %0, %3, %1, %2 : i32 -> i32
  // CHECK: call float @llvm.nvvm.shfl.sync.up.f32(i32 %{{.*}}, float %{{.*}}, i32 %{{.*}}, i32 %{{.*}})
  %9 = nvvm.shfl.sync up %0, %4, %1, %2 : f32 -> f32
  // CHECK: call i32 @llvm.nvvm.shfl.sync.down.i32(i32 %{{.*}}, i32 %{{.*}}, i32 %{{.*}}, i32 %{{.*}})
  %10 = nvvm.shfl.sync down %0, %3, %1, %2 : i32 -> i32
  // CHECK: call float @llvm.nvvm.shfl.sync.down.f32(i32 %{{.*}}, float %{{.*}}, i32 %{{.*}}, i32 %{{.*}})
  %11 = nvvm.shfl.sync down %0, %4, %1, %2 : f32 -> f32
  // CHECK: call i32 @llvm.nvvm.shfl.sync.idx.i32(i32 %{{.*}}, i32 %{{.*}}, i32 %{{.*}}, i32 %{{.*}})
  %12 = nvvm.shfl.sync idx %0, %3, %1, %2 : i32 -> i32
  // CHECK: call float @llvm.nvvm.shfl.sync.idx.f32(i32 %{{.*}}, float %{{.*}}, i32 %{{.*}}, i32 %{{.*}})
  %13 = nvvm.shfl.sync idx %0, %4, %1, %2 : f32 -> f32
  llvm.return %6 : i32
}

// CHECK-LABEL: @nvvm_shfl_pred
llvm.func @nvvm_shfl_pred(
    %0 : i32, %1 : i32, %2 : i32,
    %3 : i32, %4 : f32) -> !llvm.struct<(i32, i1)> {
  // CHECK: call { i32, i1 } @llvm.nvvm.shfl.sync.bfly.i32p(i32 %{{.*}}, i32 %{{.*}}, i32 %{{.*}}, i32 %{{.*}})
  %6 = nvvm.shfl.sync bfly %0, %3, %1, %2 {return_value_and_is_valid} : i32 -> !llvm.struct<(i32, i1)>
  // CHECK: call { float, i1 } @llvm.nvvm.shfl.sync.bfly.f32p(i32 %{{.*}}, float %{{.*}}, i32 %{{.*}}, i32 %{{.*}})
  %7 = nvvm.shfl.sync bfly %0, %4, %1, %2 {return_value_and_is_valid} : f32 -> !llvm.struct<(f32, i1)>
  // CHECK: call { i32, i1 } @llvm.nvvm.shfl.sync.up.i32p(i32 %{{.*}}, i32 %{{.*}}, i32 %{{.*}}, i32 %{{.*}})
  %8 = nvvm.shfl.sync up %0, %3, %1, %2 {return_value_and_is_valid} : i32 -> !llvm.struct<(i32, i1)>
  // CHECK: call { float, i1 } @llvm.nvvm.shfl.sync.up.f32p(i32 %{{.*}}, float %{{.*}}, i32 %{{.*}}, i32 %{{.*}})
  %9 = nvvm.shfl.sync up %0, %4, %1, %2 {return_value_and_is_valid} : f32 -> !llvm.struct<(f32, i1)>
  // CHECK: call { i32, i1 } @llvm.nvvm.shfl.sync.down.i32p(i32 %{{.*}}, i32 %{{.*}}, i32 %{{.*}}, i32 %{{.*}})
  %10 = nvvm.shfl.sync down %0, %3, %1, %2 {return_value_and_is_valid} : i32 -> !llvm.struct<(i32, i1)>
  // CHECK: call { float, i1 } @llvm.nvvm.shfl.sync.down.f32p(i32 %{{.*}}, float %{{.*}}, i32 %{{.*}}, i32 %{{.*}})
  %11 = nvvm.shfl.sync down %0, %4, %1, %2 {return_value_and_is_valid} : f32 -> !llvm.struct<(f32, i1)>
  // CHECK: call { i32, i1 } @llvm.nvvm.shfl.sync.idx.i32p(i32 %{{.*}}, i32 %{{.*}}, i32 %{{.*}}, i32 %{{.*}})
  %12 = nvvm.shfl.sync idx %0, %3, %1, %2 {return_value_and_is_valid} : i32 -> !llvm.struct<(i32, i1)>
  // CHECK: call { float, i1 } @llvm.nvvm.shfl.sync.idx.f32p(i32 %{{.*}}, float %{{.*}}, i32 %{{.*}}, i32 %{{.*}})
  %13 = nvvm.shfl.sync idx %0, %4, %1, %2 {return_value_and_is_valid} : f32 -> !llvm.struct<(f32, i1)>
  llvm.return %6 : !llvm.struct<(i32, i1)>
}

// CHECK-LABEL: @nvvm_vote
llvm.func @nvvm_vote(%0 : i32, %1 : i1) -> i32 {
  // CHECK: call i32 @llvm.nvvm.vote.ballot.sync(i32 %{{.*}}, i1 %{{.*}})
  %3 = nvvm.vote.ballot.sync %0, %1 : i32
  llvm.return %3 : i32
}

// CHECK-LABEL: @nvvm_elect_sync
llvm.func @nvvm_elect_sync() -> i1 {
  // CHECK: %[[RES:.*]] = call { i32, i1 } @llvm.nvvm.elect.sync(i32 -1)
  // CHECK-NEXT: %[[PRED:.*]] = extractvalue { i32, i1 } %[[RES]], 1
  // CHECK-NEXT: ret i1 %[[PRED]]
  %0 = nvvm.elect.sync -> i1
  llvm.return %0 : i1
}

// CHECK-LABEL: @nvvm_mma_mn8n8k4_row_col_f32_f32
llvm.func @nvvm_mma_mn8n8k4_row_col_f32_f32(%a0 : vector<2xf16>, %a1 : vector<2xf16>,
                    %b0 : vector<2xf16>, %b1 : vector<2xf16>,
                    %c0 : f32, %c1 : f32, %c2 : f32, %c3 : f32,
                    %c4 : f32, %c5 : f32, %c6 : f32, %c7 : f32) -> !llvm.struct<(f32, f32, f32, f32, f32, f32, f32, f32)> {
  // CHECK: call { float, float, float, float, float, float, float, float } @llvm.nvvm.mma.m8n8k4.row.col.f32.f32
  %0 = nvvm.mma.sync A[%a0, %a1] B[%b0, %b1] C[%c0, %c1, %c2, %c3, %c4, %c5, %c6, %c7]
  {layoutA = #nvvm.mma_layout<row>, layoutB = #nvvm.mma_layout<col>, shape = #nvvm.shape<m = 8, n = 8, k = 4>} : (vector<2xf16>, vector<2xf16>, f32) -> !llvm.struct<(f32, f32, f32, f32, f32, f32, f32, f32)>
  llvm.return %0 : !llvm.struct<(f32, f32, f32, f32, f32, f32, f32, f32)>
}

// CHECK-LABEL: @nvvm_mma_m16n8k16_f16_f16
llvm.func @nvvm_mma_m16n8k16_f16_f16(%a0 : vector<2xf16>, %a1 : vector<2xf16>,
                                %a2 : vector<2xf16>, %a3 : vector<2xf16>,
                                %b0 : vector<2xf16>, %b1 : vector<2xf16>,
                                %c0 : vector<2xf16>, %c1 : vector<2xf16>) -> !llvm.struct<(vector<2xf16>, vector<2xf16>)> {
  // CHECK: call { <2 x half>, <2 x half> } @llvm.nvvm.mma.m16n8k16.row.col.f16.f16
  %0 = nvvm.mma.sync A[ %a0, %a1, %a2, %a3 ] B[ %b0, %b1 ] C[ %c0, %c1 ]
    {layoutA = #nvvm.mma_layout<row>, layoutB = #nvvm.mma_layout<col>, shape = #nvvm.shape<m = 16, n = 8, k = 16>}
     : (vector<2xf16>, vector<2xf16>, vector<2xf16>) -> !llvm.struct<(vector<2xf16>, vector<2xf16>)>
  llvm.return %0 : !llvm.struct<(vector<2xf16>, vector<2xf16>)>
}

// CHECK-LABEL: @nvvm_mma_m16n8k16_bf16_bf16
llvm.func @nvvm_mma_m16n8k16_bf16_bf16(%a0 : i32, %a1 : i32, %a2 : i32, %a3 : i32,
                              %b0 : i32, %b1 : i32,
                              %c0 : f32, %c1 : f32, %c2 : f32, %c3 : f32) -> !llvm.struct<(f32, f32, f32, f32)> {
  // CHECK: call { float, float, float, float } @llvm.nvvm.mma.m16n8k16.row.col.bf16
  %0 = nvvm.mma.sync A[%a0, %a1, %a2, %a3] B[%b0, %b1] C[%c0, %c1, %c2, %c3]
    {layoutA = #nvvm.mma_layout<row>, layoutB = #nvvm.mma_layout<col>,
     multiplicandAPtxType = #nvvm.mma_type<bf16>, multiplicandBPtxType = #nvvm.mma_type<bf16>,
     shape = #nvvm.shape<m = 16, n = 8, k = 16>} : (i32, i32, f32) -> !llvm.struct<(f32, f32, f32, f32)>
  llvm.return %0 : !llvm.struct<(f32, f32, f32, f32)>
}

// f32 return type, f16 accumulate type
// CHECK-LABEL: @nvvm_mma_m16n8k16_f32_f16
llvm.func @nvvm_mma_m16n8k16_f32_f16(%a0 : vector<2xf16>, %a1 : vector<2xf16>,
                                %a2 : vector<2xf16>, %a3 : vector<2xf16>,
                                %b0 : vector<2xf16>, %b1 : vector<2xf16>,
                                %c0 : vector<2xf16>, %c1 : vector<2xf16>) -> !llvm.struct<(f32, f32, f32, f32)> {
  // CHECK: call { float, float, float, float } @llvm.nvvm.mma.m16n8k16.row.col.f32.f16
  %0 = nvvm.mma.sync A[%a0, %a1, %a2, %a3] B[%b0, %b1] C[%c0, %c1]
    {layoutA = #nvvm.mma_layout<row>, layoutB = #nvvm.mma_layout<col>,
     shape = #nvvm.shape<m = 16, n = 8, k = 16>} : (vector<2xf16>, vector<2xf16>, vector<2xf16>) -> !llvm.struct<(f32, f32, f32, f32)>
  llvm.return %0 : !llvm.struct<(f32, f32, f32, f32)>
}

// f16 return type, f32 accumulate type
// CHECK-LABEL: @nvvm_mma_m16n8k16_f16_f32
llvm.func @nvvm_mma_m16n8k16_f16_f32(%a0 : vector<2xf16>, %a1 : vector<2xf16>,
                                %a2 : vector<2xf16>, %a3 : vector<2xf16>,
                                %b0 : vector<2xf16>, %b1 : vector<2xf16>,
                                %c0 : f32, %c1 : f32, %c2 : f32, %c3 : f32) -> !llvm.struct<(vector<2xf16>, vector<2xf16>)> {
  // CHECK: call { <2 x half>, <2 x half> } @llvm.nvvm.mma.m16n8k16.row.col.f16.f32
  %0 = nvvm.mma.sync A[%a0, %a1, %a2, %a3] B[%b0, %b1] C[%c0, %c1, %c2, %c3]
    {layoutA = #nvvm.mma_layout<row>, layoutB = #nvvm.mma_layout<col>,
     shape = #nvvm.shape<m = 16, n = 8, k = 16>} : (vector<2xf16>, vector<2xf16>, f32) -> !llvm.struct<(vector<2xf16>, vector<2xf16>)>
  llvm.return %0 : !llvm.struct<(vector<2xf16>, vector<2xf16>)>
}

// f32 return type, f32 accumulate type
// CHECK-LABEL: @nvvm_mma_m16n8k16_f32_f32
llvm.func @nvvm_mma_m16n8k16_f32_f32(%a0 : vector<2xf16>, %a1 : vector<2xf16>,
                                %a2 : vector<2xf16>, %a3 : vector<2xf16>,
                                %b0 : vector<2xf16>, %b1 : vector<2xf16>,
                                %c0 : f32, %c1 : f32, %c2 : f32, %c3 : f32) -> !llvm.struct<(f32, f32, f32, f32)> {
  // CHECK: call { float, float, float, float } @llvm.nvvm.mma.m16n8k16.row.col.f32.f32
  %0 = nvvm.mma.sync A[%a0, %a1, %a2, %a3] B[%b0, %b1] C[%c0, %c1, %c2, %c3]
    {layoutA = #nvvm.mma_layout<row>, layoutB = #nvvm.mma_layout<col>,
     shape = #nvvm.shape<m = 16, n = 8, k = 16>} : (vector<2xf16>, vector<2xf16>, f32) -> !llvm.struct<(f32, f32, f32, f32)>
  llvm.return %0 : !llvm.struct<(f32, f32, f32, f32)>
}

// CHECK-LABEL: @nvvm_mma_m16n8k16_s8_s8
llvm.func @nvvm_mma_m16n8k16_s8_s8(%a0 : i32, %a1 : i32,
                                %b0 : i32,
                                %c0 : i32, %c1 : i32, %c2 : i32, %c3 : i32) -> !llvm.struct<(i32, i32, i32, i32)> {
  // CHECK: call { i32, i32, i32, i32 } @llvm.nvvm.mma.m16n8k16.row.col.s8
  %0 = nvvm.mma.sync A[%a0, %a1] B[%b0] C[%c0, %c1, %c2, %c3]
    {layoutA = #nvvm.mma_layout<row>, layoutB = #nvvm.mma_layout<col>,
     multiplicandAPtxType = #nvvm.mma_type<s8>, multiplicandBPtxType = #nvvm.mma_type<s8>,
     intOverflowBehavior=#nvvm.mma_int_overflow<wrapped>,
     shape = #nvvm.shape<m = 16, n = 8, k = 16>} : (i32, i32, i32) -> !llvm.struct<(i32,i32,i32,i32)>
  llvm.return %0 : !llvm.struct<(i32,i32,i32,i32)>
}

// CHECK-LABEL: @nvvm_mma_m16n8k16_s8_u8
llvm.func @nvvm_mma_m16n8k16_s8_u8(%a0 : i32, %a1 : i32,
                                %b0 : i32,
                                %c0 : i32, %c1 : i32, %c2 : i32, %c3 : i32) -> !llvm.struct<(i32, i32, i32, i32)> {
  // CHECK: call { i32, i32, i32, i32 } @llvm.nvvm.mma.m16n8k16.row.col.satfinite.s8.u8
  %0 = nvvm.mma.sync A[%a0, %a1] B[%b0] C[%c0, %c1, %c2, %c3]
    {layoutA = #nvvm.mma_layout<row>, layoutB = #nvvm.mma_layout<col>,
     multiplicandAPtxType = #nvvm.mma_type<s8>, multiplicandBPtxType = #nvvm.mma_type<u8>,
     intOverflowBehavior=#nvvm.mma_int_overflow<satfinite>,
     shape = #nvvm.shape<m = 16, n = 8, k = 16>} : (i32, i32, i32) -> !llvm.struct<(i32,i32,i32,i32)>
  llvm.return %0 : !llvm.struct<(i32,i32,i32,i32)>
}

// CHECK-LABEL: @nvvm_mma_m16n8k128_b1_b1
llvm.func @nvvm_mma_m16n8k128_b1_b1(%a0 : i32, %a1 : i32,
                                    %b0 : i32,
                                    %c0 : i32, %c1 : i32, %c2 : i32, %c3 : i32) -> !llvm.struct<(i32,i32,i32,i32)> {
  // CHECK: call { i32, i32, i32, i32 } @llvm.nvvm.mma.xor.popc.m16n8k128.row.col.b1
  %0 = nvvm.mma.sync A[%a0, %a1] B[%b0] C[%c0, %c1, %c2, %c3]
    {layoutA = #nvvm.mma_layout<row>, layoutB = #nvvm.mma_layout<col>,
     multiplicandAPtxType = #nvvm.mma_type<b1>, multiplicandBPtxType = #nvvm.mma_type<b1>,
     b1Op = #nvvm.mma_b1op<xor_popc>, shape = #nvvm.shape<m = 16, n = 8, k = 128>} : (i32, i32, i32) -> !llvm.struct<(i32,i32,i32,i32)>
  llvm.return %0 : !llvm.struct<(i32,i32,i32,i32)>
}

// CHECK-LABEL: @nvvm_mma_m16n8k32_s4_s4
llvm.func @nvvm_mma_m16n8k32_s4_s4(%a0 : i32, %a1 : i32,
                               %b0 : i32,
                               %c0 : i32, %c1 : i32, %c2 : i32, %c3 : i32) -> !llvm.struct<(i32,i32,i32,i32)> {
  // CHECK: call { i32, i32, i32, i32 } @llvm.nvvm.mma.m16n8k32.row.col.satfinite.s4
  %0 = nvvm.mma.sync A[%a0, %a1] B[%b0] C[%c0, %c1, %c2, %c3]
    {layoutA = #nvvm.mma_layout<row>, layoutB = #nvvm.mma_layout<col>,
     multiplicandAPtxType = #nvvm.mma_type<s4>, multiplicandBPtxType = #nvvm.mma_type<s4>,
     intOverflowBehavior=#nvvm.mma_int_overflow<satfinite>,
     shape = #nvvm.shape<m = 16, n = 8, k = 32>} : (i32, i32, i32) -> !llvm.struct<(i32,i32,i32,i32)>
  llvm.return %0 : !llvm.struct<(i32,i32,i32,i32)>
}

// CHECK-LABEL: @nvvm_mma_m8n8k4_f64_f64
llvm.func @nvvm_mma_m8n8k4_f64_f64(%a0 : f64,
                                   %b0 : f64,
                                   %c0 : f64, %c1 : f64) -> !llvm.struct<(f64, f64)> {
  // CHECK: call { double, double } @llvm.nvvm.mma.m8n8k4.row.col.f64
  %0 = nvvm.mma.sync A[%a0] B[%b0] C[%c0, %c1]
    {layoutA = #nvvm.mma_layout<row>, layoutB = #nvvm.mma_layout<col>,
     shape = #nvvm.shape<m = 8, n = 8, k = 4>} : (f64, f64, f64) -> !llvm.struct<(f64, f64)>
  llvm.return %0 : !llvm.struct<(f64, f64)>
}

// CHECK-LABEL: @nvvm_mma_m16n8k4_tf32_f32
llvm.func @nvvm_mma_m16n8k4_tf32_f32(%a0 : i32, %a1 : i32,
                                     %b0 : i32,
                                     %c0 : f32, %c1 : f32, %c2 : f32, %c3 : f32) -> !llvm.struct<(f32, f32, f32, f32)> {
  // CHECK: call { float, float, float, float } @llvm.nvvm.mma.m16n8k4.row.col.tf32
  %0 = nvvm.mma.sync A[%a0, %a1] B[%b0] C[%c0, %c1, %c2, %c3]
    {layoutA = #nvvm.mma_layout<row>, layoutB = #nvvm.mma_layout<col>,
     multiplicandAPtxType = #nvvm.mma_type<tf32>, multiplicandBPtxType = #nvvm.mma_type<tf32>,
     shape = #nvvm.shape<m = 16, n = 8, k = 4>} : (i32, i32, f32) -> !llvm.struct<(f32, f32, f32, f32)>
  llvm.return %0 : !llvm.struct<(f32, f32, f32, f32)>
}

// The test below checks the correct mapping of the nvvm.wmma.*.load.* op to the correct intrinsic
// in the LLVM NVPTX backend.
// CHECK-LABEL: @gpu_wmma_load_op
llvm.func @gpu_wmma_load_op(%arg0: !llvm.ptr<3>, %arg1: i32) {
  // CHECK: call { <2 x half>, <2 x half>, <2 x half>, <2 x half>, <2 x half>, <2 x half>, <2 x half>, <2 x half> } @llvm.nvvm.wmma.m16n16k16.load.a.row.stride.f16.p3(ptr addrspace(3) %{{.*}}, i32 %{{.*}})
  %0 = nvvm.wmma.load %arg0, %arg1
    {eltype = #nvvm.mma_type<f16>, frag = #nvvm.mma_frag<a>, k = 16 : i32, layout = #nvvm.mma_layout<row>, m = 16 : i32, n = 16 : i32}
    : (!llvm.ptr<3>) -> !llvm.struct<(vector<2xf16>, vector<2xf16>, vector<2xf16>, vector<2xf16>, vector<2xf16>, vector<2xf16>, vector<2xf16>, vector<2xf16>)>

  llvm.return
}

// The test below checks the correct mapping of the nvvm.wmma.*.store.* op to the correct intrinsic
// in the LLVM NVPTX backend.
// CHECK-LABEL: @gpu_wmma_store_op
llvm.func @gpu_wmma_store_op(%arg0: !llvm.ptr<3>, %arg1: i32,
                            %arg2: vector<2 x f16>, %arg3: vector<2 x f16>,
                            %arg4: vector<2 xf16>, %arg5: vector<2 x f16>) {
  // CHECK: call void @llvm.nvvm.wmma.m16n16k16.store.d.row.stride.f16.p3(ptr addrspace(3) %{{.*}}, <2 x half> {{.*}}, <2 x half> %{{.*}}, <2 x half> %{{.*}}, <2 x half> %{{.*}}, i32 %{{.*}})
  nvvm.wmma.store %arg0, %arg1, %arg2, %arg3, %arg4, %arg5
    {eltype = #nvvm.mma_type<f16>, k = 16 : i32, layout = #nvvm.mma_layout<row>, m = 16 : i32, n = 16 : i32}
    : !llvm.ptr<3>, vector<2 x f16>, vector<2 x f16>, vector<2 x f16>, vector<2 x f16>
  llvm.return
}

// The test below checks the correct mapping of the nvvm.wmma.*.mma.* op to the correct intrinsic
// in the LLVM NVPTX backend.
// CHECK-LABEL: @gpu_wmma_mma_op
llvm.func @gpu_wmma_mma_op(%arg0: vector<2 x f16>, %arg1: vector<2 x f16>,
                        %arg2: vector<2 x f16>, %arg3: vector<2 x f16>,
                        %arg4: vector<2 x f16>, %arg5: vector<2 x f16>,
                        %arg6: vector<2 x f16>, %arg7: vector<2 x f16>,
                        %arg8: vector<2 x f16>, %arg9: vector<2 x f16>,
                        %arg10: vector<2 x f16>, %arg11: vector<2 x f16>,
                        %arg12: vector<2 x f16>, %arg13: vector<2 x f16>,
                        %arg14: vector<2 x f16>, %arg15: vector<2 x f16>,
                        %arg16: vector<2 x f16>, %arg17: vector<2 x f16>,
                        %arg18: vector<2 x f16>, %arg19: vector<2 x f16>) {
  // CHECK: call { <2 x half>, <2 x half>, <2 x half>, <2 x half> } @llvm.nvvm.wmma.m16n16k16.mma.row.row.f16.f16(<2 x half> {{.*}}, <2 x half> {{.*}}, <2 x half> {{.*}}, <2 x half> {{.*}}, <2 x half> {{.*}}, <2 x half> {{.*}}, <2 x half> {{.*}}, <2 x half> {{.*}}, <2 x half> {{.*}}, <2 x half> {{.*}}, <2 x half> {{.*}}, <2 x half> {{.*}}, <2 x half> {{.*}}, <2 x half> {{.*}}, <2 x half> {{.*}}, <2 x half> {{.*}}, <2 x half> {{.*}}, <2 x half> {{.*}}, <2 x half> {{.*}}, <2 x half> {{.*}})
  %0 = nvvm.wmma.mma %arg0, %arg1, %arg2, %arg3, %arg4, %arg5, %arg6, %arg7, %arg8, %arg9, %arg10, %arg11, %arg12, %arg13, %arg14, %arg15, %arg16, %arg17, %arg18, %arg19
    {eltypeA = #nvvm.mma_type<f16>, eltypeB = #nvvm.mma_type<f16>, k = 16 : i32, layoutA = #nvvm.mma_layout<row>, layoutB = #nvvm.mma_layout<row>, m = 16 : i32, n = 16 : i32}
    : (vector<2 x f16>, vector<2 x f16>, vector<2 x f16>, vector<2 x f16>, vector<2 x f16>,
       vector<2 x f16>, vector<2 x f16>, vector<2 x f16>, vector<2 x f16>, vector<2 x f16>,
       vector<2 x f16>, vector<2 x f16>, vector<2 x f16>, vector<2 x f16>, vector<2 x f16>,
       vector<2 x f16>, vector<2 x f16>, vector<2 x f16>, vector<2 x f16>, vector<2 x f16>)
      -> !llvm.struct<(vector<2 x f16>, vector<2 x f16>, vector<2 x f16>, vector<2 x f16>)>
  llvm.return
}

// CHECK-LABEL: @nvvm_wmma_load_tf32
llvm.func @nvvm_wmma_load_tf32(%arg0: !llvm.ptr, %arg1 : i32) {
  // CHECK: call { i32, i32, i32, i32 } @llvm.nvvm.wmma.m16n16k8.load.a.row.stride.tf32.p0(ptr %{{.*}}, i32 %{{.*}})
  %0 = nvvm.wmma.load %arg0, %arg1
    {eltype = #nvvm.mma_type<tf32>, frag = #nvvm.mma_frag<a>, k = 8 : i32, layout = #nvvm.mma_layout<row>, m = 16 : i32, n = 16 : i32}
    : (!llvm.ptr) -> !llvm.struct<(i32, i32, i32, i32)>
  llvm.return
}

// CHECK-LABEL: @nvvm_wmma_mma
llvm.func @nvvm_wmma_mma(%0 : i32, %1 : i32, %2 : i32, %3 : i32, %4 : i32, %5 : i32,
                    %6 : i32, %7 : i32, %8 : f32, %9 : f32, %10 : f32,
                    %11 : f32, %12 : f32, %13 : f32, %14 : f32, %15 : f32) {
  // CHECK: { float, float, float, float, float, float, float, float } @llvm.nvvm.wmma.m16n16k8.mma.row.row.tf32(i32 %{{.*}}, i32 %{{.*}}, i32 %{{.*}}, i32 %{{.*}}, i32 %{{.*}}, i32 %{{.*}}, i32 %{{.*}}, i32 %{{.*}}, float %{{.*}}, float %{{.*}}, float %{{.*}}, float %{{.*}}, float %{{.*}}, float %{{.*}}, float %{{.*}}, float %{{.*}})
  %r = nvvm.wmma.mma %0, %1, %2, %3, %4, %5, %6, %7, %8, %9, %10, %11, %12, %13, %14, %15
    {eltypeA = #nvvm.mma_type<tf32>, eltypeB = #nvvm.mma_type<f32>, k = 8 : i32, layoutA = #nvvm.mma_layout<row>, layoutB = #nvvm.mma_layout<row>, m = 16 : i32, n = 16 : i32}
    : (i32, i32, i32, i32, i32, i32, i32, i32, f32, f32, f32, f32, f32, f32, f32, f32)
    -> !llvm.struct<(f32, f32, f32, f32, f32, f32, f32, f32)>
  llvm.return
}

// CHECK-LABEL: @cp_async
llvm.func @cp_async(%arg0: !llvm.ptr<3>, %arg1: !llvm.ptr<1>) {
  // CHECK: call void @llvm.nvvm.cp.async.ca.shared.global.4(ptr addrspace(3) %{{.*}}, ptr addrspace(1) %{{.*}})
  nvvm.cp.async.shared.global %arg0, %arg1, 4, cache =  ca : !llvm.ptr<3>, !llvm.ptr<1>
  // CHECK: call void @llvm.nvvm.cp.async.ca.shared.global.8(ptr addrspace(3) %{{.*}}, ptr addrspace(1) %{{.*}})
  nvvm.cp.async.shared.global %arg0, %arg1, 8, cache =  ca : !llvm.ptr<3>, !llvm.ptr<1>
  // CHECK: call void @llvm.nvvm.cp.async.ca.shared.global.16(ptr addrspace(3) %{{.*}}, ptr addrspace(1) %{{.*}})
  nvvm.cp.async.shared.global %arg0, %arg1, 16, cache =  ca : !llvm.ptr<3>, !llvm.ptr<1>
  // CHECK: call void @llvm.nvvm.cp.async.cg.shared.global.16(ptr addrspace(3) %{{.*}}, ptr addrspace(1) %{{.*}})
  nvvm.cp.async.shared.global %arg0, %arg1, 16, cache =  cg : !llvm.ptr<3>, !llvm.ptr<1>

  // CHECK: call void @llvm.nvvm.cp.async.commit.group()
  nvvm.cp.async.commit.group
  // CHECK: call void @llvm.nvvm.cp.async.wait.group(i32 0)
  nvvm.cp.async.wait.group 0
  llvm.return
}

// CHECK-LABEL: @async_cp_zfill
llvm.func @async_cp_zfill(%dst: !llvm.ptr<3>, %src: !llvm.ptr<1>, %cpSize: i32) {
  // CHECK: call void @llvm.nvvm.cp.async.ca.shared.global.4.s(ptr addrspace(3) %{{.*}}, ptr addrspace(1) %{{.*}}, i32 %{{.*}})
  nvvm.cp.async.shared.global %dst, %src, 4, cache =  ca, %cpSize : !llvm.ptr<3>, !llvm.ptr<1>, i32
  // CHECK: call void @llvm.nvvm.cp.async.ca.shared.global.8.s(ptr addrspace(3) %{{.*}}, ptr addrspace(1) %{{.*}}, i32 %{{.*}})
  nvvm.cp.async.shared.global %dst, %src, 8, cache =  ca, %cpSize : !llvm.ptr<3>, !llvm.ptr<1>, i32
  // CHECK: call void @llvm.nvvm.cp.async.ca.shared.global.16.s(ptr addrspace(3) %{{.*}}, ptr addrspace(1) %{{.*}}, i32 %{{.*}})
  nvvm.cp.async.shared.global %dst, %src, 16, cache =  ca, %cpSize : !llvm.ptr<3>, !llvm.ptr<1>, i32
  // CHECK: call void @llvm.nvvm.cp.async.cg.shared.global.16.s(ptr addrspace(3) %{{.*}}, ptr addrspace(1) %{{.*}}, i32 %{{.*}})
  nvvm.cp.async.shared.global %dst, %src, 16, cache =  cg, %cpSize : !llvm.ptr<3>, !llvm.ptr<1>, i32
  llvm.return
}

// CHECK-LABEL: @cp_async_mbarrier_arrive
llvm.func @cp_async_mbarrier_arrive(%bar_shared: !llvm.ptr<3>, %bar_gen: !llvm.ptr) {
  // CHECK: call void @llvm.nvvm.cp.async.mbarrier.arrive(ptr %{{.*}})
  nvvm.cp.async.mbarrier.arrive %bar_gen : !llvm.ptr
  // CHECK: call void @llvm.nvvm.cp.async.mbarrier.arrive.noinc(ptr %{{.*}})
  nvvm.cp.async.mbarrier.arrive %bar_gen {noinc = true} : !llvm.ptr
  // CHECK: call void @llvm.nvvm.cp.async.mbarrier.arrive.shared(ptr addrspace(3) %{{.*}})
  nvvm.cp.async.mbarrier.arrive.shared %bar_shared : !llvm.ptr<3>
  // CHECK: call void @llvm.nvvm.cp.async.mbarrier.arrive.noinc.shared(ptr addrspace(3) %{{.*}})
  nvvm.cp.async.mbarrier.arrive.shared %bar_shared {noinc = true} : !llvm.ptr<3>
  llvm.return
}

// CHECK-LABEL: @llvm_nvvm_setmaxregister
llvm.func @llvm_nvvm_setmaxregister() {
  // CHECK: call void @llvm.nvvm.setmaxnreg.inc.sync.aligned.u32(i32 256)
  nvvm.setmaxregister increase 256
  // CHECK: call void @llvm.nvvm.setmaxnreg.dec.sync.aligned.u32(i32 24)
  nvvm.setmaxregister decrease 24
  llvm.return
}

// CHECK-LABEL: @llvm_nvvm_cp_async_bulk_commit_group
llvm.func @llvm_nvvm_cp_async_bulk_commit_group() {
  // CHECK: call void @llvm.nvvm.cp.async.bulk.commit.group()
  nvvm.cp.async.bulk.commit.group
  llvm.return
}

// CHECK-LABEL: @llvm_nvvm_cp_async_bulk_wait_group
llvm.func @llvm_nvvm_cp_async_bulk_wait_group() {
  // CHECK: call void @llvm.nvvm.cp.async.bulk.wait.group(i32 0)
  nvvm.cp.async.bulk.wait_group 0
  // CHECK: call void @llvm.nvvm.cp.async.bulk.wait.group(i32 3)
  nvvm.cp.async.bulk.wait_group 3
  // CHECK: call void @llvm.nvvm.cp.async.bulk.wait.group.read(i32 0)
  nvvm.cp.async.bulk.wait_group 0 {read}
  // CHECK: call void @llvm.nvvm.cp.async.bulk.wait.group.read(i32 3)
  nvvm.cp.async.bulk.wait_group 3 {read}
  llvm.return
}

// CHECK-LABEL: @ld_matrix
llvm.func @ld_matrix(%arg0: !llvm.ptr<3>) {
  // CHECK: call i32 @llvm.nvvm.ldmatrix.sync.aligned.m8n8.x1.b16.p3(ptr addrspace(3) %{{.*}})
  %l1 = nvvm.ldmatrix %arg0 {num = 1 : i32, layout = #nvvm.mma_layout<row>} : (!llvm.ptr<3>) -> i32
  // CHECK: call { i32, i32 } @llvm.nvvm.ldmatrix.sync.aligned.m8n8.x2.b16.p3(ptr addrspace(3) %{{.*}})
  %l2 = nvvm.ldmatrix %arg0 {num = 2 : i32, layout = #nvvm.mma_layout<row>} : (!llvm.ptr<3>) -> !llvm.struct<(i32, i32)>
  // CHECK: call { i32, i32, i32, i32 } @llvm.nvvm.ldmatrix.sync.aligned.m8n8.x4.b16.p3(ptr addrspace(3) %{{.*}})
  %l4 = nvvm.ldmatrix %arg0 {num = 4 : i32, layout = #nvvm.mma_layout<row>} : (!llvm.ptr<3>) -> !llvm.struct<(i32, i32, i32, i32)>
   // CHECK: call i32 @llvm.nvvm.ldmatrix.sync.aligned.m8n8.x1.trans.b16.p3(ptr addrspace(3) %{{.*}})
  %l1t = nvvm.ldmatrix %arg0 {num = 1 : i32, layout = #nvvm.mma_layout<col>} : (!llvm.ptr<3>) -> i32
  // CHECK: call { i32, i32 } @llvm.nvvm.ldmatrix.sync.aligned.m8n8.x2.trans.b16.p3(ptr addrspace(3) %{{.*}})
  %l2t = nvvm.ldmatrix %arg0 {num = 2 : i32, layout = #nvvm.mma_layout<col>} : (!llvm.ptr<3>) -> !llvm.struct<(i32, i32)>
  // CHECK: call { i32, i32, i32, i32 } @llvm.nvvm.ldmatrix.sync.aligned.m8n8.x4.trans.b16.p3(ptr addrspace(3) %{{.*}})
  %l4t = nvvm.ldmatrix %arg0 {num = 4 : i32, layout = #nvvm.mma_layout<col>} : (!llvm.ptr<3>) -> !llvm.struct<(i32, i32, i32, i32)>
  llvm.return
}

// This function has the "kernel" attribute attached and should appear in the
// NVVM annotations after conversion.
llvm.func @kernel_func() attributes {nvvm.kernel} {
  llvm.return
}

// CHECK: ptx_kernel void @kernel_func

// -----

llvm.func @kernel_func() attributes {nvvm.kernel, nvvm.maxntid = array<i32: 1, 23, 32>} {
  llvm.return
}

// CHECK: define ptx_kernel void @kernel_func() #[[ATTR0:[0-9]+]]
// CHECK: attributes #[[ATTR0]] = { "nvvm.maxntid"="1,23,32" }
// -----

llvm.func @kernel_func() attributes {nvvm.kernel, nvvm.reqntid = array<i32: 1, 23, 32>} {
  llvm.return
}

// CHECK: define ptx_kernel void @kernel_func() #[[ATTR0:[0-9]+]]
// CHECK: attributes #[[ATTR0]] = { "nvvm.reqntid"="1,23,32" }
// -----

llvm.func @kernel_func() attributes {nvvm.kernel, nvvm.cluster_dim = array<i32: 3, 5, 7>} {
  llvm.return
}

// CHECK: define ptx_kernel void @kernel_func() #[[ATTR0:[0-9]+]]
// CHECK: attributes #[[ATTR0]] = { "nvvm.cluster_dim"="3,5,7" }
// -----

llvm.func @kernel_func() attributes {nvvm.kernel, nvvm.cluster_max_blocks = 8} {
  llvm.return
}

// CHECK: define ptx_kernel void @kernel_func() #[[ATTR0:[0-9]+]]
// CHECK: attributes #[[ATTR0]] = { "nvvm.maxclusterrank"="8" }

// -----

llvm.func @kernel_func() attributes {nvvm.kernel, nvvm.minctasm = 16} {
  llvm.return
}

// CHECK: define ptx_kernel void @kernel_func() #[[ATTR0:[0-9]+]]
// CHECK: attributes #[[ATTR0]] = { "nvvm.minctasm"="16" }
// -----

llvm.func @kernel_func() attributes {nvvm.kernel, nvvm.maxnreg = 16} {
  llvm.return
}

// CHECK: define ptx_kernel void @kernel_func() #[[ATTR0:[0-9]+]]
// CHECK: attributes #[[ATTR0]] = { "nvvm.maxnreg"="16" }
// -----

llvm.func @kernel_func() attributes {nvvm.kernel, nvvm.maxntid = array<i32: 1, 23, 32>,
                                     nvvm.minctasm = 16, nvvm.maxnreg = 32} {
  llvm.return
}

// CHECK: define ptx_kernel void @kernel_func() #[[ATTR0:[0-9]+]]
// CHECK: attributes #[[ATTR0]] = { "nvvm.maxnreg"="32" "nvvm.maxntid"="1,23,32" "nvvm.minctasm"="16" }

// -----
// CHECK: define ptx_kernel void @kernel_func
// CHECK: !nvvm.annotations =
// CHECK: !{{.*}} = !{ptr @kernel_func, !"grid_constant", ![[ID:[[:alnum:]]+]]}
// CHECK: ![[ID]] = !{i32 1}
llvm.func @kernel_func(%arg0: !llvm.ptr {llvm.byval = i32, nvvm.grid_constant}) attributes {nvvm.kernel} {
  llvm.return
}

// -----
// CHECK: define ptx_kernel void @kernel_func
// CHECK: !nvvm.annotations =
// CHECK: !{{.*}} = !{ptr @kernel_func, !"grid_constant", ![[ID:[[:alnum:]]+]]}
// CHECK: ![[ID]] = !{i32 1, i32 3}
llvm.func @kernel_func(%arg0: !llvm.ptr {llvm.byval = i32, nvvm.grid_constant}, %arg1: f32, %arg2: !llvm.ptr {llvm.byval = f32, nvvm.grid_constant}) attributes {nvvm.kernel} {
  llvm.return
}


// -----
// CHECK-LABEL: @nvvm_fence_proxy_tensormap_generic_release
llvm.func @nvvm_fence_proxy_tensormap_generic_release() {
  %c128 = llvm.mlir.constant(128) : i32
  // CHECK: call void @llvm.nvvm.fence.proxy.tensormap_generic.release.cta()
  nvvm.fence.proxy.release #nvvm.mem_scope<cta>

  // CHECK: call void @llvm.nvvm.fence.proxy.tensormap_generic.release.cluster()
  nvvm.fence.proxy.release #nvvm.mem_scope<cluster>

  // CHECK: call void @llvm.nvvm.fence.proxy.tensormap_generic.release.gpu()
  nvvm.fence.proxy.release #nvvm.mem_scope<gpu>

  // CHECK: call void @llvm.nvvm.fence.proxy.tensormap_generic.release.sys()
  nvvm.fence.proxy.release #nvvm.mem_scope<sys>
  llvm.return
}

// -----
// CHECK-LABEL: @nvvm_fence_proxy_tensormap_generic_acquire
llvm.func @nvvm_fence_proxy_tensormap_generic_acquire(%addr : !llvm.ptr) {
  %c128 = llvm.mlir.constant(128) : i32
  // CHECK: call void @llvm.nvvm.fence.proxy.tensormap_generic.acquire.cta(ptr {{%[0-9]+}}, i32 128)
  nvvm.fence.proxy.acquire #nvvm.mem_scope<cta> %addr, %c128

  // CHECK: call void @llvm.nvvm.fence.proxy.tensormap_generic.acquire.cluster(ptr {{%[0-9]+}}, i32 128)
  nvvm.fence.proxy.acquire #nvvm.mem_scope<cluster> %addr, %c128

  // CHECK: call void @llvm.nvvm.fence.proxy.tensormap_generic.acquire.gpu(ptr {{%[0-9]+}}, i32 128)
  nvvm.fence.proxy.acquire #nvvm.mem_scope<gpu> %addr, %c128

  // CHECK: call void @llvm.nvvm.fence.proxy.tensormap_generic.acquire.sys(ptr {{%[0-9]+}}, i32 128)
  nvvm.fence.proxy.acquire #nvvm.mem_scope<sys> %addr, %c128
  llvm.return
}
// -----

// CHECK-LABEL: @nvvm_exit
llvm.func @nvvm_exit() {
  // CHECK: call void @llvm.nvvm.exit()
  nvvm.exit
  llvm.return
}



// -----
// CHECK-LABEL: @nvvm_breakpoint
llvm.func @nvvm_breakpoint() {
  // CHECK: call void @llvm.debugtrap()
  nvvm.breakpoint
  llvm.return
}

// -----
// CHECK-LABEL: @nvvm_wgmma_fence_aligned
llvm.func @nvvm_wgmma_fence_aligned() {
  // CHECK: call void @llvm.nvvm.wgmma.fence.sync.aligned()
  nvvm.wgmma.fence.aligned
  llvm.return
}

// -----
// CHECK-LABEL: @nvvm_wgmma_commit_group_aligned
llvm.func @nvvm_wgmma_commit_group_aligned() {
  // CHECK: call void @llvm.nvvm.wgmma.commit_group.sync.aligned()
  nvvm.wgmma.commit.group.sync.aligned
  llvm.return
}

// -----
// CHECK-LABEL: @nvvm_wgmma_wait_group_aligned
llvm.func @nvvm_wgmma_wait_group_aligned() {
  // CHECK: call void @llvm.nvvm.wgmma.wait_group.sync.aligned(i64 0)
  nvvm.wgmma.wait.group.sync.aligned 0
  // CHECK: call void @llvm.nvvm.wgmma.wait_group.sync.aligned(i64 20)
  nvvm.wgmma.wait.group.sync.aligned 20
  llvm.return
}

// -----
// CHECK-LABEL: @nvvm_griddepcontrol_wait
llvm.func @nvvm_griddepcontrol_wait() {
  // CHECK: call void @llvm.nvvm.griddepcontrol.wait()
  nvvm.griddepcontrol.wait
  llvm.return
}

// -----
// CHECK-LABEL: @nvvm_griddepcontrol_launch_dependents
llvm.func @nvvm_griddepcontrol_launch_dependents() {
  // CHECK: call void @llvm.nvvm.griddepcontrol.launch.dependents()
  nvvm.griddepcontrol.launch.dependents
  llvm.return
}

// -----
// CHECK-LABEL: @nvvm_mapa
llvm.func @nvvm_mapa(%a: !llvm.ptr, %a_shared: !llvm.ptr<3>, %b : i32) {
  // CHECK-LLVM: call ptr @llvm.nvvm.mapa(ptr %{{.*}}, i32 %{{.*}})
  %0 = nvvm.mapa %a, %b: !llvm.ptr -> !llvm.ptr
  // CHECK-LLVM: call ptr addrspace(3) @llvm.nvvm.mapa.shared.cluster(ptr addrspace(3) %{{.*}}, i32 %{{.*}})
  %1 = nvvm.mapa %a_shared, %b: !llvm.ptr<3> -> !llvm.ptr<3>
  llvm.return
}

// -----
// CHECK-LABEL: @nvvm_redux_sync
llvm.func @nvvm_redux_sync(%value: i32, %offset: i32) {
  // CHECK: call i32 @llvm.nvvm.redux.sync.add(i32 %{{.*}}, i32 %{{.*}})
  %0 = nvvm.redux.sync add %value, %offset: i32 -> i32
  // CHECK: call i32 @llvm.nvvm.redux.sync.umax(i32 %{{.*}}, i32 %{{.*}})
  %1 = nvvm.redux.sync umax %value, %offset: i32 -> i32
  // CHECK: call i32 @llvm.nvvm.redux.sync.umin(i32 %{{.*}}, i32 %{{.*}})
  %2 = nvvm.redux.sync umin %value, %offset: i32 -> i32
  // CHECK: call i32 @llvm.nvvm.redux.sync.and(i32 %{{.*}}, i32 %{{.*}})
  %3 = nvvm.redux.sync and %value, %offset: i32 -> i32
  // CHECK: call i32 @llvm.nvvm.redux.sync.or(i32 %{{.*}}, i32 %{{.*}})
  %4 = nvvm.redux.sync or %value, %offset: i32 -> i32
  // CHECK: call i32 @llvm.nvvm.redux.sync.xor(i32 %{{.*}}, i32 %{{.*}})
  %5 = nvvm.redux.sync xor %value, %offset: i32 -> i32
  // CHECK: call i32 @llvm.nvvm.redux.sync.max(i32 %{{.*}}, i32 %{{.*}})
  %6 = nvvm.redux.sync max %value, %offset: i32 -> i32
  // CHECK: call i32 @llvm.nvvm.redux.sync.min(i32 %{{.*}}, i32 %{{.*}})
  %7 = nvvm.redux.sync min %value, %offset: i32 -> i32
  llvm.return
}

// CHECK-LABEL: @nvvm_redux_sync_f32
llvm.func @nvvm_redux_sync_f32(%value: f32, %offset: i32) {
  // CHECK: call float @llvm.nvvm.redux.sync.fmin(float %{{.*}}, i32 %{{.*}})
  %0 = nvvm.redux.sync fmin %value, %offset: f32 -> f32
  // CHECK: call float @llvm.nvvm.redux.sync.fmin.abs(float %{{.*}}, i32 %{{.*}})
  %1 = nvvm.redux.sync fmin %value, %offset {abs = true}: f32 -> f32
  // CHECK: call float @llvm.nvvm.redux.sync.fmin.NaN(float %{{.*}}, i32 %{{.*}})
  %2 = nvvm.redux.sync fmin %value, %offset {nan = true}: f32 -> f32
  // CHECK: call float @llvm.nvvm.redux.sync.fmin.abs.NaN(float %{{.*}}, i32 %{{.*}})
  %3 = nvvm.redux.sync fmin %value, %offset {abs = true, nan = true}: f32 -> f32
  // CHECK: call float @llvm.nvvm.redux.sync.fmax(float %{{.*}}, i32 %{{.*}})
  %4 = nvvm.redux.sync fmax %value, %offset: f32 -> f32
  // CHECK: call float @llvm.nvvm.redux.sync.fmax.abs(float %{{.*}}, i32 %{{.*}})
  %5 = nvvm.redux.sync fmax %value, %offset {abs = true}: f32 -> f32
  // CHECK: call float @llvm.nvvm.redux.sync.fmax.NaN(float %{{.*}}, i32 %{{.*}})
  %6 = nvvm.redux.sync fmax %value, %offset {nan = true}: f32 -> f32
  // CHECK: call float @llvm.nvvm.redux.sync.fmax.abs.NaN(float %{{.*}}, i32 %{{.*}})
  %7 = nvvm.redux.sync fmax %value, %offset {abs = true, nan = true}: f32 -> f32
  llvm.return
}

<<<<<<< HEAD
=======
// -----
>>>>>>> 5eee2751
// CHECK-LABEL: @nvvm_match_sync
llvm.func @nvvm_match_sync(%mask: i32, %val32: i32, %val64: i64) {
  // CHECK: call i32 @llvm.nvvm.match.any.sync.i32(i32 %{{.*}}, i32 %{{.*}})
  %0 = nvvm.match.sync any %mask, %val32 : i32 -> i32
  // CHECK: call { i32, i1 } @llvm.nvvm.match.all.sync.i32p(i32 %{{.*}}, i32 %{{.*}})
  %1 = nvvm.match.sync all %mask, %val32 : i32 -> !llvm.struct<(i32, i1)>
  // CHECK: call i32 @llvm.nvvm.match.any.sync.i64(i32 %{{.*}}, i64 %{{.*}})
  %2 = nvvm.match.sync any %mask, %val64 : i64 -> i32
  // CHECK: call { i32, i1 } @llvm.nvvm.match.all.sync.i64p(i32 %{{.*}}, i64 %{{.*}})
  %3 = nvvm.match.sync all %mask, %val64 : i64 -> !llvm.struct<(i32, i1)>
  llvm.return
<<<<<<< HEAD
=======
}

// -----
// CHECK-LABEL: @nvvm_st_bulk
llvm.func @nvvm_st_bulk(%addr_gen: !llvm.ptr, %addr_shared: !llvm.ptr<3>, %size: i64) {
  // CHECK: call void @llvm.nvvm.st.bulk(ptr %{{.*}}, i64 %{{.*}}, i64 0)
  nvvm.st.bulk %addr_gen, size = %size : !llvm.ptr
  // CHECK: call void @llvm.nvvm.st.bulk.shared.cta(ptr addrspace(3) %{{.*}}, i64 %{{.*}}, i64 0)
  nvvm.st.bulk %addr_shared, size = %size: !llvm.ptr<3>
  // CHECK: call void @llvm.nvvm.st.bulk(ptr %{{.*}}, i64 %{{.*}}, i64 0)
  nvvm.st.bulk %addr_gen, size = %size, init = 0 : !llvm.ptr
  // CHECK: call void @llvm.nvvm.st.bulk.shared.cta(ptr addrspace(3) %{{.*}}, i64 %{{.*}}, i64 0)
  nvvm.st.bulk %addr_shared, size = %size, init = 0: !llvm.ptr<3>
  llvm.return
>>>>>>> 5eee2751
}<|MERGE_RESOLUTION|>--- conflicted
+++ resolved
@@ -811,10 +811,7 @@
   llvm.return
 }
 
-<<<<<<< HEAD
-=======
-// -----
->>>>>>> 5eee2751
+// -----
 // CHECK-LABEL: @nvvm_match_sync
 llvm.func @nvvm_match_sync(%mask: i32, %val32: i32, %val64: i64) {
   // CHECK: call i32 @llvm.nvvm.match.any.sync.i32(i32 %{{.*}}, i32 %{{.*}})
@@ -826,8 +823,6 @@
   // CHECK: call { i32, i1 } @llvm.nvvm.match.all.sync.i64p(i32 %{{.*}}, i64 %{{.*}})
   %3 = nvvm.match.sync all %mask, %val64 : i64 -> !llvm.struct<(i32, i1)>
   llvm.return
-<<<<<<< HEAD
-=======
 }
 
 // -----
@@ -842,5 +837,4 @@
   // CHECK: call void @llvm.nvvm.st.bulk.shared.cta(ptr addrspace(3) %{{.*}}, i64 %{{.*}}, i64 0)
   nvvm.st.bulk %addr_shared, size = %size, init = 0: !llvm.ptr<3>
   llvm.return
->>>>>>> 5eee2751
 }