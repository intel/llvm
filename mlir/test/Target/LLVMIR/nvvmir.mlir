--- conflicted
+++ resolved
@@ -817,10 +817,7 @@
   llvm.return
 }
 
-<<<<<<< HEAD
-=======
-// -----
->>>>>>> d465594a
+// -----
 // CHECK-LABEL: @nvvm_match_sync
 llvm.func @nvvm_match_sync(%mask: i32, %val32: i32, %val64: i64) {
   // CHECK: call i32 @llvm.nvvm.match.any.sync.i32(i32 %{{.*}}, i32 %{{.*}})
@@ -832,8 +829,6 @@
   // CHECK: call { i32, i1 } @llvm.nvvm.match.all.sync.i64p(i32 %{{.*}}, i64 %{{.*}})
   %3 = nvvm.match.sync all %mask, %val64 : i64 -> !llvm.struct<(i32, i1)>
   llvm.return
-<<<<<<< HEAD
-=======
 }
 
 // -----
@@ -848,5 +843,4 @@
   // CHECK: call void @llvm.nvvm.st.bulk.shared.cta(ptr addrspace(3) %{{.*}}, i64 %{{.*}}, i64 0)
   nvvm.st.bulk %addr_shared, size = %size, init = 0: !llvm.ptr<3>
   llvm.return
->>>>>>> d465594a
 }