// RUN: mlir-translate -mlir-to-llvmir -split-input-file %s | FileCheck %s

// Only check the overall shape of the code and the presence of relevant
// runtime calls. Actual IR checking is done at the OpenMPIRBuilder level.

omp.reduction.declare @add_f32 : f32
init {
^bb0(%arg: f32):
  %0 = llvm.mlir.constant(0.0 : f32) : f32
  omp.yield (%0 : f32)
}
combiner {
^bb1(%arg0: f32, %arg1: f32):
  %1 = llvm.fadd %arg0, %arg1 : f32
  omp.yield (%1 : f32)
}
atomic {
<<<<<<< HEAD
^bb2(%arg2: !llvm.ptr<f32>, %arg3: !llvm.ptr<f32>):
  %2 = llvm.load %arg3 : !llvm.ptr<f32>
  llvm.atomicrmw fadd %arg2, %2 monotonic : !llvm.ptr<f32>, f32
=======
^bb2(%arg2: !llvm.ptr, %arg3: !llvm.ptr):
  %2 = llvm.load %arg3 : !llvm.ptr -> f32
  llvm.atomicrmw fadd %arg2, %2 monotonic : !llvm.ptr, f32
>>>>>>> cd74f4a4
  omp.yield
}

// CHECK-LABEL: @simple_reduction
llvm.func @simple_reduction(%lb : i64, %ub : i64, %step : i64) {
  %c1 = llvm.mlir.constant(1 : i32) : i32
  %0 = llvm.alloca %c1 x i32 : (i32) -> !llvm.ptr
  omp.parallel {
    omp.wsloop reduction(@add_f32 -> %0 : !llvm.ptr)
    for (%iv) : i64 = (%lb) to (%ub) step (%step) {
      %1 = llvm.mlir.constant(2.0 : f32) : f32
      omp.reduction %1, %0 : f32, !llvm.ptr
      omp.yield
    }
    omp.terminator
  }
  llvm.return
}

// Call to the outlined function.
// CHECK: call void {{.*}} @__kmpc_fork_call
// CHECK-SAME: @[[OUTLINED:[A-Za-z_.][A-Za-z0-9_.]*]]

// Outlined function.
// CHECK: define internal void @[[OUTLINED]]

// Private reduction variable and its initialization.
// CHECK: %[[PRIVATE:.+]] = alloca float
// CHECK: store float 0.000000e+00, ptr %[[PRIVATE]]

// Call to the reduction function.
// CHECK: call i32 @__kmpc_reduce
// CHECK-SAME: @[[REDFUNC:[A-Za-z_.][A-Za-z0-9_.]*]]

// Atomic reduction.
// CHECK: %[[PARTIAL:.+]] = load float, ptr %[[PRIVATE]]
// CHECK: atomicrmw fadd ptr %{{.*}}, float %[[PARTIAL]]

// Non-atomic reduction:
// CHECK: fadd float
// CHECK: call void @__kmpc_end_reduce
// CHECK: br label %[[FINALIZE:.+]]

// CHECK: [[FINALIZE]]:
// CHECK: call void @__kmpc_barrier

// Update of the private variable using the reduction region
// (the body block currently comes after all the other blocks).
// CHECK: %[[PARTIAL:.+]] = load float, ptr %[[PRIVATE]]
// CHECK: %[[UPDATED:.+]] = fadd float %[[PARTIAL]], 2.000000e+00
// CHECK: store float %[[UPDATED]], ptr %[[PRIVATE]]

// Reduction function.
// CHECK: define internal void @[[REDFUNC]]
// CHECK: fadd float

// -----

omp.reduction.declare @add_f32 : f32
init {
^bb0(%arg: f32):
  %0 = llvm.mlir.constant(0.0 : f32) : f32
  omp.yield (%0 : f32)
}
combiner {
^bb1(%arg0: f32, %arg1: f32):
  %1 = llvm.fadd %arg0, %arg1 : f32
  omp.yield (%1 : f32)
}
atomic {
<<<<<<< HEAD
^bb2(%arg2: !llvm.ptr<f32>, %arg3: !llvm.ptr<f32>):
  %2 = llvm.load %arg3 : !llvm.ptr<f32>
  llvm.atomicrmw fadd %arg2, %2 monotonic : !llvm.ptr<f32>, f32
=======
^bb2(%arg2: !llvm.ptr, %arg3: !llvm.ptr):
  %2 = llvm.load %arg3 : !llvm.ptr -> f32
  llvm.atomicrmw fadd %arg2, %2 monotonic : !llvm.ptr, f32
>>>>>>> cd74f4a4
  omp.yield
}

// When the same reduction declaration is used several times, its regions
// are translated several times, which shouldn't lead to value/block
// remapping assertions.
// CHECK-LABEL: @reuse_declaration
llvm.func @reuse_declaration(%lb : i64, %ub : i64, %step : i64) {
  %c1 = llvm.mlir.constant(1 : i32) : i32
  %0 = llvm.alloca %c1 x i32 : (i32) -> !llvm.ptr
  %2 = llvm.alloca %c1 x i32 : (i32) -> !llvm.ptr
  omp.parallel {
    omp.wsloop reduction(@add_f32 -> %0 : !llvm.ptr, @add_f32 -> %2 : !llvm.ptr)
    for (%iv) : i64 = (%lb) to (%ub) step (%step) {
      %1 = llvm.mlir.constant(2.0 : f32) : f32
      omp.reduction %1, %0 : f32, !llvm.ptr
      omp.reduction %1, %2 : f32, !llvm.ptr
      omp.yield
    }
    omp.terminator
  }
  llvm.return
}

// Call to the outlined function.
// CHECK: call void {{.*}} @__kmpc_fork_call
// CHECK-SAME: @[[OUTLINED:[A-Za-z_.][A-Za-z0-9_.]*]]

// Outlined function.
// CHECK: define internal void @[[OUTLINED]]

// Private reduction variable and its initialization.
// CHECK: %[[PRIVATE1:.+]] = alloca float
// CHECK: %[[PRIVATE2:.+]] = alloca float
// CHECK: store float 0.000000e+00, ptr %[[PRIVATE1]]
// CHECK: store float 0.000000e+00, ptr %[[PRIVATE2]]

// Call to the reduction function.
// CHECK: call i32 @__kmpc_reduce
// CHECK-SAME: @[[REDFUNC:[A-Za-z_.][A-Za-z0-9_.]*]]

// Atomic reduction.
// CHECK: %[[PARTIAL1:.+]] = load float, ptr %[[PRIVATE1]]
// CHECK: atomicrmw fadd ptr %{{.*}}, float %[[PARTIAL1]]
// CHECK: %[[PARTIAL2:.+]] = load float, ptr %[[PRIVATE2]]
// CHECK: atomicrmw fadd ptr %{{.*}}, float %[[PARTIAL2]]

// Non-atomic reduction:
// CHECK: fadd float
// CHECK: fadd float
// CHECK: call void @__kmpc_end_reduce
// CHECK: br label %[[FINALIZE:.+]]

// CHECK: [[FINALIZE]]:
// CHECK: call void @__kmpc_barrier

// Update of the private variable using the reduction region
// (the body block currently comes after all the other blocks).
// CHECK: %[[PARTIAL1:.+]] = load float, ptr %[[PRIVATE1]]
// CHECK: %[[UPDATED1:.+]] = fadd float %[[PARTIAL1]], 2.000000e+00
// CHECK: store float %[[UPDATED1]], ptr %[[PRIVATE1]]
// CHECK: %[[PARTIAL2:.+]] = load float, ptr %[[PRIVATE2]]
// CHECK: %[[UPDATED2:.+]] = fadd float %[[PARTIAL2]], 2.000000e+00
// CHECK: store float %[[UPDATED2]], ptr %[[PRIVATE2]]

// Reduction function.
// CHECK: define internal void @[[REDFUNC]]
// CHECK: fadd float
// CHECK: fadd float


// -----

omp.reduction.declare @add_f32 : f32
init {
^bb0(%arg: f32):
  %0 = llvm.mlir.constant(0.0 : f32) : f32
  omp.yield (%0 : f32)
}
combiner {
^bb1(%arg0: f32, %arg1: f32):
  %1 = llvm.fadd %arg0, %arg1 : f32
  omp.yield (%1 : f32)
}
atomic {
<<<<<<< HEAD
^bb2(%arg2: !llvm.ptr<f32>, %arg3: !llvm.ptr<f32>):
  %2 = llvm.load %arg3 : !llvm.ptr<f32>
  llvm.atomicrmw fadd %arg2, %2 monotonic : !llvm.ptr<f32>, f32
=======
^bb2(%arg2: !llvm.ptr, %arg3: !llvm.ptr):
  %2 = llvm.load %arg3 : !llvm.ptr -> f32
  llvm.atomicrmw fadd %arg2, %2 monotonic : !llvm.ptr, f32
>>>>>>> cd74f4a4
  omp.yield
}

// It's okay not to reference the reduction variable in the body.
// CHECK-LABEL: @missing_omp_reduction
llvm.func @missing_omp_reduction(%lb : i64, %ub : i64, %step : i64) {
  %c1 = llvm.mlir.constant(1 : i32) : i32
  %0 = llvm.alloca %c1 x i32 : (i32) -> !llvm.ptr
  %2 = llvm.alloca %c1 x i32 : (i32) -> !llvm.ptr
  omp.parallel {
    omp.wsloop reduction(@add_f32 -> %0 : !llvm.ptr, @add_f32 -> %2 : !llvm.ptr)
    for (%iv) : i64 = (%lb) to (%ub) step (%step) {
      %1 = llvm.mlir.constant(2.0 : f32) : f32
      omp.reduction %1, %0 : f32, !llvm.ptr
      omp.yield
    }
    omp.terminator
  }
  llvm.return
}

// Call to the outlined function.
// CHECK: call void {{.*}} @__kmpc_fork_call
// CHECK-SAME: @[[OUTLINED:[A-Za-z_.][A-Za-z0-9_.]*]]

// Outlined function.
// CHECK: define internal void @[[OUTLINED]]

// Private reduction variable and its initialization.
// CHECK: %[[PRIVATE1:.+]] = alloca float
// CHECK: %[[PRIVATE2:.+]] = alloca float
// CHECK: store float 0.000000e+00, ptr %[[PRIVATE1]]
// CHECK: store float 0.000000e+00, ptr %[[PRIVATE2]]

// Call to the reduction function.
// CHECK: call i32 @__kmpc_reduce
// CHECK-SAME: @[[REDFUNC:[A-Za-z_.][A-Za-z0-9_.]*]]

// Atomic reduction.
// CHECK: %[[PARTIAL1:.+]] = load float, ptr %[[PRIVATE1]]
// CHECK: atomicrmw fadd ptr %{{.*}}, float %[[PARTIAL1]]
// CHECK: %[[PARTIAL2:.+]] = load float, ptr %[[PRIVATE2]]
// CHECK: atomicrmw fadd ptr %{{.*}}, float %[[PARTIAL2]]

// Non-atomic reduction:
// CHECK: fadd float
// CHECK: fadd float
// CHECK: call void @__kmpc_end_reduce
// CHECK: br label %[[FINALIZE:.+]]

// CHECK: [[FINALIZE]]:
// CHECK: call void @__kmpc_barrier

// Update of the private variable using the reduction region
// (the body block currently comes after all the other blocks).
// CHECK: %[[PARTIAL1:.+]] = load float, ptr %[[PRIVATE1]]
// CHECK: %[[UPDATED1:.+]] = fadd float %[[PARTIAL1]], 2.000000e+00
// CHECK: store float %[[UPDATED1]], ptr %[[PRIVATE1]]
// CHECK-NOT: %{{.*}} = load float, ptr %[[PRIVATE2]]
// CHECK-NOT: %{{.*}} = fadd float %[[PARTIAL2]], 2.000000e+00

// Reduction function.
// CHECK: define internal void @[[REDFUNC]]
// CHECK: fadd float
// CHECK: fadd float

// -----

omp.reduction.declare @add_f32 : f32
init {
^bb0(%arg: f32):
  %0 = llvm.mlir.constant(0.0 : f32) : f32
  omp.yield (%0 : f32)
}
combiner {
^bb1(%arg0: f32, %arg1: f32):
  %1 = llvm.fadd %arg0, %arg1 : f32
  omp.yield (%1 : f32)
}
atomic {
<<<<<<< HEAD
^bb2(%arg2: !llvm.ptr<f32>, %arg3: !llvm.ptr<f32>):
  %2 = llvm.load %arg3 : !llvm.ptr<f32>
  llvm.atomicrmw fadd %arg2, %2 monotonic : !llvm.ptr<f32>, f32
=======
^bb2(%arg2: !llvm.ptr, %arg3: !llvm.ptr):
  %2 = llvm.load %arg3 : !llvm.ptr -> f32
  llvm.atomicrmw fadd %arg2, %2 monotonic : !llvm.ptr, f32
>>>>>>> cd74f4a4
  omp.yield
}

// It's okay to refer to the same reduction variable more than once in the
// body.
// CHECK-LABEL: @double_reference
llvm.func @double_reference(%lb : i64, %ub : i64, %step : i64) {
  %c1 = llvm.mlir.constant(1 : i32) : i32
  %0 = llvm.alloca %c1 x i32 : (i32) -> !llvm.ptr
  omp.parallel {
    omp.wsloop reduction(@add_f32 -> %0 : !llvm.ptr)
    for (%iv) : i64 = (%lb) to (%ub) step (%step) {
      %1 = llvm.mlir.constant(2.0 : f32) : f32
      omp.reduction %1, %0 : f32, !llvm.ptr
      omp.reduction %1, %0 : f32, !llvm.ptr
      omp.yield
    }
    omp.terminator
  }
  llvm.return
}

// Call to the outlined function.
// CHECK: call void {{.*}} @__kmpc_fork_call
// CHECK-SAME: @[[OUTLINED:[A-Za-z_.][A-Za-z0-9_.]*]]

// Outlined function.
// CHECK: define internal void @[[OUTLINED]]

// Private reduction variable and its initialization.
// CHECK: %[[PRIVATE:.+]] = alloca float
// CHECK: store float 0.000000e+00, ptr %[[PRIVATE]]

// Call to the reduction function.
// CHECK: call i32 @__kmpc_reduce
// CHECK-SAME: @[[REDFUNC:[A-Za-z_.][A-Za-z0-9_.]*]]

// Atomic reduction.
// CHECK: %[[PARTIAL:.+]] = load float, ptr %[[PRIVATE]]
// CHECK: atomicrmw fadd ptr %{{.*}}, float %[[PARTIAL]]

// Non-atomic reduction:
// CHECK: fadd float
// CHECK: call void @__kmpc_end_reduce
// CHECK: br label %[[FINALIZE:.+]]

// CHECK: [[FINALIZE]]:
// CHECK: call void @__kmpc_barrier

// Update of the private variable using the reduction region
// (the body block currently comes after all the other blocks).
// CHECK: %[[PARTIAL:.+]] = load float, ptr %[[PRIVATE]]
// CHECK: %[[UPDATED:.+]] = fadd float %[[PARTIAL]], 2.000000e+00
// CHECK: store float %[[UPDATED]], ptr %[[PRIVATE]]
// CHECK: %[[PARTIAL:.+]] = load float, ptr %[[PRIVATE]]
// CHECK: %[[UPDATED:.+]] = fadd float %[[PARTIAL]], 2.000000e+00
// CHECK: store float %[[UPDATED]], ptr %[[PRIVATE]]

// Reduction function.
// CHECK: define internal void @[[REDFUNC]]
// CHECK: fadd float

// -----

omp.reduction.declare @add_f32 : f32
init {
^bb0(%arg: f32):
  %0 = llvm.mlir.constant(0.0 : f32) : f32
  omp.yield (%0 : f32)
}
combiner {
^bb1(%arg0: f32, %arg1: f32):
  %1 = llvm.fadd %arg0, %arg1 : f32
  omp.yield (%1 : f32)
}
atomic {
<<<<<<< HEAD
^bb2(%arg2: !llvm.ptr<f32>, %arg3: !llvm.ptr<f32>):
  %2 = llvm.load %arg3 : !llvm.ptr<f32>
  llvm.atomicrmw fadd %arg2, %2 monotonic : !llvm.ptr<f32>, f32
=======
^bb2(%arg2: !llvm.ptr, %arg3: !llvm.ptr):
  %2 = llvm.load %arg3 : !llvm.ptr -> f32
  llvm.atomicrmw fadd %arg2, %2 monotonic : !llvm.ptr, f32
>>>>>>> cd74f4a4
  omp.yield
}

omp.reduction.declare @mul_f32 : f32
init {
^bb0(%arg: f32):
  %0 = llvm.mlir.constant(1.0 : f32) : f32
  omp.yield (%0 : f32)
}
combiner {
^bb1(%arg0: f32, %arg1: f32):
  %1 = llvm.fmul %arg0, %arg1 : f32
  omp.yield (%1 : f32)
}

// CHECK-LABEL: @no_atomic
llvm.func @no_atomic(%lb : i64, %ub : i64, %step : i64) {
  %c1 = llvm.mlir.constant(1 : i32) : i32
  %0 = llvm.alloca %c1 x i32 : (i32) -> !llvm.ptr
  %2 = llvm.alloca %c1 x i32 : (i32) -> !llvm.ptr
  omp.parallel {
    omp.wsloop reduction(@add_f32 -> %0 : !llvm.ptr, @mul_f32 -> %2 : !llvm.ptr)
    for (%iv) : i64 = (%lb) to (%ub) step (%step) {
      %1 = llvm.mlir.constant(2.0 : f32) : f32
      omp.reduction %1, %0 : f32, !llvm.ptr
      omp.reduction %1, %2 : f32, !llvm.ptr
      omp.yield
    }
    omp.terminator
  }
  llvm.return
}

// Call to the outlined function.
// CHECK: call void {{.*}} @__kmpc_fork_call
// CHECK-SAME: @[[OUTLINED:[A-Za-z_.][A-Za-z0-9_.]*]]

// Outlined function.
// CHECK: define internal void @[[OUTLINED]]

// Private reduction variable and its initialization.
// CHECK: %[[PRIVATE1:.+]] = alloca float
// CHECK: %[[PRIVATE2:.+]] = alloca float
// CHECK: store float 0.000000e+00, ptr %[[PRIVATE1]]
// CHECK: store float 1.000000e+00, ptr %[[PRIVATE2]]

// Call to the reduction function.
// CHECK: call i32 @__kmpc_reduce
// CHECK-SAME: @[[REDFUNC:[A-Za-z_.][A-Za-z0-9_.]*]]

// Atomic reduction not provided.
// CHECK: unreachable

// Non-atomic reduction:
// CHECK: fadd float
// CHECK: fmul float
// CHECK: call void @__kmpc_end_reduce
// CHECK: br label %[[FINALIZE:.+]]

// CHECK: [[FINALIZE]]:
// CHECK: call void @__kmpc_barrier

// Update of the private variable using the reduction region
// (the body block currently comes after all the other blocks).
// CHECK: %[[PARTIAL1:.+]] = load float, ptr %[[PRIVATE1]]
// CHECK: %[[UPDATED1:.+]] = fadd float %[[PARTIAL1]], 2.000000e+00
// CHECK: store float %[[UPDATED1]], ptr %[[PRIVATE1]]
// CHECK: %[[PARTIAL2:.+]] = load float, ptr %[[PRIVATE2]]
// CHECK: %[[UPDATED2:.+]] = fmul float %[[PARTIAL2]], 2.000000e+00
// CHECK: store float %[[UPDATED2]], ptr %[[PRIVATE2]]

// Reduction function.
// CHECK: define internal void @[[REDFUNC]]
// CHECK: fadd float
// CHECK: fmul float<|MERGE_RESOLUTION|>--- conflicted
+++ resolved
@@ -15,15 +15,9 @@
   omp.yield (%1 : f32)
 }
 atomic {
-<<<<<<< HEAD
-^bb2(%arg2: !llvm.ptr<f32>, %arg3: !llvm.ptr<f32>):
-  %2 = llvm.load %arg3 : !llvm.ptr<f32>
-  llvm.atomicrmw fadd %arg2, %2 monotonic : !llvm.ptr<f32>, f32
-=======
 ^bb2(%arg2: !llvm.ptr, %arg3: !llvm.ptr):
   %2 = llvm.load %arg3 : !llvm.ptr -> f32
   llvm.atomicrmw fadd %arg2, %2 monotonic : !llvm.ptr, f32
->>>>>>> cd74f4a4
   omp.yield
 }
 
@@ -94,15 +88,9 @@
   omp.yield (%1 : f32)
 }
 atomic {
-<<<<<<< HEAD
-^bb2(%arg2: !llvm.ptr<f32>, %arg3: !llvm.ptr<f32>):
-  %2 = llvm.load %arg3 : !llvm.ptr<f32>
-  llvm.atomicrmw fadd %arg2, %2 monotonic : !llvm.ptr<f32>, f32
-=======
 ^bb2(%arg2: !llvm.ptr, %arg3: !llvm.ptr):
   %2 = llvm.load %arg3 : !llvm.ptr -> f32
   llvm.atomicrmw fadd %arg2, %2 monotonic : !llvm.ptr, f32
->>>>>>> cd74f4a4
   omp.yield
 }
 
@@ -188,15 +176,9 @@
   omp.yield (%1 : f32)
 }
 atomic {
-<<<<<<< HEAD
-^bb2(%arg2: !llvm.ptr<f32>, %arg3: !llvm.ptr<f32>):
-  %2 = llvm.load %arg3 : !llvm.ptr<f32>
-  llvm.atomicrmw fadd %arg2, %2 monotonic : !llvm.ptr<f32>, f32
-=======
 ^bb2(%arg2: !llvm.ptr, %arg3: !llvm.ptr):
   %2 = llvm.load %arg3 : !llvm.ptr -> f32
   llvm.atomicrmw fadd %arg2, %2 monotonic : !llvm.ptr, f32
->>>>>>> cd74f4a4
   omp.yield
 }
 
@@ -277,15 +259,9 @@
   omp.yield (%1 : f32)
 }
 atomic {
-<<<<<<< HEAD
-^bb2(%arg2: !llvm.ptr<f32>, %arg3: !llvm.ptr<f32>):
-  %2 = llvm.load %arg3 : !llvm.ptr<f32>
-  llvm.atomicrmw fadd %arg2, %2 monotonic : !llvm.ptr<f32>, f32
-=======
 ^bb2(%arg2: !llvm.ptr, %arg3: !llvm.ptr):
   %2 = llvm.load %arg3 : !llvm.ptr -> f32
   llvm.atomicrmw fadd %arg2, %2 monotonic : !llvm.ptr, f32
->>>>>>> cd74f4a4
   omp.yield
 }
 
@@ -362,15 +338,9 @@
   omp.yield (%1 : f32)
 }
 atomic {
-<<<<<<< HEAD
-^bb2(%arg2: !llvm.ptr<f32>, %arg3: !llvm.ptr<f32>):
-  %2 = llvm.load %arg3 : !llvm.ptr<f32>
-  llvm.atomicrmw fadd %arg2, %2 monotonic : !llvm.ptr<f32>, f32
-=======
 ^bb2(%arg2: !llvm.ptr, %arg3: !llvm.ptr):
   %2 = llvm.load %arg3 : !llvm.ptr -> f32
   llvm.atomicrmw fadd %arg2, %2 monotonic : !llvm.ptr, f32
->>>>>>> cd74f4a4
   omp.yield
 }
 
