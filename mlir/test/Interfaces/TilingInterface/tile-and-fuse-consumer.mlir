// RUN: mlir-opt --transform-interpreter --cse --split-input-file %s | FileCheck %s

#map = affine_map<(d0) -> (d0)>
module {
  func.func @fuse_tileable_consumer_scf_for(%arg0: tensor<32xf32>, %arg1: tensor<32xf32>, %arg2: tensor<64xf32>) -> tensor<64xf32> {
    %c4 = arith.constant 4 : index
    %c64 = arith.constant 64 : index
    %c0 = arith.constant 0 : index
    %1:2 = scf.for %arg3 = %c0 to %c64 step %c4 iter_args(%arg4 = %arg2, %arg5 = %arg2) -> (tensor<64xf32>, tensor<64xf32>) {
      %extracted_slice = tensor.extract_slice %arg4[%arg3] [32] [1] : tensor<64xf32> to tensor<32xf32>
      %3 = linalg.generic {indexing_maps = [#map, #map, #map], iterator_types = ["parallel"]} ins(%arg0, %arg1 : tensor<32xf32>, tensor<32xf32>) outs(%extracted_slice : tensor<32xf32>) {
        ^bb0(%in: f32, %in_16: f32, %out: f32):
          %13 = arith.mulf %in, %in_16 : f32
          %14 = arith.addf %out, %13 : f32
          linalg.yield %14 : f32
        } -> tensor<32xf32>
      %4 = tensor.insert_slice %3 into %arg4[%arg3] [32] [1] : tensor<32xf32> into tensor<64xf32>
      scf.yield %arg5, %4 : tensor<64xf32>, tensor<64xf32>
    }
    %in_operand_2 = tensor.empty() : tensor<64xf32>
    %out_operand_3 = tensor.empty() : tensor<64xf32>
    %2 = linalg.elemwise_binary {fun = #linalg.binary_fn<add>} ins(%1#1, %in_operand_2 : tensor<64xf32>, tensor<64xf32>) outs(%out_operand_3 : tensor<64xf32>) -> tensor<64xf32>
    return %2 : tensor<64xf32>
  }
}

module attributes {transform.with_named_sequence} {
  transform.named_sequence @__transform_main(%arg1 : !transform.any_op {transform.readonly}) {
    %loop = transform.structured.match ops{["scf.for"]} in %arg1
      : (!transform.any_op) -> !transform.any_op
    %yield = transform.structured.match ops{["tensor.insert_slice"]} in %arg1
      : (!transform.any_op) -> !transform.any_op
    %a, %b = transform.test.fuse_consumer %yield in (%loop)
      : (!transform.any_op, !transform.any_op) -> (!transform.any_op, !transform.any_op)
    transform.yield
  }
}
//      CHECK: func.func @fuse_tileable_consumer_scf_for(
// CHECK-SAME:     %[[ARG0:[a-zA-Z0-9]+]]: tensor<32xf32>
// CHECK-SAME:     %[[ARG1:[a-zA-Z0-9]+]]: tensor<32xf32>
// CHECK-SAME:     %[[ARG2:[a-zA-Z0-9]+]]: tensor<64xf32>)
//      CHECK:   %[[C0:.*]] = arith.constant 0 : index
//      CHECK:   %0 = tensor.empty() : tensor<64xf32>
//      CHECK:   %[[FINAL_RESULT:.*]]:3 = scf.for %[[IV:.*]] = %[[C0]]
// CHECK-SAME:      iter_args(%[[FIRST_OUT_ARG:.*]] = %[[ARG2]], %[[SECOND_OUT_ARG:.*]] = %[[ARG2]], %[[ELEM_OUT_ARG:.*]] = %0)
// CHECK-SAME:   {
//      CHECK:      %[[MAT_OUT_SLICE:.*]] = tensor.extract_slice %[[FIRST_OUT_ARG]][%[[IV]]] [32] [1]
//      CHECK:      %[[MAT_OUT:.*]] = linalg.generic
// CHECK-SAME:              outs(%[[MAT_OUT_SLICE]] : tensor<32xf32>)
//      CHECK:      %[[INSERT_MAT:.*]] = tensor.insert_slice %[[MAT_OUT]] into %[[FIRST_OUT_ARG]][%[[IV]]] [32] [1]
//      CHECK:      %[[SLICE_OPERAND2:.*]] = tensor.extract_slice %0[%[[IV]]] [32] [1]
//      CHECK:      %[[SLICE_OUT:.*]] = tensor.extract_slice %[[ELEM_OUT_ARG]][%[[IV]]] [32] [1]
//      CHECK:      %[[ELEM_OUT:.*]] = linalg.elemwise_binary {fun = #linalg.binary_fn<add>}
// CHECK-SAME:              ins(%[[MAT_OUT]], %[[SLICE_OPERAND2]] :
// CHECK-SAME:              outs(%[[SLICE_OUT]] :
//      CHECK:      %[[INSERT_ELEM:.*]] = tensor.insert_slice %[[ELEM_OUT]] into %[[ELEM_OUT_ARG]][%[[IV]]] [32] [1]
//      CHECK:      scf.yield %[[SECOND_OUT_ARG]], %[[INSERT_MAT]], %[[INSERT_ELEM]] :
//      CHECK:   }
//      CHECK:   return %[[FINAL_RESULT]]#2 :

// -----

module {
  func.func @fuse_tileable_consumer_scf_forall(%arg0: tensor<32x32xf32>, %arg1: tensor<32x32xf32>, %arg2: tensor<64x64xf32>) -> tensor<64x64xf32> {
    %c4 = arith.constant 4 : index
    %c64 = arith.constant 64 : index
    %c0 = arith.constant 0 : index
    %1:2 = scf.forall (%arg3, %arg4) in (2, 2) shared_outs(%arg5 = %arg2, %arg6 = %arg2) -> (tensor<64x64xf32>, tensor<64x64xf32>) {
      %extracted_slice = tensor.extract_slice %arg5[%arg3, %arg4] [32, 32] [1, 1] : tensor<64x64xf32> to tensor<32x32xf32>
      %extracted_slice_1 = tensor.extract_slice %arg6[%arg3, %arg4] [32, 32] [1, 1] : tensor<64x64xf32> to tensor<32x32xf32>
      %3 = linalg.matmul ins(%arg0, %arg1 : tensor<32x32xf32>, tensor<32x32xf32>) outs(%extracted_slice : tensor<32x32xf32>) -> tensor<32x32xf32>
      scf.forall.in_parallel {
         tensor.parallel_insert_slice %3 into %arg6[%arg3, %arg4] [32, 32] [1, 1] : tensor<32x32xf32> into tensor<64x64xf32>
         tensor.parallel_insert_slice %extracted_slice_1 into %arg5[%arg3, %arg4] [32, 32] [1, 1] : tensor<32x32xf32> into tensor<64x64xf32>
      }
    }
    %in_operand_2 = tensor.empty() : tensor<64x64xf32>
    %out_operand_3 = tensor.empty() : tensor<64x64xf32>
    %2 = linalg.elemwise_binary {fun = #linalg.binary_fn<add>} ins(%1#1, %in_operand_2 : tensor<64x64xf32>, tensor<64x64xf32>) outs(%out_operand_3 : tensor<64x64xf32>) -> tensor<64x64xf32>
    return %2 : tensor<64x64xf32>
  }
}

module attributes {transform.with_named_sequence} {
  transform.named_sequence @__transform_main(%arg1 : !transform.any_op {transform.readonly}) {
    %slice_ops = transform.structured.match ops{["tensor.parallel_insert_slice"]} in %arg1
      : (!transform.any_op) -> !transform.any_op
    %loop = transform.structured.match ops{["scf.forall"]} in %arg1
      : (!transform.any_op) -> !transform.any_op
    %first_slice_op, %second_slice_op = transform.split_handle %slice_ops
        : (!transform.any_op)
        -> (!transform.any_op, !transform.any_op)
    %a, %b = transform.test.fuse_consumer %first_slice_op in (%loop)
      : (!transform.any_op, !transform.any_op) -> (!transform.any_op, !transform.any_op)
    transform.yield
  }
}
//      CHECK: func.func @fuse_tileable_consumer_scf_forall(
// CHECK-SAME:     %[[ARG0:[a-zA-Z0-9]+]]: tensor<32x32xf32>
// CHECK-SAME:     %[[ARG1:[a-zA-Z0-9]+]]: tensor<32x32xf32>
// CHECK-SAME:     %[[ARG2:[a-zA-Z0-9]+]]: tensor<64x64xf32>)
//      CHECK:   %[[OUT_INIT:.*]] = tensor.empty() : tensor<64x64xf32>
//      CHECK:   %[[FINAL_RESULT:.*]]:3 = scf.forall (%[[IV1:.*]], %[[IV2:.*]]) in (2, 2)
// CHECK-SAME:      shared_outs(%[[FIRST_OUT_ARG:.*]] = %[[ARG2]], %[[SECOND_OUT_ARG:.*]] = %[[ARG2]], %[[ELEM_OUT_ARG:.*]] = %[[OUT_INIT]])
// CHECK-SAME:   {
//      CHECK:      %[[MAT_OUT_SLICE:.*]] = tensor.extract_slice %[[FIRST_OUT_ARG]][%[[IV1]], %[[IV2]]] [32, 32] [1, 1]
//      CHECK:      %[[SECOND_ARG_SLICE:.*]] = tensor.extract_slice %[[SECOND_OUT_ARG]][%[[IV1]], %[[IV2]]] [32, 32] [1, 1]
//      CHECK:      %[[MAT_OUT:.*]] = linalg.matmul
// CHECK-SAME:              outs(%[[MAT_OUT_SLICE]] :
//      CHECK:      %[[SLICE_OPERAND2:.*]] = tensor.extract_slice %[[OUT_INIT]][%[[IV1]], %[[IV2]]] [32, 32] [1, 1]
//      CHECK:      %[[SLICE_OUT:.*]] = tensor.extract_slice %[[ELEM_OUT_ARG]][%[[IV1]], %[[IV2]]] [32, 32] [1, 1]
//      CHECK:      %[[ELEM_OUT:.*]] = linalg.elemwise_binary {fun = #linalg.binary_fn<add>}
// CHECK-SAME:              ins(%[[MAT_OUT]], %[[SLICE_OPERAND2]] :
// CHECK-SAME:              outs(%[[SLICE_OUT]] :
//      CHECK:      scf.forall.in_parallel {
//      CHECK:          tensor.parallel_insert_slice %[[MAT_OUT]] into %[[SECOND_OUT_ARG]][%[[IV1]], %[[IV2]]] [32, 32] [1, 1]
//      CHECK:          tensor.parallel_insert_slice %[[SECOND_ARG_SLICE]] into %[[FIRST_OUT_ARG]][%[[IV1]], %[[IV2]]] [32, 32] [1, 1]
//      CHECK:          tensor.parallel_insert_slice %[[ELEM_OUT]] into %[[ELEM_OUT_ARG]][%[[IV1]], %[[IV2]]] [32, 32] [1, 1]
//      CHECK:       }
//      CHECK:   }
//      CHECK:   return %[[FINAL_RESULT]]#2 :

// -----

#map = affine_map<(d0) -> (d0)>
module {
  func.func @fuse_tileable_consumer_scf_for_multi_yielding_consumer(%arg0: tensor<32xf32>, %arg1: tensor<32xf32>, %arg2: tensor<64xf32>) -> tensor<64xf32> {
    %c4 = arith.constant 4 : index
    %c64 = arith.constant 64 : index
    %c0 = arith.constant 0 : index
    %1:2 = scf.for %arg3 = %c0 to %c64 step %c4 iter_args(%arg4 = %arg2, %arg5 = %arg2) -> (tensor<64xf32>, tensor<64xf32>) {
      %extracted_slice = tensor.extract_slice %arg4[%arg3] [32] [1] : tensor<64xf32> to tensor<32xf32>
      %3 = linalg.generic {indexing_maps = [#map, #map, #map], iterator_types = ["parallel"]} ins(%arg0, %arg1 : tensor<32xf32>, tensor<32xf32>) outs(%extracted_slice : tensor<32xf32>) {
        ^bb0(%in: f32, %in_16: f32, %out: f32):
          %13 = arith.mulf %in, %in_16 : f32
          %14 = arith.addf %out, %13 : f32
          linalg.yield %14 : f32
        } -> tensor<32xf32>
      %4 = tensor.insert_slice %3 into %arg4[%arg3] [32] [1] : tensor<32xf32> into tensor<64xf32>
      scf.yield %arg5, %4 : tensor<64xf32>, tensor<64xf32>
    }
    %in_operand_2 = tensor.empty() : tensor<64xf32>
    %out_operand_3 = tensor.empty() : tensor<64xf32>
    %out_operand_4 = tensor.empty() : tensor<64xf32>
    %2:2 = linalg.generic {indexing_maps = [#map, #map, #map, #map], iterator_types = ["parallel"]} ins(%1#1, %in_operand_2 : tensor<64xf32>, tensor<64xf32>) outs(%out_operand_3, %out_operand_4 : tensor<64xf32>, tensor<64xf32>) {
      ^bb0(%in: f32, %in_16: f32, %out_0: f32, %out_1: f32):
          %13 = arith.mulf %in, %in_16 : f32
          %14 = arith.subf %out_0, %13 : f32
          %15 = arith.addf %out_1, %in : f32
          linalg.yield %14, %15 : f32, f32
    } -> (tensor<64xf32>, tensor<64xf32>)
    return %2#1 : tensor<64xf32>
  }
}

module attributes {transform.with_named_sequence} {
  transform.named_sequence @__transform_main(%arg1 : !transform.any_op {transform.readonly}) {
    %yield = transform.structured.match ops{["tensor.insert_slice"]} in %arg1
      : (!transform.any_op) -> !transform.any_op
    %loop = transform.structured.match ops{["scf.for"]} in %arg1
      : (!transform.any_op) -> !transform.any_op
    %a, %b = transform.test.fuse_consumer %yield in (%loop)
      : (!transform.any_op, !transform.any_op) -> (!transform.any_op, !transform.any_op)
    transform.yield
  }
}
//      CHECK: func.func @fuse_tileable_consumer_scf_for_multi_yielding_consumer(
// CHECK-SAME:     %[[ARG0:[a-zA-Z0-9]+]]: tensor<32xf32>
// CHECK-SAME:     %[[ARG1:[a-zA-Z0-9]+]]: tensor<32xf32>
// CHECK-SAME:     %[[ARG2:[a-zA-Z0-9]+]]: tensor<64xf32>)
//      CHECK:   %[[C0:.*]] = arith.constant 0 : index
//      CHECK:   %0 = tensor.empty() : tensor<64xf32>
//      CHECK:   %[[FINAL_RESULT:.*]]:4 = scf.for %[[IV:.*]] = %[[C0]]
// CHECK-SAME:      iter_args(%[[FIRST_OUT_ARG:.*]] = %[[ARG2]], %[[SECOND_OUT_ARG:.*]] = %[[ARG2]], %[[ELEM_OUT_ARG_0:.*]] = %0, %[[ELEM_OUT_ARG_1:.*]] = %0)
// CHECK-SAME:   {
//      CHECK:      %[[MAT_OUT_SLICE:.*]] = tensor.extract_slice %[[FIRST_OUT_ARG]][%[[IV]]] [32] [1]
//      CHECK:      %[[MAT_OUT:.*]] = linalg.generic
// CHECK-SAME:              outs(%[[MAT_OUT_SLICE]] : tensor<32xf32>)
//      CHECK:      %[[INSERT_MAT:.*]] = tensor.insert_slice %[[MAT_OUT]] into %[[FIRST_OUT_ARG]][%[[IV]]] [32] [1]
//      CHECK:      %[[SLICE_OPERAND2:.*]] = tensor.extract_slice %0[%[[IV]]] [32] [1]
//      CHECK:      %[[SLICE_OUT_0:.*]] = tensor.extract_slice %[[ELEM_OUT_ARG_0]][%[[IV]]] [32] [1]
//      CHECK:      %[[SLICE_OUT_1:.*]] = tensor.extract_slice %[[ELEM_OUT_ARG_1]][%[[IV]]] [32] [1]
//      CHECK:      %[[ELEM_OUT:.*]]:2 = linalg.generic
// CHECK-SAME:              ins(%[[MAT_OUT]], %[[SLICE_OPERAND2]] :
// CHECK-SAME:              outs(%[[SLICE_OUT_0]], %[[SLICE_OUT_1]] :
//      CHECK:      %[[INSERT_ELEM_0:.*]] = tensor.insert_slice %[[ELEM_OUT]]#0 into %[[ELEM_OUT_ARG_0]][%[[IV]]] [32] [1]
//      CHECK:      %[[INSERT_ELEM_1:.*]] = tensor.insert_slice %[[ELEM_OUT]]#1 into %[[ELEM_OUT_ARG_1]][%[[IV]]] [32] [1]
//      CHECK:      scf.yield %[[SECOND_OUT_ARG]], %[[INSERT_MAT]], %[[INSERT_ELEM_0]], %[[INSERT_ELEM_1]] :
//      CHECK:   }
//      CHECK:   return %[[FINAL_RESULT]]#3 :

// -----

#map = affine_map<(d0, d1) -> (d0, d1)>
module {
    func.func @fuse_tileable_consumer_scf_forall_multi_yielding_consumer(%arg0: tensor<32x32xf32>, %arg1: tensor<32x32xf32>, %arg2: tensor<64x64xf32>, %arg3: tensor<64x32xf32>) -> (tensor<64x64xf32>, tensor<2048xf32>) {
      %c4 = arith.constant 4 : index
      %c64 = arith.constant 64 : index
      %c0 = arith.constant 0 : index
      %0:2 = scf.forall (%arg4, %arg5) in (2, 2) shared_outs(%arg6 = %arg3, %arg7 = %arg2) -> (tensor<64x32xf32>, tensor<64x64xf32>) {
        %extracted_slice = tensor.extract_slice %arg6[%arg4, %arg5] [32, 32] [1, 1] : tensor<64x32xf32> to tensor<32x32xf32>
        %extracted_slice_0 = tensor.extract_slice %arg7[%arg4, %arg5] [32, 32] [1, 1] : tensor<64x64xf32> to tensor<32x32xf32>
        %6 = linalg.matmul ins(%arg0, %arg1 : tensor<32x32xf32>, tensor<32x32xf32>) outs(%extracted_slice : tensor<32x32xf32>) -> tensor<32x32xf32>
        scf.forall.in_parallel {
          tensor.parallel_insert_slice %6 into %arg7[%arg4, %arg5] [32, 32] [1, 1] : tensor<32x32xf32> into tensor<64x64xf32>
          tensor.parallel_insert_slice %extracted_slice_0 into %arg6[%arg4, %arg5] [32, 32] [1, 1] : tensor<32x32xf32> into tensor<64x32xf32>
        }
      }
      %1 = tensor.empty() : tensor<64x64xf32>
      %2 = tensor.empty() : tensor<64x64xf32>
      %3 = tensor.empty() : tensor<64x64xf32>
      %4:2 = linalg.generic {indexing_maps = [#map, #map, #map, #map], iterator_types = ["parallel", "parallel"]} ins(%0#1, %1 : tensor<64x64xf32>, tensor<64x64xf32>) outs(%2, %3 : tensor<64x64xf32>, tensor<64x64xf32>) {
      ^bb0(%in: f32, %in_0: f32, %out: f32, %out_1: f32):
        %6 = arith.mulf %in, %in_0 : f32
        %7 = arith.subf %out, %6 : f32
        %8 = arith.addf %out_1, %in : f32
        linalg.yield %7, %8 : f32, f32
      } -> (tensor<64x64xf32>, tensor<64x64xf32>)
      %5 = tensor.empty() : tensor<2048xf32>
      %unpack = linalg.unpack %0#0 outer_dims_perm = [0] inner_dims_pos = [0] inner_tiles = [32] into %5 : tensor<64x32xf32> -> tensor<2048xf32>
      return %4#1, %unpack : tensor<64x64xf32>, tensor<2048xf32>
    }
}

module attributes {transform.with_named_sequence} {
  transform.named_sequence @__transform_main(%arg1 : !transform.any_op {transform.readonly}) {
    %slice_ops = transform.structured.match ops{["tensor.parallel_insert_slice"]} in %arg1
      : (!transform.any_op) -> !transform.any_op
    %loop = transform.structured.match ops{["scf.forall"]} in %arg1
      : (!transform.any_op) -> !transform.any_op
    %first_slice_op, %second_slice_op = transform.split_handle %slice_ops
        : (!transform.any_op)
        -> (!transform.any_op, !transform.any_op)
    %a, %b = transform.test.fuse_consumer %first_slice_op in (%loop)
      : (!transform.any_op, !transform.any_op) -> (!transform.any_op, !transform.any_op)
    transform.yield
  }
}
//      CHECK: func.func @fuse_tileable_consumer_scf_forall_multi_yielding_consumer(
// CHECK-SAME:     %[[ARG0:[a-zA-Z0-9]+]]: tensor<32x32xf32>
// CHECK-SAME:     %[[ARG1:[a-zA-Z0-9]+]]: tensor<32x32xf32>
// CHECK-SAME:     %[[ARG2:[a-zA-Z0-9]+]]: tensor<64x64xf32>
// CHECK-SAME:     %[[ARG3:[a-zA-Z0-9]+]]: tensor<64x32xf32>)
//      CHECK:   %[[OUT_INIT:.*]] = tensor.empty() : tensor<64x64xf32>
//      CHECK:   %[[FINAL_RESULT:.*]]:4 = scf.forall (%[[IV1:.*]], %[[IV2:.*]]) in (2, 2)
// CHECK-SAME:      shared_outs(%[[FIRST_OUT_ARG:.*]] = %[[ARG3]], %[[SECOND_OUT_ARG:.*]] = %[[ARG2]], %[[ELEM_OUT_ARG_0:.*]] = %[[OUT_INIT]], %[[ELEM_OUT_ARG_1:.*]] = %[[OUT_INIT]])
// CHECK-SAME:   {
//      CHECK:      %[[MAT_OUT_SLICE:.*]] = tensor.extract_slice %[[FIRST_OUT_ARG]][%[[IV1]], %[[IV2]]] [32, 32] [1, 1]
//      CHECK:      %[[SECOND_ARG_SLICE:.*]] = tensor.extract_slice %[[SECOND_OUT_ARG]][%[[IV1]], %[[IV2]]] [32, 32] [1, 1]
//      CHECK:      %[[MAT_OUT:.*]] = linalg.matmul
// CHECK-SAME:              outs(%[[MAT_OUT_SLICE]] :
//      CHECK:      %[[SLICE_OPERAND2:.*]] = tensor.extract_slice %[[OUT_INIT]][%[[IV1]], %[[IV2]]] [32, 32] [1, 1]
//      CHECK:      %[[SLICE_OUT_0:.*]] = tensor.extract_slice %[[ELEM_OUT_ARG_0]][%[[IV1]], %[[IV2]]] [32, 32] [1, 1]
//      CHECK:      %[[SLICE_OUT_1:.*]] = tensor.extract_slice %[[ELEM_OUT_ARG_1]][%[[IV1]], %[[IV2]]] [32, 32] [1, 1]
//      CHECK:      %[[ELEM_OUT:.*]]:2 = linalg.generic
// CHECK-SAME:              ins(%[[MAT_OUT]], %[[SLICE_OPERAND2]] :
// CHECK-SAME:              outs(%[[SLICE_OUT_0]], %[[SLICE_OUT_1]] :
//      CHECK:      scf.forall.in_parallel {
//      CHECK:          tensor.parallel_insert_slice %[[MAT_OUT]] into %[[SECOND_OUT_ARG]][%[[IV1]], %[[IV2]]] [32, 32] [1, 1]
//      CHECK:          tensor.parallel_insert_slice %[[SECOND_ARG_SLICE]] into %[[FIRST_OUT_ARG]][%[[IV1]], %[[IV2]]] [32, 32] [1, 1]
//      CHECK:          tensor.parallel_insert_slice %[[ELEM_OUT]]#0 into %[[ELEM_OUT_ARG_0]][%[[IV1]], %[[IV2]]] [32, 32] [1, 1]
//      CHECK:          tensor.parallel_insert_slice %[[ELEM_OUT]]#1 into %[[ELEM_OUT_ARG_1]][%[[IV1]], %[[IV2]]] [32, 32] [1, 1]
//      CHECK:       }
//      CHECK:   }
//      CHECK:   %[[UNPACK:.*]] = linalg.unpack %[[FINAL_RESULT]]#0 outer_dims_perm = [0] inner_dims_pos = [0] inner_tiles = [32] into %{{.*}} : tensor<64x32xf32> -> tensor<2048xf32>
//      CHECK:   return %[[FINAL_RESULT]]#3, %[[UNPACK]] :

// -----

#map = affine_map<(d0, d1) -> (d0, d1)>
module {
    func.func @fuse_unpack_consumer_into_scf_forall(%arg0: tensor<32x32xf32>, %arg1: tensor<32x32xf32>, %arg2: tensor<64x32xf32>) -> tensor<2048xf32> {
        %c4 = arith.constant 4 : index
        %c64 = arith.constant 64 : index
        %c0 = arith.constant 0 : index
        %1 = scf.forall (%arg3, %arg4) = (0, 0) to (64, 32) step (32, 32) shared_outs(%arg5 = %arg2) -> (tensor<64x32xf32>) {
            %extracted_slice = tensor.extract_slice %arg5[%arg3, %arg4] [32, 32] [1, 1] : tensor<64x32xf32> to tensor<32x32xf32>
            %3 = linalg.generic {indexing_maps = [#map, #map, #map], iterator_types = ["parallel", "parallel"]} ins(%arg0, %arg1 : tensor<32x32xf32>, tensor<32x32xf32>) outs(%extracted_slice : tensor<32x32xf32>) {
                ^bb0(%in: f32, %in_16: f32, %out: f32):
                %13 = arith.mulf %in, %in_16 : f32
                %14 = arith.addf %out, %13 : f32
                linalg.yield %14 : f32
            } -> tensor<32x32xf32>
            scf.forall.in_parallel {
                tensor.parallel_insert_slice %3 into %arg5[%arg3, %arg4] [32, 32] [1, 1] : tensor<32x32xf32> into tensor<64x32xf32>
            }
        }
        %output = tensor.empty() : tensor<2048xf32>
        %unpack = linalg.unpack %1 outer_dims_perm = [0] inner_dims_pos = [0] inner_tiles = [32] into %output : tensor<64x32xf32> -> tensor<2048xf32>
        return %unpack : tensor<2048xf32>
    }
}
  
module attributes {transform.with_named_sequence} {
    transform.named_sequence @__transform_main(%arg1 : !transform.any_op {transform.readonly}) {
        %slice_op = transform.structured.match ops{["tensor.parallel_insert_slice"]} in %arg1
        : (!transform.any_op) -> !transform.any_op
        %loop = transform.structured.match ops{["scf.forall"]} in %arg1
        : (!transform.any_op) -> !transform.any_op
        %a, %b = transform.test.fuse_consumer %slice_op in (%loop)
        : (!transform.any_op, !transform.any_op) -> (!transform.any_op, !transform.any_op)
        transform.yield
    }
}
//  CHECK-DAG: #[[UNPACK_RESULT_OFFSET_MAP:.*]] = affine_map<(d0) -> (d0 * 32)>
//  CHECK-DAG: #[[UNPACK_RESULT_SIZE_MAP:.*]] = affine_map<(d0) -> (1024, d0 * -32 + 2048)>
//      CHECK: func.func @fuse_unpack_consumer_into_scf_forall(
// CHECK-SAME:     %[[ARG0:[a-zA-Z0-9]+]]: tensor<32x32xf32>
// CHECK-SAME:     %[[ARG1:[a-zA-Z0-9]+]]: tensor<32x32xf32>
// CHECK-SAME:     %[[ARG2:[a-zA-Z0-9]+]]: tensor<64x32xf32>)
//      CHECK:   %[[OUT_INIT:.*]] = tensor.empty() : tensor<2048xf32>
//      CHECK:   %[[FINAL_RESULT:.*]]:2 = scf.forall (%[[IV1:.*]], %[[IV2:.*]]) = (0, 0) to (64, 32) step (32, 32)
// CHECK-SAME:      shared_outs(%[[FIRST_OUT_ARG:.*]] = %[[ARG2]], %[[UNPACK_OUT_ARG:.*]] = %[[OUT_INIT]])
// CHECK-SAME:   {
//      CHECK:      %[[GENERIC_OUT_SLICE:.*]] = tensor.extract_slice %[[FIRST_OUT_ARG]][%[[IV1]], %[[IV2]]] [32, 32] [1, 1]
//      CHECK:      %[[GENERIC_OUT:.*]] = linalg.generic
// CHECK-SAME:              outs(%[[GENERIC_OUT_SLICE]] :
//  CHECK-DAG:      %[[UNPACK_RESULT_OFFSET:.*]] = affine.apply #[[UNPACK_RESULT_OFFSET_MAP]](%[[IV1]])
//  CHECK-DAG:      %[[UNPACK_RESULT_SIZE:.*]] = affine.min #[[UNPACK_RESULT_SIZE_MAP]](%[[IV1]])
//      CHECK:      %[[TILED_UNPACK_DEST:.*]] = tensor.extract_slice %[[UNPACK_OUT_ARG]][%[[UNPACK_RESULT_OFFSET]]] [%[[UNPACK_RESULT_SIZE]]] [1]
//      CHECK:      %[[TILED_UNPACK_OUT:.*]] = linalg.unpack %[[GENERIC_OUT]]
// CHECK-SAME:                              outer_dims_perm = [0] inner_dims_pos = [0] inner_tiles = [32]
// CHECK-SAME:                              into %[[TILED_UNPACK_DEST]]
//      CHECK:      scf.forall.in_parallel {
//      CHECK:          tensor.parallel_insert_slice %[[GENERIC_OUT]] into %[[FIRST_OUT_ARG]][%[[IV1]], %[[IV2]]] [32, 32] [1, 1]
//      CHECK:          tensor.parallel_insert_slice %[[TILED_UNPACK_OUT]] into %[[UNPACK_OUT_ARG]][%[[UNPACK_RESULT_OFFSET]]] [%[[UNPACK_RESULT_SIZE]]] [1]
//      CHECK:       }
//      CHECK:   }
//      CHECK:   return %[[FINAL_RESULT]]#1 :

// -----

#map = affine_map<(d0, d1) -> (d0, d1)>
module {
    func.func @fuse_unaligned_unpack_consumer_into_scf_forall(%arg0: tensor<32x32xf32>, %arg1: tensor<32x32xf32>, %arg2: tensor<64x32xf32>) -> tensor<2047xf32> {
        %c4 = arith.constant 4 : index
        %c64 = arith.constant 64 : index
        %c0 = arith.constant 0 : index
        %1 = scf.forall (%arg3, %arg4) = (0, 0) to (64, 32) step (32, 32) shared_outs(%arg5 = %arg2) -> (tensor<64x32xf32>) {
            %extracted_slice = tensor.extract_slice %arg5[%arg3, %arg4] [32, 32] [1, 1] : tensor<64x32xf32> to tensor<32x32xf32>
            %3 = linalg.generic {indexing_maps = [#map, #map, #map], iterator_types = ["parallel", "parallel"]} ins(%arg0, %arg1 : tensor<32x32xf32>, tensor<32x32xf32>) outs(%extracted_slice : tensor<32x32xf32>) {
                ^bb0(%in: f32, %in_16: f32, %out: f32):
                %13 = arith.mulf %in, %in_16 : f32
                %14 = arith.addf %out, %13 : f32
                linalg.yield %14 : f32
            } -> tensor<32x32xf32>
            scf.forall.in_parallel {
                tensor.parallel_insert_slice %3 into %arg5[%arg3, %arg4] [32, 32] [1, 1] : tensor<32x32xf32> into tensor<64x32xf32>
            }
        }
        %output = tensor.empty() : tensor<2047xf32>
        %unpack = linalg.unpack %1 outer_dims_perm = [0] inner_dims_pos = [0] inner_tiles = [32] into %output : tensor<64x32xf32> -> tensor<2047xf32>
        return %unpack : tensor<2047xf32>
    }
}
  
module attributes {transform.with_named_sequence} {
    transform.named_sequence @__transform_main(%arg1 : !transform.any_op {transform.readonly}) {
        %slice_op = transform.structured.match ops{["tensor.parallel_insert_slice"]} in %arg1
        : (!transform.any_op) -> !transform.any_op
        %loop = transform.structured.match ops{["scf.forall"]} in %arg1
        : (!transform.any_op) -> !transform.any_op
        %a, %b = transform.test.fuse_consumer %slice_op in (%loop)
        : (!transform.any_op, !transform.any_op) -> (!transform.any_op, !transform.any_op)
        transform.yield
    }
}
//  CHECK-DAG: #[[UNPACK_RESULT_OFFSET_MAP:.*]] = affine_map<(d0) -> (d0 * 32)>
//  CHECK-DAG: #[[UNPACK_RESULT_SIZE_MAP:.*]] = affine_map<(d0) -> (1024, d0 * -32 + 2047)>
//      CHECK: func.func @fuse_unaligned_unpack_consumer_into_scf_forall(
// CHECK-SAME:     %[[ARG0:[a-zA-Z0-9]+]]: tensor<32x32xf32>
// CHECK-SAME:     %[[ARG1:[a-zA-Z0-9]+]]: tensor<32x32xf32>
// CHECK-SAME:     %[[ARG2:[a-zA-Z0-9]+]]: tensor<64x32xf32>)
//      CHECK:   %[[OUT_INIT:.*]] = tensor.empty() : tensor<2047xf32>
//      CHECK:   %[[FINAL_RESULT:.*]]:2 = scf.forall (%[[IV1:.*]], %[[IV2:.*]]) = (0, 0) to (64, 32) step (32, 32)
// CHECK-SAME:      shared_outs(%[[FIRST_OUT_ARG:.*]] = %[[ARG2]], %[[UNPACK_OUT_ARG:.*]] = %[[OUT_INIT]])
// CHECK-SAME:   {
//      CHECK:      %[[GENERIC_OUT_SLICE:.*]] = tensor.extract_slice %[[FIRST_OUT_ARG]][%[[IV1]], %[[IV2]]] [32, 32] [1, 1]
//      CHECK:      %[[GENERIC_OUT:.*]] = linalg.generic
// CHECK-SAME:              outs(%[[GENERIC_OUT_SLICE]] :
//  CHECK-DAG:      %[[UNPACK_RESULT_OFFSET:.*]] = affine.apply #[[UNPACK_RESULT_OFFSET_MAP]](%[[IV1]])
//  CHECK-DAG:      %[[UNPACK_RESULT_SIZE:.*]] = affine.min #[[UNPACK_RESULT_SIZE_MAP]](%[[IV1]])
//      CHECK:      %[[TILED_UNPACK_DEST:.*]] = tensor.extract_slice %[[UNPACK_OUT_ARG]][%[[UNPACK_RESULT_OFFSET]]] [%[[UNPACK_RESULT_SIZE]]] [1]
//      CHECK:      %[[TILED_UNPACK_OUT:.*]] = linalg.unpack %[[GENERIC_OUT]]
// CHECK-SAME:                              outer_dims_perm = [0] inner_dims_pos = [0] inner_tiles = [32]
// CHECK-SAME:                              into %[[TILED_UNPACK_DEST]]
//      CHECK:      scf.forall.in_parallel {
//      CHECK:          tensor.parallel_insert_slice %[[GENERIC_OUT]] into %[[FIRST_OUT_ARG]][%[[IV1]], %[[IV2]]] [32, 32] [1, 1]
//      CHECK:          tensor.parallel_insert_slice %[[TILED_UNPACK_OUT]] into %[[UNPACK_OUT_ARG]][%[[UNPACK_RESULT_OFFSET]]] [%[[UNPACK_RESULT_SIZE]]] [1]
//      CHECK:       }
//      CHECK:   }
//      CHECK:   return %[[FINAL_RESULT]]#1 :

// -----

#map = affine_map<(d0, d1) -> (d0, d1)>
module {
    func.func @fuse_pack_consumer_into_scf_forall(%arg0: tensor<32x32xf32>, %arg1: tensor<32x32xf32>, %arg2: tensor<64x32xf32>) -> tensor<4x32x16xf32> {
        %c4 = arith.constant 4 : index
        %c64 = arith.constant 64 : index
        %c0 = arith.constant 0 : index
        %1 = scf.forall (%arg3, %arg4) in (2, 2) shared_outs(%arg5 = %arg2) -> (tensor<64x32xf32>) {
            %extracted_slice = tensor.extract_slice %arg5[%arg3, %arg4] [32, 32] [1, 1] : tensor<64x32xf32> to tensor<32x32xf32>
            %3 = linalg.generic {indexing_maps = [#map, #map, #map], iterator_types = ["parallel", "parallel"]} ins(%arg0, %arg1 : tensor<32x32xf32>, tensor<32x32xf32>) outs(%extracted_slice : tensor<32x32xf32>) {
                ^bb0(%in: f32, %in_16: f32, %out: f32):
                %13 = arith.mulf %in, %in_16 : f32
                %14 = arith.addf %out, %13 : f32
                linalg.yield %14 : f32
            } -> tensor<32x32xf32>
            scf.forall.in_parallel {
                tensor.parallel_insert_slice %3 into %arg5[%arg3, %arg4] [32, 32] [1, 1] : tensor<32x32xf32> into tensor<64x32xf32>
            }
        }
        %output = tensor.empty() : tensor<4x32x16xf32>
        %pack = linalg.pack %1 inner_dims_pos = [0] inner_tiles = [16] into %output : tensor<64x32xf32> -> tensor<4x32x16xf32>
        return %pack : tensor<4x32x16xf32>
    }
}
  
module attributes {transform.with_named_sequence} {
    transform.named_sequence @__transform_main(%arg1 : !transform.any_op {transform.readonly}) {
        %slice_op = transform.structured.match ops{["tensor.parallel_insert_slice"]} in %arg1
        : (!transform.any_op) -> !transform.any_op
        %loop = transform.structured.match ops{["scf.forall"]} in %arg1
        : (!transform.any_op) -> !transform.any_op
        %a, %b = transform.test.fuse_consumer %slice_op in (%loop)
        : (!transform.any_op, !transform.any_op) -> (!transform.any_op, !transform.any_op)
        transform.yield
    }
}
//      CHECK: #[[PACK_RESULT_MAP:.*]] = affine_map<(d0) -> (d0 floordiv 16)>
//      CHECK: func.func @fuse_pack_consumer_into_scf_forall(
// CHECK-SAME:     %[[ARG0:[a-zA-Z0-9]+]]: tensor<32x32xf32>
// CHECK-SAME:     %[[ARG1:[a-zA-Z0-9]+]]: tensor<32x32xf32>
// CHECK-SAME:     %[[ARG2:[a-zA-Z0-9]+]]: tensor<64x32xf32>)
//      CHECK:   %[[OUT_INIT:.*]] = tensor.empty() : tensor<4x32x16xf32>
//      CHECK:   %[[FINAL_RESULT:.*]]:2 = scf.forall (%[[IV1:.*]], %[[IV2:.*]]) in (2, 2)
// CHECK-SAME:      shared_outs(%[[FIRST_OUT_ARG:.*]] = %[[ARG2]], %[[PACK_OUT_ARG:.*]] = %[[OUT_INIT]])
// CHECK-SAME:   {
//      CHECK:      %[[GENERIC_OUT_SLICE:.*]] = tensor.extract_slice %[[FIRST_OUT_ARG]][%[[IV1]], %[[IV2]]] [32, 32] [1, 1]
//      CHECK:      %[[GENERIC_OUT:.*]] = linalg.generic
// CHECK-SAME:              outs(%[[GENERIC_OUT_SLICE]] :
//      CHECK:      %[[PACK_RESULT_OFFSET:.*]] = affine.apply #[[PACK_RESULT_MAP]](%[[IV1]])
//      CHECK:      %[[TILED_PACK_DEST:.*]] = tensor.extract_slice %[[PACK_OUT_ARG]][%[[PACK_RESULT_OFFSET]], %[[IV2]], 0] [2, 32, 16] [1, 1, 1]
//      CHECK:      %[[TILED_PACK_OUT:.*]] = linalg.pack %[[GENERIC_OUT]]
// CHECK-SAME:                              inner_dims_pos = [0] inner_tiles = [16]
// CHECK-SAME:                              into %[[TILED_PACK_DEST]]
//      CHECK:      scf.forall.in_parallel {
//      CHECK:          tensor.parallel_insert_slice %[[GENERIC_OUT]] into %[[FIRST_OUT_ARG]][%[[IV1]], %[[IV2]]] [32, 32] [1, 1]
//      CHECK:          tensor.parallel_insert_slice %[[TILED_PACK_OUT]] into %[[PACK_OUT_ARG]][%[[PACK_RESULT_OFFSET]],  %[[IV2]], 0] [2, 32, 16] [1, 1, 1]

// -----

module {
  func.func @fuse_add_multiple_tilable_consumers(%arg0: tensor<256x256xf32>, %arg1: tensor<256x256xf32>, %arg2: tensor<256x256xf32>) -> (tensor<256x256xf32>, tensor<256x256xf32>) {
    %c0 = arith.constant 0 : index
    %c64 = arith.constant 64 : index
    %c256 = arith.constant 256 : index
    %cst = arith.constant 0.000000e+00 : f32
    %dest0 = tensor.empty() : tensor<256x256xf32>
    %1 = scf.for %arg3 = %c0 to %c256 step %c64 iter_args(%arg4 = %dest0) -> (tensor<256x256xf32>) {
        %extracted_slice_1 = tensor.extract_slice %arg4[%arg3, 0] [64, 256] [1, 1] : tensor<256x256xf32> to tensor<64x256xf32>
        %extracted_slice_2 = tensor.extract_slice %arg0[%arg3, 0] [64, 256] [1, 1] : tensor<256x256xf32> to tensor<64x256xf32>
        %extracted_slice_3 = tensor.extract_slice %arg1[%arg3, 0] [64, 256] [1, 1] : tensor<256x256xf32> to tensor<64x256xf32>
        %3 = linalg.add ins(%extracted_slice_2, %extracted_slice_3 : tensor<64x256xf32>, tensor<64x256xf32>) outs(%extracted_slice_1 : tensor<64x256xf32>) -> tensor<64x256xf32>
        %insert_slice = tensor.insert_slice %3 into %arg4[%arg3, 0] [64, 256] [1, 1] : tensor<64x256xf32> into tensor<256x256xf32>
        scf.yield %insert_slice : tensor<256x256xf32>
    }
    %4 = linalg.mul ins(%1, %arg2 : tensor<256x256xf32>, tensor<256x256xf32>) outs(%dest0 : tensor<256x256xf32>) -> tensor<256x256xf32>
    %5 = linalg.exp ins(%1 : tensor<256x256xf32>) outs(%dest0 : tensor<256x256xf32>) -> tensor<256x256xf32>
    return %4, %5 : tensor<256x256xf32>, tensor<256x256xf32>
  }
}

module attributes {transform.with_named_sequence} {
  transform.named_sequence @__transform_main(%arg1 : !transform.any_op {transform.readonly}) {
    %slice_op = transform.structured.match ops{["tensor.insert_slice"]} in %arg1
      : (!transform.any_op) -> !transform.any_op
    %loop = transform.structured.match ops{["scf.for"]} in %arg1
      : (!transform.any_op) -> !transform.any_op
    %a, %b = transform.test.fuse_consumer %slice_op in (%loop) num_consumer_to_fuse = 2
      : (!transform.any_op, !transform.any_op) -> (!transform.any_op, !transform.any_op)
    transform.yield
  }
}
//      CHECK: func.func @fuse_add_multiple_tilable_consumers(
// CHECK-SAME:     %[[ARG0:[a-zA-Z0-9]+]]: tensor<256x256xf32>
// CHECK-SAME:     %[[ARG1:[a-zA-Z0-9]+]]: tensor<256x256xf32>
// CHECK-SAME:     %[[ARG2:[a-zA-Z0-9]+]]: tensor<256x256xf32>
//      CHECK:   %[[dest0:.*]] = tensor.empty() : tensor<256x256xf32>
//      CHECK:   %[[LOOP_RESULT:.*]]:3 = scf.for %[[IV1:.*]] = %[[C0]]
// CHECK-SAME:       iter_args(%[[FIRST_OUT_ARG:.*]] = %[[dest0]], %[[SECOND_OUT_ARG:.*]] = %[[dest0]], %[[THIRD_OUT_ARG:.*]] = %[[dest0]]) 
// CHECK-SAME:   {
//      CHECK:          %[[ADD_OUT_SLICE:.*]] = tensor.extract_slice %[[FIRST_OUT_ARG]][%[[IV1]], 0] [64, 256] [1, 1]
//      CHECK:          %[[ADD_INS0_SLICE:.*]] = tensor.extract_slice %[[ARG0]][%[[IV1]], 0] [64, 256] [1, 1]
//      CHECK:          %[[ADD_INS1_SLICE:.*]] = tensor.extract_slice %[[ARG1]][%[[IV1]], 0] [64, 256] [1, 1]
//      CHECK:          %[[TILED_ADD_OUT:.*]] = linalg.add
// CHECK-SAME:                ins(%[[ADD_INS0_SLICE]], %[[ADD_INS1_SLICE]] :
// CHECK-SAME:                outs(%[[ADD_OUT_SLICE]] :
//      CHECK:          %[[INSERT_ADD:.*]] = tensor.insert_slice %[[TILED_ADD_OUT]] into %[[FIRST_OUT_ARG]][%[[IV1]], 0] [64, 256] [1, 1]
//      CHECK:          %[[EXP_OUT_SLICE:.*]] = tensor.extract_slice %[[SECOND_OUT_ARG]][%[[IV1]], 0] [64, 256] [1, 1]
//      CHECK:          %[[TILED_EXP_OUT:.*]] = linalg.exp
// CHECK-SAME:                ins(%[[TILED_ADD_OUT]] :
// CHECK-SAME:                outs(%[[EXP_OUT_SLICE]] :
//      CHECK:          %[[MUL_INS2_SLICE:.*]] = tensor.extract_slice %[[ARG2]][%[[IV1]], 0] [64, 256] [1, 1]
//      CHECK:          %[[MUL_OUT_SLICE:.*]] = tensor.extract_slice %[[THIRD_OUT_ARG]][%[[IV1]], 0] [64, 256] [1, 1]
//      CHECK:          %[[TILED_MUL_OUT:.*]] = linalg.mul
// CHECK-SAME:                ins(%[[TILED_ADD_OUT]], %[[MUL_INS2_SLICE]] :
// CHECK-SAME:                outs(%[[MUL_OUT_SLICE]] :
//      CHECK:          %[[INSERT_EXP:.*]] = tensor.insert_slice %[[TILED_EXP_OUT]] into %[[SECOND_OUT_ARG]][%[[IV1]], 0] [64, 256] [1, 1]
//      CHECK:          %[[INSERT_MUL:.*]] = tensor.insert_slice %[[TILED_MUL_OUT]] into %[[THIRD_OUT_ARG]][%[[IV1]], 0] [64, 256] [1, 1]
//      CHECK:          scf.yield %[[INSERT_ADD]], %[[INSERT_EXP]], %[[INSERT_MUL]] :
//      CHECK:   }
//      CHECK:   return %[[LOOP_RESULT]]#2, %[[LOOP_RESULT]]#1 :

// -----

module {
  func.func @no_fuse_only_dps_consumer(%arg0: tensor<256x256xf32>, %arg1: tensor<256x256xf32>, %arg2: tensor<256x256xf32>) -> (tensor<256x256xf32>, tensor<258x258xf32>) {
    %c0 = arith.constant 0 : index
    %c64 = arith.constant 64 : index
    %c256 = arith.constant 256 : index
    %cst = arith.constant 0.000000e+00 : f32
    %dest0 = tensor.empty() : tensor<256x256xf32>
    %1 = scf.for %arg3 = %c0 to %c256 step %c64 iter_args(%arg4 = %dest0) -> (tensor<256x256xf32>) {
        %extracted_slice_1 = tensor.extract_slice %arg4[%arg3, 0] [64, 256] [1, 1] : tensor<256x256xf32> to tensor<64x256xf32>
        %extracted_slice_2 = tensor.extract_slice %arg0[%arg3, 0] [64, 256] [1, 1] : tensor<256x256xf32> to tensor<64x256xf32>
        %extracted_slice_3 = tensor.extract_slice %arg1[%arg3, 0] [64, 256] [1, 1] : tensor<256x256xf32> to tensor<64x256xf32>
        %3 = linalg.add ins(%extracted_slice_2, %extracted_slice_3 : tensor<64x256xf32>, tensor<64x256xf32>) outs(%extracted_slice_1 : tensor<64x256xf32>) -> tensor<64x256xf32>
        %insert_slice = tensor.insert_slice %3 into %arg4[%arg3, 0] [64, 256] [1, 1] : tensor<64x256xf32> into tensor<256x256xf32>
        scf.yield %insert_slice : tensor<256x256xf32>
    }
    %dest1 = tensor.empty() : tensor<258x258xf32>
    %4 = tensor.insert_slice %1 into %dest1[0, 0] [256, 256] [1, 1] : tensor<256x256xf32> into tensor<258x258xf32>
    %5 = linalg.mul ins(%1, %arg2 : tensor<256x256xf32>, tensor<256x256xf32>) outs(%dest0 : tensor<256x256xf32>) -> tensor<256x256xf32>
    return %5, %4 : tensor<256x256xf32>, tensor<258x258xf32>
  }
}

module attributes {transform.with_named_sequence} {
  transform.named_sequence @__transform_main(%arg1 : !transform.any_op {transform.readonly}) {
    %slice_ops = transform.structured.match ops{["tensor.insert_slice"]} in %arg1
      : (!transform.any_op) -> !transform.any_op
    %loop = transform.structured.match ops{["scf.for"]} in %arg1 : (!transform.any_op) -> !transform.any_op
    %slice_op, %other_slice = transform.split_handle %slice_ops : (!transform.any_op) -> (!transform.any_op, !transform.any_op)
    %a, %b = transform.test.fuse_consumer %slice_op in (%loop) num_consumer_to_fuse = 1
      : (!transform.any_op, !transform.any_op) -> (!transform.any_op, !transform.any_op)
    transform.yield
  }
}
//      CHECK: func.func @no_fuse_only_dps_consumer(
//      CHECK:   %[[LOOP_RESULT:.*]]:2 = scf.for {{.*}} {
//      CHECK:     linalg.add
//      CHECK:     linalg.mul
//      CHECK:     scf.yield
//      CHECK:   }
//      CHECK:   %[[RES_SLICE:.+]] = tensor.insert_slice
//      CHECK:   return %[[LOOP_RESULT]]#1, %[[RES_SLICE]]

// -----

#map = affine_map<(d0, d1, d2) -> (d0, d1)>
#map1 = affine_map<(d0, d1, d2) -> (d2)>
#map2 = affine_map<(d0, d1, d2) -> (d0, d1, d2)>
module {
  func.func @fuse_with_tilable_consumer_with_projected_permutations(%arg0: tensor<256x256xf32>, %arg1: tensor<256x256xf32>, %arg2: tensor<24xf32>) -> tensor<256x256x24xf32> {
    %c0 = arith.constant 0 : index
    %c64 = arith.constant 64 : index
    %c256 = arith.constant 256 : index
    %0 = tensor.empty() : tensor<256x256xf32>
    %1 = scf.for %arg3 = %c0 to %c256 step %c64 iter_args(%arg4 = %0) -> (tensor<256x256xf32>) {
      %extracted_slice = tensor.extract_slice %arg4[%arg3, 0] [64, 256] [1, 1] : tensor<256x256xf32> to tensor<64x256xf32>
      %extracted_slice_0 = tensor.extract_slice %arg0[%arg3, 0] [64, 256] [1, 1] : tensor<256x256xf32> to tensor<64x256xf32>
      %extracted_slice_1 = tensor.extract_slice %arg1[%arg3, 0] [64, 256] [1, 1] : tensor<256x256xf32> to tensor<64x256xf32>
      %4 = linalg.add ins(%extracted_slice_0, %extracted_slice_1 : tensor<64x256xf32>, tensor<64x256xf32>) outs(%extracted_slice : tensor<64x256xf32>) -> tensor<64x256xf32>
      %inserted_slice = tensor.insert_slice %4 into %arg4[%arg3, 0] [64, 256] [1, 1] : tensor<64x256xf32> into tensor<256x256xf32>
      scf.yield %inserted_slice : tensor<256x256xf32>
    }
    %2 = tensor.empty() : tensor<256x256x24xf32>
    %3 = linalg.generic {indexing_maps = [#map, #map1, #map2], iterator_types = ["parallel", "parallel", "parallel"]} ins(%1, %arg2 : tensor<256x256xf32>, tensor<24xf32>) outs(%2 : tensor<256x256x24xf32>) {
    ^bb0(%in: f32, %in_0: f32, %out: f32):
      %4 = arith.addf %in, %in_0 : f32
      linalg.yield %4 : f32
    } -> tensor<256x256x24xf32>
    return %3 : tensor<256x256x24xf32>
  }
}

// CHECK: func.func @fuse_with_tilable_consumer_with_projected_permutations(%[[VAL_0:.*]]: tensor<256x256xf32>, %[[VAL_1:.*]]: tensor<256x256xf32>, %[[VAL_2:.*]]: tensor<24xf32>) -> tensor<256x256x24xf32> {
// CHECK:             %[[VAL_3:.*]] = arith.constant 0 : index
// CHECK:             %[[VAL_4:.*]] = arith.constant 64 : index
// CHECK:             %[[VAL_5:.*]] = arith.constant 256 : index
// CHECK:             %[[VAL_6:.*]] = tensor.empty() : tensor<256x256xf32>
// CHECK:             %[[VAL_7:.*]] = tensor.empty() : tensor<256x256x24xf32>
// CHECK:             %[[VAL_8:.*]]:2 = scf.for %[[VAL_9:.*]] = %[[VAL_3]] to %[[VAL_5]] step %[[VAL_4]] iter_args(%[[VAL_10:.*]] = %[[VAL_6]], %[[VAL_11:.*]] = %[[VAL_7]]) -> (tensor<256x256xf32>, tensor<256x256x24xf32>) {
// CHECK:               %[[VAL_12:.*]] = tensor.extract_slice %[[VAL_10]]{{\[}}%[[VAL_9]], 0] [64, 256] [1, 1]
// CHECK:               %[[VAL_13:.*]] = tensor.extract_slice %[[VAL_0]]{{\[}}%[[VAL_9]], 0] [64, 256] [1, 1]
// CHECK:               %[[VAL_14:.*]] = tensor.extract_slice %[[VAL_1]]{{\[}}%[[VAL_9]], 0] [64, 256] [1, 1]
// CHECK:               %[[VAL_15:.*]] = linalg.add ins(%[[VAL_13]], %[[VAL_14]] : tensor<64x256xf32>, tensor<64x256xf32>) outs(%[[VAL_12]] : tensor<64x256xf32>) -> tensor<64x256xf32>
// CHECK:               %[[VAL_16:.*]] = tensor.insert_slice %[[VAL_15]] into %[[VAL_10]]{{\[}}%[[VAL_9]], 0] [64, 256] [1, 1]
// CHECK:               %[[VAL_17:.*]] = tensor.extract_slice %[[VAL_2]][0] [24] [1] : tensor<24xf32> to tensor<24xf32>
// CHECK:               %[[VAL_18:.*]] = tensor.extract_slice %[[VAL_11]]{{\[}}%[[VAL_9]], 0, 0] [64, 256, 24] [1, 1, 1]
// CHECK:               %[[VAL_19:.*]] = linalg.generic {indexing_maps = [#map, #map1, #map2], iterator_types = ["parallel", "parallel", "parallel"]} ins(%[[VAL_15]], %[[VAL_17]] : tensor<64x256xf32>, tensor<24xf32>) outs(%[[VAL_18]] : tensor<64x256x24xf32>) {
// CHECK:               ^bb0(%[[VAL_20:.*]]: f32, %[[VAL_21:.*]]: f32, %[[VAL_22:.*]]: f32):
// CHECK:                 %[[VAL_23:.*]] = arith.addf %[[VAL_20]], %[[VAL_21]] : f32
// CHECK:                 linalg.yield %[[VAL_23]] : f32
// CHECK:               } -> tensor<64x256x24xf32>
// CHECK:               %[[VAL_24:.*]] = tensor.insert_slice %[[VAL_25:.*]] into %[[VAL_11]]{{\[}}%[[VAL_9]], 0, 0] [64, 256, 24] [1, 1, 1]
// CHECK:               scf.yield %[[VAL_16]], %[[VAL_24]] : tensor<256x256xf32>, tensor<256x256x24xf32>
// CHECK:             }

module attributes {transform.with_named_sequence} {
  transform.named_sequence @__transform_main(%arg1 : !transform.any_op {transform.readonly}) {
    %slice_op = transform.structured.match ops{["tensor.insert_slice"]} in %arg1
      : (!transform.any_op) -> !transform.any_op
<<<<<<< HEAD
    %a, %b = transform.test.fuse_consumer %slice_op num_consumer_to_fuse = 1
      : (!transform.any_op) -> (!transform.any_op, !transform.any_op)
=======
    %loop = transform.structured.match ops{["scf.for"]} in %arg1
      : (!transform.any_op) -> !transform.any_op
    %a, %b = transform.test.fuse_consumer %slice_op in (%loop) num_consumer_to_fuse = 1
      : (!transform.any_op, !transform.any_op) -> (!transform.any_op, !transform.any_op)
>>>>>>> d465594a
    transform.yield
  }
}<|MERGE_RESOLUTION|>--- conflicted
+++ resolved
@@ -613,15 +613,10 @@
   transform.named_sequence @__transform_main(%arg1 : !transform.any_op {transform.readonly}) {
     %slice_op = transform.structured.match ops{["tensor.insert_slice"]} in %arg1
       : (!transform.any_op) -> !transform.any_op
-<<<<<<< HEAD
-    %a, %b = transform.test.fuse_consumer %slice_op num_consumer_to_fuse = 1
-      : (!transform.any_op) -> (!transform.any_op, !transform.any_op)
-=======
     %loop = transform.structured.match ops{["scf.for"]} in %arg1
       : (!transform.any_op) -> !transform.any_op
     %a, %b = transform.test.fuse_consumer %slice_op in (%loop) num_consumer_to_fuse = 1
       : (!transform.any_op, !transform.any_op) -> (!transform.any_op, !transform.any_op)
->>>>>>> d465594a
     transform.yield
   }
 }