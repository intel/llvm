numpy>=1.19.5, <=2.1.2
<<<<<<< HEAD
pybind11>=2.9.0, <=2.13.6
=======
pybind11>=2.10.0, <=2.13.6
>>>>>>> a8d96e15
PyYAML>=5.4.0, <=6.0.1
ml_dtypes>=0.1.0, <=0.5.0   # provides several NumPy dtype extensions, including the bf16<|MERGE_RESOLUTION|>--- conflicted
+++ resolved
@@ -1,8 +1,4 @@
 numpy>=1.19.5, <=2.1.2
-<<<<<<< HEAD
-pybind11>=2.9.0, <=2.13.6
-=======
 pybind11>=2.10.0, <=2.13.6
->>>>>>> a8d96e15
 PyYAML>=5.4.0, <=6.0.1
 ml_dtypes>=0.1.0, <=0.5.0   # provides several NumPy dtype extensions, including the bf16