# Transform Dialect

Fine-grain transformation control dialect.

[TOC]

## Disclaimer

**This dialect is actively developed and may change frequently.**

To decrease the maintenance burden and churn, please post a description of
the intended use case on the MLIR forum. A few in-tree use cases are
currently supported:

  - high-level transformations on "structured ops" (i.e. ops that operate on
    chunks of data in a way that can be decomposed into operations on
    smaller chunks of data and control flow) in Linalg, Tensor and Vector
    dialects;
  - loop transformations in the SCF dialect.

## Overview

This dialect provides operations that can be used to control transformation
of the IR using a different portion of the IR. It refers to the IR being
transformed as payload IR, and to the IR guiding the transformation as
transform IR.

The main use case for this dialect is orchestrating fine-grain transformations
on individual IR objects (operations or values) or sets thereof. For example, it
may involve finding loop-like operations with specific properties (e.g., large
size) in the payload IR, applying loop tiling to those and only those
operations, and then applying loop unrolling to the inner loops produced by the
previous transformations. As such, it is not intended as a replacement for the
pass infrastructure, nor for the pattern rewriting infrastructure. In the most
common case, the transform IR will be processed and applied to the payload IR by
a pass. Transformations expressed by the transform dialect may be implemented
using the pattern infrastructure or any other relevant MLIR component.

The following IR gives a rough idea of what the operations in this dialect
may look like without using actually existing operations:

```mlir
%0 = transform.loop.find { size > 42 } : !transform.interface<tileable>
%1 = transform.compute_trailing_tile_size %0 : !transform.param<index>
%2:2 = transform.loop.tile %0 tile_sizes(1, 4, %1)
      : (!transform.interface<tileable>)
     -> (!transform.op<loop>, !transform.op<loop>)
%3 = transform.get_op_result [0] %2#0 : !transform.any_value
transform.assign_to_fast_memory %3
transform.loop.unroll %1#1 : !transform.op<loop>
```

The values used in the Transform dialect may correspond to:

  * sets of operations in the payload IR;

  * sets of values in the payload IR;

  * sets of parameters (attributes) known at the execution time of the
    transform dialect.

The former two kinds of values are also referred to as operation and value
*handles*, respectively. In the example above, `%0` corresponds to the set of
loops found in the payload IR that satisfy the condition, and `%2` correspond to
groups of outer and inner loops, respectively, produced by the tiling
transformation. `%3` corresponds to a set of values that are produced by the
outer loops after tiling. `%1` corresponds to a list of tile sizes selected for
each of the operations that `%0` corresponds to.

An operation handle such as `%0` may be associated with multiple payload
operations. This is conceptually a set of operations and no assumptions should
be made about the order of ops unless specified otherwise by the operation.
Similarly, a value handle such as `%3` may be associated with a set of payload
IR values. Transform dialect operations may take as operands and produce an
arbitrary combination of values representing handles and parameters. Most
Transform IR ops support operand values that are mapped to multiple payload
objects. They usually apply the respective transformation for every mapped
object ("batched execution"). Deviations from this convention are described in
the documentation of Transform IR ops.

The transform IR values have transform IR types, which should implement exactly one of:

  * [TransformHandleTypeInterface](Transform.md#transformhandletypeinterface-transformhandletypeinterface),

  * [TransformValueHandleTypeInterface](Transform.md#transformvaluehandletypeinterface-transformvaluehandletypeinterface),

  * [TransformParamTypeInterface](Transform.md##transformparamtypeinterface-transformparamtypeinterface).

The goal of these type interfaces, beyond providing a common base for accepted
types, is to verify the properties of the associated objects. For example, a
handle type interface implementation may check whether all associated payload IR
operations implement the "TileableOp" interface or have a specific "loop" kind.
Similarly, a value handle type interface implementation may check if the
associated payload IR values are block arguments or have a specific type, or a
parameter type interface may check whether the associated attributes contain
non-negative integer values. These properties are used to statically indicate
 pre- and post-conditions of a transformation connected to a Transform dialect
operation. The conditions are verified when payload objects operations are first
associated with a transform handle. By convention, Transform dialect operations
are expected to indicate narrow preconditions for their operands by enforcing
operand type constraints in the their definitions and verifiers. On the
contrary, operations are expected to have few constraints on their results.
Specific instances of a transform operation can then be created with a more
restricted result type than the constraint in the operation (e.g., the "find"
operation only constrains the result type to be a transform IR type while its
concrete instance can have a type with stricter constraints such as implementing
the "tilable" interface). The verification will then happen at transform
execution time. This approach allows one to capture payload IR operation
properties in the transform IR without resorting to excessive use of type casts
or coupling dialect extensions between themselves. It is a trade-off between
verbosity/complexity and static hardening, which can be revised in the future.

Overall, Transform IR ops are expected to be contained in a single top-level
op. Such top-level ops specify how to apply the transformations described
by the operations they contain, e.g., `transform.sequence` executes
transformations one by one and fails if any of them fails. Such ops are
expected to have the `PossibleTopLevelTransformOpTrait` and may be used
without arguments.

A program transformation expressed using the Transform dialect can be
programmatically triggered by calling:

```c++
LogicalResult transform::applyTransforms(
    Operation *payloadRoot,
<<<<<<< HEAD
    ArrayRef<ArrayRef<PointerUnion<Operation *, Attribute>> extraMappings,
=======
    const RaggedArray<transform::MappedValue> &extraMappings,
>>>>>>> cd74f4a4
    TransformOpInterface transform,
    const TransformOptions &options);
```

that applies the transformations specified by the top-level `transform` to
payload IR contained in `payloadRoot`. The payload root operation will be
associated with the first argument of the entry block of the top-level transform
op. This block may have additional arguments, handles or parameters. They will
be associated with values provided as `extraMappings`. The call will report an
error and return if the wrong number of mappings is provided.

## Dialect Extension Mechanism

This dialect is designed to be extensible, that is, clients of this dialect
are allowed to inject additional operations into this dialect using the
`TransformDialectExtension` mechanism. This allows the dialect to avoid a
dependency on the implementation of the transformation as well as to avoid
introducing dialect-specific transform dialects. In the example above,
the operations may have been injected by a notional `loop` dialect rather
than defined in this dialect, hence the common prefix.

It is recommended to prefix injected operations with one or several
dot-separated words that indicate which extension adds them. For
dialect-specific transformations, the prefix is naturally the name of the
dialect, e.g., `transform.affine.reschedule`. For dialect-agnostic
transformations (typically implemented using interfaces), the prefix may
be derived from the interface name or from a common concept, e.g.,
`transform.loop.tile` may apply to any loop-like operation that implements
`TileableOpInterface`. The C++ classes for the dialect extension should
include the prefix in their name, e.g., `AffineTransformDialectExtension` or
`LoopTransformDialectExtension` in the cases above. Unprefixed operation
names are reserved for ops defined directly in the Transform dialect.

Operations injected into the dialect must:

  * Implement the `TransformOpInterface` to execute the corresponding
    transformation on the payload IR.

  * Implement the `MemoryEffectsOpInterface` to annotate the effects of
    the transform IR operation on the payload IR as well as on the mapping
    between transform IR values and payload IR operations. See below for
    the description of available effects.

The presence of interface implementations is checked at runtime when the
dialect is loaded to allow for those implementations to be supplied by
separate dialect extensions if desired.

Similarly to operations, additional types can be injected into the dialect using
the same extension mechanism. The types must:

  * Implement exactly one of `TransformHandleTypeInterface`,
    `TransformValueHandleTypeInterface`, `TransformParamTypeInterface`.

## Side Effects

The Transform dialect relies on MLIR side effect modelling to enable
optimization of the transform IR. More specifically, it provides several
side effect resource objects and expects operations to describe their
effects on these resources.

  * `TransformMappingResource` - side effect resource corresponding to the
    mapping between transform IR values and payload IR operations.
    
    - An `Allocate` effect from this resource means creating a new mapping
      entry, it is always accompanied by a `Write` effect.
      
    - A `Read` effect from this resource means accessing the mapping.
    
    - A `Free` effect on this resource indicates the removal of the mapping
      entry, typically after a transformation that modifies the payload IR
      operations associated with one of the transform IR operation's
      operands. It is always accompanied by a `Read` effect.

  * `PayloadIRResource` - side effect resource corresponding to the payload
    IR itself.

    - A `Read` effect from this resource means accessing the payload IR.

    - A `Write` effect on this resource means mutating the payload IR. It is
      almost always accompanied by a `Read`.

The typical flow of values in the transform IR is as follows. Most
operations produce new transform IR values and immediately associate them
with a list of payload IR operations. This corresponds to `Allocate` and
`Write` effects on the `TransformMappingResource`, and often requires at
least a `Read` effect on the `PayloadIRResource`. Transform operations that
only inspect the payload IR to produce new handles are usually limited to
these effects on their operands. Transform operations that mutate the
payload IR are thought to _consume_ the handles provided as operands, that
is have the `Read` and `Free` effects on them. As with the usual memory
effects, using a value after it was freed is incorrect. In case of the
transform IR, this value is likely associated with payload IR operations
that were modified or even removed by the transformation, so it is
meaningless to refer to them. When further transformations are desired, the
transform operations can return _new_ handles that can be read or consumed
by subsequent operations.

## Execution Model

The transformation starts at the user-specified top-level transform IR
operation and applies to some user-specified payload IR scope, identified by
the payload IR op that contains the IR to transform. It is the
responsibility of the user to properly select the scope and/or to avoid the
transformations to modify the IR outside of the given scope. The top-level
transform IR operation may contain further transform operations and execute
them in the desired order.

Transformation application functions produce a tri-state status:

- success;
- recoverable (silenceable) failure;
- irrecoverable failure.

Transformation container operations may intercept recoverable failures and
perform the required recovery steps thus succeeding themselves. On
the other hand, they must propagate irrecoverable failures. For such
failures, the diagnostics are emitted immediately whereas their emission is
postponed for recoverable failures. Transformation container operations may
also fail to recover from a theoretically recoverable failure, in which case
they can either propagate it to their parent or emit the diagnostic and turn
the failure into an irrecoverable one. A recoverable failure produced by
applying the top-level transform IR operation is considered irrecoverable.

Transformation container operations are allowed to "step over" some nested
operations if the application of some previous operation produced a failure.
This can be conceptually thought of as having a global "recoverable error
register" that is read/write accessed by each transform operation as a side
effect. The transformation is skipped if the register already contains an
error description, and the control flow proceeds to the following operation.

Note that a silenceable failure, if emitted, is a compiler _error_ rather
than a warning. Transformations are expected to produce silenceable failures
if they haven't yet modified the payload IR, i.e. when reporting a
precondition failure, and an irrecoverable failure when they modified the IR
in a way that is contrary to the semantics of the transform operation or
would fail a postcondition. Some "navigation" operations that identify
payload IR targets for the following transformation may have a conceptual
"failure to match" that is considered a successful execution in the
execution model but results in handles associated with empty payload IR
operation lists.

## Handle Invalidation

The execution model of the transform dialect allows a payload IR operation to be
associated with _multiple_ handles as well as nested payload IR operations to be
associated with different handles. Similarly, a payload IR value may be
associated with multiple transform IR value handles. When a transform IR
operation consumes a handle, it usually indicates that the corresponding payload
IR object was destroyed and should no longer be referenced. Transform IR handles
that _may_ be pointing to an erased payload IR object are _invalidated_. The
mere presence of an invalidated handle in the transform IR is not a problem, but
_using_ it results in undefined behavior. Invalidated handles can be thought of
as dangling pointers. Note that the _entire_ handle is invalidated, even if some
of the payload IR objects associated with it remain live.

The following handle invalidation rules apply.

  * When an operation handle is consumed, are invalidated:

    - operation handles associated with one of the payload operations that the
      consumed handle is associated with;

    - operation handles associated with one of the operations _nested_ in the
      payload operations described above;

    - value handles associated with any result of any operation described above;
    
    - value handles associated with any argument of a block contained in a
      region attached to any operation described above.

  * When a value handle is consumed, are invalidated:

    - operation handles associated with payload operations that produce as
      result any value associated with the consumed handle (when the associated
      is an operation result);

    - operation handles associated with payload operations _nested_ in the
      payload operations described above;

    - operation handles associated with payload operations (recursively)
      _contained_ in the block that defines as argument any value associated
      with the consumed handle (when the associated value is a block argument);
      note that the adjacent blocks are not affected;

    - value handles associated with any result of any operation described above,
      including all results of the operation defining as result the value
      associated with the consumed handle;
    
    - value handles associated with any argument of a block contained in a
      region attached to any operation described above.

More intuitively, consuming a handle invalidates any handle that may be pointing
to an object defined or contained in the payload IR subtree rooted at the
closest operation or block.

The Transform dialect infrastructure has the capability of checking whether
the transform IR op operand is invalidated before applying the
transformation. However, such a check is computationally expensive and
must be enabled explicitly through `TransformOptions`. Additionally, the
`transform-dialect-check-uses` pass emits warnings when a handle may be used
after it has been consumed, but does so abstractly, without processing the
payload IR.

Values associated with parameters (non-handles) cannot be invalidated.

## Intended Use and Integrations

The transformation control infrastructure provided by this dialect is
positioned roughly between rewrite patterns and passes. A transformation
that is executed by a transform operation is likely to be sufficiently
complex to require at least a set of patterns to be implemented. It is also
expected to be more focused than a pass: a pass typically applies identical
transformations everywhere in the IR, a transform dialect-controlled
transformation would apply to a small subset of operations selected, e.g.,
by a pattern-matching operation or generated by a previous transformation.
It is discouraged, although technically possible, to run a pass pipeline as
part of the transform op implementation.

One of the main scenarios for using this dialect is fine-grain chaining of
transformations. For example, a loop-like operation may see its iteration
domain split into two parts, implemented as separate loops (transformation
known as index-set splitting), each of which is then transformed differently
(e.g., the first loop is tiled and the second unrolled) with the necessary
enabling and cleanup patterns around the main transformation:

```mlir
// <generate %loop, e.g., by pattern-matching>
// ...
%parts:2 = transform.loop.split %loop { upper_bound_divisible_by = 8 }
transform.loop.tile %parts#0 { tile_sizes = [8] }
transform.loop.unroll %parts#1 { full }
```

This composition would have been difficult to implement as separate passes
since the hypothetical "tiling" and "unrolling" pass would need to somehow
differentiate between the parts of the loop produced by the previous pass
(both are the same operation, and it is likely undesirable to pollute the
operation with pass-specific information). Implementing passes that run the
combined transformation would have run into the combinatorial explosion
issue due to multiple possible transform compositions or into the need for
deep pass parameterization, the ultimate form of which is an ad-hoc dialect
to specify which transformations the pass should run. The transform dialect
provides a uniform, extensible mechanism for controlling transformations in
such cases.

The transform dialect is supposed to be consumed by an "interpreter" pass
that drives the application of transformations. To ensure extensibility and
composability, this pass is not expected to actually perform the
transformations specified by the ops. Instead, the transformations are
implemented by the transform ops themselves via `TransformOpInterface`. The
pass serves as the entry point, handles the flow of transform operations and
takes care of bookkeeping. As such, the transform dialect does not provide
the interpreter pass. Instead, it provides a set of utilities that can be
used by clients to define their own interpreter passes or as part of a more
complex pass. For example, the mapping between values in the transform IR
and operations in the payload IR, or the function that applies the
transformations specified by ops in the given block sequentially. Note that
a transform op may have regions with further transform ops in them, with
the op itself guiding how to dispatch the transformation control flow to
those regions. This approach allows clients to decide on the relative
location of the transform IR in their input (e.g., nested modules, separate
modules, optional regions to certain operations, etc.), register additional
transform operations and perform client-specific bookkeeping.

## Effects on the Infrastructure

Although scoped to a single dialect, this functionality conceptually belongs
to the MLIR infrastructure. It aims to be minimally intrusive and opt-in.

Some infrastructural components may grow extra functionality to support the
transform dialect. In particular, the pattern infrastructure may add extra
hooks to identify the "main results" of a transformation or to notify
external observers about changes made to certain operations. These are not
expected to affect the existing uses of the infrastructure.

For the sake of reusability, transformations should be implemented as
utility functions that are called from the interface methods of transform
ops rather than having the methods directly act on the payload IR.

## Type Definitions

[include "Dialects/TransformTypes.md"]

## Core Operations

[include "Dialects/TransformOps.md"]

## Affine Transform Operations

[include "Dialects/AffineLoopTransformOps.md"]

## Bufferization Transform Operations

[include "Dialects/BufferizationTransformOps.md"]

## GPU Transform Operations

[include "Dialects/GPUTransformOps.md"]

## Loop (SCF) Transform Operations

[include "Dialects/SCFLoopTransformOps.md"]

## MemRef Transform Operations

[include "Dialects/MemRefTransformOps.md"]

## Structured (Linalg) Transform Operations

[include "Dialects/LinalgStructuredTransformOps.md"]

## Vector Transform Operations

[include "Dialects/VectorTransformOps.md"]

[include "Dialects/TransformTypeInterfaces.md"]

[include "Dialects/TransformOpInterfaces.md"]<|MERGE_RESOLUTION|>--- conflicted
+++ resolved
@@ -123,11 +123,7 @@
 ```c++
 LogicalResult transform::applyTransforms(
     Operation *payloadRoot,
-<<<<<<< HEAD
-    ArrayRef<ArrayRef<PointerUnion<Operation *, Attribute>> extraMappings,
-=======
     const RaggedArray<transform::MappedValue> &extraMappings,
->>>>>>> cd74f4a4
     TransformOpInterface transform,
     const TransformOptions &options);
 ```
