--- conflicted
+++ resolved
@@ -75,8 +75,6 @@
   // 10. (d0, d1, d2, d3, d4, d5) ->(d5, d3, d2, d4)
   AffineMap map10 = AffineMap::get(6, 0, {d5, d3, d2, d4}, &ctx);
   EXPECT_TRUE(map10.isProjectedPermutation());
-<<<<<<< HEAD
-=======
 }
 
 TEST(AffineMapTest, getInversePermutation) {
@@ -131,5 +129,4 @@
   // 2.3 Expect d3
   expr = llvm::dyn_cast<AffineDimExpr>(resultsInv2[2]);
   EXPECT_TRUE(expr && expr.getPosition() == 3);
->>>>>>> a8d96e15
 }