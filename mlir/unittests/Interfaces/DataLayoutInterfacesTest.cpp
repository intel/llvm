//===- DataLayoutInterfacesTest.cpp - Unit Tests for Data Layouts ---------===//
//
// Part of the LLVM Project, under the Apache License v2.0 with LLVM Exceptions.
// See https://llvm.org/LICENSE.txt for license information.
// SPDX-License-Identifier: Apache-2.0 WITH LLVM-exception
//
//===----------------------------------------------------------------------===//

#include "mlir/Interfaces/DataLayoutInterfaces.h"
#include "mlir/Dialect/DLTI/DLTI.h"
#include "mlir/IR/Builders.h"
#include "mlir/IR/BuiltinOps.h"
#include "mlir/IR/Dialect.h"
#include "mlir/IR/DialectImplementation.h"
#include "mlir/IR/OpDefinition.h"
#include "mlir/IR/OpImplementation.h"
#include "mlir/Parser/Parser.h"

#include <gtest/gtest.h>

using namespace mlir;

namespace {
constexpr static llvm::StringLiteral kAttrName = "dltest.layout";
constexpr static llvm::StringLiteral kEndiannesKeyName = "dltest.endianness";
constexpr static llvm::StringLiteral kAllocaKeyName =
    "dltest.alloca_memory_space";
constexpr static llvm::StringLiteral kProgramKeyName =
    "dltest.program_memory_space";
constexpr static llvm::StringLiteral kGlobalKeyName =
    "dltest.global_memory_space";
constexpr static llvm::StringLiteral kStackAlignmentKeyName =
    "dltest.stack_alignment";

constexpr static llvm::StringLiteral kTargetSystemDescAttrName =
    "dl_target_sys_desc_test.target_system_spec";

/// Trivial array storage for the custom data layout spec attribute, just a list
/// of entries.
class DataLayoutSpecStorage : public AttributeStorage {
public:
  using KeyTy = ArrayRef<DataLayoutEntryInterface>;

  DataLayoutSpecStorage(ArrayRef<DataLayoutEntryInterface> entries)
      : entries(entries) {}

  bool operator==(const KeyTy &key) const { return key == entries; }

  static DataLayoutSpecStorage *construct(AttributeStorageAllocator &allocator,
                                          const KeyTy &key) {
    return new (allocator.allocate<DataLayoutSpecStorage>())
        DataLayoutSpecStorage(allocator.copyInto(key));
  }

  ArrayRef<DataLayoutEntryInterface> entries;
};

/// Simple data layout spec containing a list of entries that always verifies
/// as valid.
struct CustomDataLayoutSpec
    : public Attribute::AttrBase<CustomDataLayoutSpec, Attribute,
                                 DataLayoutSpecStorage,
                                 DataLayoutSpecInterface::Trait> {
  MLIR_DEFINE_EXPLICIT_INTERNAL_INLINE_TYPE_ID(CustomDataLayoutSpec)

  using Base::Base;

  static constexpr StringLiteral name = "test.custom_data_layout_spec";

  static CustomDataLayoutSpec get(MLIRContext *ctx,
                                  ArrayRef<DataLayoutEntryInterface> entries) {
    return Base::get(ctx, entries);
  }
  CustomDataLayoutSpec
  combineWith(ArrayRef<DataLayoutSpecInterface> specs) const {
    return *this;
  }
  DataLayoutEntryListRef getEntries() const { return getImpl()->entries; }
  LogicalResult verifySpec(Location loc) { return success(); }
  StringAttr getEndiannessIdentifier(MLIRContext *context) const {
    return Builder(context).getStringAttr(kEndiannesKeyName);
  }
  StringAttr getAllocaMemorySpaceIdentifier(MLIRContext *context) const {
    return Builder(context).getStringAttr(kAllocaKeyName);
  }
  StringAttr getProgramMemorySpaceIdentifier(MLIRContext *context) const {
    return Builder(context).getStringAttr(kProgramKeyName);
  }
  StringAttr getGlobalMemorySpaceIdentifier(MLIRContext *context) const {
    return Builder(context).getStringAttr(kGlobalKeyName);
  }
  StringAttr getStackAlignmentIdentifier(MLIRContext *context) const {
    return Builder(context).getStringAttr(kStackAlignmentKeyName);
  }
};

class TargetSystemSpecStorage : public AttributeStorage {
public:
  using KeyTy = ArrayRef<DeviceIDTargetDeviceSpecPair>;

  TargetSystemSpecStorage(ArrayRef<DeviceIDTargetDeviceSpecPair> entries)
      : entries(entries) {}

  bool operator==(const KeyTy &key) const { return key == entries; }

  static TargetSystemSpecStorage *
  construct(AttributeStorageAllocator &allocator, const KeyTy &key) {
    return new (allocator.allocate<TargetSystemSpecStorage>())
        TargetSystemSpecStorage(allocator.copyInto(key));
  }

  ArrayRef<DeviceIDTargetDeviceSpecPair> entries;
};

struct CustomTargetSystemSpec
    : public Attribute::AttrBase<CustomTargetSystemSpec, Attribute,
                                 TargetSystemSpecStorage,
                                 TargetSystemSpecInterface::Trait> {
  MLIR_DEFINE_EXPLICIT_INTERNAL_INLINE_TYPE_ID(CustomDataLayoutSpec)

  using Base::Base;

  static constexpr StringLiteral name = "test.custom_target_system_spec";

  static CustomTargetSystemSpec
  get(MLIRContext *ctx, ArrayRef<DeviceIDTargetDeviceSpecPair> entries) {
    return Base::get(ctx, entries);
  }
  DeviceIDTargetDeviceSpecPairListRef getEntries() const {
    return getImpl()->entries;
  }
  LogicalResult verifySpec(Location loc) { return success(); }
  std::optional<TargetDeviceSpecInterface>
  getDeviceSpecForDeviceID(TargetSystemSpecInterface::DeviceID deviceID) {
    for (const auto &entry : getEntries()) {
      if (entry.first == deviceID)
        return entry.second;
    }
    return std::nullopt;
  }
};

/// A type subject to data layout that exits the program if it is queried more
/// than once. Handy to check if the cache works.
struct SingleQueryType
    : public Type::TypeBase<SingleQueryType, Type, TypeStorage,
                            DataLayoutTypeInterface::Trait> {
  MLIR_DEFINE_EXPLICIT_INTERNAL_INLINE_TYPE_ID(SingleQueryType)

  using Base::Base;

  static constexpr StringLiteral name = "test.single_query";

  static SingleQueryType get(MLIRContext *ctx) { return Base::get(ctx); }

  llvm::TypeSize getTypeSizeInBits(const DataLayout &layout,
                                   DataLayoutEntryListRef params) const {
    static bool executed = false;
    if (executed)
      llvm::report_fatal_error("repeated call");

    executed = true;
    return llvm::TypeSize::getFixed(1);
  }

  uint64_t getABIAlignment(const DataLayout &layout,
                           DataLayoutEntryListRef params) {
    static bool executed = false;
    if (executed)
      llvm::report_fatal_error("repeated call");

    executed = true;
    return 2;
  }

  uint64_t getPreferredAlignment(const DataLayout &layout,
                                 DataLayoutEntryListRef params) {
    static bool executed = false;
    if (executed)
      llvm::report_fatal_error("repeated call");

    executed = true;
    return 4;
  }

  Attribute getEndianness(DataLayoutEntryInterface entry) {
    static bool executed = false;
    if (executed)
      llvm::report_fatal_error("repeated call");

    executed = true;
    return Attribute();
  }

  Attribute getAllocaMemorySpace(DataLayoutEntryInterface entry) {
    static bool executed = false;
    if (executed)
      llvm::report_fatal_error("repeated call");

    executed = true;
    return Attribute();
  }

  Attribute getProgramMemorySpace(DataLayoutEntryInterface entry) {
    static bool executed = false;
    if (executed)
      llvm::report_fatal_error("repeated call");

    executed = true;
    return Attribute();
  }

  Attribute getGlobalMemorySpace(DataLayoutEntryInterface entry) {
    static bool executed = false;
    if (executed)
      llvm::report_fatal_error("repeated call");

    executed = true;
    return Attribute();
  }
};

/// A types that is not subject to data layout.
struct TypeNoLayout : public Type::TypeBase<TypeNoLayout, Type, TypeStorage> {
  MLIR_DEFINE_EXPLICIT_INTERNAL_INLINE_TYPE_ID(TypeNoLayout)

  using Base::Base;

  static constexpr StringLiteral name = "test.no_layout";

  static TypeNoLayout get(MLIRContext *ctx) { return Base::get(ctx); }
};

/// An op that serves as scope for data layout queries with the relevant
/// attribute attached. This can handle data layout requests for the built-in
/// types itself.
struct OpWithLayout : public Op<OpWithLayout, DataLayoutOpInterface::Trait> {
  MLIR_DEFINE_EXPLICIT_INTERNAL_INLINE_TYPE_ID(OpWithLayout)

  using Op::Op;
  static ArrayRef<StringRef> getAttributeNames() { return {}; }

  static StringRef getOperationName() { return "dltest.op_with_layout"; }

  DataLayoutSpecInterface getDataLayoutSpec() {
    return getOperation()->getAttrOfType<DataLayoutSpecInterface>(kAttrName);
  }

  TargetSystemSpecInterface getTargetSystemSpec() {
    return getOperation()->getAttrOfType<TargetSystemSpecInterface>(
        kTargetSystemDescAttrName);
  }

  static llvm::TypeSize getTypeSizeInBits(Type type,
                                          const DataLayout &dataLayout,
                                          DataLayoutEntryListRef params) {
    // Make a recursive query.
    if (isa<FloatType>(type))
      return dataLayout.getTypeSizeInBits(
          IntegerType::get(type.getContext(), type.getIntOrFloatBitWidth()));

    // Handle built-in types that are not handled by the default process.
    if (auto iType = dyn_cast<IntegerType>(type)) {
      for (DataLayoutEntryInterface entry : params)
        if (llvm::dyn_cast_if_present<Type>(entry.getKey()) == type)
          return llvm::TypeSize::getFixed(
              8 *
              cast<IntegerAttr>(entry.getValue()).getValue().getZExtValue());
      return llvm::TypeSize::getFixed(8 * iType.getIntOrFloatBitWidth());
    }

    // Use the default process for everything else.
    return detail::getDefaultTypeSize(type, dataLayout, params);
  }

  static uint64_t getTypeABIAlignment(Type type, const DataLayout &dataLayout,
                                      DataLayoutEntryListRef params) {
    return llvm::PowerOf2Ceil(getTypeSize(type, dataLayout, params));
  }

  static uint64_t getTypePreferredAlignment(Type type,
                                            const DataLayout &dataLayout,
                                            DataLayoutEntryListRef params) {
    return 2 * getTypeABIAlignment(type, dataLayout, params);
  }
};

struct OpWith7BitByte
    : public Op<OpWith7BitByte, DataLayoutOpInterface::Trait> {
  MLIR_DEFINE_EXPLICIT_INTERNAL_INLINE_TYPE_ID(OpWith7BitByte)

  using Op::Op;
  static ArrayRef<StringRef> getAttributeNames() { return {}; }

  static StringRef getOperationName() { return "dltest.op_with_7bit_byte"; }

  DataLayoutSpecInterface getDataLayoutSpec() {
    return getOperation()->getAttrOfType<DataLayoutSpecInterface>(kAttrName);
  }

  TargetSystemSpecInterface getTargetSystemSpec() {
    return getOperation()->getAttrOfType<TargetSystemSpecInterface>(
        kTargetSystemDescAttrName);
  }

  // Bytes are assumed to be 7-bit here.
  static llvm::TypeSize getTypeSize(Type type, const DataLayout &dataLayout,
                                    DataLayoutEntryListRef params) {
    return mlir::detail::divideCeil(dataLayout.getTypeSizeInBits(type), 7);
  }
};

/// A dialect putting all the above together.
struct DLTestDialect : Dialect {
  MLIR_DEFINE_EXPLICIT_INTERNAL_INLINE_TYPE_ID(DLTestDialect)

  explicit DLTestDialect(MLIRContext *ctx)
      : Dialect(getDialectNamespace(), ctx, TypeID::get<DLTestDialect>()) {
    ctx->getOrLoadDialect<DLTIDialect>();
    addAttributes<CustomDataLayoutSpec>();
    addOperations<OpWithLayout, OpWith7BitByte>();
    addTypes<SingleQueryType, TypeNoLayout>();
  }
  static StringRef getDialectNamespace() { return "dltest"; }

  void printAttribute(Attribute attr,
                      DialectAsmPrinter &printer) const override {
    printer << "spec<";
    llvm::interleaveComma(cast<CustomDataLayoutSpec>(attr).getEntries(),
                          printer);
    printer << ">";
  }

  Attribute parseAttribute(DialectAsmParser &parser, Type type) const override {
    bool ok =
        succeeded(parser.parseKeyword("spec")) && succeeded(parser.parseLess());
    (void)ok;
    assert(ok);
    if (succeeded(parser.parseOptionalGreater()))
      return CustomDataLayoutSpec::get(parser.getContext(), {});

    SmallVector<DataLayoutEntryInterface> entries;
    ok = succeeded(parser.parseCommaSeparatedList([&]() {
      entries.emplace_back();
      ok = succeeded(parser.parseAttribute(entries.back()));
      assert(ok);
      return success();
    }));
    assert(ok);
    ok = succeeded(parser.parseGreater());
    assert(ok);
    return CustomDataLayoutSpec::get(parser.getContext(), entries);
  }

  void printType(Type type, DialectAsmPrinter &printer) const override {
    if (isa<SingleQueryType>(type))
      printer << "single_query";
    else
      printer << "no_layout";
  }

  Type parseType(DialectAsmParser &parser) const override {
    bool ok = succeeded(parser.parseKeyword("single_query"));
    (void)ok;
    assert(ok);
    return SingleQueryType::get(parser.getContext());
  }
};

/// A dialect to test DLTI's target system spec and related attributes
struct DLTargetSystemDescTestDialect : public Dialect {
  MLIR_DEFINE_EXPLICIT_INTERNAL_INLINE_TYPE_ID(DLTargetSystemDescTestDialect)

  explicit DLTargetSystemDescTestDialect(MLIRContext *ctx)
      : Dialect(getDialectNamespace(), ctx,
                TypeID::get<DLTargetSystemDescTestDialect>()) {
    ctx->getOrLoadDialect<DLTIDialect>();
    addAttributes<CustomTargetSystemSpec>();
  }
  static StringRef getDialectNamespace() { return "dl_target_sys_desc_test"; }

  void printAttribute(Attribute attr,
                      DialectAsmPrinter &printer) const override {
    printer << "target_system_spec<";
    llvm::interleaveComma(
        cast<CustomTargetSystemSpec>(attr).getEntries(), printer,
        [&](const auto &it) { printer << it.first << ":" << it.second; });
    printer << ">";
  }

  Attribute parseAttribute(DialectAsmParser &parser, Type type) const override {
    bool ok = succeeded(parser.parseKeyword("target_system_spec")) &&
              succeeded(parser.parseLess());
    (void)ok;
    assert(ok);
    if (succeeded(parser.parseOptionalGreater()))
      return CustomTargetSystemSpec::get(parser.getContext(), {});

    auto parseDeviceIDTargetDeviceSpecPair =
        [&](AsmParser &parser) -> FailureOr<DeviceIDTargetDeviceSpecPair> {
      std::string deviceID;
      if (failed(parser.parseString(&deviceID))) {
        parser.emitError(parser.getCurrentLocation())
            << "DeviceID is missing, or is not of string type";
        return failure();
      }
      if (failed(parser.parseColon())) {
        parser.emitError(parser.getCurrentLocation()) << "Missing colon";
        return failure();
      }

      TargetDeviceSpecInterface targetDeviceSpec;
      if (failed(parser.parseAttribute(targetDeviceSpec))) {
        parser.emitError(parser.getCurrentLocation())
            << "Error in parsing target device spec";
        return failure();
      }
      return std::make_pair(parser.getBuilder().getStringAttr(deviceID),
                            targetDeviceSpec);
    };

    SmallVector<DeviceIDTargetDeviceSpecPair> entries;
    ok = succeeded(parser.parseCommaSeparatedList([&]() {
      auto deviceIDAndTargetDeviceSpecPair =
          parseDeviceIDTargetDeviceSpecPair(parser);
      ok = succeeded(deviceIDAndTargetDeviceSpecPair);
      assert(ok);
      entries.push_back(*deviceIDAndTargetDeviceSpecPair);
      return success();
    }));
    assert(ok);
    ok = succeeded(parser.parseGreater());
    assert(ok);
    return CustomTargetSystemSpec::get(parser.getContext(), entries);
  }
};

} // namespace

TEST(DataLayout, FallbackDefault) {
  const char *ir = R"MLIR(
module {}
  )MLIR";

  DialectRegistry registry;
  registry.insert<DLTIDialect, DLTestDialect>();
  MLIRContext ctx(registry);

  OwningOpRef<ModuleOp> module = parseSourceString<ModuleOp>(ir, &ctx);
  DataLayout layout(module.get());
  EXPECT_EQ(layout.getTypeSize(IntegerType::get(&ctx, 42)), 6u);
  EXPECT_EQ(layout.getTypeSize(Float16Type::get(&ctx)), 2u);
  EXPECT_EQ(layout.getTypeSizeInBits(IntegerType::get(&ctx, 42)), 42u);
  EXPECT_EQ(layout.getTypeSizeInBits(Float16Type::get(&ctx)), 16u);
  EXPECT_EQ(layout.getTypeABIAlignment(IntegerType::get(&ctx, 42)), 8u);
  EXPECT_EQ(layout.getTypeABIAlignment(Float16Type::get(&ctx)), 2u);
  EXPECT_EQ(layout.getTypePreferredAlignment(IntegerType::get(&ctx, 42)), 8u);
  EXPECT_EQ(layout.getTypePreferredAlignment(Float16Type::get(&ctx)), 2u);

  EXPECT_EQ(layout.getEndianness(), Attribute());
  EXPECT_EQ(layout.getAllocaMemorySpace(), Attribute());
  EXPECT_EQ(layout.getProgramMemorySpace(), Attribute());
  EXPECT_EQ(layout.getGlobalMemorySpace(), Attribute());
  EXPECT_EQ(layout.getStackAlignment(), 0u);
}

TEST(DataLayout, NullSpec) {
  const char *ir = R"MLIR(
"dltest.op_with_layout"() : () -> ()
  )MLIR";

  DialectRegistry registry;
  registry.insert<DLTIDialect, DLTestDialect>();
  MLIRContext ctx(registry);

  OwningOpRef<ModuleOp> module = parseSourceString<ModuleOp>(ir, &ctx);
  auto op =
      cast<DataLayoutOpInterface>(module->getBody()->getOperations().front());
  DataLayout layout(op);

  EXPECT_EQ(layout.getTypeSize(IntegerType::get(&ctx, 42)), 42u);
  EXPECT_EQ(layout.getTypeSize(Float16Type::get(&ctx)), 16u);
  EXPECT_EQ(layout.getTypeSizeInBits(IntegerType::get(&ctx, 42)), 8u * 42u);
  EXPECT_EQ(layout.getTypeSizeInBits(Float16Type::get(&ctx)), 8u * 16u);
  EXPECT_EQ(layout.getTypeABIAlignment(IntegerType::get(&ctx, 42)), 64u);
  EXPECT_EQ(layout.getTypeABIAlignment(Float16Type::get(&ctx)), 16u);
  EXPECT_EQ(layout.getTypePreferredAlignment(IntegerType::get(&ctx, 42)), 128u);
  EXPECT_EQ(layout.getTypePreferredAlignment(Float16Type::get(&ctx)), 32u);
  EXPECT_EQ(layout.getTypeIndexBitwidth(Float16Type::get(&ctx)), std::nullopt);
  EXPECT_EQ(layout.getTypeIndexBitwidth(IndexType::get(&ctx)), 64u);

  EXPECT_EQ(layout.getEndianness(), Attribute());
  EXPECT_EQ(layout.getAllocaMemorySpace(), Attribute());
  EXPECT_EQ(layout.getProgramMemorySpace(), Attribute());
  EXPECT_EQ(layout.getGlobalMemorySpace(), Attribute());
  EXPECT_EQ(layout.getStackAlignment(), 0u);

<<<<<<< HEAD
  EXPECT_EQ(layout.getDevicePropertyValueAsInt(
                Builder(&ctx).getStringAttr("CPU" /* device ID*/),
                Builder(&ctx).getStringAttr("L1_cache_size_in_bytes")),
            std::nullopt);
  EXPECT_EQ(layout.getDevicePropertyValueAsInt(
=======
  EXPECT_EQ(layout.getDevicePropertyValue(
                Builder(&ctx).getStringAttr("CPU" /* device ID*/),
                Builder(&ctx).getStringAttr("L1_cache_size_in_bytes")),
            std::nullopt);
  EXPECT_EQ(layout.getDevicePropertyValue(
>>>>>>> 4fe5a3cc
                Builder(&ctx).getStringAttr("CPU" /* device ID*/),
                Builder(&ctx).getStringAttr("max_vector_width")),
            std::nullopt);
}

TEST(DataLayout, EmptySpec) {
  const char *ir = R"MLIR(
"dltest.op_with_layout"() { dltest.layout = #dltest.spec< > } : () -> ()
  )MLIR";

  DialectRegistry registry;
  registry.insert<DLTIDialect, DLTestDialect>();
  MLIRContext ctx(registry);

  OwningOpRef<ModuleOp> module = parseSourceString<ModuleOp>(ir, &ctx);
  auto op =
      cast<DataLayoutOpInterface>(module->getBody()->getOperations().front());
  DataLayout layout(op);
  EXPECT_EQ(layout.getTypeSize(IntegerType::get(&ctx, 42)), 42u);
  EXPECT_EQ(layout.getTypeSize(Float16Type::get(&ctx)), 16u);
  EXPECT_EQ(layout.getTypeSizeInBits(IntegerType::get(&ctx, 42)), 8u * 42u);
  EXPECT_EQ(layout.getTypeSizeInBits(Float16Type::get(&ctx)), 8u * 16u);
  EXPECT_EQ(layout.getTypeABIAlignment(IntegerType::get(&ctx, 42)), 64u);
  EXPECT_EQ(layout.getTypeABIAlignment(Float16Type::get(&ctx)), 16u);
  EXPECT_EQ(layout.getTypePreferredAlignment(IntegerType::get(&ctx, 42)), 128u);
  EXPECT_EQ(layout.getTypePreferredAlignment(Float16Type::get(&ctx)), 32u);
  EXPECT_EQ(layout.getTypeIndexBitwidth(Float16Type::get(&ctx)), std::nullopt);
  EXPECT_EQ(layout.getTypeIndexBitwidth(IndexType::get(&ctx)), 64u);

  EXPECT_EQ(layout.getEndianness(), Attribute());
  EXPECT_EQ(layout.getAllocaMemorySpace(), Attribute());
  EXPECT_EQ(layout.getProgramMemorySpace(), Attribute());
  EXPECT_EQ(layout.getGlobalMemorySpace(), Attribute());
  EXPECT_EQ(layout.getStackAlignment(), 0u);

<<<<<<< HEAD
  EXPECT_EQ(layout.getDevicePropertyValueAsInt(
                Builder(&ctx).getStringAttr("CPU" /* device ID*/),
                Builder(&ctx).getStringAttr("L1_cache_size_in_bytes")),
            std::nullopt);
  EXPECT_EQ(layout.getDevicePropertyValueAsInt(
=======
  EXPECT_EQ(layout.getDevicePropertyValue(
                Builder(&ctx).getStringAttr("CPU" /* device ID*/),
                Builder(&ctx).getStringAttr("L1_cache_size_in_bytes")),
            std::nullopt);
  EXPECT_EQ(layout.getDevicePropertyValue(
>>>>>>> 4fe5a3cc
                Builder(&ctx).getStringAttr("CPU" /* device ID*/),
                Builder(&ctx).getStringAttr("max_vector_width")),
            std::nullopt);
}

TEST(DataLayout, SpecWithEntries) {
  const char *ir = R"MLIR(
"dltest.op_with_layout"() { dltest.layout = #dltest.spec<
  #dlti.dl_entry<i42, 5>,
  #dlti.dl_entry<i16, 6>,
  #dlti.dl_entry<index, 42>,
  #dlti.dl_entry<"dltest.endianness", "little">,
  #dlti.dl_entry<"dltest.alloca_memory_space", 5 : i32>,
  #dlti.dl_entry<"dltest.program_memory_space", 3 : i32>,
  #dlti.dl_entry<"dltest.global_memory_space", 2 : i32>,
  #dlti.dl_entry<"dltest.stack_alignment", 128 : i32>
> } : () -> ()
  )MLIR";

  DialectRegistry registry;
  registry.insert<DLTIDialect, DLTestDialect>();
  MLIRContext ctx(registry);

  OwningOpRef<ModuleOp> module = parseSourceString<ModuleOp>(ir, &ctx);
  auto op =
      cast<DataLayoutOpInterface>(module->getBody()->getOperations().front());
  DataLayout layout(op);
  EXPECT_EQ(layout.getTypeSize(IntegerType::get(&ctx, 42)), 5u);
  EXPECT_EQ(layout.getTypeSize(Float16Type::get(&ctx)), 6u);
  EXPECT_EQ(layout.getTypeSizeInBits(IntegerType::get(&ctx, 42)), 40u);
  EXPECT_EQ(layout.getTypeSizeInBits(Float16Type::get(&ctx)), 48u);
  EXPECT_EQ(layout.getTypeABIAlignment(IntegerType::get(&ctx, 42)), 8u);
  EXPECT_EQ(layout.getTypeABIAlignment(Float16Type::get(&ctx)), 8u);
  EXPECT_EQ(layout.getTypePreferredAlignment(IntegerType::get(&ctx, 42)), 16u);
  EXPECT_EQ(layout.getTypePreferredAlignment(Float16Type::get(&ctx)), 16u);
  EXPECT_EQ(layout.getTypeIndexBitwidth(Float16Type::get(&ctx)), std::nullopt);
  EXPECT_EQ(layout.getTypeIndexBitwidth(IndexType::get(&ctx)), 42u);

  EXPECT_EQ(layout.getTypeSize(IntegerType::get(&ctx, 32)), 32u);
  EXPECT_EQ(layout.getTypeSize(Float32Type::get(&ctx)), 32u);
  EXPECT_EQ(layout.getTypeSizeInBits(IntegerType::get(&ctx, 32)), 256u);
  EXPECT_EQ(layout.getTypeSizeInBits(Float32Type::get(&ctx)), 256u);
  EXPECT_EQ(layout.getTypeABIAlignment(IntegerType::get(&ctx, 32)), 32u);
  EXPECT_EQ(layout.getTypeABIAlignment(Float32Type::get(&ctx)), 32u);
  EXPECT_EQ(layout.getTypePreferredAlignment(IntegerType::get(&ctx, 32)), 64u);
  EXPECT_EQ(layout.getTypePreferredAlignment(Float32Type::get(&ctx)), 64u);

  EXPECT_EQ(layout.getEndianness(), Builder(&ctx).getStringAttr("little"));
  EXPECT_EQ(layout.getAllocaMemorySpace(), Builder(&ctx).getI32IntegerAttr(5));
  EXPECT_EQ(layout.getProgramMemorySpace(), Builder(&ctx).getI32IntegerAttr(3));
  EXPECT_EQ(layout.getGlobalMemorySpace(), Builder(&ctx).getI32IntegerAttr(2));
  EXPECT_EQ(layout.getStackAlignment(), 128u);
}

TEST(DataLayout, SpecWithTargetSystemDescEntries) {
  const char *ir = R"MLIR(
  module attributes { dl_target_sys_desc_test.target_system_spec =
    #dl_target_sys_desc_test.target_system_spec<
      "CPU": #dlti.target_device_spec<
<<<<<<< HEAD
              #dlti.dl_entry<"L1_cache_size_in_bytes", 4096 : ui32>,
              #dlti.dl_entry<"max_vector_op_width", 128 : ui32>>
=======
              #dlti.dl_entry<"L1_cache_size_in_bytes", "4096">,
              #dlti.dl_entry<"max_vector_op_width", "128">>
>>>>>>> 4fe5a3cc
    > } {}
  )MLIR";

  DialectRegistry registry;
  registry.insert<DLTIDialect, DLTargetSystemDescTestDialect>();
  MLIRContext ctx(registry);

  OwningOpRef<ModuleOp> module = parseSourceString<ModuleOp>(ir, &ctx);
  DataLayout layout(*module);
<<<<<<< HEAD
  EXPECT_EQ(layout.getDevicePropertyValueAsInt(
                Builder(&ctx).getStringAttr("CPU") /* device ID*/,
                Builder(&ctx).getStringAttr("L1_cache_size_in_bytes")),
            std::optional<int64_t>(4096));
  EXPECT_EQ(layout.getDevicePropertyValueAsInt(
                Builder(&ctx).getStringAttr("CPU") /* device ID*/,
                Builder(&ctx).getStringAttr("max_vector_op_width")),
            std::optional<int64_t>(128));
=======
  EXPECT_EQ(layout.getDevicePropertyValue(
                Builder(&ctx).getStringAttr("CPU") /* device ID*/,
                Builder(&ctx).getStringAttr("L1_cache_size_in_bytes")),
            std::optional<Attribute>(Builder(&ctx).getStringAttr("4096")));
  EXPECT_EQ(layout.getDevicePropertyValue(
                Builder(&ctx).getStringAttr("CPU") /* device ID*/,
                Builder(&ctx).getStringAttr("max_vector_op_width")),
            std::optional<Attribute>(Builder(&ctx).getStringAttr("128")));
>>>>>>> 4fe5a3cc
}

TEST(DataLayout, Caching) {
  const char *ir = R"MLIR(
"dltest.op_with_layout"() { dltest.layout = #dltest.spec<> } : () -> ()
  )MLIR";

  DialectRegistry registry;
  registry.insert<DLTIDialect, DLTestDialect>();
  MLIRContext ctx(registry);

  OwningOpRef<ModuleOp> module = parseSourceString<ModuleOp>(ir, &ctx);
  auto op =
      cast<DataLayoutOpInterface>(module->getBody()->getOperations().front());
  DataLayout layout(op);

  unsigned sum = 0;
  sum += layout.getTypeSize(SingleQueryType::get(&ctx));
  // The second call should hit the cache. If it does not, the function in
  // SingleQueryType will be called and will abort the process.
  sum += layout.getTypeSize(SingleQueryType::get(&ctx));
  // Make sure the complier doesn't optimize away the query code.
  EXPECT_EQ(sum, 2u);

  // A fresh data layout has a new cache, so the call to it should be dispatched
  // down to the type and abort the process.
  DataLayout second(op);
  ASSERT_DEATH(second.getTypeSize(SingleQueryType::get(&ctx)), "repeated call");
}

TEST(DataLayout, CacheInvalidation) {
  const char *ir = R"MLIR(
"dltest.op_with_layout"() { dltest.layout = #dltest.spec<
  #dlti.dl_entry<i42, 5>,
  #dlti.dl_entry<i16, 6>
> } : () -> ()
  )MLIR";

  DialectRegistry registry;
  registry.insert<DLTIDialect, DLTestDialect>();
  MLIRContext ctx(registry);

  OwningOpRef<ModuleOp> module = parseSourceString<ModuleOp>(ir, &ctx);
  auto op =
      cast<DataLayoutOpInterface>(module->getBody()->getOperations().front());
  DataLayout layout(op);

  // Normal query is fine.
  EXPECT_EQ(layout.getTypeSize(Float16Type::get(&ctx)), 6u);

  // Replace the data layout spec with a new, empty spec.
  op->setAttr(kAttrName, CustomDataLayoutSpec::get(&ctx, {}));

  // Data layout is no longer valid and should trigger assertion when queried.
#ifndef NDEBUG
  ASSERT_DEATH(layout.getTypeSize(Float16Type::get(&ctx)), "no longer valid");
#endif
}

TEST(DataLayout, UnimplementedTypeInterface) {
  const char *ir = R"MLIR(
"dltest.op_with_layout"() { dltest.layout = #dltest.spec<> } : () -> ()
  )MLIR";

  DialectRegistry registry;
  registry.insert<DLTIDialect, DLTestDialect>();
  MLIRContext ctx(registry);

  OwningOpRef<ModuleOp> module = parseSourceString<ModuleOp>(ir, &ctx);
  auto op =
      cast<DataLayoutOpInterface>(module->getBody()->getOperations().front());
  DataLayout layout(op);

  ASSERT_DEATH(layout.getTypeSize(TypeNoLayout::get(&ctx)),
               "neither the scoping op nor the type class provide data layout "
               "information");
}

TEST(DataLayout, SevenBitByte) {
  const char *ir = R"MLIR(
"dltest.op_with_7bit_byte"() { dltest.layout = #dltest.spec<> } : () -> ()
  )MLIR";

  DialectRegistry registry;
  registry.insert<DLTIDialect, DLTestDialect>();
  MLIRContext ctx(registry);

  OwningOpRef<ModuleOp> module = parseSourceString<ModuleOp>(ir, &ctx);
  auto op =
      cast<DataLayoutOpInterface>(module->getBody()->getOperations().front());
  DataLayout layout(op);

  EXPECT_EQ(layout.getTypeSizeInBits(IntegerType::get(&ctx, 42)), 42u);
  EXPECT_EQ(layout.getTypeSizeInBits(IntegerType::get(&ctx, 32)), 32u);
  EXPECT_EQ(layout.getTypeSize(IntegerType::get(&ctx, 42)), 6u);
  EXPECT_EQ(layout.getTypeSize(IntegerType::get(&ctx, 32)), 5u);
}<|MERGE_RESOLUTION|>--- conflicted
+++ resolved
@@ -495,19 +495,11 @@
   EXPECT_EQ(layout.getGlobalMemorySpace(), Attribute());
   EXPECT_EQ(layout.getStackAlignment(), 0u);
 
-<<<<<<< HEAD
-  EXPECT_EQ(layout.getDevicePropertyValueAsInt(
-                Builder(&ctx).getStringAttr("CPU" /* device ID*/),
-                Builder(&ctx).getStringAttr("L1_cache_size_in_bytes")),
-            std::nullopt);
-  EXPECT_EQ(layout.getDevicePropertyValueAsInt(
-=======
   EXPECT_EQ(layout.getDevicePropertyValue(
                 Builder(&ctx).getStringAttr("CPU" /* device ID*/),
                 Builder(&ctx).getStringAttr("L1_cache_size_in_bytes")),
             std::nullopt);
   EXPECT_EQ(layout.getDevicePropertyValue(
->>>>>>> 4fe5a3cc
                 Builder(&ctx).getStringAttr("CPU" /* device ID*/),
                 Builder(&ctx).getStringAttr("max_vector_width")),
             std::nullopt);
@@ -543,19 +535,11 @@
   EXPECT_EQ(layout.getGlobalMemorySpace(), Attribute());
   EXPECT_EQ(layout.getStackAlignment(), 0u);
 
-<<<<<<< HEAD
-  EXPECT_EQ(layout.getDevicePropertyValueAsInt(
-                Builder(&ctx).getStringAttr("CPU" /* device ID*/),
-                Builder(&ctx).getStringAttr("L1_cache_size_in_bytes")),
-            std::nullopt);
-  EXPECT_EQ(layout.getDevicePropertyValueAsInt(
-=======
   EXPECT_EQ(layout.getDevicePropertyValue(
                 Builder(&ctx).getStringAttr("CPU" /* device ID*/),
                 Builder(&ctx).getStringAttr("L1_cache_size_in_bytes")),
             std::nullopt);
   EXPECT_EQ(layout.getDevicePropertyValue(
->>>>>>> 4fe5a3cc
                 Builder(&ctx).getStringAttr("CPU" /* device ID*/),
                 Builder(&ctx).getStringAttr("max_vector_width")),
             std::nullopt);
@@ -615,13 +599,8 @@
   module attributes { dl_target_sys_desc_test.target_system_spec =
     #dl_target_sys_desc_test.target_system_spec<
       "CPU": #dlti.target_device_spec<
-<<<<<<< HEAD
-              #dlti.dl_entry<"L1_cache_size_in_bytes", 4096 : ui32>,
-              #dlti.dl_entry<"max_vector_op_width", 128 : ui32>>
-=======
               #dlti.dl_entry<"L1_cache_size_in_bytes", "4096">,
               #dlti.dl_entry<"max_vector_op_width", "128">>
->>>>>>> 4fe5a3cc
     > } {}
   )MLIR";
 
@@ -631,16 +610,6 @@
 
   OwningOpRef<ModuleOp> module = parseSourceString<ModuleOp>(ir, &ctx);
   DataLayout layout(*module);
-<<<<<<< HEAD
-  EXPECT_EQ(layout.getDevicePropertyValueAsInt(
-                Builder(&ctx).getStringAttr("CPU") /* device ID*/,
-                Builder(&ctx).getStringAttr("L1_cache_size_in_bytes")),
-            std::optional<int64_t>(4096));
-  EXPECT_EQ(layout.getDevicePropertyValueAsInt(
-                Builder(&ctx).getStringAttr("CPU") /* device ID*/,
-                Builder(&ctx).getStringAttr("max_vector_op_width")),
-            std::optional<int64_t>(128));
-=======
   EXPECT_EQ(layout.getDevicePropertyValue(
                 Builder(&ctx).getStringAttr("CPU") /* device ID*/,
                 Builder(&ctx).getStringAttr("L1_cache_size_in_bytes")),
@@ -649,7 +618,6 @@
                 Builder(&ctx).getStringAttr("CPU") /* device ID*/,
                 Builder(&ctx).getStringAttr("max_vector_op_width")),
             std::optional<Attribute>(Builder(&ctx).getStringAttr("128")));
->>>>>>> 4fe5a3cc
 }
 
 TEST(DataLayout, Caching) {
