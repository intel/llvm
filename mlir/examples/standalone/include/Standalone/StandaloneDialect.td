//===- StandaloneDialect.td - Standalone dialect -----------*- tablegen -*-===//
//
// This file is licensed under the Apache License v2.0 with LLVM Exceptions.
// See https://llvm.org/LICENSE.txt for license information.
// SPDX-License-Identifier: Apache-2.0 WITH LLVM-exception
//
//===----------------------------------------------------------------------===//

#ifndef STANDALONE_DIALECT
#define STANDALONE_DIALECT

include "mlir/IR/OpBase.td"

//===----------------------------------------------------------------------===//
// Standalone dialect definition.
//===----------------------------------------------------------------------===//

def Standalone_Dialect : Dialect {
    let name = "standalone";
    let summary = "A standalone out-of-tree MLIR dialect.";
    let description = [{
        This dialect is an example of an out-of-tree MLIR dialect designed to
        illustrate the basic setup required to develop MLIR-based tools without
        working inside of the LLVM source tree.
    }];
    let cppNamespace = "::mlir::standalone";

<<<<<<< HEAD
    let useFoldAPI = kEmitFoldAdaptorFolder;
=======
    let useDefaultTypePrinterParser = 1;
    let extraClassDeclaration = [{
        void registerTypes();
    }];
>>>>>>> cd74f4a4
}

//===----------------------------------------------------------------------===//
// Base standalone operation definition.
//===----------------------------------------------------------------------===//

class Standalone_Op<string mnemonic, list<Trait> traits = []> :
        Op<Standalone_Dialect, mnemonic, traits>;

#endif // STANDALONE_DIALECT<|MERGE_RESOLUTION|>--- conflicted
+++ resolved
@@ -25,14 +25,10 @@
     }];
     let cppNamespace = "::mlir::standalone";
 
-<<<<<<< HEAD
-    let useFoldAPI = kEmitFoldAdaptorFolder;
-=======
     let useDefaultTypePrinterParser = 1;
     let extraClassDeclaration = [{
         void registerTypes();
     }];
->>>>>>> cd74f4a4
 }
 
 //===----------------------------------------------------------------------===//
