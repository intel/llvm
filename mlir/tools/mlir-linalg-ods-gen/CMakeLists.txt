set(LLVM_LINK_COMPONENTS
  Core
  Support
  )

set(LLVM_OPTIONAL_SOURCES
  mlir-linalg-ods-gen.cpp
  mlir-linalg-ods-yaml-gen.cpp
)

# Original mlir-linalg-ods-gen (to be replaced).
add_llvm_tool(mlir-linalg-ods-gen
  mlir-linalg-ods-gen.cpp
)
llvm_update_compile_flags(mlir-linalg-ods-gen)
target_link_libraries(mlir-linalg-ods-gen PRIVATE
  MLIRSupport
  MLIRIR
  )

set(MLIR_LINALG_ODS_GEN mlir-linalg-ods-gen CACHE
    STRING "Native mlir-linalg-ods-gen executable. Saves building one when cross-compiling.")

set(MLIR_LINALG_ODS_GEN_EXE ${MLIR_LINALG_ODS_GEN} PARENT_SCOPE)
set(MLIR_LINALG_ODS_GEN_TARGET mlir-linalg-ods-gen PARENT_SCOPE)

if(LLVM_USE_HOST_TOOLS)
  if ("${MLIR_LINALG_ODS_GEN_EXE}" STREQUAL mlir-linalg-ods-gen)
    build_native_tool(mlir-linalg-ods-gen MLIR_LINALG_ODS_GEN_EXE DEPENDS mlir-linalg-ods-gen)
    set(MLIR_LINALG_ODS_GEN_EXE ${MLIR_LINALG_ODS_GEN_EXE} PARENT_SCOPE)
<<<<<<< HEAD

    add_custom_target(mlir-linalg-ods-gen-host DEPENDS ${MLIR_LINALG_ODS_GEN_EXE})
    set(MLIR_LINALG_ODS_GEN_TARGET mlir-linalg-ods-gen-host DEPENDS PARENT_SCOPE)

    if(NOT LLVM_BUILD_UTILS)
      set_target_properties(mlir-linalg-ods-gen PROPERTIES EXCLUDE_FROM_ALL ON)
    endif()
=======

    add_custom_target(mlir-linalg-ods-gen-host DEPENDS ${MLIR_LINALG_ODS_GEN_EXE})
    set(MLIR_LINALG_ODS_GEN_TARGET mlir-linalg-ods-gen-host DEPENDS PARENT_SCOPE)

    if(NOT LLVM_BUILD_UTILS)
      set_target_properties(mlir-linalg-ods-gen PROPERTIES EXCLUDE_FROM_ALL ON)
    endif()
  endif()
endif()


# New mlir-linalg-ods-yaml-gen.
add_llvm_tool(mlir-linalg-ods-yaml-gen
  mlir-linalg-ods-yaml-gen.cpp
)
llvm_update_compile_flags(mlir-linalg-ods-yaml-gen)
target_link_libraries(mlir-linalg-ods-yaml-gen PRIVATE
  MLIRIR
  MLIRSupport
  MLIRParser
  )

set(MLIR_LINALG_ODS_YAML_GEN mlir-linalg-ods-yaml-gen CACHE
  STRING "Native mlir-linalg-ods-yaml-gen executable. Saves building one when cross-compiling.")

set(MLIR_LINALG_ODS_YAML_GEN_EXE ${MLIR_LINALG_ODS_YAML_GEN} PARENT_SCOPE)
set(MLIR_LINALG_ODS_YAML_GEN_TARGET mlir-linalg-ods-yaml-gen PARENT_SCOPE)

if(LLVM_USE_HOST_TOOLS)
if ("${MLIR_LINALG_ODS_YAML_GEN_EXE}" STREQUAL mlir-linalg-ods-yaml-gen)
  build_native_tool(mlir-linalg-ods-yaml-gen MLIR_LINALG_ODS_YAML_GEN_EXE DEPENDS mlir-linalg-ods-yaml-gen)
  set(MLIR_LINALG_ODS_YAML_GEN_EXE ${MLIR_LINALG_ODS_YAML_GEN_EXE} PARENT_SCOPE)

  add_custom_target(mlir-linalg-ods-yaml-gen-host DEPENDS ${MLIR_LINALG_ODS_YAML_GEN_EXE})
  set(MLIR_LINALG_ODS_YAML_GEN_TARGET mlir-linalg-ods-yaml-gen-host DEPENDS PARENT_SCOPE)

  if(NOT LLVM_BUILD_UTILS)
    set_target_properties(mlir-linalg-ods-yaml-gen PROPERTIES EXCLUDE_FROM_ALL ON)
>>>>>>> 2e412c55
  endif()
endif()
endif()<|MERGE_RESOLUTION|>--- conflicted
+++ resolved
@@ -28,15 +28,6 @@
   if ("${MLIR_LINALG_ODS_GEN_EXE}" STREQUAL mlir-linalg-ods-gen)
     build_native_tool(mlir-linalg-ods-gen MLIR_LINALG_ODS_GEN_EXE DEPENDS mlir-linalg-ods-gen)
     set(MLIR_LINALG_ODS_GEN_EXE ${MLIR_LINALG_ODS_GEN_EXE} PARENT_SCOPE)
-<<<<<<< HEAD
-
-    add_custom_target(mlir-linalg-ods-gen-host DEPENDS ${MLIR_LINALG_ODS_GEN_EXE})
-    set(MLIR_LINALG_ODS_GEN_TARGET mlir-linalg-ods-gen-host DEPENDS PARENT_SCOPE)
-
-    if(NOT LLVM_BUILD_UTILS)
-      set_target_properties(mlir-linalg-ods-gen PROPERTIES EXCLUDE_FROM_ALL ON)
-    endif()
-=======
 
     add_custom_target(mlir-linalg-ods-gen-host DEPENDS ${MLIR_LINALG_ODS_GEN_EXE})
     set(MLIR_LINALG_ODS_GEN_TARGET mlir-linalg-ods-gen-host DEPENDS PARENT_SCOPE)
@@ -75,7 +66,6 @@
 
   if(NOT LLVM_BUILD_UTILS)
     set_target_properties(mlir-linalg-ods-yaml-gen PROPERTIES EXCLUDE_FROM_ALL ON)
->>>>>>> 2e412c55
   endif()
 endif()
 endif()