# CMake policy settings shared between LLVM projects

# CMP0116: Ninja generators transform `DEPFILE`s from `add_custom_command()`
# New in CMake 3.20. https://cmake.org/cmake/help/latest/policy/CMP0116.html
if(POLICY CMP0116)
  cmake_policy(SET CMP0116 OLD)
endif()

# MSVC debug information format flags are selected via
# CMAKE_MSVC_DEBUG_INFORMATION_FORMAT, instead of
# embedding flags in e.g. CMAKE_CXX_FLAGS_RELEASE.
# New in CMake 3.25.
#
# Supports debug info with SCCache
# (https://github.com/mozilla/sccache?tab=readme-ov-file#usage)
# avoiding “fatal error C1041: cannot open program database; if
# multiple CL.EXE write to the same .PDB file, please use /FS"
if(POLICY CMP0141)
  cmake_policy(SET CMP0141 NEW)
endif()

# CMP0144: find_package() uses uppercase <PackageName>_ROOT variables.
# New in CMake 3.27: https://cmake.org/cmake/help/latest/policy/CMP0144.html
if(POLICY CMP0144)
  cmake_policy(SET CMP0144 NEW)
endif()

# CMP0147: Visual Studio Generators build custom commands in parallel.
# New in CMake 3.27: https://cmake.org/cmake/help/latest/policy/CMP0147.html
if(POLICY CMP0147)
  cmake_policy(SET CMP0147 NEW)
endif()

# CMP0156: De-duplicate libraries on link lines based on linker capabilities.
# New in CMake 3.29: https://cmake.org/cmake/help/latest/policy/CMP0156.html
# Avoids the deluge of 'ld: warning: ignoring duplicate libraries' warnings when
# building with the Apple linker.
if(POLICY CMP0156)
  cmake_policy(SET CMP0156 NEW)
<<<<<<< HEAD
=======

  # CMP0179: De-duplication of static libraries on link lines keeps first occurrence.
  # Dependent on CMP0156=NEW. Unifies the behaviour across platforms.
  # Works around a LLD bug ELF backend bug (#116669) and required for CMP0156
  # to have an effect for affected versions. Also fixes building with CMake 3.31.0,
  # which lacked the workaround of ignoring CMP0156 unless this is enabled.
  if(POLICY CMP0179)
    cmake_policy(SET CMP0179 NEW)
  endif()
>>>>>>> a8d96e15
endif()<|MERGE_RESOLUTION|>--- conflicted
+++ resolved
@@ -37,8 +37,6 @@
 # building with the Apple linker.
 if(POLICY CMP0156)
   cmake_policy(SET CMP0156 NEW)
-<<<<<<< HEAD
-=======
 
   # CMP0179: De-duplication of static libraries on link lines keeps first occurrence.
   # Dependent on CMP0156=NEW. Unifies the behaviour across platforms.
@@ -48,5 +46,4 @@
   if(POLICY CMP0179)
     cmake_policy(SET CMP0179 NEW)
   endif()
->>>>>>> a8d96e15
 endif()